<?php
namespace TYPO3\Flow\Aop\Advice;

/*                                                                        *
 * This script belongs to the Flow framework.                             *
 *                                                                        *
 * It is free software; you can redistribute it and/or modify it under    *
 * the terms of the MIT license.                                          *
 *                                                                        */


/**
 * The advice chain holds a number of subsequent advices that
 * match a given join point and calls the advices in the right order.
 *
 */
class AdviceChain
{
    /**
     * An array of \TYPO3\Flow\Aop\Advice objects which form the advice chain
     * @var array
     */
    protected $advices;
<<<<<<< HEAD

    /**
     * The number of the next advice which will be invoked on a proceed() call
     * @var integer
     */
    protected $adviceIndex = -1;

    /**
     * Initializes the advice chain
     *
     * @param array $advices An array of \TYPO3\Flow\Aop\Advice\AdviceInterface compatible objects which form the chain of advices
     */
    public function __construct($advices)
    {
        $this->advices = $advices;
    }

    /**
     * An advice usually calls (but doesn't have to necessarily) this method
     * in order to proceed with the next advice in the chain. If no advice is
     * left in the chain, the proxy classes' method invokeJoinpoint() will finally
     * be called.
     *
     * @param  \TYPO3\Flow\Aop\JoinPointInterface $joinPoint The current join point (ie. the context)
     * @return mixed Result of the advice or the original method of the target class
     */
    public function proceed(\TYPO3\Flow\Aop\JoinPointInterface &$joinPoint)
    {
        $this->adviceIndex++;
        if ($this->adviceIndex < count($this->advices)) {
            $result = $this->advices[$this->adviceIndex]->invoke($joinPoint);
        } else {
            $result = $joinPoint->getProxy()->Flow_Aop_Proxy_invokeJoinpoint($joinPoint);
        }
        return $result;
    }

    /**
=======

    /**
     * The number of the next advice which will be invoked on a proceed() call
     * @var integer
     */
    protected $adviceIndex = -1;

    /**
     * Initializes the advice chain
     *
     * @param array $advices An array of \TYPO3\Flow\Aop\Advice\AdviceInterface compatible objects which form the chain of advices
     */
    public function __construct($advices)
    {
        $this->advices = $advices;
    }

    /**
     * An advice usually calls (but doesn't have to necessarily) this method
     * in order to proceed with the next advice in the chain. If no advice is
     * left in the chain, the proxy classes' method invokeJoinpoint() will finally
     * be called.
     *
     * @param  \TYPO3\Flow\Aop\JoinPointInterface $joinPoint The current join point (ie. the context)
     * @return mixed Result of the advice or the original method of the target class
     */
    public function proceed(\TYPO3\Flow\Aop\JoinPointInterface &$joinPoint)
    {
        $this->adviceIndex++;
        if ($this->adviceIndex < count($this->advices)) {
            $result = $this->advices[$this->adviceIndex]->invoke($joinPoint);
        } else {
            $result = $joinPoint->getProxy()->Flow_Aop_Proxy_invokeJoinpoint($joinPoint);
        }
        return $result;
    }

    /**
>>>>>>> d040582c
     * Re-initializes the index to start a new run through the advice chain
     *
     * @return void
     */
    public function rewind()
    {
        $this->adviceIndex = -1;
    }
}<|MERGE_RESOLUTION|>--- conflicted
+++ resolved
@@ -21,7 +21,6 @@
      * @var array
      */
     protected $advices;
-<<<<<<< HEAD
 
     /**
      * The number of the next advice which will be invoked on a proceed() call
@@ -60,46 +59,6 @@
     }
 
     /**
-=======
-
-    /**
-     * The number of the next advice which will be invoked on a proceed() call
-     * @var integer
-     */
-    protected $adviceIndex = -1;
-
-    /**
-     * Initializes the advice chain
-     *
-     * @param array $advices An array of \TYPO3\Flow\Aop\Advice\AdviceInterface compatible objects which form the chain of advices
-     */
-    public function __construct($advices)
-    {
-        $this->advices = $advices;
-    }
-
-    /**
-     * An advice usually calls (but doesn't have to necessarily) this method
-     * in order to proceed with the next advice in the chain. If no advice is
-     * left in the chain, the proxy classes' method invokeJoinpoint() will finally
-     * be called.
-     *
-     * @param  \TYPO3\Flow\Aop\JoinPointInterface $joinPoint The current join point (ie. the context)
-     * @return mixed Result of the advice or the original method of the target class
-     */
-    public function proceed(\TYPO3\Flow\Aop\JoinPointInterface &$joinPoint)
-    {
-        $this->adviceIndex++;
-        if ($this->adviceIndex < count($this->advices)) {
-            $result = $this->advices[$this->adviceIndex]->invoke($joinPoint);
-        } else {
-            $result = $joinPoint->getProxy()->Flow_Aop_Proxy_invokeJoinpoint($joinPoint);
-        }
-        return $result;
-    }
-
-    /**
->>>>>>> d040582c
      * Re-initializes the index to start a new run through the advice chain
      *
      * @return void
