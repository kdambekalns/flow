<?php
namespace TYPO3\Flow\Aop\Builder;

/*                                                                        *
 * This script belongs to the Flow framework.                             *
 *                                                                        *
 * It is free software; you can redistribute it and/or modify it under    *
 * the terms of the MIT license.                                          *
 *                                                                        */

use TYPO3\Flow\Annotations as Flow;

/**
 * A method interceptor build for constructors with advice.
 *
 * @Flow\Proxy(false)
 * @Flow\Scope("singleton")
 */
class AdvicedConstructorInterceptorBuilder extends \TYPO3\Flow\Aop\Builder\AbstractMethodInterceptorBuilder
{
    /**
     * Builds interception PHP code for an adviced constructor
     *
     * @param string $methodName Name of the method to build an interceptor for
     * @param array $interceptedMethods An array of method names and their meta information, including advices for the method (if any)
     * @param string $targetClassName Name of the target class to build the interceptor for
     * @return string PHP code of the interceptor
     * @throws \TYPO3\Flow\Aop\Exception
     */
    public function build($methodName, array $interceptedMethods, $targetClassName)
    {
        if ($methodName !== '__construct') {
            throw new \TYPO3\Flow\Aop\Exception('The ' . __CLASS__ . ' can only build constructor interceptor code.', 1231789021);
        }
<<<<<<< HEAD

        $declaringClassName = $interceptedMethods[$methodName]['declaringClassName'];
        $proxyMethod = $this->compiler->getProxyClass($targetClassName)->getConstructor();
        if ($declaringClassName !== $targetClassName) {
            $proxyMethod->setMethodParametersCode($this->buildMethodParametersCode($declaringClassName, $methodName, true));
        }

        $groupedAdvices = $interceptedMethods[$methodName]['groupedAdvices'];
        $advicesCode = $this->buildAdvicesCode($groupedAdvices, $methodName, $targetClassName, $declaringClassName);

=======

        $declaringClassName = $interceptedMethods[$methodName]['declaringClassName'];
        $proxyMethod = $this->compiler->getProxyClass($targetClassName)->getConstructor();
        if ($declaringClassName !== $targetClassName) {
            $proxyMethod->setMethodParametersCode($this->buildMethodParametersCode($declaringClassName, $methodName, true));
        }

        $groupedAdvices = $interceptedMethods[$methodName]['groupedAdvices'];
        $advicesCode = $this->buildAdvicesCode($groupedAdvices, $methodName, $targetClassName, $declaringClassName);

>>>>>>> c186a992
        if ($methodName !== null) {
            $proxyMethod->addPreParentCallCode('
			if (isset($this->Flow_Aop_Proxy_methodIsInAdviceMode[\'' . $methodName . '\'])) {
');
            $proxyMethod->addPostParentCallCode('
			} else {
				$this->Flow_Aop_Proxy_methodIsInAdviceMode[\'' . $methodName . '\'] = TRUE;
				try {
				' . $advicesCode . '
				} catch (\Exception $exception) {
					unset($this->Flow_Aop_Proxy_methodIsInAdviceMode[\'' . $methodName . '\']);
					throw $exception;
				}
				unset($this->Flow_Aop_Proxy_methodIsInAdviceMode[\'' . $methodName . '\']);
				return;
			}
');
        }
    }
}<|MERGE_RESOLUTION|>--- conflicted
+++ resolved
@@ -32,7 +32,6 @@
         if ($methodName !== '__construct') {
             throw new \TYPO3\Flow\Aop\Exception('The ' . __CLASS__ . ' can only build constructor interceptor code.', 1231789021);
         }
-<<<<<<< HEAD
 
         $declaringClassName = $interceptedMethods[$methodName]['declaringClassName'];
         $proxyMethod = $this->compiler->getProxyClass($targetClassName)->getConstructor();
@@ -43,18 +42,6 @@
         $groupedAdvices = $interceptedMethods[$methodName]['groupedAdvices'];
         $advicesCode = $this->buildAdvicesCode($groupedAdvices, $methodName, $targetClassName, $declaringClassName);
 
-=======
-
-        $declaringClassName = $interceptedMethods[$methodName]['declaringClassName'];
-        $proxyMethod = $this->compiler->getProxyClass($targetClassName)->getConstructor();
-        if ($declaringClassName !== $targetClassName) {
-            $proxyMethod->setMethodParametersCode($this->buildMethodParametersCode($declaringClassName, $methodName, true));
-        }
-
-        $groupedAdvices = $interceptedMethods[$methodName]['groupedAdvices'];
-        $advicesCode = $this->buildAdvicesCode($groupedAdvices, $methodName, $targetClassName, $declaringClassName);
-
->>>>>>> c186a992
         if ($methodName !== null) {
             $proxyMethod->addPreParentCallCode('
 			if (isset($this->Flow_Aop_Proxy_methodIsInAdviceMode[\'' . $methodName . '\'])) {
