<?php
namespace TYPO3\Flow\Aop\Builder;

/*                                                                        *
 * This script belongs to the Flow framework.                             *
 *                                                                        *
 * It is free software; you can redistribute it and/or modify it under    *
 * the terms of the MIT license.                                          *
 *                                                                        */

use TYPO3\Flow\Annotations as Flow;
use TYPO3\Flow\Aop\PropertyIntroduction;
use TYPO3\Flow\Reflection\ClassReflection;
use TYPO3\Flow\Reflection\PropertyReflection;

/**
 * The main class of the AOP (Aspect Oriented Programming) framework.
 *
 * @Flow\Proxy(false)
 * @Flow\Scope("singleton")
 */
class ProxyClassBuilder
{
    /**
     * @var \TYPO3\Flow\Object\Proxy\Compiler
     */
    protected $compiler;

    /**
     * The Flow settings
     * @var array
     */
    protected $settings;

    /**
     * @var \TYPO3\Flow\Reflection\ReflectionService
     */
    protected $reflectionService;

    /**
     * @var \TYPO3\Flow\Log\SystemLoggerInterface
     */
    protected $systemLogger;

    /**
     * An instance of the pointcut expression parser
     * @var \TYPO3\Flow\Aop\Pointcut\PointcutExpressionParser
     */
    protected $pointcutExpressionParser;

    /**
     * @var \TYPO3\Flow\Aop\Builder\ProxyClassBuilder
     */
    protected $proxyClassBuilder;

    /**
     * @var \TYPO3\Flow\Cache\Frontend\VariableFrontend
     */
    protected $objectConfigurationCache;

    /**
     * @var \TYPO3\Flow\Object\CompileTimeObjectManager
     */
    protected $objectManager;

    /**
     * Hardcoded list of Flow sub packages (first 15 characters) which must be immune to AOP proxying for security, technical or conceptual reasons.
     * @var array
     */
    protected $blacklistedSubPackages = array('TYPO3\Flow\Aop\\', 'TYPO3\Flow\Cach', 'TYPO3\Flow\Erro', 'TYPO3\Flow\Log\\', 'TYPO3\Flow\Moni', 'TYPO3\Flow\Obje', 'TYPO3\Flow\Pack', 'TYPO3\Flow\Prop', 'TYPO3\Flow\Refl', 'TYPO3\Flow\Util', 'TYPO3\Flow\Vali');

    /**
     * A registry of all known aspects
     * @var array
     */
    protected $aspectContainers = array();

    /**
     * @var array
     */
    protected $methodInterceptorBuilders = array();

    /**
     * @param \TYPO3\Flow\Object\Proxy\Compiler $compiler
     * @return void
     */
    public function injectCompiler(\TYPO3\Flow\Object\Proxy\Compiler $compiler)
    {
        $this->compiler = $compiler;
    }

    /**
     * Injects the reflection service
     *
     * @param \TYPO3\Flow\Reflection\ReflectionService $reflectionService
     * @return void
     */
    public function injectReflectionService(\TYPO3\Flow\Reflection\ReflectionService $reflectionService)
    {
        $this->reflectionService = $reflectionService;
    }

    /**
     * @param \TYPO3\Flow\Log\SystemLoggerInterface $systemLogger
     * @return void
     */
    public function injectSystemLogger(\TYPO3\Flow\Log\SystemLoggerInterface $systemLogger)
    {
        $this->systemLogger = $systemLogger;
    }

    /**
     * Injects an instance of the pointcut expression parser
     *
     * @param \TYPO3\Flow\Aop\Pointcut\PointcutExpressionParser $pointcutExpressionParser
     * @return void
     */
    public function injectPointcutExpressionParser(\TYPO3\Flow\Aop\Pointcut\PointcutExpressionParser $pointcutExpressionParser)
    {
        $this->pointcutExpressionParser = $pointcutExpressionParser;
    }

    /**
     * Injects the cache for storing information about objects
     *
     * @param \TYPO3\Flow\Cache\Frontend\VariableFrontend $objectConfigurationCache
     * @return void
     * @Flow\Autowiring(false)
     */
    public function injectObjectConfigurationCache(\TYPO3\Flow\Cache\Frontend\VariableFrontend $objectConfigurationCache)
    {
        $this->objectConfigurationCache = $objectConfigurationCache;
    }

    /**
     * Injects the Adviced Constructor Interceptor Builder
     *
     * @param \TYPO3\Flow\Aop\Builder\AdvicedConstructorInterceptorBuilder $builder
     * @return void
     */
    public function injectAdvicedConstructorInterceptorBuilder(\TYPO3\Flow\Aop\Builder\AdvicedConstructorInterceptorBuilder $builder)
    {
        $this->methodInterceptorBuilders['AdvicedConstructor'] = $builder;
    }

    /**
     * Injects the Adviced Method Interceptor Builder
     *
     * @param \TYPO3\Flow\Aop\Builder\AdvicedMethodInterceptorBuilder $builder
     * @return void
     */
    public function injectAdvicedMethodInterceptorBuilder(\TYPO3\Flow\Aop\Builder\AdvicedMethodInterceptorBuilder $builder)
    {
        $this->methodInterceptorBuilders['AdvicedMethod'] = $builder;
    }

    /**
     * @param \TYPO3\Flow\Object\CompileTimeObjectManager $objectManager
     * @return void
     */
    public function injectObjectManager(\TYPO3\Flow\Object\CompileTimeObjectManager $objectManager)
    {
        $this->objectManager = $objectManager;
    }

    /**
     * Injects the Flow settings
     *
     * @param array $settings The settings
     * @return void
     */
    public function injectSettings(array $settings)
    {
        $this->settings = $settings;
    }

    /**
     * Builds proxy class code which weaves advices into the respective target classes.
     *
     * The object configurations provided by the Compiler are searched for possible aspect
     * annotations. If an aspect class is found, the pointcut expressions are parsed and
     * a new aspect with one or more advisors is added to the aspect registry of the AOP framework.
     * Finally all advices are woven into their target classes by generating proxy classes.
     *
     * In general, the command typo3.flow:core:compile is responsible for compilation
     * and calls this method to do so.
     *
     * In order to distinguish between an emerged / changed possible target class and
     * a class which has been matched previously but just didn't have to be proxied,
     * the latter are kept track of by an "unproxiedClass-*" cache entry.
     *
     * @return void
     */
    public function build()
    {
        $allAvailableClassNamesByPackage = $this->objectManager->getRegisteredClassNames();
        $possibleTargetClassNames = $this->getProxyableClasses($allAvailableClassNamesByPackage);
        $actualAspectClassNames = $this->reflectionService->getClassNamesByAnnotation('TYPO3\Flow\Annotations\Aspect');
        sort($possibleTargetClassNames);
        sort($actualAspectClassNames);

        $this->aspectContainers = $this->buildAspectContainers($actualAspectClassNames);

        $rebuildEverything = false;
        if ($this->objectConfigurationCache->has('allAspectClassesUpToDate') === false) {
            $rebuildEverything = true;
            $this->systemLogger->log('Aspects have been modified, therefore rebuilding all target classes.', LOG_INFO);
            $this->objectConfigurationCache->set('allAspectClassesUpToDate', true);
        }

        $possibleTargetClassNameIndex = new ClassNameIndex();
        $possibleTargetClassNameIndex->setClassNames($possibleTargetClassNames);

        $targetClassNameCandidates = new ClassNameIndex();
        foreach ($this->aspectContainers as $aspectContainer) {
            $targetClassNameCandidates->applyUnion($aspectContainer->reduceTargetClassNames($possibleTargetClassNameIndex));
        }
        $targetClassNameCandidates->sort();

        foreach ($targetClassNameCandidates->getClassNames() as $targetClassName) {
            $isUnproxied = $this->objectConfigurationCache->has('unproxiedClass-' . str_replace('\\', '_', $targetClassName));
            $hasCacheEntry = $this->compiler->hasCacheEntryForClass($targetClassName) || $isUnproxied;
            if ($rebuildEverything === true || $hasCacheEntry === false) {
                $proxyBuildResult = $this->buildProxyClass($targetClassName, $this->aspectContainers);
                if ($proxyBuildResult !== false) {
                    if ($isUnproxied) {
                        $this->objectConfigurationCache->remove('unproxiedClass-' . str_replace('\\', '_', $targetClassName));
                    }
                    $this->systemLogger->log(sprintf('Built AOP proxy for class "%s".', $targetClassName), LOG_DEBUG);
                } else {
                    $this->objectConfigurationCache->set('unproxiedClass-' . str_replace('\\', '_', $targetClassName), true);
                }
            }
        }
    }

    /**
     * Traverses the aspect containers to find a pointcut from the aspect class name
     * and pointcut method name
     *
     * @param string $aspectClassName Name of the aspect class where the pointcut has been declared
     * @param string $pointcutMethodName Method name of the pointcut
     * @return mixed The \TYPO3\Flow\Aop\Pointcut\Pointcut or FALSE if none was found
     */
    public function findPointcut($aspectClassName, $pointcutMethodName)
    {
        if (!isset($this->aspectContainers[$aspectClassName])) {
            return false;
        }
        foreach ($this->aspectContainers[$aspectClassName]->getPointcuts() as $pointcut) {
            if ($pointcut->getPointcutMethodName() === $pointcutMethodName) {
                return $pointcut;
            }
        }
        return false;
    }

    /**
     * Returns an array of method names and advices which were applied to the specified class. If the
     * target class has no adviced methods, an empty array is returned.
     *
     * @param string $targetClassName Name of the target class
     * @return mixed An array of method names and their advices as array of \TYPO3\Flow\Aop\Advice\AdviceInterface
     * @throws \TYPO3\Flow\Aop\Exception
     */
    public function getAdvicedMethodsInformationByTargetClass($targetClassName)
    {
        throw new \TYPO3\Flow\Aop\Exception('This method is currently not supported.');

        if (!isset($this->advicedMethodsInformationByTargetClass[$targetClassName])) {
            return array();
        } else {
            return $this->advicedMethodsInformationByTargetClass[$targetClassName];
        }
    }

    /**
     * Determines which of the given classes are potentially proxyable
     * and returns their names in an array.
     *
     * @param array $classNamesByPackage Names of the classes to check
     * @return array Names of classes which can be proxied
     */
    protected function getProxyableClasses(array $classNamesByPackage)
    {
        $proxyableClasses = array();
        foreach ($classNamesByPackage as $classNames) {
            foreach ($classNames as $className) {
                if (!in_array(substr($className, 0, 15), $this->blacklistedSubPackages)) {
                    if (!$this->reflectionService->isClassAnnotatedWith($className, 'TYPO3\Flow\Annotations\Aspect') &&
                        !$this->reflectionService->isClassFinal($className)) {
                        $proxyableClasses[] = $className;
                    }
                }
            }
        }
        return $proxyableClasses;
    }

    /**
     * Checks the annotations of the specified classes for aspect tags
     * and creates an aspect with advisors accordingly.
     *
     * @param array &$classNames Classes to check for aspect tags.
     * @return array An array of \TYPO3\Flow\Aop\AspectContainer for all aspects which were found.
     */
    protected function buildAspectContainers(array &$classNames)
    {
        $aspectContainers = array();
        foreach ($classNames as $aspectClassName) {
            $aspectContainers[$aspectClassName] = $this->buildAspectContainer($aspectClassName);
        }
        return $aspectContainers;
    }

    /**
     * Creates and returns an aspect from the annotations found in a class which
     * is tagged as an aspect. The object acting as an advice will already be
     * fetched (and therefore instantiated if necessary).
     *
     * @param  string $aspectClassName Name of the class which forms the aspect, contains advices etc.
     * @return mixed The aspect container containing one or more advisors or FALSE if no container could be built
     * @throws \TYPO3\Flow\Aop\Exception
     */
    protected function buildAspectContainer($aspectClassName)
    {
        $aspectContainer = new \TYPO3\Flow\Aop\AspectContainer($aspectClassName);
        $methodNames = get_class_methods($aspectClassName);

        foreach ($methodNames as $methodName) {
            foreach ($this->reflectionService->getMethodAnnotations($aspectClassName, $methodName) as $annotation) {
                $annotationClass = get_class($annotation);
                switch ($annotationClass) {
                    case 'TYPO3\Flow\Annotations\Around' :
                        $pointcutFilterComposite = $this->pointcutExpressionParser->parse($annotation->pointcutExpression, $this->renderSourceHint($aspectClassName, $methodName, $annotationClass));
                        $advice = new \TYPO3\Flow\Aop\Advice\AroundAdvice($aspectClassName, $methodName);
                        $pointcut = new \TYPO3\Flow\Aop\Pointcut\Pointcut($annotation->pointcutExpression, $pointcutFilterComposite, $aspectClassName);
                        $advisor = new \TYPO3\Flow\Aop\Advisor($advice, $pointcut);
                        $aspectContainer->addAdvisor($advisor);
                    break;
                    case 'TYPO3\Flow\Annotations\Before' :
                        $pointcutFilterComposite = $this->pointcutExpressionParser->parse($annotation->pointcutExpression, $this->renderSourceHint($aspectClassName, $methodName, $annotationClass));
                        $advice = new \TYPO3\Flow\Aop\Advice\BeforeAdvice($aspectClassName, $methodName);
                        $pointcut = new \TYPO3\Flow\Aop\Pointcut\Pointcut($annotation->pointcutExpression, $pointcutFilterComposite, $aspectClassName);
                        $advisor = new \TYPO3\Flow\Aop\Advisor($advice, $pointcut);
                        $aspectContainer->addAdvisor($advisor);
                    break;
                    case 'TYPO3\Flow\Annotations\AfterReturning' :
                        $pointcutFilterComposite = $this->pointcutExpressionParser->parse($annotation->pointcutExpression, $this->renderSourceHint($aspectClassName, $methodName, $annotationClass));
                        $advice = new \TYPO3\Flow\Aop\Advice\AfterReturningAdvice($aspectClassName, $methodName);
                        $pointcut = new \TYPO3\Flow\Aop\Pointcut\Pointcut($annotation->pointcutExpression, $pointcutFilterComposite, $aspectClassName);
                        $advisor = new \TYPO3\Flow\Aop\Advisor($advice, $pointcut);
                        $aspectContainer->addAdvisor($advisor);
                    break;
                    case 'TYPO3\Flow\Annotations\AfterThrowing' :
                        $pointcutFilterComposite = $this->pointcutExpressionParser->parse($annotation->pointcutExpression, $this->renderSourceHint($aspectClassName, $methodName, $annotationClass));
                        $advice = new \TYPO3\Flow\Aop\Advice\AfterThrowingAdvice($aspectClassName, $methodName);
                        $pointcut = new \TYPO3\Flow\Aop\Pointcut\Pointcut($annotation->pointcutExpression, $pointcutFilterComposite, $aspectClassName);
                        $advisor = new \TYPO3\Flow\Aop\Advisor($advice, $pointcut);
                        $aspectContainer->addAdvisor($advisor);
                    break;
                    case 'TYPO3\Flow\Annotations\After' :
                        $pointcutFilterComposite = $this->pointcutExpressionParser->parse($annotation->pointcutExpression, $this->renderSourceHint($aspectClassName, $methodName, $annotationClass));
                        $advice = new \TYPO3\Flow\Aop\Advice\AfterAdvice($aspectClassName, $methodName);
                        $pointcut = new \TYPO3\Flow\Aop\Pointcut\Pointcut($annotation->pointcutExpression, $pointcutFilterComposite, $aspectClassName);
                        $advisor = new \TYPO3\Flow\Aop\Advisor($advice, $pointcut);
                        $aspectContainer->addAdvisor($advisor);
                    break;
                    case 'TYPO3\Flow\Annotations\Pointcut' :
                        $pointcutFilterComposite = $this->pointcutExpressionParser->parse($annotation->expression, $this->renderSourceHint($aspectClassName, $methodName, $annotationClass));
                        $pointcut = new \TYPO3\Flow\Aop\Pointcut\Pointcut($annotation->expression, $pointcutFilterComposite, $aspectClassName, $methodName);
                        $aspectContainer->addPointcut($pointcut);
                    break;
                }
            }
        }
        $introduceAnnotation = $this->reflectionService->getClassAnnotation($aspectClassName, 'TYPO3\Flow\Annotations\Introduce');
        if ($introduceAnnotation !== null) {
            if ($introduceAnnotation->interfaceName === null) {
                throw new \TYPO3\Flow\Aop\Exception('The interface introduction in class "' . $aspectClassName . '" does not contain the required interface name).', 1172694761);
            }
            $pointcutFilterComposite = $this->pointcutExpressionParser->parse($introduceAnnotation->pointcutExpression, $this->renderSourceHint($aspectClassName, $introduceAnnotation->interfaceName, 'TYPO3\Flow\Annotations\Introduce'));
            $pointcut = new \TYPO3\Flow\Aop\Pointcut\Pointcut($introduceAnnotation->pointcutExpression, $pointcutFilterComposite, $aspectClassName);
            $introduction = new \TYPO3\Flow\Aop\InterfaceIntroduction($aspectClassName, $introduceAnnotation->interfaceName, $pointcut);
            $aspectContainer->addInterfaceIntroduction($introduction);
        }

        foreach ($this->reflectionService->getClassPropertyNames($aspectClassName) as $propertyName) {
            $introduceAnnotation = $this->reflectionService->getPropertyAnnotation($aspectClassName, $propertyName, 'TYPO3\Flow\Annotations\Introduce');
            if ($introduceAnnotation !== null) {
                $pointcutFilterComposite = $this->pointcutExpressionParser->parse($introduceAnnotation->pointcutExpression, $this->renderSourceHint($aspectClassName, $propertyName, 'TYPO3\Flow\Annotations\Introduce'));
                $pointcut = new \TYPO3\Flow\Aop\Pointcut\Pointcut($introduceAnnotation->pointcutExpression, $pointcutFilterComposite, $aspectClassName);
<<<<<<< HEAD
                $introduction = new PropertyIntroduction($aspectClassName, $propertyName, $pointcut);
=======
                $introduction = new \TYPO3\Flow\Aop\PropertyIntroduction($aspectClassName, $propertyName, $pointcut);
>>>>>>> d040582c
                $aspectContainer->addPropertyIntroduction($introduction);
            }
        }
        if (count($aspectContainer->getAdvisors()) < 1 &&
            count($aspectContainer->getPointcuts()) < 1 &&
            count($aspectContainer->getInterfaceIntroductions()) < 1 &&
            count($aspectContainer->getPropertyIntroductions()) < 1) {
            throw new \TYPO3\Flow\Aop\Exception('The class "' . $aspectClassName . '" is tagged to be an aspect but doesn\'t contain advices nor pointcut or introduction declarations.', 1169124534);
        }
        return $aspectContainer;
    }

    /**
     * Builds methods for a single AOP proxy class for the specified class.
     *
     * @param string $targetClassName Name of the class to create a proxy class file for
     * @param array &$aspectContainers The array of aspect containers from the AOP Framework
     * @return boolean TRUE if the proxy class could be built, FALSE otherwise.
     */
    public function buildProxyClass($targetClassName, array &$aspectContainers)
    {
        $interfaceIntroductions = $this->getMatchingInterfaceIntroductions($aspectContainers, $targetClassName);
        $introducedInterfaces = $this->getInterfaceNamesFromIntroductions($interfaceIntroductions);

        $propertyIntroductions = $this->getMatchingPropertyIntroductions($aspectContainers, $targetClassName);

        $methodsFromTargetClass = $this->getMethodsFromTargetClass($targetClassName);
        $methodsFromIntroducedInterfaces = $this->getIntroducedMethodsFromInterfaceIntroductions($interfaceIntroductions, $targetClassName);

        $interceptedMethods = array();
        $this->addAdvicedMethodsToInterceptedMethods($interceptedMethods, array_merge($methodsFromTargetClass, $methodsFromIntroducedInterfaces), $targetClassName, $aspectContainers);
        $this->addIntroducedMethodsToInterceptedMethods($interceptedMethods, $methodsFromIntroducedInterfaces);

        if (count($interceptedMethods) < 1 && count($introducedInterfaces) < 1 && count($propertyIntroductions) < 1) {
            return false;
        }

        $proxyClass = $this->compiler->getProxyClass($targetClassName);
        if ($proxyClass === false) {
            return false;
        }

        $proxyClass->addInterfaces($introducedInterfaces);

<<<<<<< HEAD
        /** @var $propertyIntroduction PropertyIntroduction */
        foreach ($propertyIntroductions as $propertyIntroduction) {
            $propertyName = $propertyIntroduction->getPropertyName();
            $declaringAspectClassName = $propertyIntroduction->getDeclaringAspectClassName();
            $possiblePropertyTypes = $this->reflectionService->getPropertyTagValues($declaringAspectClassName, $propertyName, 'var');
            if (count($possiblePropertyTypes) > 0 && !$this->reflectionService->isPropertyAnnotatedWith($declaringAspectClassName, $propertyName, 'TYPO3\Flow\Annotations\Transient')) {
                $classSchema = $this->reflectionService->getClassSchema($targetClassName);
                if ($classSchema !== null) {
                    $classSchema->addProperty($propertyName, $possiblePropertyTypes[0]);
                }
            }
            $propertyReflection = new PropertyReflection($declaringAspectClassName, $propertyName);
            $propertyReflection->setIsAopIntroduced(true);
            $this->reflectionService->reflectClassProperty($targetClassName, $propertyReflection, new ClassReflection($declaringAspectClassName));

            $proxyClass->addProperty($propertyName, 'NULL', $propertyIntroduction->getPropertyVisibility(), $propertyIntroduction->getPropertyDocComment());
=======
        foreach ($propertyIntroductions as $propertyIntroduction) {
            $proxyClass->addProperty($propertyIntroduction->getPropertyName(), 'NULL', $propertyIntroduction->getPropertyVisibility(), $propertyIntroduction->getPropertyDocComment());
>>>>>>> d040582c
        }

        $proxyClass->getMethod('Flow_Aop_Proxy_buildMethodsAndAdvicesArray')->addPreParentCallCode("\t\tif (method_exists(get_parent_class(\$this), 'Flow_Aop_Proxy_buildMethodsAndAdvicesArray') && is_callable('parent::Flow_Aop_Proxy_buildMethodsAndAdvicesArray')) parent::Flow_Aop_Proxy_buildMethodsAndAdvicesArray();\n");
        $proxyClass->getMethod('Flow_Aop_Proxy_buildMethodsAndAdvicesArray')->addPreParentCallCode($this->buildMethodsAndAdvicesArrayCode($interceptedMethods));
        $proxyClass->getMethod('Flow_Aop_Proxy_buildMethodsAndAdvicesArray')->overrideMethodVisibility('protected');

        $callBuildMethodsAndAdvicesArrayCode = "\n\t\t\$this->Flow_Aop_Proxy_buildMethodsAndAdvicesArray();\n";
        $proxyClass->getConstructor()->addPreParentCallCode($callBuildMethodsAndAdvicesArrayCode);
        $proxyClass->getMethod('__wakeup')->addPreParentCallCode($callBuildMethodsAndAdvicesArrayCode);

        if (!$this->reflectionService->hasMethod($targetClassName, '__wakeup')) {
            $proxyClass->getMethod('__wakeup')->addPostParentCallCode("\t\tif (method_exists(get_parent_class(\$this), '__wakeup') && is_callable('parent::__wakeup')) parent::__wakeup();\n");
        }

        // FIXME this can be removed again once Doctrine is fixed (see fixMethodsAndAdvicesArrayForDoctrineProxiesCode())
        $proxyClass->getMethod('Flow_Aop_Proxy_fixMethodsAndAdvicesArrayForDoctrineProxies')->addPreParentCallCode($this->fixMethodsAndAdvicesArrayForDoctrineProxiesCode());
        // FIXME this can be removed again once Doctrine is fixed (see fixInjectedPropertiesForDoctrineProxiesCode())
        $proxyClass->getMethod('Flow_Aop_Proxy_fixInjectedPropertiesForDoctrineProxies')->addPreParentCallCode($this->fixInjectedPropertiesForDoctrineProxiesCode());

        $this->buildGetAdviceChainsMethodCode($targetClassName);
        $this->buildInvokeJoinPointMethodCode($targetClassName);
        $this->buildMethodsInterceptorCode($targetClassName, $interceptedMethods);

        $proxyClass->addProperty('Flow_Aop_Proxy_targetMethodsAndGroupedAdvices', 'array()');
        $proxyClass->addProperty('Flow_Aop_Proxy_groupedAdviceChains', 'array()');
        $proxyClass->addProperty('Flow_Aop_Proxy_methodIsInAdviceMode', 'array()');

        return true;
    }

    /**
     * Returns the methods of the target class.
     *
     * @param string $targetClassName Name of the target class
     * @return array Method information with declaring class and method name pairs
     */
    protected function getMethodsFromTargetClass($targetClassName)
    {
        $methods = array();
        $class = new \ReflectionClass($targetClassName);

        foreach (array('__construct', '__clone') as $builtInMethodName) {
            if (!$class->hasMethod($builtInMethodName)) {
                $methods[] = array($targetClassName, $builtInMethodName);
            }
        }

        foreach ($class->getMethods() as $method) {
            $methods[] = array($targetClassName, $method->getName());
        }

        return $methods;
    }

    /**
     * Creates code for an array of target methods and their advices.
     *
     * Example:
     *
     *	$this->Flow_Aop_Proxy_targetMethodsAndGroupedAdvices = array(
     *		'getSomeProperty' => array(
     *			'TYPO3\Flow\Aop\Advice\AroundAdvice' => array(
     *				new \TYPO3\Flow\Aop\Advice\AroundAdvice('TYPO3\Foo\SomeAspect', 'aroundAdvice', \\TYPO3\\Flow\\Core\\Bootstrap::$staticObjectManager, function() { ... }),
     *			),
     *		),
     *	);
     *
     *
     * @param array $methodsAndGroupedAdvices An array of method names and grouped advice objects
     * @return string PHP code for the content of an array of target method names and advice objects
     * @see buildProxyClass()
     */
    protected function buildMethodsAndAdvicesArrayCode(array $methodsAndGroupedAdvices)
    {
        if (count($methodsAndGroupedAdvices) < 1) {
            return '';
        }

        $methodsAndAdvicesArrayCode = "\n\t\t\$objectManager = \\TYPO3\\Flow\\Core\\Bootstrap::\$staticObjectManager;\n";
        $methodsAndAdvicesArrayCode .= "\t\t\$this->Flow_Aop_Proxy_targetMethodsAndGroupedAdvices = array(\n";
        foreach ($methodsAndGroupedAdvices as $methodName => $advicesAndDeclaringClass) {
            $methodsAndAdvicesArrayCode .= "\t\t\t'" . $methodName . "' => array(\n";
            foreach ($advicesAndDeclaringClass['groupedAdvices'] as $adviceType => $adviceConfigurations) {
                $methodsAndAdvicesArrayCode .= "\t\t\t\t'" . $adviceType . "' => array(\n";
                foreach ($adviceConfigurations as $adviceConfiguration) {
                    $advice = $adviceConfiguration['advice'];
                    $methodsAndAdvicesArrayCode .= "\t\t\t\t\tnew \\" . get_class($advice) . "('" . $advice->getAspectObjectName() . "', '" . $advice->getAdviceMethodName() . "', \$objectManager, " . $adviceConfiguration['runtimeEvaluationsClosureCode'] . "),\n";
                }
                $methodsAndAdvicesArrayCode .= "\t\t\t\t),\n";
            }
            $methodsAndAdvicesArrayCode .= "\t\t\t),\n";
        }
        $methodsAndAdvicesArrayCode .= "\t\t);\n";
        return  $methodsAndAdvicesArrayCode;
    }

    /**
     * Creates code that builds the targetMethodsAndGroupedAdvices array if it does not exist. This happens when a Doctrine
     * lazy loading proxy for an object is created for some specific purpose, but filled afterwards "on the fly" if this object
     * is part of a wide range "findBy" query.
     *
     * @todo Remove once doctrine is fixed
     * @return string
     */
    protected function fixMethodsAndAdvicesArrayForDoctrineProxiesCode()
    {
        $code = <<<EOT
		if (!isset(\$this->Flow_Aop_Proxy_targetMethodsAndGroupedAdvices) || empty(\$this->Flow_Aop_Proxy_targetMethodsAndGroupedAdvices)) {
			\$this->Flow_Aop_Proxy_buildMethodsAndAdvicesArray();
			if (is_callable('parent::Flow_Aop_Proxy_fixMethodsAndAdvicesArrayForDoctrineProxies')) parent::Flow_Aop_Proxy_fixMethodsAndAdvicesArrayForDoctrineProxies();
		}
EOT;
        return $code;
    }

    /**
     * Creates code that reinjects dependencies if they do not exist. This is necessary because in certain circumstances
     * Doctrine loads a proxy in UnitOfWork->createEntity() without calling __wakeup and thus does not initialize DI.
     * This happens when a Doctrine lazy loading proxy for an object is created for some specific purpose, but filled
     * afterwards "on the fly" if this object is part of a wide range "findBy" query.
     *
     * @todo Remove once doctrine is fixed
     * @return string
     */
    protected function fixInjectedPropertiesForDoctrineProxiesCode()
    {
        $code = <<<EOT
		if (!\$this instanceof \Doctrine\ORM\Proxy\Proxy || isset(\$this->Flow_Proxy_injectProperties_fixInjectedPropertiesForDoctrineProxies)) {
			return;
		}
		\$this->Flow_Proxy_injectProperties_fixInjectedPropertiesForDoctrineProxies = TRUE;
		if (is_callable(array(\$this, 'Flow_Proxy_injectProperties'))) {
			\$this->Flow_Proxy_injectProperties();
		}
EOT;
        return $code;
    }

    /**
     * Traverses all intercepted methods and their advices and builds PHP code to intercept
     * methods if necessary.
     *
     * The generated code is added directly to the proxy class by calling the respective
     * methods of the Compiler API.
     *
     * @param string $targetClassName The target class the pointcut should match with
     * @param array $interceptedMethods An array of method names which need to be intercepted
     * @return void
     * @throws \TYPO3\Flow\Aop\Exception\VoidImplementationException
     */
    protected function buildMethodsInterceptorCode($targetClassName, array $interceptedMethods)
    {
        foreach ($interceptedMethods as $methodName => $methodMetaInformation) {
            if (count($methodMetaInformation['groupedAdvices']) === 0) {
                throw new \TYPO3\Flow\Aop\Exception\VoidImplementationException(sprintf('Refuse to introduce method %s into target class %s because it has no implementation code. You might want to create an around advice which implements this method.', $methodName, $targetClassName), 1303224472);
            }
            $builderType = 'Adviced' . ($methodName === '__construct' ? 'Constructor' : 'Method');
            $this->methodInterceptorBuilders[$builderType]->build($methodName, $interceptedMethods, $targetClassName);
        }
    }

    /**
     * Traverses all aspect containers, their aspects and their advisors and adds the
     * methods and their advices to the (usually empty) array of intercepted methods.
     *
     * @param array &$interceptedMethods An array (empty or not) which contains the names of the intercepted methods and additional information
     * @param array $methods An array of class and method names which are matched against the pointcut (class name = name of the class or interface the method was declared)
     * @param string $targetClassName Name of the class the pointcut should match with
     * @param array &$aspectContainers All aspects to take into consideration
     * @return void
     */
    protected function addAdvicedMethodsToInterceptedMethods(array &$interceptedMethods, array $methods, $targetClassName, array &$aspectContainers)
    {
        $pointcutQueryIdentifier = 0;

        foreach ($aspectContainers as $aspectContainer) {
            if (!$aspectContainer->getCachedTargetClassNameCandidates()->hasClassName($targetClassName)) {
                continue;
            }
            foreach ($aspectContainer->getAdvisors() as $advisor) {
                $pointcut = $advisor->getPointcut();
                foreach ($methods as $method) {
                    list($methodDeclaringClassName, $methodName) = $method;

                    if ($this->reflectionService->isMethodFinal($targetClassName, $methodName)) {
                        continue;
                    }

                    if ($this->reflectionService->isMethodStatic($targetClassName, $methodName)) {
                        continue;
                    }

                    if ($pointcut->matches($targetClassName, $methodName, $methodDeclaringClassName, $pointcutQueryIdentifier)) {
                        $advice = $advisor->getAdvice();
                        $interceptedMethods[$methodName]['groupedAdvices'][get_class($advice)][] = array(
                            'advice' => $advice,
                            'runtimeEvaluationsClosureCode' => $pointcut->getRuntimeEvaluationsClosureCode()
                        );
                        $interceptedMethods[$methodName]['declaringClassName'] = $methodDeclaringClassName;
                    }
                    $pointcutQueryIdentifier ++;
                }
            }
        }
    }

    /**
     * Traverses all methods which were introduced by interfaces and adds them to the
     * intercepted methods array if they didn't exist already.
     *
     * @param array &$interceptedMethods An array (empty or not) which contains the names of the intercepted methods and additional information
     * @param array $methodsFromIntroducedInterfaces An array of class and method names from introduced interfaces
     * @return void
     */
    protected function addIntroducedMethodsToInterceptedMethods(array &$interceptedMethods, array $methodsFromIntroducedInterfaces)
    {
        foreach ($methodsFromIntroducedInterfaces as $interfaceAndMethodName) {
            list($interfaceName, $methodName) = $interfaceAndMethodName;
            if (!isset($interceptedMethods[$methodName])) {
                $interceptedMethods[$methodName]['groupedAdvices'] = array();
                $interceptedMethods[$methodName]['declaringClassName'] = $interfaceName;
            }
        }
    }

    /**
     * Traverses all aspect containers and returns an array of interface
     * introductions which match the target class.
     *
     * @param array &$aspectContainers All aspects to take into consideration
     * @param string $targetClassName Name of the class the pointcut should match with
     * @return array array of interface names
     */
    protected function getMatchingInterfaceIntroductions(array &$aspectContainers, $targetClassName)
    {
        $introductions = array();
        foreach ($aspectContainers as $aspectContainer) {
            if (!$aspectContainer->getCachedTargetClassNameCandidates()->hasClassName($targetClassName)) {
                continue;
            }
            foreach ($aspectContainer->getInterfaceIntroductions() as $introduction) {
                $pointcut = $introduction->getPointcut();
                if ($pointcut->matches($targetClassName, null, null, uniqid())) {
                    $introductions[] = $introduction;
                }
            }
        }
        return $introductions;
    }

    /**
     * Traverses all aspect containers and returns an array of property
     * introductions which match the target class.
     *
     * @param array &$aspectContainers All aspects to take into consideration
     * @param string $targetClassName Name of the class the pointcut should match with
     * @return array array of property introductions
     */
    protected function getMatchingPropertyIntroductions(array &$aspectContainers, $targetClassName)
    {
        $introductions = array();
        foreach ($aspectContainers as $aspectContainer) {
            if (!$aspectContainer->getCachedTargetClassNameCandidates()->hasClassName($targetClassName)) {
                continue;
            }
            foreach ($aspectContainer->getPropertyIntroductions() as $introduction) {
                $pointcut = $introduction->getPointcut();
                if ($pointcut->matches($targetClassName, null, null, uniqid())) {
                    $introductions[] = $introduction;
                }
            }
        }
        return $introductions;
    }

    /**
     * Returns an array of interface names introduced by the given introductions
     *
     * @param array $interfaceIntroductions An array of interface introductions
     * @return array Array of interface names
     */
    protected function getInterfaceNamesFromIntroductions(array $interfaceIntroductions)
    {
        $interfaceNames = array();
        foreach ($interfaceIntroductions as $introduction) {
            $interfaceNames[] = '\\' . $introduction->getInterfaceName();
        }
        return $interfaceNames;
    }

    /**
     * Returns all methods declared by the introduced interfaces
     *
     * @param array $interfaceIntroductions An array of \TYPO3\Flow\Aop\InterfaceIntroduction
     * @return array An array of method information (interface, method name)
     * @throws \TYPO3\Flow\Aop\Exception
     */
    protected function getIntroducedMethodsFromInterfaceIntroductions(array $interfaceIntroductions)
    {
        $methods = array();
        $methodsAndIntroductions = array();
        foreach ($interfaceIntroductions as $introduction) {
            $interfaceName = $introduction->getInterfaceName();
            $methodNames = get_class_methods($interfaceName);
            if (is_array($methodNames)) {
                foreach ($methodNames as $newMethodName) {
                    if (isset($methodsAndIntroductions[$newMethodName])) {
                        throw new \TYPO3\Flow\Aop\Exception('Method name conflict! Method "' . $newMethodName . '" introduced by "' . $introduction->getInterfaceName() . '" declared in aspect "' . $introduction->getDeclaringAspectClassName() . '" has already been introduced by "' . $methodsAndIntroductions[$newMethodName]->getInterfaceName() . '" declared in aspect "' . $methodsAndIntroductions[$newMethodName]->getDeclaringAspectClassName() . '".', 1173020942);
                    }
                    $methods[] = array($interfaceName, $newMethodName);
                    $methodsAndIntroductions[$newMethodName] = $introduction;
                }
            }
        }
        return $methods;
    }

    /**
     * Adds a "getAdviceChains()" method to the current proxy class.
     *
     * @param string $targetClassName
     * @return void
     */
    protected function buildGetAdviceChainsMethodCode($targetClassName)
    {
        $proxyMethod = $this->compiler->getProxyClass($targetClassName)->getMethod('Flow_Aop_Proxy_getAdviceChains');
        $proxyMethod->setMethodParametersCode('$methodName');
        $proxyMethod->overrideMethodVisibility('private');

        $code = <<<'EOT'
		$adviceChains = array();
		if (isset($this->Flow_Aop_Proxy_groupedAdviceChains[$methodName])) {
			$adviceChains = $this->Flow_Aop_Proxy_groupedAdviceChains[$methodName];
		} else {
			if (isset($this->Flow_Aop_Proxy_targetMethodsAndGroupedAdvices[$methodName])) {
				$groupedAdvices = $this->Flow_Aop_Proxy_targetMethodsAndGroupedAdvices[$methodName];
				if (isset($groupedAdvices['TYPO3\Flow\Aop\Advice\AroundAdvice'])) {
					$this->Flow_Aop_Proxy_groupedAdviceChains[$methodName]['TYPO3\Flow\Aop\Advice\AroundAdvice'] = new \TYPO3\Flow\Aop\Advice\AdviceChain($groupedAdvices['TYPO3\Flow\Aop\Advice\AroundAdvice']);
					$adviceChains = $this->Flow_Aop_Proxy_groupedAdviceChains[$methodName];
				}
			}
		}
		return $adviceChains;

EOT;
        $proxyMethod->addPreParentCallCode($code);
    }

    /**
     * Adds a "invokeJoinPoint()" method to the current proxy class.
     *
     * @param string $targetClassName
     * @return void
     */
    protected function buildInvokeJoinPointMethodCode($targetClassName)
    {
        $proxyMethod = $this->compiler->getProxyClass($targetClassName)->getMethod('Flow_Aop_Proxy_invokeJoinPoint');
        $proxyMethod->setMethodParametersCode('\TYPO3\Flow\Aop\JoinPointInterface $joinPoint');
        $code = <<<'EOT'
		if (__CLASS__ !== $joinPoint->getClassName()) return parent::Flow_Aop_Proxy_invokeJoinPoint($joinPoint);
		if (isset($this->Flow_Aop_Proxy_methodIsInAdviceMode[$joinPoint->getMethodName()])) {
			return call_user_func_array(array('self', $joinPoint->getMethodName()), $joinPoint->getMethodArguments());
		}

EOT;
        $proxyMethod->addPreParentCallCode($code);
    }

    /**
     * Renders a short message which gives a hint on where the currently parsed pointcut expression was defined.
     *
     * @param string $aspectClassName
     * @param string $methodName
     * @param string $tagName
     * @return string
     */
    protected function renderSourceHint($aspectClassName, $methodName, $tagName)
    {
        return sprintf('%s::%s (%s advice)', $aspectClassName, $methodName, $tagName);
    }
}<|MERGE_RESOLUTION|>--- conflicted
+++ resolved
@@ -390,11 +390,7 @@
             if ($introduceAnnotation !== null) {
                 $pointcutFilterComposite = $this->pointcutExpressionParser->parse($introduceAnnotation->pointcutExpression, $this->renderSourceHint($aspectClassName, $propertyName, 'TYPO3\Flow\Annotations\Introduce'));
                 $pointcut = new \TYPO3\Flow\Aop\Pointcut\Pointcut($introduceAnnotation->pointcutExpression, $pointcutFilterComposite, $aspectClassName);
-<<<<<<< HEAD
                 $introduction = new PropertyIntroduction($aspectClassName, $propertyName, $pointcut);
-=======
-                $introduction = new \TYPO3\Flow\Aop\PropertyIntroduction($aspectClassName, $propertyName, $pointcut);
->>>>>>> d040582c
                 $aspectContainer->addPropertyIntroduction($introduction);
             }
         }
@@ -439,7 +435,6 @@
 
         $proxyClass->addInterfaces($introducedInterfaces);
 
-<<<<<<< HEAD
         /** @var $propertyIntroduction PropertyIntroduction */
         foreach ($propertyIntroductions as $propertyIntroduction) {
             $propertyName = $propertyIntroduction->getPropertyName();
@@ -456,10 +451,6 @@
             $this->reflectionService->reflectClassProperty($targetClassName, $propertyReflection, new ClassReflection($declaringAspectClassName));
 
             $proxyClass->addProperty($propertyName, 'NULL', $propertyIntroduction->getPropertyVisibility(), $propertyIntroduction->getPropertyDocComment());
-=======
-        foreach ($propertyIntroductions as $propertyIntroduction) {
-            $proxyClass->addProperty($propertyIntroduction->getPropertyName(), 'NULL', $propertyIntroduction->getPropertyVisibility(), $propertyIntroduction->getPropertyDocComment());
->>>>>>> d040582c
         }
 
         $proxyClass->getMethod('Flow_Aop_Proxy_buildMethodsAndAdvicesArray')->addPreParentCallCode("\t\tif (method_exists(get_parent_class(\$this), 'Flow_Aop_Proxy_buildMethodsAndAdvicesArray') && is_callable('parent::Flow_Aop_Proxy_buildMethodsAndAdvicesArray')) parent::Flow_Aop_Proxy_buildMethodsAndAdvicesArray();\n");
