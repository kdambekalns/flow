--- conflicted
+++ resolved
@@ -20,7 +20,6 @@
      * @var string
      */
     protected $declaringAspectClassName;
-<<<<<<< HEAD
 
     /**
      * Name of the introduced interface
@@ -69,56 +68,6 @@
     }
 
     /**
-=======
-
-    /**
-     * Name of the introduced interface
-     * @var string
-     */
-    protected $interfaceName;
-
-    /**
-     * The pointcut this introduction applies to
-     * @var \TYPO3\Flow\Aop\Pointcut\Pointcut
-     */
-    protected $pointcut;
-
-    /**
-     * Constructor
-     *
-     * @param string $declaringAspectClassName Name of the aspect containing the declaration for this introduction
-     * @param string $interfaceName Name of the interface to introduce
-     * @param \TYPO3\Flow\Aop\Pointcut\Pointcut $pointcut The pointcut for this introduction
-     */
-    public function __construct($declaringAspectClassName, $interfaceName, \TYPO3\Flow\Aop\Pointcut\Pointcut $pointcut)
-    {
-        $this->declaringAspectClassName = $declaringAspectClassName;
-        $this->interfaceName = $interfaceName;
-        $this->pointcut = $pointcut;
-    }
-
-    /**
-     * Returns the name of the introduced interface
-     *
-     * @return string Name of the introduced interface
-     */
-    public function getInterfaceName()
-    {
-        return $this->interfaceName;
-    }
-
-    /**
-     * Returns the pointcut this introduction applies to
-     *
-     * @return \TYPO3\Flow\Aop\Pointcut\Pointcut The pointcut
-     */
-    public function getPointcut()
-    {
-        return $this->pointcut;
-    }
-
-    /**
->>>>>>> c186a992
      * Returns the object name of the aspect which declared this introduction
      *
      * @return string The aspect object name
