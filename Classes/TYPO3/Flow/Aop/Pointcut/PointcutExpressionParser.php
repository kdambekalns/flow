--- conflicted
+++ resolved
@@ -60,29 +60,17 @@
     const PATTERN_MATCHMETHODNAMEANDARGUMENTS = '/^(?P<MethodName>.*)\((?P<MethodArguments>.*)\)$/';
 
     /**
-<<<<<<< HEAD
      * @var ProxyClassBuilder
-=======
-     * @var \TYPO3\Flow\Aop\Builder\ProxyClassBuilder
->>>>>>> d040582c
      */
     protected $proxyClassBuilder;
 
     /**
-<<<<<<< HEAD
      * @var ReflectionService
-=======
-     * @var \TYPO3\Flow\Reflection\ReflectionService
->>>>>>> d040582c
      */
     protected $reflectionService;
 
     /**
-<<<<<<< HEAD
      * @var ObjectManagerInterface
-=======
-     * @var \TYPO3\Flow\Object\ObjectManagerInterface
->>>>>>> d040582c
      */
     protected $objectManager;
 
@@ -92,49 +80,28 @@
     protected $sourceHint = '';
 
     /**
-<<<<<<< HEAD
      * @param ProxyClassBuilder $proxyClassBuilder
      * @return void
      */
     public function injectProxyClassBuilder(ProxyClassBuilder $proxyClassBuilder)
-=======
-     * @param \TYPO3\Flow\Aop\Builder\ProxyClassBuilder $proxyClassBuilder
-     * @return void
-     */
-    public function injectProxyClassBuilder(\TYPO3\Flow\Aop\Builder\ProxyClassBuilder $proxyClassBuilder)
->>>>>>> d040582c
     {
         $this->proxyClassBuilder = $proxyClassBuilder;
     }
 
     /**
-<<<<<<< HEAD
      * @param ReflectionService $reflectionService
      * @return void
      */
     public function injectReflectionService(ReflectionService $reflectionService)
-=======
-     * @param \TYPO3\Flow\Reflection\ReflectionService $reflectionService
-     * @return void
-     */
-    public function injectReflectionService(\TYPO3\Flow\Reflection\ReflectionService $reflectionService)
->>>>>>> d040582c
     {
         $this->reflectionService = $reflectionService;
     }
 
     /**
-<<<<<<< HEAD
      * @param ObjectManagerInterface $objectManager
      * @return void
      */
     public function injectObjectManager(ObjectManagerInterface $objectManager)
-=======
-     * @param \TYPO3\Flow\Object\ObjectManagerInterface $objectManager
-     * @return void
-     */
-    public function injectObjectManager(\TYPO3\Flow\Object\ObjectManagerInterface $objectManager)
->>>>>>> d040582c
     {
         $this->objectManager = $objectManager;
     }
@@ -146,24 +113,15 @@
      * @param string $pointcutExpression The expression defining the pointcut
      * @param string $sourceHint A message giving a hint on where the expression was defined. This is used in error messages.
      * @return PointcutFilterComposite A composite of class-filters, method-filters and pointcuts
-<<<<<<< HEAD
      * @throws InvalidPointcutExpressionException
      * @throws AopException
-=======
-     * @throws \TYPO3\Flow\Aop\Exception\InvalidPointcutExpressionException
-     * @throws \TYPO3\Flow\Aop\Exception
->>>>>>> d040582c
      */
     public function parse($pointcutExpression, $sourceHint)
     {
         $this->sourceHint = $sourceHint;
 
         if (!is_string($pointcutExpression) || strlen($pointcutExpression) === 0) {
-<<<<<<< HEAD
             throw new InvalidPointcutExpressionException(sprintf('Pointcut expression must be a valid string, "%s" given, defined in "%s"', gettype($pointcutExpression), $this->sourceHint), 1168874738);
-=======
-            throw new \TYPO3\Flow\Aop\Exception\InvalidPointcutExpressionException('Pointcut expression must be a valid string, ' . gettype($pointcutExpression) . ' given, defined in ' . $this->sourceHint, 1168874738);
->>>>>>> d040582c
         }
         $pointcutFilterComposite = new PointcutFilterComposite();
         $pointcutExpressionParts = preg_split(self::PATTERN_SPLITBYOPERATOR, $pointcutExpression, -1, PREG_SPLIT_DELIM_CAPTURE);
@@ -183,11 +141,7 @@
                 $matches = array();
                 $numberOfMatches = preg_match(self::PATTERN_MATCHPOINTCUTDESIGNATOR, $expression, $matches);
                 if ($numberOfMatches !== 1) {
-<<<<<<< HEAD
                     throw new InvalidPointcutExpressionException('Syntax error: Pointcut designator expected near "' . $expression . '", defined in ' . $this->sourceHint, 1168874739);
-=======
-                    throw new \TYPO3\Flow\Aop\Exception\InvalidPointcutExpressionException('Syntax error: Pointcut designator expected near "' . $expression . '", defined in ' . $this->sourceHint, 1168874739);
->>>>>>> d040582c
                 }
                 $pointcutDesignator = $matches[0];
                 $signaturePattern = $this->getSubstringBetweenParentheses($expression);
@@ -207,11 +161,7 @@
                         $this->parseRuntimeEvaluations($operator, $signaturePattern, $pointcutFilterComposite);
                     break;
                     default :
-<<<<<<< HEAD
                         throw new AopException('Support for pointcut designator "' . $pointcutDesignator . '" has not been implemented (yet), defined in ' . $this->sourceHint, 1168874740);
-=======
-                        throw new \TYPO3\Flow\Aop\Exception('Support for pointcut designator "' . $pointcutDesignator . '" has not been implemented (yet), defined in ' . $this->sourceHint, 1168874740);
->>>>>>> d040582c
                 }
             }
         }
@@ -223,7 +173,6 @@
      * filter composite object.
      *
      * @param string $operator The operator
-<<<<<<< HEAD
      * @param string $annotationPattern The pattern expression as configuration for the class annotation filter
      * @param PointcutFilterComposite $pointcutFilterComposite An instance of the pointcut filter composite. The result (ie. the class annotation filter) will be added to this composite object.
      * @return void
@@ -236,16 +185,6 @@
         $filter = new PointcutClassAnnotatedWithFilter($annotationPattern, $annotationPropertyConstraints);
         $filter->injectReflectionService($this->reflectionService);
         $filter->injectSystemLogger($this->objectManager->get('TYPO3\Flow\Log\SystemLoggerInterface'));
-=======
-     * @param string $classAnnotationPattern The pattern expression as configuration for the class annotation filter
-     * @param PointcutFilterComposite $pointcutFilterComposite An instance of the pointcut filter composite. The result (ie. the class annotation filter) will be added to this composite object.
-     * @return void
-     */
-    protected function parseDesignatorClassAnnotatedWith($operator, $classAnnotationPattern, PointcutFilterComposite $pointcutFilterComposite)
-    {
-        $filter = new PointcutClassAnnotatedWithFilter($classAnnotationPattern);
-        $filter->injectReflectionService($this->reflectionService);
->>>>>>> d040582c
         $pointcutFilterComposite->addFilter($operator, $filter);
     }
 
@@ -270,7 +209,6 @@
      * filter composite object.
      *
      * @param string $operator The operator
-<<<<<<< HEAD
      * @param string $annotationPattern The pattern expression as configuration for the method annotation filter
      * @param PointcutFilterComposite $pointcutFilterComposite An instance of the pointcut filter composite. The result (ie. the method annotation filter) will be added to this composite object.
      * @return void
@@ -283,22 +221,10 @@
         $filter = new PointcutMethodAnnotatedWithFilter($annotationPattern, $annotationPropertyConstraints);
         $filter->injectReflectionService($this->reflectionService);
         $filter->injectSystemLogger($this->objectManager->get('TYPO3\Flow\Log\SystemLoggerInterface'));
-=======
-     * @param string $methodAnnotationPattern The pattern expression as configuration for the method annotation filter
-     * @param PointcutFilterComposite $pointcutFilterComposite An instance of the pointcut filter composite. The result (ie. the method annotation filter) will be added to this composite object.
-     * @return void
-     * @deprecated since 1.0
-     */
-    protected function parseDesignatorMethodAnnotatedWith($operator, $methodAnnotationPattern, PointcutFilterComposite $pointcutFilterComposite)
-    {
-        $filter = new PointcutMethodAnnotatedWithFilter($methodAnnotationPattern);
-        $filter->injectReflectionService($this->reflectionService);
->>>>>>> d040582c
         $pointcutFilterComposite->addFilter($operator, $filter);
     }
 
     /**
-<<<<<<< HEAD
      * Parse an annotation pattern and adjust $annotationPattern and $annotationPropertyConstraints as
      * needed.
      *
@@ -316,21 +242,6 @@
             $annotationPropertiesPattern = $matches['MethodArguments'];
             $annotationPropertyConstraints = $this->getArgumentConstraintsFromMethodArgumentsPattern($annotationPropertiesPattern);
         }
-=======
-     * Takes a method tag filter pattern and adds a so configured method tag filter to the
-     * filter composite object.
-     *
-     * @param string $operator The operator
-     * @param string $methodTagPattern The pattern expression as configuration for the method tag filter
-     * @param PointcutFilterComposite $pointcutFilterComposite An instance of the pointcut filter composite. The result (ie. the method tag filter) will be added to this composite object.
-     * @return void
-     */
-    protected function parseDesignatorMethodTaggedWith($operator, $methodTagPattern, PointcutFilterComposite $pointcutFilterComposite)
-    {
-        $filter = new PointcutMethodTaggedWithFilter($methodTagPattern);
-        $filter->injectReflectionService($this->reflectionService);
-        $pointcutFilterComposite->addFilter($operator, $filter);
->>>>>>> d040582c
     }
 
     /**
@@ -342,29 +253,17 @@
      * @param string $signaturePattern The pattern expression defining the class and method - the "signature"
      * @param PointcutFilterComposite $pointcutFilterComposite An instance of the pointcut filter composite. The result (ie. the class and method filter) will be added to this composite object.
      * @return void
-<<<<<<< HEAD
      * @throws InvalidPointcutExpressionException if there's an error in the pointcut expression
-=======
-     * @throws \TYPO3\Flow\Aop\Exception\InvalidPointcutExpressionException if there's an error in the pointcut expression
->>>>>>> d040582c
      */
     protected function parseDesignatorMethod($operator, $signaturePattern, PointcutFilterComposite $pointcutFilterComposite)
     {
         if (strpos($signaturePattern, '->') === false) {
-<<<<<<< HEAD
             throw new InvalidPointcutExpressionException('Syntax error: "->" expected in "' . $signaturePattern . '", defined in ' . $this->sourceHint, 1169027339);
-=======
-            throw new \TYPO3\Flow\Aop\Exception\InvalidPointcutExpressionException('Syntax error: "->" expected in "' . $signaturePattern . '", defined in ' . $this->sourceHint, 1169027339);
->>>>>>> d040582c
         }
         $methodVisibility = $this->getVisibilityFromSignaturePattern($signaturePattern);
         list($classPattern, $methodPattern) = explode('->', $signaturePattern, 2);
         if (strpos($methodPattern, '(') === false) {
-<<<<<<< HEAD
             throw new InvalidPointcutExpressionException('Syntax error: "(" expected in "' . $methodPattern . '", defined in ' . $this->sourceHint, 1169144299);
-=======
-            throw new \TYPO3\Flow\Aop\Exception\InvalidPointcutExpressionException('Syntax error: "(" expected in "' . $methodPattern . '", defined in ' . $this->sourceHint, 1169144299);
->>>>>>> d040582c
         }
 
         $matches = array();
@@ -377,13 +276,9 @@
         $classNameFilter = new PointcutClassNameFilter($classPattern);
         $classNameFilter->injectReflectionService($this->reflectionService);
         $methodNameFilter = new PointcutMethodNameFilter($methodNamePattern, $methodVisibility, $methodArgumentConstraints);
-<<<<<<< HEAD
         /** @var SystemLoggerInterface $systemLogger */
         $systemLogger = $this->objectManager->get('TYPO3\Flow\Log\SystemLoggerInterface');
         $methodNameFilter->injectSystemLogger($systemLogger);
-=======
-        $methodNameFilter->injectSystemLogger($this->objectManager->get('TYPO3\Flow\Log\SystemLoggerInterface'));
->>>>>>> d040582c
         $methodNameFilter->injectReflectionService($this->reflectionService);
 
         if ($operator !== '&&') {
@@ -422,20 +317,12 @@
      * @param string $pointcutExpression The pointcut expression (value of the designator)
      * @param PointcutFilterComposite $pointcutFilterComposite An instance of the pointcut filter composite. The result (ie. the pointcut filter) will be added to this composite object.
      * @return void
-<<<<<<< HEAD
      * @throws InvalidPointcutExpressionException
-=======
-     * @throws \TYPO3\Flow\Aop\Exception\InvalidPointcutExpressionException
->>>>>>> d040582c
      */
     protected function parseDesignatorPointcut($operator, $pointcutExpression, PointcutFilterComposite $pointcutFilterComposite)
     {
         if (strpos($pointcutExpression, '->') === false) {
-<<<<<<< HEAD
             throw new InvalidPointcutExpressionException('Syntax error: "->" expected in "' . $pointcutExpression . '", defined in ' . $this->sourceHint, 1172219205);
-=======
-            throw new \TYPO3\Flow\Aop\Exception\InvalidPointcutExpressionException('Syntax error: "->" expected in "' . $pointcutExpression . '", defined in ' . $this->sourceHint, 1172219205);
->>>>>>> d040582c
         }
         list($aspectClassName, $pointcutMethodName) = explode('->', $pointcutExpression, 2);
         $pointcutFilter = new PointcutFilter($aspectClassName, $pointcutMethodName);
@@ -450,21 +337,13 @@
      * @param string $filterObjectName Object Name of the custom filter (value of the designator)
      * @param PointcutFilterComposite $pointcutFilterComposite An instance of the pointcut filter composite. The result (ie. the custom filter) will be added to this composite object.
      * @return void
-<<<<<<< HEAD
      * @throws InvalidPointcutExpressionException
-=======
-     * @throws \TYPO3\Flow\Aop\Exception\InvalidPointcutExpressionException
->>>>>>> d040582c
      */
     protected function parseDesignatorFilter($operator, $filterObjectName, PointcutFilterComposite $pointcutFilterComposite)
     {
         $customFilter = $this->objectManager->get($filterObjectName);
         if (!$customFilter instanceof PointcutFilterInterface) {
-<<<<<<< HEAD
             throw new InvalidPointcutExpressionException('Invalid custom filter: "' . $filterObjectName . '" does not implement the required PointcutFilterInterface, defined in ' . $this->sourceHint, 1231871755);
-=======
-            throw new \TYPO3\Flow\Aop\Exception\InvalidPointcutExpressionException('Invalid custom filter: "' . $filterObjectName . '" does not implement the required PointcutFilterInterface, defined in ' . $this->sourceHint, 1231871755);
->>>>>>> d040582c
         }
         $pointcutFilterComposite->addFilter($operator, $customFilter);
     }
@@ -480,13 +359,9 @@
     protected function parseDesignatorSetting($operator, $configurationPath, PointcutFilterComposite $pointcutFilterComposite)
     {
         $filter = new PointcutSettingFilter($configurationPath);
-<<<<<<< HEAD
         /** @var ConfigurationManager $configurationManager */
         $configurationManager = $this->objectManager->get('TYPO3\Flow\Configuration\ConfigurationManager');
         $filter->injectConfigurationManager($configurationManager);
-=======
-        $filter->injectConfigurationManager($this->objectManager->get('TYPO3\Flow\Configuration\ConfigurationManager'));
->>>>>>> d040582c
 
         $pointcutFilterComposite->addFilter($operator, $filter);
     }
@@ -516,11 +391,7 @@
      *
      * @param string $string The string to parse
      * @return string The inner part between the first level of parentheses
-<<<<<<< HEAD
      * @throws InvalidPointcutExpressionException
-=======
-     * @throws \TYPO3\Flow\Aop\Exception\InvalidPointcutExpressionException
->>>>>>> d040582c
      */
     protected function getSubstringBetweenParentheses($string)
     {
@@ -540,17 +411,10 @@
             }
         }
         if ($openParentheses < 0) {
-<<<<<<< HEAD
             throw new InvalidPointcutExpressionException('Pointcut expression is in excess of ' . abs($openParentheses) . ' closing parenthesis/es, defined in ' . $this->sourceHint, 1168966689);
         }
         if ($openParentheses > 0) {
             throw new InvalidPointcutExpressionException('Pointcut expression lacks of ' . $openParentheses . ' closing parenthesis/es, defined in ' . $this->sourceHint, 1168966690);
-=======
-            throw new \TYPO3\Flow\Aop\Exception\InvalidPointcutExpressionException('Pointcut expression is in excess of ' . abs($openParentheses) . ' closing parenthesis/es, defined in ' . $this->sourceHint, 1168966689);
-        }
-        if ($openParentheses > 0) {
-            throw new \TYPO3\Flow\Aop\Exception\InvalidPointcutExpressionException('Pointcut expression lacks of ' . $openParentheses . ' closing parenthesis/es, defined in ' . $this->sourceHint, 1168966690);
->>>>>>> d040582c
         }
         return $substring;
     }
@@ -561,11 +425,7 @@
      *
      * @param string &$signaturePattern The regular expression for matching the method() signature
      * @return string Visibility modifier or NULL of none was found
-<<<<<<< HEAD
      * @throws InvalidPointcutExpressionException
-=======
-     * @throws \TYPO3\Flow\Aop\Exception\InvalidPointcutExpressionException
->>>>>>> d040582c
      */
     protected function getVisibilityFromSignaturePattern(&$signaturePattern)
     {
@@ -573,17 +433,10 @@
         $matches = array();
         $numberOfMatches = preg_match_all(self::PATTERN_MATCHVISIBILITYMODIFIER, $signaturePattern, $matches, PREG_SET_ORDER);
         if ($numberOfMatches > 1) {
-<<<<<<< HEAD
             throw new InvalidPointcutExpressionException('Syntax error: method name expected after visibility modifier in "' . $signaturePattern . '", defined in ' . $this->sourceHint, 1172492754);
         }
         if ($numberOfMatches === false) {
             throw new InvalidPointcutExpressionException('Error while matching visibility modifier in "' . $signaturePattern . '", defined in ' . $this->sourceHint, 1172492967);
-=======
-            throw new \TYPO3\Flow\Aop\Exception\InvalidPointcutExpressionException('Syntax error: method name expected after visibility modifier in "' . $signaturePattern . '", defined in ' . $this->sourceHint, 1172492754);
-        }
-        if ($numberOfMatches === false) {
-            throw new \TYPO3\Flow\Aop\Exception\InvalidPointcutExpressionException('Error while matching visibility modifier in "' . $signaturePattern . '", defined in ' . $this->sourceHint, 1172492967);
->>>>>>> d040582c
         }
         if ($numberOfMatches === 1) {
             $visibility = $matches[0][1];
