<?php
namespace TYPO3\Flow\Aop\Pointcut;

/*                                                                        *
 * This script belongs to the Flow framework.                             *
 *                                                                        *
 * It is free software; you can redistribute it and/or modify it under    *
 * the terms of the MIT license.                                          *
 *                                                                        */

use TYPO3\Flow\Annotations as Flow;

/**
 * A filter which refers to another pointcut.
 *
 * @Flow\Proxy(false)
 */
class PointcutFilter implements \TYPO3\Flow\Aop\Pointcut\PointcutFilterInterface
{
    /**
     * Name of the aspect class where the pointcut was declared
     * @var string
     */
    protected $aspectClassName;
<<<<<<< HEAD

    /**
     * Name of the pointcut method
     * @var string
     */
    protected $pointcutMethodName;

    /**
     * The pointcut this filter is based on
     * @var \TYPO3\Flow\Aop\Pointcut\Pointcut
     */
    protected $pointcut;

    /**
     * A reference to the AOP Proxy ClassBuilder
     * @var \TYPO3\Flow\Aop\Builder\ProxyClassBuilder
     */
    protected $proxyClassBuilder;

    /**
     * The constructor - initializes the pointcut filter with the name of the pointcut we're referring to
     *
     * @param string $aspectClassName Name of the aspect class containing the pointcut
     * @param string $pointcutMethodName Name of the method which acts as an anchor for the pointcut name and expression
     */
    public function __construct($aspectClassName, $pointcutMethodName)
    {
        $this->aspectClassName = $aspectClassName;
        $this->pointcutMethodName = $pointcutMethodName;
    }

    /**
     * Injects the AOP Proxy Class Builder
     *
     * @param \TYPO3\Flow\Aop\Builder\ProxyClassBuilder $proxyClassBuilder
     * @return void
     */
    public function injectProxyClassBuilder(\TYPO3\Flow\Aop\Builder\ProxyClassBuilder $proxyClassBuilder)
    {
        $this->proxyClassBuilder = $proxyClassBuilder;
    }

    /**
     * Checks if the specified class and method matches with the pointcut
     *
     * @param string $className Name of the class to check against
     * @param string $methodName Name of the method - not used here
     * @param string $methodDeclaringClassName Name of the class the method was originally declared in
     * @param mixed $pointcutQueryIdentifier Some identifier for this query - must at least differ from a previous identifier. Used for circular reference detection.
     * @return boolean TRUE if the class matches, otherwise FALSE
     * @throws \TYPO3\Flow\Aop\Exception\UnknownPointcutException
     */
    public function matches($className, $methodName, $methodDeclaringClassName, $pointcutQueryIdentifier)
    {
        if ($this->pointcut === null) {
            $this->pointcut = $this->proxyClassBuilder->findPointcut($this->aspectClassName, $this->pointcutMethodName);
        }
        if ($this->pointcut === false) {
            throw new \TYPO3\Flow\Aop\Exception\UnknownPointcutException('No pointcut "' . $this->pointcutMethodName . '" found in aspect class "' . $this->aspectClassName . '" .', 1172223694);
        }
        return $this->pointcut->matches($className, $methodName, $methodDeclaringClassName, $pointcutQueryIdentifier);
    }

    /**
     * Returns TRUE if this filter holds runtime evaluations for a previously matched pointcut
     *
     * @return boolean TRUE if this filter has runtime evaluations
     */
    public function hasRuntimeEvaluationsDefinition()
    {
        return $this->pointcut->hasRuntimeEvaluationsDefinition();
    }

    /**
     * Returns runtime evaluations for the pointcut.
     *
     * @return array Runtime evaluations
     */
    public function getRuntimeEvaluationsDefinition()
    {
        if ($this->pointcut === null) {
            $this->pointcut = $this->proxyClassBuilder->findPointcut($this->aspectClassName, $this->pointcutMethodName);
        }
        if ($this->pointcut === false) {
            return array();
        }

        return $this->pointcut->getRuntimeEvaluationsDefinition();
    }

=======

    /**
     * Name of the pointcut method
     * @var string
     */
    protected $pointcutMethodName;

    /**
     * The pointcut this filter is based on
     * @var \TYPO3\Flow\Aop\Pointcut\Pointcut
     */
    protected $pointcut;

    /**
     * A reference to the AOP Proxy ClassBuilder
     * @var \TYPO3\Flow\Aop\Builder\ProxyClassBuilder
     */
    protected $proxyClassBuilder;

    /**
     * The constructor - initializes the pointcut filter with the name of the pointcut we're referring to
     *
     * @param string $aspectClassName Name of the aspect class containing the pointcut
     * @param string $pointcutMethodName Name of the method which acts as an anchor for the pointcut name and expression
     */
    public function __construct($aspectClassName, $pointcutMethodName)
    {
        $this->aspectClassName = $aspectClassName;
        $this->pointcutMethodName = $pointcutMethodName;
    }

    /**
     * Injects the AOP Proxy Class Builder
     *
     * @param \TYPO3\Flow\Aop\Builder\ProxyClassBuilder $proxyClassBuilder
     * @return void
     */
    public function injectProxyClassBuilder(\TYPO3\Flow\Aop\Builder\ProxyClassBuilder $proxyClassBuilder)
    {
        $this->proxyClassBuilder = $proxyClassBuilder;
    }

    /**
     * Checks if the specified class and method matches with the pointcut
     *
     * @param string $className Name of the class to check against
     * @param string $methodName Name of the method - not used here
     * @param string $methodDeclaringClassName Name of the class the method was originally declared in
     * @param mixed $pointcutQueryIdentifier Some identifier for this query - must at least differ from a previous identifier. Used for circular reference detection.
     * @return boolean TRUE if the class matches, otherwise FALSE
     * @throws \TYPO3\Flow\Aop\Exception\UnknownPointcutException
     */
    public function matches($className, $methodName, $methodDeclaringClassName, $pointcutQueryIdentifier)
    {
        if ($this->pointcut === null) {
            $this->pointcut = $this->proxyClassBuilder->findPointcut($this->aspectClassName, $this->pointcutMethodName);
        }
        if ($this->pointcut === false) {
            throw new \TYPO3\Flow\Aop\Exception\UnknownPointcutException('No pointcut "' . $this->pointcutMethodName . '" found in aspect class "' . $this->aspectClassName . '" .', 1172223694);
        }
        return $this->pointcut->matches($className, $methodName, $methodDeclaringClassName, $pointcutQueryIdentifier);
    }

    /**
     * Returns TRUE if this filter holds runtime evaluations for a previously matched pointcut
     *
     * @return boolean TRUE if this filter has runtime evaluations
     */
    public function hasRuntimeEvaluationsDefinition()
    {
        return $this->pointcut->hasRuntimeEvaluationsDefinition();
    }

    /**
     * Returns runtime evaluations for the pointcut.
     *
     * @return array Runtime evaluations
     */
    public function getRuntimeEvaluationsDefinition()
    {
        if ($this->pointcut === null) {
            $this->pointcut = $this->proxyClassBuilder->findPointcut($this->aspectClassName, $this->pointcutMethodName);
        }
        if ($this->pointcut === false) {
            return array();
        }

        return $this->pointcut->getRuntimeEvaluationsDefinition();
    }

>>>>>>> c186a992
    /**
     * This method is used to optimize the matching process.
     *
     * @param \TYPO3\Flow\Aop\Builder\ClassNameIndex $classNameIndex
     * @return \TYPO3\Flow\Aop\Builder\ClassNameIndex
     */
    public function reduceTargetClassNames(\TYPO3\Flow\Aop\Builder\ClassNameIndex $classNameIndex)
    {
        if ($this->pointcut === null) {
            $this->pointcut = $this->proxyClassBuilder->findPointcut($this->aspectClassName, $this->pointcutMethodName);
        }
        if ($this->pointcut === false) {
            return $classNameIndex;
        }
        return $this->pointcut->reduceTargetClassNames($classNameIndex);
    }
}<|MERGE_RESOLUTION|>--- conflicted
+++ resolved
@@ -22,7 +22,6 @@
      * @var string
      */
     protected $aspectClassName;
-<<<<<<< HEAD
 
     /**
      * Name of the pointcut method
@@ -113,98 +112,6 @@
         return $this->pointcut->getRuntimeEvaluationsDefinition();
     }
 
-=======
-
-    /**
-     * Name of the pointcut method
-     * @var string
-     */
-    protected $pointcutMethodName;
-
-    /**
-     * The pointcut this filter is based on
-     * @var \TYPO3\Flow\Aop\Pointcut\Pointcut
-     */
-    protected $pointcut;
-
-    /**
-     * A reference to the AOP Proxy ClassBuilder
-     * @var \TYPO3\Flow\Aop\Builder\ProxyClassBuilder
-     */
-    protected $proxyClassBuilder;
-
-    /**
-     * The constructor - initializes the pointcut filter with the name of the pointcut we're referring to
-     *
-     * @param string $aspectClassName Name of the aspect class containing the pointcut
-     * @param string $pointcutMethodName Name of the method which acts as an anchor for the pointcut name and expression
-     */
-    public function __construct($aspectClassName, $pointcutMethodName)
-    {
-        $this->aspectClassName = $aspectClassName;
-        $this->pointcutMethodName = $pointcutMethodName;
-    }
-
-    /**
-     * Injects the AOP Proxy Class Builder
-     *
-     * @param \TYPO3\Flow\Aop\Builder\ProxyClassBuilder $proxyClassBuilder
-     * @return void
-     */
-    public function injectProxyClassBuilder(\TYPO3\Flow\Aop\Builder\ProxyClassBuilder $proxyClassBuilder)
-    {
-        $this->proxyClassBuilder = $proxyClassBuilder;
-    }
-
-    /**
-     * Checks if the specified class and method matches with the pointcut
-     *
-     * @param string $className Name of the class to check against
-     * @param string $methodName Name of the method - not used here
-     * @param string $methodDeclaringClassName Name of the class the method was originally declared in
-     * @param mixed $pointcutQueryIdentifier Some identifier for this query - must at least differ from a previous identifier. Used for circular reference detection.
-     * @return boolean TRUE if the class matches, otherwise FALSE
-     * @throws \TYPO3\Flow\Aop\Exception\UnknownPointcutException
-     */
-    public function matches($className, $methodName, $methodDeclaringClassName, $pointcutQueryIdentifier)
-    {
-        if ($this->pointcut === null) {
-            $this->pointcut = $this->proxyClassBuilder->findPointcut($this->aspectClassName, $this->pointcutMethodName);
-        }
-        if ($this->pointcut === false) {
-            throw new \TYPO3\Flow\Aop\Exception\UnknownPointcutException('No pointcut "' . $this->pointcutMethodName . '" found in aspect class "' . $this->aspectClassName . '" .', 1172223694);
-        }
-        return $this->pointcut->matches($className, $methodName, $methodDeclaringClassName, $pointcutQueryIdentifier);
-    }
-
-    /**
-     * Returns TRUE if this filter holds runtime evaluations for a previously matched pointcut
-     *
-     * @return boolean TRUE if this filter has runtime evaluations
-     */
-    public function hasRuntimeEvaluationsDefinition()
-    {
-        return $this->pointcut->hasRuntimeEvaluationsDefinition();
-    }
-
-    /**
-     * Returns runtime evaluations for the pointcut.
-     *
-     * @return array Runtime evaluations
-     */
-    public function getRuntimeEvaluationsDefinition()
-    {
-        if ($this->pointcut === null) {
-            $this->pointcut = $this->proxyClassBuilder->findPointcut($this->aspectClassName, $this->pointcutMethodName);
-        }
-        if ($this->pointcut === false) {
-            return array();
-        }
-
-        return $this->pointcut->getRuntimeEvaluationsDefinition();
-    }
-
->>>>>>> c186a992
     /**
      * This method is used to optimize the matching process.
      *
