--- conflicted
+++ resolved
@@ -169,11 +169,7 @@
         $conditionCode = $this->buildRuntimeEvaluationsConditionCode('', $this->getRuntimeEvaluationsDefinition(), $useGlobalObjects);
 
         if ($conditionCode !== '') {
-<<<<<<< HEAD
             $code = "\n\t\t\t\t\t\tfunction(\\TYPO3\\Flow\\Aop\\JoinPointInterface \$joinPoint, \$objectManager) {\n" .
-=======
-            $code = "\n\t\t\t\t\t\tfunction(\\TYPO3\\Flow\\Aop\\JoinPointInterface \$joinPoint) use (\$objectManager) {\n" .
->>>>>>> d040582c
                     "\t\t\t\t\t\t\t\$currentObject = \$joinPoint->getProxy();\n";
             if ($useGlobalObjects) {
                 $code .= "\t\t\t\t\t\t\t\$globalObjectNames = \$objectManager->getSettingsByPath(array('TYPO3', 'Flow', 'aop', 'globalObjects'));\n";
