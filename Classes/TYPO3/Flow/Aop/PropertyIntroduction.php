<?php
namespace TYPO3\Flow\Aop;

/*                                                                        *
 * This script belongs to the Flow framework.                             *
 *                                                                        *
 * It is free software; you can redistribute it and/or modify it under    *
 * the terms of the MIT license.                                          *
 *                                                                        */


/**
 * Implementation of the property introduction declaration.
 *
 */
class PropertyIntroduction
{
    /**
     * Name of the aspect declaring this introduction
     * @var string
     */
    protected $declaringAspectClassName;
<<<<<<< HEAD

    /**
     * Name of the introduced property
     * @var string
     */
    protected $propertyName;

    /**
     * Visibility of the introduced property
     * @var string
     */
    protected $propertyVisibility;

    /**
     * DocComment of the introduced property
     * @var string
     */
    protected $propertyDocComment;

    /**
     * The pointcut this introduction applies to
     * @var \TYPO3\Flow\Aop\Pointcut\Pointcut
     */
    protected $pointcut;

    /**
     * Constructor
     *
     * @param string $declaringAspectClassName Name of the aspect containing the declaration for this introduction
     * @param string $propertyName Name of the property to introduce
     * @param \TYPO3\Flow\Aop\Pointcut\Pointcut $pointcut The pointcut for this introduction
     */
    public function __construct($declaringAspectClassName, $propertyName, \TYPO3\Flow\Aop\Pointcut\Pointcut $pointcut)
    {
        $this->declaringAspectClassName = $declaringAspectClassName;
        $this->propertyName = $propertyName;
        $this->pointcut = $pointcut;

        $propertyReflection = new \ReflectionProperty($declaringAspectClassName, $propertyName);
        if ($propertyReflection->isPrivate()) {
            $this->propertyVisibility = 'private';
        } elseif ($propertyReflection->isProtected()) {
            $this->propertyVisibility = 'protected';
        } else {
            $this->propertyVisibility = 'public';
        }
        $this->propertyDocComment = preg_replace('/@(TYPO3\\\\Flow\\\\Annotations|Flow)\\\\Introduce.+$/mi', 'introduced by ' . $declaringAspectClassName, $propertyReflection->getDocComment());
    }

    /**
     * Returns the name of the introduced property
     *
     * @return string Name of the introduced property
     */
    public function getPropertyName()
    {
        return $this->propertyName;
    }

    /**
     * Returns the visibility of the introduced property
     *
     * @return string Visibility of the introduced property
     */
    public function getPropertyVisibility()
    {
        return $this->propertyVisibility;
    }

    /**
     * Returns the DocComment of the introduced property
     *
     * @return string DocComment of the introduced property
     */
    public function getPropertyDocComment()
    {
        return $this->propertyDocComment;
    }

    /**
     * Returns the pointcut this introduction applies to
     *
     * @return \TYPO3\Flow\Aop\Pointcut\Pointcut The pointcut
     */
    public function getPointcut()
    {
        return $this->pointcut;
    }

    /**
=======

    /**
     * Name of the introduced property
     * @var string
     */
    protected $propertyName;

    /**
     * Visibility of the introduced property
     * @var string
     */
    protected $propertyVisibility;

    /**
     * DocComment of the introduced property
     * @var string
     */
    protected $propertyDocComment;

    /**
     * The pointcut this introduction applies to
     * @var \TYPO3\Flow\Aop\Pointcut\Pointcut
     */
    protected $pointcut;

    /**
     * Constructor
     *
     * @param string $declaringAspectClassName Name of the aspect containing the declaration for this introduction
     * @param string $propertyName Name of the property to introduce
     * @param \TYPO3\Flow\Aop\Pointcut\Pointcut $pointcut The pointcut for this introduction
     */
    public function __construct($declaringAspectClassName, $propertyName, \TYPO3\Flow\Aop\Pointcut\Pointcut $pointcut)
    {
        $this->declaringAspectClassName = $declaringAspectClassName;
        $this->propertyName = $propertyName;
        $this->pointcut = $pointcut;

        $propertyReflection = new \ReflectionProperty($declaringAspectClassName, $propertyName);
        if ($propertyReflection->isPrivate()) {
            $this->propertyVisibility = 'private';
        } elseif ($propertyReflection->isProtected()) {
            $this->propertyVisibility = 'protected';
        } else {
            $this->propertyVisibility = 'public';
        }
        $this->propertyDocComment = preg_replace('/@(TYPO3\\\\Flow\\\\Annotations|Flow)\\\\Introduce.+$/mi', 'introduced by ' . $declaringAspectClassName, $propertyReflection->getDocComment());
    }

    /**
     * Returns the name of the introduced property
     *
     * @return string Name of the introduced property
     */
    public function getPropertyName()
    {
        return $this->propertyName;
    }

    /**
     * Returns the visibility of the introduced property
     *
     * @return string Visibility of the introduced property
     */
    public function getPropertyVisibility()
    {
        return $this->propertyVisibility;
    }

    /**
     * Returns the DocComment of the introduced property
     *
     * @return string DocComment of the introduced property
     */
    public function getPropertyDocComment()
    {
        return $this->propertyDocComment;
    }

    /**
     * Returns the pointcut this introduction applies to
     *
     * @return \TYPO3\Flow\Aop\Pointcut\Pointcut The pointcut
     */
    public function getPointcut()
    {
        return $this->pointcut;
    }

    /**
>>>>>>> d040582c
     * Returns the object name of the aspect which declared this introduction
     *
     * @return string The aspect object name
     */
    public function getDeclaringAspectClassName()
    {
        return $this->declaringAspectClassName;
    }
}<|MERGE_RESOLUTION|>--- conflicted
+++ resolved
@@ -20,7 +20,6 @@
      * @var string
      */
     protected $declaringAspectClassName;
-<<<<<<< HEAD
 
     /**
      * Name of the introduced property
@@ -111,98 +110,6 @@
     }
 
     /**
-=======
-
-    /**
-     * Name of the introduced property
-     * @var string
-     */
-    protected $propertyName;
-
-    /**
-     * Visibility of the introduced property
-     * @var string
-     */
-    protected $propertyVisibility;
-
-    /**
-     * DocComment of the introduced property
-     * @var string
-     */
-    protected $propertyDocComment;
-
-    /**
-     * The pointcut this introduction applies to
-     * @var \TYPO3\Flow\Aop\Pointcut\Pointcut
-     */
-    protected $pointcut;
-
-    /**
-     * Constructor
-     *
-     * @param string $declaringAspectClassName Name of the aspect containing the declaration for this introduction
-     * @param string $propertyName Name of the property to introduce
-     * @param \TYPO3\Flow\Aop\Pointcut\Pointcut $pointcut The pointcut for this introduction
-     */
-    public function __construct($declaringAspectClassName, $propertyName, \TYPO3\Flow\Aop\Pointcut\Pointcut $pointcut)
-    {
-        $this->declaringAspectClassName = $declaringAspectClassName;
-        $this->propertyName = $propertyName;
-        $this->pointcut = $pointcut;
-
-        $propertyReflection = new \ReflectionProperty($declaringAspectClassName, $propertyName);
-        if ($propertyReflection->isPrivate()) {
-            $this->propertyVisibility = 'private';
-        } elseif ($propertyReflection->isProtected()) {
-            $this->propertyVisibility = 'protected';
-        } else {
-            $this->propertyVisibility = 'public';
-        }
-        $this->propertyDocComment = preg_replace('/@(TYPO3\\\\Flow\\\\Annotations|Flow)\\\\Introduce.+$/mi', 'introduced by ' . $declaringAspectClassName, $propertyReflection->getDocComment());
-    }
-
-    /**
-     * Returns the name of the introduced property
-     *
-     * @return string Name of the introduced property
-     */
-    public function getPropertyName()
-    {
-        return $this->propertyName;
-    }
-
-    /**
-     * Returns the visibility of the introduced property
-     *
-     * @return string Visibility of the introduced property
-     */
-    public function getPropertyVisibility()
-    {
-        return $this->propertyVisibility;
-    }
-
-    /**
-     * Returns the DocComment of the introduced property
-     *
-     * @return string DocComment of the introduced property
-     */
-    public function getPropertyDocComment()
-    {
-        return $this->propertyDocComment;
-    }
-
-    /**
-     * Returns the pointcut this introduction applies to
-     *
-     * @return \TYPO3\Flow\Aop\Pointcut\Pointcut The pointcut
-     */
-    public function getPointcut()
-    {
-        return $this->pointcut;
-    }
-
-    /**
->>>>>>> d040582c
      * Returns the object name of the aspect which declared this introduction
      *
      * @return string The aspect object name
