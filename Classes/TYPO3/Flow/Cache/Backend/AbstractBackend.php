<?php
namespace TYPO3\Flow\Cache\Backend;

/*                                                                        *
 * This script belongs to the Flow framework.                             *
 *                                                                        *
 * It is free software; you can redistribute it and/or modify it under    *
 * the terms of the MIT license.                                          *
 *                                                                        */

/**
 * An abstract caching backend
 *
 * @api
 */
abstract class AbstractBackend implements \TYPO3\Flow\Cache\Backend\BackendInterface
{
    const DATETIME_EXPIRYTIME_UNLIMITED = '9999-12-31T23:59:59+0000';
    const UNLIMITED_LIFETIME = 0;
<<<<<<< HEAD

    /**
     * Reference to the cache frontend which uses this backend
     * @var \TYPO3\Flow\Cache\Frontend\FrontendInterface
     */
    protected $cache;

    /**
     * @var string
     */
    protected $cacheIdentifier;

    /**
     * The current application context
     * @var \TYPO3\Flow\Core\ApplicationContext
     */
    protected $context;

    /**
     * Default lifetime of a cache entry in seconds
     * @var integer
     */
    protected $defaultLifetime = 3600;

    /**
     * @var \TYPO3\Flow\Utility\Environment
     */
    protected $environment;

    /**
     * Constructs this backend
     *
     * @param \TYPO3\Flow\Core\ApplicationContext $context Flow's application context
     * @param array $options Configuration options - depends on the actual backend
     * @throws \InvalidArgumentException
     * @api
     */
    public function __construct(\TYPO3\Flow\Core\ApplicationContext $context, array $options = array())
    {
        $this->context = $context;
        if (is_array($options) || $options instanceof \ArrayAccess) {
            foreach ($options as $optionKey => $optionValue) {
                $methodName = 'set' . ucfirst($optionKey);
                if (method_exists($this, $methodName)) {
                    $this->$methodName($optionValue);
                } else {
                    throw new \InvalidArgumentException('Invalid cache backend option "' . $optionKey . '" for backend of type "' . get_class($this) . '"', 1231267498);
                }
            }
        }
    }

    /**
     * Injects the Environment object
     *
     * @param \TYPO3\Flow\Utility\Environment $environment
     * @return void
     */
    public function injectEnvironment(\TYPO3\Flow\Utility\Environment $environment)
    {
        $this->environment = $environment;
    }

    /**
     * Sets a reference to the cache frontend which uses this backend
     *
     * @param \TYPO3\Flow\Cache\Frontend\FrontendInterface $cache The frontend for this backend
     * @return void
     * @api
     */
    public function setCache(\TYPO3\Flow\Cache\Frontend\FrontendInterface $cache)
    {
        $this->cache = $cache;
        $this->cacheIdentifier = $this->cache->getIdentifier();
    }

    /**
     * Returns the internally used, prefixed entry identifier for the given public
     * entry identifier.
     *
     * While Flow applications will mostly refer to the simple entry identifier, it
     * may be necessary to know the actual identifier used by the cache backend
     * in order to share cache entries with other applications. This method allows
     * for retrieving it.
     *
     * Note that, in case of the AbstractBackend, this method is returns just the
     * given entry identifier.
     *
     * @param string $entryIdentifier The short entry identifier, for example "NumberOfPostedArticles"
     * @return string The prefixed identifier, for example "Flow694a5c7a43a4_NumberOfPostedArticles"
     * @api
     */
    public function getPrefixedIdentifier($entryIdentifier)
    {
        return $entryIdentifier;
    }

    /**
     * Sets the default lifetime for this cache backend
     *
     * @param integer $defaultLifetime Default lifetime of this cache backend in seconds. If NULL is specified, the default lifetime is used. "0" means unlimited liftime.
     * @return void
     * @throws \InvalidArgumentException
     * @api
     */
    public function setDefaultLifetime($defaultLifetime)
    {
        if (!is_int($defaultLifetime) || $defaultLifetime < 0) {
            throw new \InvalidArgumentException('The default lifetime must be given as a positive integer.', 1233072774);
        }
        $this->defaultLifetime = $defaultLifetime;
    }

    /**
=======

    /**
     * Reference to the cache frontend which uses this backend
     * @var \TYPO3\Flow\Cache\Frontend\FrontendInterface
     */
    protected $cache;

    /**
     * @var string
     */
    protected $cacheIdentifier;

    /**
     * The current application context
     * @var \TYPO3\Flow\Core\ApplicationContext
     */
    protected $context;

    /**
     * Default lifetime of a cache entry in seconds
     * @var integer
     */
    protected $defaultLifetime = 3600;

    /**
     * @var \TYPO3\Flow\Utility\Environment
     */
    protected $environment;

    /**
     * Constructs this backend
     *
     * @param \TYPO3\Flow\Core\ApplicationContext $context Flow's application context
     * @param array $options Configuration options - depends on the actual backend
     * @throws \InvalidArgumentException
     * @api
     */
    public function __construct(\TYPO3\Flow\Core\ApplicationContext $context, array $options = array())
    {
        $this->context = $context;
        if (is_array($options) || $options instanceof \ArrayAccess) {
            foreach ($options as $optionKey => $optionValue) {
                $methodName = 'set' . ucfirst($optionKey);
                if (method_exists($this, $methodName)) {
                    $this->$methodName($optionValue);
                } else {
                    throw new \InvalidArgumentException('Invalid cache backend option "' . $optionKey . '" for backend of type "' . get_class($this) . '"', 1231267498);
                }
            }
        }
    }

    /**
     * Injects the Environment object
     *
     * @param \TYPO3\Flow\Utility\Environment $environment
     * @return void
     */
    public function injectEnvironment(\TYPO3\Flow\Utility\Environment $environment)
    {
        $this->environment = $environment;
    }

    /**
     * Sets a reference to the cache frontend which uses this backend
     *
     * @param \TYPO3\Flow\Cache\Frontend\FrontendInterface $cache The frontend for this backend
     * @return void
     * @api
     */
    public function setCache(\TYPO3\Flow\Cache\Frontend\FrontendInterface $cache)
    {
        $this->cache = $cache;
        $this->cacheIdentifier = $this->cache->getIdentifier();
    }

    /**
     * Returns the internally used, prefixed entry identifier for the given public
     * entry identifier.
     *
     * While Flow applications will mostly refer to the simple entry identifier, it
     * may be necessary to know the actual identifier used by the cache backend
     * in order to share cache entries with other applications. This method allows
     * for retrieving it.
     *
     * Note that, in case of the AbstractBackend, this method is returns just the
     * given entry identifier.
     *
     * @param string $entryIdentifier The short entry identifier, for example "NumberOfPostedArticles"
     * @return string The prefixed identifier, for example "Flow694a5c7a43a4_NumberOfPostedArticles"
     * @api
     */
    public function getPrefixedIdentifier($entryIdentifier)
    {
        return $entryIdentifier;
    }

    /**
     * Sets the default lifetime for this cache backend
     *
     * @param integer $defaultLifetime Default lifetime of this cache backend in seconds. If NULL is specified, the default lifetime is used. "0" means unlimited liftime.
     * @return void
     * @throws \InvalidArgumentException
     * @api
     */
    public function setDefaultLifetime($defaultLifetime)
    {
        if (!is_int($defaultLifetime) || $defaultLifetime < 0) {
            throw new \InvalidArgumentException('The default lifetime must be given as a positive integer.', 1233072774);
        }
        $this->defaultLifetime = $defaultLifetime;
    }

    /**
>>>>>>> d040582c
     * Calculates the expiry time by the given lifetime. If no lifetime is
     * specified, the default lifetime is used.
     *
     * @param integer $lifetime The lifetime in seconds
     * @return \DateTime The expiry time
     */
    protected function calculateExpiryTime($lifetime = null)
    {
        if ($lifetime === self::UNLIMITED_LIFETIME || ($lifetime === null && $this->defaultLifetime === self::UNLIMITED_LIFETIME)) {
            $expiryTime = new \DateTime(self::DATETIME_EXPIRYTIME_UNLIMITED, new \DateTimeZone('UTC'));
        } else {
            if ($lifetime === null) {
                $lifetime = $this->defaultLifetime;
            }
            $expiryTime = new \DateTime('now +' . $lifetime . ' seconds', new \DateTimeZone('UTC'));
        }
        return $expiryTime;
    }
}<|MERGE_RESOLUTION|>--- conflicted
+++ resolved
@@ -17,7 +17,6 @@
 {
     const DATETIME_EXPIRYTIME_UNLIMITED = '9999-12-31T23:59:59+0000';
     const UNLIMITED_LIFETIME = 0;
-<<<<<<< HEAD
 
     /**
      * Reference to the cache frontend which uses this backend
@@ -132,122 +131,6 @@
     }
 
     /**
-=======
-
-    /**
-     * Reference to the cache frontend which uses this backend
-     * @var \TYPO3\Flow\Cache\Frontend\FrontendInterface
-     */
-    protected $cache;
-
-    /**
-     * @var string
-     */
-    protected $cacheIdentifier;
-
-    /**
-     * The current application context
-     * @var \TYPO3\Flow\Core\ApplicationContext
-     */
-    protected $context;
-
-    /**
-     * Default lifetime of a cache entry in seconds
-     * @var integer
-     */
-    protected $defaultLifetime = 3600;
-
-    /**
-     * @var \TYPO3\Flow\Utility\Environment
-     */
-    protected $environment;
-
-    /**
-     * Constructs this backend
-     *
-     * @param \TYPO3\Flow\Core\ApplicationContext $context Flow's application context
-     * @param array $options Configuration options - depends on the actual backend
-     * @throws \InvalidArgumentException
-     * @api
-     */
-    public function __construct(\TYPO3\Flow\Core\ApplicationContext $context, array $options = array())
-    {
-        $this->context = $context;
-        if (is_array($options) || $options instanceof \ArrayAccess) {
-            foreach ($options as $optionKey => $optionValue) {
-                $methodName = 'set' . ucfirst($optionKey);
-                if (method_exists($this, $methodName)) {
-                    $this->$methodName($optionValue);
-                } else {
-                    throw new \InvalidArgumentException('Invalid cache backend option "' . $optionKey . '" for backend of type "' . get_class($this) . '"', 1231267498);
-                }
-            }
-        }
-    }
-
-    /**
-     * Injects the Environment object
-     *
-     * @param \TYPO3\Flow\Utility\Environment $environment
-     * @return void
-     */
-    public function injectEnvironment(\TYPO3\Flow\Utility\Environment $environment)
-    {
-        $this->environment = $environment;
-    }
-
-    /**
-     * Sets a reference to the cache frontend which uses this backend
-     *
-     * @param \TYPO3\Flow\Cache\Frontend\FrontendInterface $cache The frontend for this backend
-     * @return void
-     * @api
-     */
-    public function setCache(\TYPO3\Flow\Cache\Frontend\FrontendInterface $cache)
-    {
-        $this->cache = $cache;
-        $this->cacheIdentifier = $this->cache->getIdentifier();
-    }
-
-    /**
-     * Returns the internally used, prefixed entry identifier for the given public
-     * entry identifier.
-     *
-     * While Flow applications will mostly refer to the simple entry identifier, it
-     * may be necessary to know the actual identifier used by the cache backend
-     * in order to share cache entries with other applications. This method allows
-     * for retrieving it.
-     *
-     * Note that, in case of the AbstractBackend, this method is returns just the
-     * given entry identifier.
-     *
-     * @param string $entryIdentifier The short entry identifier, for example "NumberOfPostedArticles"
-     * @return string The prefixed identifier, for example "Flow694a5c7a43a4_NumberOfPostedArticles"
-     * @api
-     */
-    public function getPrefixedIdentifier($entryIdentifier)
-    {
-        return $entryIdentifier;
-    }
-
-    /**
-     * Sets the default lifetime for this cache backend
-     *
-     * @param integer $defaultLifetime Default lifetime of this cache backend in seconds. If NULL is specified, the default lifetime is used. "0" means unlimited liftime.
-     * @return void
-     * @throws \InvalidArgumentException
-     * @api
-     */
-    public function setDefaultLifetime($defaultLifetime)
-    {
-        if (!is_int($defaultLifetime) || $defaultLifetime < 0) {
-            throw new \InvalidArgumentException('The default lifetime must be given as a positive integer.', 1233072774);
-        }
-        $this->defaultLifetime = $defaultLifetime;
-    }
-
-    /**
->>>>>>> d040582c
      * Calculates the expiry time by the given lifetime. If no lifetime is
      * specified, the default lifetime is used.
      *
