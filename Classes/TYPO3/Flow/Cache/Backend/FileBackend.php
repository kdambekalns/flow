<?php
namespace TYPO3\Flow\Cache\Backend;

/*                                                                        *
 * This script belongs to the Flow framework.                             *
 *                                                                        *
 * It is free software; you can redistribute it and/or modify it under    *
 * the terms of the MIT license.                                          *
 *                                                                        */

use TYPO3\Flow\Annotations as Flow;
use TYPO3\Flow\Utility\Files;
use TYPO3\Flow\Utility\Lock\Lock;
use TYPO3\Flow\Utility\OpcodeCacheHelper;

/**
 * A caching backend which stores cache entries in files
 *
 * @api
 * @Flow\Proxy(false)
 */
class FileBackend extends SimpleFileBackend implements PhpCapableBackendInterface, FreezableBackendInterface, TaggableBackendInterface
{
    const SEPARATOR = '^';

    const EXPIRYTIME_FORMAT = 'YmdHis';
    const EXPIRYTIME_LENGTH = 14;

    const DATASIZE_DIGITS = 10;

    /**
     * A file extension to use for each cache entry.
     *
     * @var string
     */
    protected $cacheEntryFileExtension = '';

    /**
     * @var array
     */
    protected $cacheEntryIdentifiers = array();

    /**
     * @var boolean
     */
    protected $frozen = false;

    /**
     * Freezes this cache backend.
     *
     * All data in a frozen backend remains unchanged and methods which try to add
     * or modify data result in an exception thrown. Possible expiry times of
     * individual cache entries are ignored.
     *
     * On the positive side, a frozen cache backend is much faster on read access.
     * A frozen backend can only be thawed by calling the flush() method.
     *
     * @return void
     * @throws \RuntimeException
     */
    public function freeze()
    {
        if ($this->frozen === true) {
            throw new \RuntimeException(sprintf('The cache "%s" is already frozen.', $this->cacheIdentifier), 1323353176);
        }

        $cacheEntryFileExtensionLength = strlen($this->cacheEntryFileExtension);

        for ($directoryIterator = new \DirectoryIterator($this->cacheDirectory); $directoryIterator->valid(); $directoryIterator->next()) {
            if ($directoryIterator->isDot()) {
                continue;
            }
            if ($cacheEntryFileExtensionLength > 0) {
                $entryIdentifier = substr($directoryIterator->getFilename(), 0, -$cacheEntryFileExtensionLength);
            } else {
                $entryIdentifier = $directoryIterator->getFilename();
            }
            $this->cacheEntryIdentifiers[$entryIdentifier] = true;

            $cacheEntryPathAndFilename = $this->cacheDirectory . $entryIdentifier . $this->cacheEntryFileExtension;
            $lock = new Lock($cacheEntryPathAndFilename);
            file_put_contents($cacheEntryPathAndFilename, $this->internalGet($entryIdentifier, false));
            $lock->release();
        }

        $cachePathAndFileName = $this->cacheDirectory . 'FrozenCache.data';
        $lock = new Lock($cachePathAndFileName);
        if ($this->useIgBinary === true) {
            file_put_contents($cachePathAndFileName, igbinary_serialize($this->cacheEntryIdentifiers));
        } else {
            file_put_contents($cachePathAndFileName, serialize($this->cacheEntryIdentifiers));
        }
        $lock->release();

        $this->frozen = true;
    }

    /**
     * Tells if this backend is frozen.
     *
     * @return boolean
     */
    public function isFrozen()
    {
        return $this->frozen;
    }

    /**
     * Sets a reference to the cache frontend which uses this backend and
     * initializes the default cache directory.
     *
     * This method also detects if this backend is frozen and sets the internal
     * flag accordingly.
     *
     * @param \TYPO3\Flow\Cache\Frontend\FrontendInterface $cache The cache frontend
     * @return void
     * @throws \TYPO3\Flow\Cache\Exception
     */
    public function setCache(\TYPO3\Flow\Cache\Frontend\FrontendInterface $cache)
    {
        parent::setCache($cache);

<<<<<<< HEAD
        if (is_file($this->cacheDirectory . 'FrozenCache.data')) {
=======
        if (file_exists($this->cacheDirectory . 'FrozenCache.data')) {
>>>>>>> c186a992
            $this->frozen = true;
            $cachePathAndFileName = $this->cacheDirectory . 'FrozenCache.data';
            $lock = new Lock($cachePathAndFileName, false);
            $data = file_get_contents($cachePathAndFileName);
            $lock->release();
            if ($this->useIgBinary === true) {
                $this->cacheEntryIdentifiers = igbinary_unserialize($data);
            } else {
                $this->cacheEntryIdentifiers = unserialize($data);
            }
        }
    }

    /**
     * Saves data in a cache file.
     *
     * @param string $entryIdentifier An identifier for this specific cache entry
     * @param string $data The data to be stored
     * @param array $tags Tags to associate with this cache entry
     * @param integer $lifetime Lifetime of this cache entry in seconds. If NULL is specified, the default lifetime is used. "0" means unlimited lifetime.
     * @return void
     * @throws \RuntimeException
     * @throws \TYPO3\Flow\Cache\Exception\InvalidDataException
     * @throws \TYPO3\Flow\Cache\Exception if the directory does not exist or is not writable or exceeds the maximum allowed path length, or if no cache frontend has been set.
     * @throws \InvalidArgumentException
     * @api
     */
    public function set($entryIdentifier, $data, array $tags = array(), $lifetime = null)
    {
        if (!is_string($data)) {
            throw new \TYPO3\Flow\Cache\Exception\InvalidDataException('The specified data is of type "' . gettype($data) . '" but a string is expected.', 1204481674);
        }
        if ($entryIdentifier !== basename($entryIdentifier)) {
            throw new \InvalidArgumentException('The specified entry identifier must not contain a path segment.', 1282073032);
        }
        if ($entryIdentifier === '') {
            throw new \InvalidArgumentException('The specified entry identifier must not be empty.', 1298114280);
        }
        if ($this->frozen === true) {
            throw new \RuntimeException(sprintf('Cannot add or modify cache entry because the backend of cache "%s" is frozen.', $this->cacheIdentifier), 1323344192);
        }

        $cacheEntryPathAndFilename = $this->cacheDirectory . $entryIdentifier . $this->cacheEntryFileExtension;
        $lifetime = $lifetime === null ? $this->defaultLifetime : $lifetime;
        $expiryTime = ($lifetime === 0) ? 0 : (time() + $lifetime);
        $metaData = str_pad($expiryTime, self::EXPIRYTIME_LENGTH) . implode(' ', $tags) . str_pad(strlen($data), self::DATASIZE_DIGITS);

        $lock = new Lock($cacheEntryPathAndFilename);
        $result = file_put_contents($cacheEntryPathAndFilename, $data . $metaData);
        $lock->release();

        if ($result === false) {
            throw new \TYPO3\Flow\Cache\Exception('The cache file "' . $cacheEntryPathAndFilename . '" could not be written.', 1222361632);
        }

        if ($this->cacheEntryFileExtension === '.php') {
            OpcodeCacheHelper::clearAllActive($cacheEntryPathAndFilename);
        }
    }

    /**
     * Loads data from a cache file.
     *
     * @param string $entryIdentifier An identifier which describes the cache entry to load
     * @return mixed The cache entry's content as a string or FALSE if the cache entry could not be loaded
     * @throws \InvalidArgumentException
     * @api
     */
    public function get($entryIdentifier)
    {
        return $this->internalGet($entryIdentifier);
    }

    /**
     * Checks if a cache entry with the specified identifier exists.
     *
     * @param string $entryIdentifier
     * @return boolean TRUE if such an entry exists, FALSE if not
     * @throws \InvalidArgumentException
     * @api
     */
    public function has($entryIdentifier)
    {
        if ($this->frozen === true) {
            return isset($this->cacheEntryIdentifiers[$entryIdentifier]);
        }
        if ($entryIdentifier !== basename($entryIdentifier)) {
            throw new \InvalidArgumentException('The specified entry identifier must not contain a path segment.', 1282073034);
        }
        return !$this->isCacheFileExpired($this->cacheDirectory . $entryIdentifier . $this->cacheEntryFileExtension);
    }

    /**
     * Removes all cache entries matching the specified identifier.
     * Usually this only affects one entry.
     *
     * @param string $entryIdentifier Specifies the cache entry to remove
     * @return boolean TRUE if (at least) an entry could be removed or FALSE if no entry was found
     * @throws \RuntimeException
     * @throws \InvalidArgumentException
     * @api
     */
    public function remove($entryIdentifier)
    {
        if ($entryIdentifier !== basename($entryIdentifier)) {
            throw new \InvalidArgumentException('The specified entry identifier must not contain a path segment.', 1282073035);
        }
        if ($entryIdentifier === '') {
            throw new \InvalidArgumentException('The specified entry identifier must not be empty.', 1298114279);
        }
        if ($this->frozen === true) {
            throw new \RuntimeException(sprintf('Cannot remove cache entry because the backend of cache "%s" is frozen.', $this->cacheIdentifier), 1323344193);
        }

        $pathAndFilename = $this->cacheDirectory . $entryIdentifier . $this->cacheEntryFileExtension;
<<<<<<< HEAD
        if (is_file($pathAndFilename) === false) {
=======
        if (file_exists($pathAndFilename) === false) {
>>>>>>> c186a992
            return false;
        }
        if (unlink($pathAndFilename) === false) {
            return false;
        }
        return true;
    }

    /**
     * Finds and returns all cache entry identifiers which are tagged by the
     * specified tag.
     *
     * @param string $searchedTag The tag to search for
     * @return array An array with identifiers of all matching entries. An empty array if no entries matched
     * @api
     */
    public function findIdentifiersByTag($searchedTag)
    {
        $entryIdentifiers = array();
        $now = $_SERVER['REQUEST_TIME'];
        $cacheEntryFileExtensionLength = strlen($this->cacheEntryFileExtension);
        for ($directoryIterator = new \DirectoryIterator($this->cacheDirectory); $directoryIterator->valid(); $directoryIterator->next()) {
            if ($directoryIterator->isDot()) {
                continue;
            }

            $cacheEntryPathAndFilename = $directoryIterator->getPathname();
            $lock = new Lock($cacheEntryPathAndFilename, false);
            $index = (integer)file_get_contents($cacheEntryPathAndFilename, null, null, filesize($cacheEntryPathAndFilename) - self::DATASIZE_DIGITS, self::DATASIZE_DIGITS);
            $metaData = file_get_contents($cacheEntryPathAndFilename, null, null, $index);
            $lock->release();

            $expiryTime = (integer)substr($metaData, 0, self::EXPIRYTIME_LENGTH);
            if ($expiryTime !== 0 && $expiryTime < $now) {
                continue;
            }
            if (in_array($searchedTag, explode(' ', substr($metaData, self::EXPIRYTIME_LENGTH, -self::DATASIZE_DIGITS)))) {
                if ($cacheEntryFileExtensionLength > 0) {
                    $entryIdentifiers[] = substr($directoryIterator->getFilename(), 0, -$cacheEntryFileExtensionLength);
                } else {
                    $entryIdentifiers[] = $directoryIterator->getFilename();
                }
            }
        }
        return $entryIdentifiers;
    }

    /**
     * Removes all cache entries of this cache and sets the frozen flag to FALSE.
     *
     * @return void
     * @api
     */
    public function flush()
    {
        Files::emptyDirectoryRecursively($this->cacheDirectory);
        if ($this->frozen === true) {
            @unlink($this->cacheDirectory . 'FrozenCache.data');
            $this->frozen = false;
        }
    }

    /**
     * Removes all cache entries of this cache which are tagged by the specified tag.
     *
     * @param string $tag The tag the entries must have
     * @return integer The number of entries which have been affected by this flush
     * @api
     */
    public function flushByTag($tag)
    {
        $identifiers = $this->findIdentifiersByTag($tag);
        if (count($identifiers) === 0) {
            return 0;
        }

        foreach ($identifiers as $entryIdentifier) {
            $this->remove($entryIdentifier);
        }
        return count($identifiers);
    }

    /**
     * Checks if the given cache entry files are still valid or if their
     * lifetime has exceeded.
     *
     * @param string $cacheEntryPathAndFilename
     * @param boolean $acquireLock
     * @return boolean
     * @api
     */
    protected function isCacheFileExpired($cacheEntryPathAndFilename, $acquireLock = true)
    {
<<<<<<< HEAD
        if (is_file($cacheEntryPathAndFilename) === false) {
=======
        if (file_exists($cacheEntryPathAndFilename) === false) {
>>>>>>> c186a992
            return true;
        }

        if ($acquireLock) {
            $lock = new Lock($cacheEntryPathAndFilename, false);
        }
        $cacheData = file_get_contents($cacheEntryPathAndFilename);
        if ($acquireLock) {
            $lock->release();
        }
        $index = (integer)substr($cacheData, -(self::DATASIZE_DIGITS));
        $expiryTime = (integer)substr($cacheData, $index, (self::EXPIRYTIME_LENGTH));

        return ($expiryTime !== 0 && $expiryTime < time());
    }

    /**
     * Does garbage collection
     *
     * @return void
     * @api
     */
    public function collectGarbage()
    {
        if ($this->frozen === true) {
            return;
        }

        for ($directoryIterator = new \DirectoryIterator($this->cacheDirectory); $directoryIterator->valid(); $directoryIterator->next()) {
            if ($directoryIterator->isDot()) {
                continue;
            }

            if ($this->isCacheFileExpired($directoryIterator->getPathname())) {
                $this->remove($directoryIterator->getBasename($this->cacheEntryFileExtension));
            }
        }
    }

    /**
     * Tries to find the cache entry for the specified identifier.
     * Usually only one cache entry should be found - if more than one exist, this
     * is due to some error or crash.
     *
     * @param string $entryIdentifier The cache entry identifier
     * @return mixed The filenames (including path) as an array if one or more entries could be found, otherwise FALSE
     * @throws \TYPO3\Flow\Cache\Exception if no frontend has been set
     */
    protected function findCacheFilesByIdentifier($entryIdentifier)
    {
        $pattern = $this->cacheDirectory . $entryIdentifier;
        $filesFound = glob($pattern);
        if ($filesFound === false || count($filesFound) === 0) {
            return false;
        }
        return $filesFound;
    }

    /**
     * Loads PHP code from the cache and require_onces it right away.
     *
     * @param string $entryIdentifier An identifier which describes the cache entry to load
     * @throws \InvalidArgumentException
     * @return mixed Potential return value from the include operation
     * @api
     */
    public function requireOnce($entryIdentifier)
    {
        if ($this->frozen === true) {
            if (isset($this->cacheEntryIdentifiers[$entryIdentifier])) {
                return require_once($this->cacheDirectory . $entryIdentifier . $this->cacheEntryFileExtension);
            } else {
                return false;
            }
        } else {
            $pathAndFilename = $this->cacheDirectory . $entryIdentifier . $this->cacheEntryFileExtension;
            if ($entryIdentifier !== basename($entryIdentifier)) {
                throw new \InvalidArgumentException('The specified entry identifier (' . $entryIdentifier . ') must not contain a path segment.', 1282073036);
            }
            return ($this->isCacheFileExpired($pathAndFilename)) ? false : require_once($pathAndFilename);
        }
    }

    /**
     * Internal get method, allows to nest locks by using the $acquireLock flag
     *
     * @param string $entryIdentifier
     * @param boolean $acquireLock
     * @return bool|string
     * @throws \InvalidArgumentException
     */
    protected function internalGet($entryIdentifier, $acquireLock = true)
    {
        if ($entryIdentifier !== basename($entryIdentifier)) {
            throw new \InvalidArgumentException('The specified entry identifier must not contain a path segment.', 1282073033);
        }

        $pathAndFilename = $this->cacheDirectory . $entryIdentifier . $this->cacheEntryFileExtension;
        if ($this->frozen === true) {
            if ($acquireLock) {
                $lock = new Lock($pathAndFilename, false);
            }
            $result = (isset($this->cacheEntryIdentifiers[$entryIdentifier]) ? file_get_contents($this->cacheDirectory . $entryIdentifier . $this->cacheEntryFileExtension) : false);
            if ($acquireLock) {
                $lock->release();
            }
            return $result;
        }

        if ($this->isCacheFileExpired($pathAndFilename, $acquireLock)) {
            return false;
        }
        if ($acquireLock) {
            $lock = new Lock($pathAndFilename, false);
        }
        $cacheData = file_get_contents($pathAndFilename);
        if ($acquireLock) {
            $lock->release();
        }

        $dataSize = (integer)substr($cacheData, -(self::DATASIZE_DIGITS));
        return substr($cacheData, 0, $dataSize);
    }
}<|MERGE_RESOLUTION|>--- conflicted
+++ resolved
@@ -120,11 +120,7 @@
     {
         parent::setCache($cache);
 
-<<<<<<< HEAD
         if (is_file($this->cacheDirectory . 'FrozenCache.data')) {
-=======
-        if (file_exists($this->cacheDirectory . 'FrozenCache.data')) {
->>>>>>> c186a992
             $this->frozen = true;
             $cachePathAndFileName = $this->cacheDirectory . 'FrozenCache.data';
             $lock = new Lock($cachePathAndFileName, false);
@@ -240,11 +236,7 @@
         }
 
         $pathAndFilename = $this->cacheDirectory . $entryIdentifier . $this->cacheEntryFileExtension;
-<<<<<<< HEAD
         if (is_file($pathAndFilename) === false) {
-=======
-        if (file_exists($pathAndFilename) === false) {
->>>>>>> c186a992
             return false;
         }
         if (unlink($pathAndFilename) === false) {
@@ -338,11 +330,7 @@
      */
     protected function isCacheFileExpired($cacheEntryPathAndFilename, $acquireLock = true)
     {
-<<<<<<< HEAD
         if (is_file($cacheEntryPathAndFilename) === false) {
-=======
-        if (file_exists($cacheEntryPathAndFilename) === false) {
->>>>>>> c186a992
             return true;
         }
 
