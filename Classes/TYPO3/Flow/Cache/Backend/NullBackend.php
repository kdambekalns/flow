--- conflicted
+++ resolved
@@ -30,7 +30,6 @@
     public function set($entryIdentifier, $data, array $tags = array(), $lifetime = null)
     {
     }
-<<<<<<< HEAD
 
     /**
      * Returns False
@@ -43,8 +42,6 @@
     {
         return false;
     }
-=======
->>>>>>> c186a992
 
     /**
      * Returns False
@@ -53,57 +50,12 @@
      * @return boolean FALSE
      * @api
      */
-<<<<<<< HEAD
     public function has($entryIdentifier)
-=======
-    public function get($entryIdentifier)
->>>>>>> c186a992
     {
         return false;
     }
 
     /**
-<<<<<<< HEAD
-     * Does nothing
-=======
-     * Returns False
->>>>>>> c186a992
-     *
-     * @param string $entryIdentifier ignored
-     * @return boolean FALSE
-     * @api
-     */
-<<<<<<< HEAD
-    public function remove($entryIdentifier)
-=======
-    public function has($entryIdentifier)
->>>>>>> c186a992
-    {
-        return false;
-    }
-
-    /**
-<<<<<<< HEAD
-     * Returns an empty array
-     *
-     * @param string $tag ignored
-     * @return array An empty array
-     * @api
-     */
-    public function findIdentifiersByTag($tag)
-    {
-        return array();
-    }
-
-    /**
-     * Does nothing
-     *
-     * @return void
-     * @api
-     */
-    public function flush()
-    {
-=======
      * Does nothing
      *
      * @param string $entryIdentifier ignored
@@ -125,50 +77,32 @@
     public function findIdentifiersByTag($tag)
     {
         return array();
->>>>>>> c186a992
     }
 
     /**
      * Does nothing
      *
-<<<<<<< HEAD
-     * @param string $tag ignored
-     * @return void
-     * @api
-     */
-    public function flushByTag($tag)
-=======
      * @return void
      * @api
      */
     public function flush()
->>>>>>> c186a992
     {
     }
 
     /**
      * Does nothing
      *
-<<<<<<< HEAD
-     * @return void
-     * @api
-     */
-    public function collectGarbage()
-=======
      * @param string $tag ignored
      * @return void
      * @api
      */
     public function flushByTag($tag)
->>>>>>> c186a992
     {
     }
 
     /**
      * Does nothing
      *
-<<<<<<< HEAD
-=======
      * @return void
      * @api
      */
@@ -179,7 +113,6 @@
     /**
      * Does nothing
      *
->>>>>>> c186a992
      * @param string $identifier An identifier which describes the cache entry to load
      * @return void
      * @api
