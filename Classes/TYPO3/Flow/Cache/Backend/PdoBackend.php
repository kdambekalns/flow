--- conflicted
+++ resolved
@@ -159,8 +159,7 @@
     public function get($entryIdentifier)
     {
         $statementHandle = $this->databaseHandle->prepare('SELECT "content" FROM "cache" WHERE "identifier"=? AND "context"=? AND "cache"=?' . $this->getNotExpiredStatement());
-<<<<<<< HEAD
-        $statementHandle->execute(array($entryIdentifier, $this->context, $this->cacheIdentifier));
+        $statementHandle->execute([$entryIdentifier, $this->context, $this->cacheIdentifier]);
         $fetchedColumn = $statementHandle->fetchColumn();
 
         // Convert hexadecimal data into binary string,
@@ -170,10 +169,6 @@
         }
 
         return $fetchedColumn;
-=======
-        $statementHandle->execute([$entryIdentifier, $this->context, $this->cacheIdentifier]);
-        return $statementHandle->fetchColumn();
->>>>>>> ac640c85
     }
 
     /**
