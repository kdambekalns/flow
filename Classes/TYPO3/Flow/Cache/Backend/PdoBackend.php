--- conflicted
+++ resolved
@@ -277,13 +277,8 @@
             if ($this->pdoDriver === 'mysql') {
                 $this->databaseHandle->exec('SET SESSION sql_mode=\'ANSI\';');
             }
-<<<<<<< HEAD
         } catch (\PDOException $exception) {
             throw new \TYPO3\Flow\Persistence\Exception('Could not connect to cache table with DSN "' . $this->dataSourceName . '". PDO error: ' . $exception->getMessage(), 1334736164);
-=======
-        } catch (\PDOException $e) {
-            throw new \TYPO3\Flow\Persistence\Exception('Could not connect to cache table with DSN "' . $this->dataSourceName . '". PDO error: ' . $e->getMessage(), 1334736164);
->>>>>>> c186a992
         }
     }
 
@@ -297,13 +292,8 @@
     {
         try {
             \TYPO3\Flow\Utility\PdoHelper::importSql($this->databaseHandle, $this->pdoDriver, FLOW_PATH_FLOW . 'Resources/Private/Cache/SQL/DDL.sql');
-<<<<<<< HEAD
         } catch (\PDOException $exception) {
             throw new \TYPO3\Flow\Persistence\Exception('Could not create cache tables with DSN "' . $this->dataSourceName . '". PDO error: ' . $exception->getMessage(), 1259576985);
-=======
-        } catch (\PDOException $e) {
-            throw new \TYPO3\Flow\Persistence\Exception('Could not create cache tables with DSN "' . $this->dataSourceName . '". PDO error: ' . $e->getMessage(), 1259576985);
->>>>>>> c186a992
         }
     }
 }