--- conflicted
+++ resolved
@@ -69,14 +69,11 @@
     protected $cacheFilesIterator;
 
     /**
-<<<<<<< HEAD
      * @var CacheManager
      */
     protected $cacheManager;
 
     /**
-=======
->>>>>>> d040582c
      * Initializes this cache frontend
      *
      * @return void
@@ -87,7 +84,6 @@
     }
 
     /**
-<<<<<<< HEAD
      * @param CacheManager $cacheManager
      * @return void
      */
@@ -97,8 +93,6 @@
     }
 
     /**
-=======
->>>>>>> d040582c
      * Sets a reference to the cache frontend which uses this backend and
      * initializes the default cache directory.
      *
@@ -110,17 +104,12 @@
     {
         parent::setCache($cache);
 
-<<<<<<< HEAD
         $cacheDirectory = $this->cacheDirectory;
         if ($cacheDirectory == '') {
             $codeOrData = ($cache instanceof PhpFrontend) ? 'Code' : 'Data';
             $baseDirectory = ($this->cacheManager->isCachePersistent($cache->getIdentifier()) ? FLOW_PATH_DATA . 'Persistent/' : $this->environment->getPathToTemporaryDirectory());
             $cacheDirectory = $baseDirectory . 'Cache/' . $codeOrData . '/' . $this->cacheIdentifier . '/';
         }
-=======
-        $codeOrData = ($cache instanceof PhpFrontend) ? 'Code' : 'Data';
-        $cacheDirectory = $this->cacheDirectory ?: $this->environment->getPathToTemporaryDirectory() . 'Cache/' . $codeOrData . '/' . $this->cacheIdentifier . '/';
->>>>>>> d040582c
         if (!is_writable($cacheDirectory)) {
             try {
                 \TYPO3\Flow\Utility\Files::createDirectoryRecursively($cacheDirectory);
@@ -198,13 +187,10 @@
         if ($result === false) {
             throw new \TYPO3\Flow\Cache\Exception('The cache file "' . $cacheEntryPathAndFilename . '" could not be written.', 1334756737);
         }
-<<<<<<< HEAD
 
         if ($this->cacheEntryFileExtension === '.php') {
             OpcodeCacheHelper::clearAllActive($cacheEntryPathAndFilename);
         }
-=======
->>>>>>> d040582c
     }
 
     /**
@@ -341,16 +327,10 @@
         if ($entryIdentifier !== basename($entryIdentifier)) {
             throw new \InvalidArgumentException('The specified entry identifier (' . $entryIdentifier . ') must not contain a path segment.', 1282073036);
         }
-<<<<<<< HEAD
 
         if (is_file($pathAndFilename)) {
             return include_once($pathAndFilename);
         } else {
-=======
-        try {
-            return include_once($pathAndFilename);
-        } catch (\Exception $e) {
->>>>>>> d040582c
             return false;
         }
     }
