<?php
namespace TYPO3\Flow\Cache\Backend;

/*                                                                        *
 * This script belongs to the Flow framework.                             *
 *                                                                        *
 * It is free software; you can redistribute it and/or modify it under    *
 * the terms of the MIT license.                                          *
 *                                                                        */


/**
 * A caching backend which stores cache entries during one script run.
 *
 * @api
 */
class TransientMemoryBackend extends AbstractBackend implements TaggableBackendInterface
{
    /**
     * @var array
     */
    protected $entries = array();
<<<<<<< HEAD

    /**
     * @var array
     */
    protected $tagsAndEntries = array();

    /**
     * Saves data in the cache.
     *
     * @param string $entryIdentifier An identifier for this specific cache entry
     * @param string $data The data to be stored
     * @param array $tags Tags to associate with this cache entry
     * @param integer $lifetime Lifetime of this cache entry in seconds. If NULL is specified, the default lifetime is used. "0" means unlimited liftime.
     * @return void
     * @throws \TYPO3\Flow\Cache\Exception\InvalidDataException
     * @throws \TYPO3\Flow\Cache\Exception if no cache frontend has been set.
     * @api
     */
    public function set($entryIdentifier, $data, array $tags = array(), $lifetime = null)
    {
        if (!$this->cache instanceof \TYPO3\Flow\Cache\Frontend\FrontendInterface) {
            throw new \TYPO3\Flow\Cache\Exception('No cache frontend has been set yet via setCache().', 1238244992);
        }
        if (!is_string($data)) {
            throw new \TYPO3\Flow\Cache\Exception\InvalidDataException('The specified data is of type "' . gettype($data) . '" but a string is expected.', 1238244993);
        }
        $this->entries[$entryIdentifier] = $data;
        foreach ($tags as $tag) {
            $this->tagsAndEntries[$tag][$entryIdentifier] = true;
        }
    }

    /**
     * Loads data from the cache.
     *
     * @param string $entryIdentifier An identifier which describes the cache entry to load
     * @return mixed The cache entry's content as a string or FALSE if the cache entry could not be loaded
     * @api
     */
    public function get($entryIdentifier)
    {
        return (isset($this->entries[$entryIdentifier])) ? $this->entries[$entryIdentifier] : false;
    }

    /**
     * Checks if a cache entry with the specified identifier exists.
     *
     * @param string $entryIdentifier An identifier specifying the cache entry
     * @return boolean TRUE if such an entry exists, FALSE if not
     * @api
     */
    public function has($entryIdentifier)
    {
        return isset($this->entries[$entryIdentifier]);
    }

    /**
     * Removes all cache entries matching the specified identifier.
     *
     * @param string $entryIdentifier Specifies the cache entry to remove
     * @return boolean TRUE if the entry could be removed or FALSE if no entry was found
     * @api
     */
    public function remove($entryIdentifier)
    {
        if (isset($this->entries[$entryIdentifier])) {
            unset($this->entries[$entryIdentifier]);
            foreach (array_keys($this->tagsAndEntries) as $tag) {
                if (isset($this->tagsAndEntries[$tag][$entryIdentifier])) {
                    unset($this->tagsAndEntries[$tag][$entryIdentifier]);
                }
            }
            return true;
        } else {
            return false;
        }
    }

    /**
     * Finds and returns all cache entry identifiers which are tagged by the
     * specified tag.
     *
     * @param string $tag The tag to search for
     * @return array An array with identifiers of all matching entries. An empty array if no entries matched
     * @api
     */
    public function findIdentifiersByTag($tag)
    {
        if (isset($this->tagsAndEntries[$tag])) {
            return array_keys($this->tagsAndEntries[$tag]);
        } else {
            return array();
        }
    }

    /**
     * Removes all cache entries of this cache.
     *
     * @return void
     * @api
     */
    public function flush()
    {
        $this->entries = array();
        $this->tagsAndEntries = array();
    }

    /**
     * Removes all cache entries of this cache which are tagged by the specified tag.
     *
     * @param string $tag The tag the entries must have
     * @return integer The number of entries which have been affected by this flush
     * @api
     */
    public function flushByTag($tag)
    {
        $identifiers = $this->findIdentifiersByTag($tag);
        foreach ($identifiers as $identifier) {
            $this->remove($identifier);
        }
        return count($identifiers);
    }

    /**
=======

    /**
     * @var array
     */
    protected $tagsAndEntries = array();

    /**
     * Saves data in the cache.
     *
     * @param string $entryIdentifier An identifier for this specific cache entry
     * @param string $data The data to be stored
     * @param array $tags Tags to associate with this cache entry
     * @param integer $lifetime Lifetime of this cache entry in seconds. If NULL is specified, the default lifetime is used. "0" means unlimited liftime.
     * @return void
     * @throws \TYPO3\Flow\Cache\Exception\InvalidDataException
     * @throws \TYPO3\Flow\Cache\Exception if no cache frontend has been set.
     * @api
     */
    public function set($entryIdentifier, $data, array $tags = array(), $lifetime = null)
    {
        if (!$this->cache instanceof \TYPO3\Flow\Cache\Frontend\FrontendInterface) {
            throw new \TYPO3\Flow\Cache\Exception('No cache frontend has been set yet via setCache().', 1238244992);
        }
        if (!is_string($data)) {
            throw new \TYPO3\Flow\Cache\Exception\InvalidDataException('The specified data is of type "' . gettype($data) . '" but a string is expected.', 1238244993);
        }
        $this->entries[$entryIdentifier] = $data;
        foreach ($tags as $tag) {
            $this->tagsAndEntries[$tag][$entryIdentifier] = true;
        }
    }

    /**
     * Loads data from the cache.
     *
     * @param string $entryIdentifier An identifier which describes the cache entry to load
     * @return mixed The cache entry's content as a string or FALSE if the cache entry could not be loaded
     * @api
     */
    public function get($entryIdentifier)
    {
        return (isset($this->entries[$entryIdentifier])) ? $this->entries[$entryIdentifier] : false;
    }

    /**
     * Checks if a cache entry with the specified identifier exists.
     *
     * @param string $entryIdentifier An identifier specifying the cache entry
     * @return boolean TRUE if such an entry exists, FALSE if not
     * @api
     */
    public function has($entryIdentifier)
    {
        return isset($this->entries[$entryIdentifier]);
    }

    /**
     * Removes all cache entries matching the specified identifier.
     *
     * @param string $entryIdentifier Specifies the cache entry to remove
     * @return boolean TRUE if the entry could be removed or FALSE if no entry was found
     * @api
     */
    public function remove($entryIdentifier)
    {
        if (isset($this->entries[$entryIdentifier])) {
            unset($this->entries[$entryIdentifier]);
            foreach (array_keys($this->tagsAndEntries) as $tag) {
                if (isset($this->tagsAndEntries[$tag][$entryIdentifier])) {
                    unset($this->tagsAndEntries[$tag][$entryIdentifier]);
                }
            }
            return true;
        } else {
            return false;
        }
    }

    /**
     * Finds and returns all cache entry identifiers which are tagged by the
     * specified tag.
     *
     * @param string $tag The tag to search for
     * @return array An array with identifiers of all matching entries. An empty array if no entries matched
     * @api
     */
    public function findIdentifiersByTag($tag)
    {
        if (isset($this->tagsAndEntries[$tag])) {
            return array_keys($this->tagsAndEntries[$tag]);
        } else {
            return array();
        }
    }

    /**
     * Removes all cache entries of this cache.
     *
     * @return void
     * @api
     */
    public function flush()
    {
        $this->entries = array();
        $this->tagsAndEntries = array();
    }

    /**
     * Removes all cache entries of this cache which are tagged by the specified tag.
     *
     * @param string $tag The tag the entries must have
     * @return integer The number of entries which have been affected by this flush
     * @api
     */
    public function flushByTag($tag)
    {
        $identifiers = $this->findIdentifiersByTag($tag);
        foreach ($identifiers as $identifier) {
            $this->remove($identifier);
        }
        return count($identifiers);
    }

    /**
>>>>>>> d040582c
     * Does nothing
     *
     * @return void
     * @api
     */
    public function collectGarbage()
    {
    }
}<|MERGE_RESOLUTION|>--- conflicted
+++ resolved
@@ -20,7 +20,6 @@
      * @var array
      */
     protected $entries = array();
-<<<<<<< HEAD
 
     /**
      * @var array
@@ -145,132 +144,6 @@
     }
 
     /**
-=======
-
-    /**
-     * @var array
-     */
-    protected $tagsAndEntries = array();
-
-    /**
-     * Saves data in the cache.
-     *
-     * @param string $entryIdentifier An identifier for this specific cache entry
-     * @param string $data The data to be stored
-     * @param array $tags Tags to associate with this cache entry
-     * @param integer $lifetime Lifetime of this cache entry in seconds. If NULL is specified, the default lifetime is used. "0" means unlimited liftime.
-     * @return void
-     * @throws \TYPO3\Flow\Cache\Exception\InvalidDataException
-     * @throws \TYPO3\Flow\Cache\Exception if no cache frontend has been set.
-     * @api
-     */
-    public function set($entryIdentifier, $data, array $tags = array(), $lifetime = null)
-    {
-        if (!$this->cache instanceof \TYPO3\Flow\Cache\Frontend\FrontendInterface) {
-            throw new \TYPO3\Flow\Cache\Exception('No cache frontend has been set yet via setCache().', 1238244992);
-        }
-        if (!is_string($data)) {
-            throw new \TYPO3\Flow\Cache\Exception\InvalidDataException('The specified data is of type "' . gettype($data) . '" but a string is expected.', 1238244993);
-        }
-        $this->entries[$entryIdentifier] = $data;
-        foreach ($tags as $tag) {
-            $this->tagsAndEntries[$tag][$entryIdentifier] = true;
-        }
-    }
-
-    /**
-     * Loads data from the cache.
-     *
-     * @param string $entryIdentifier An identifier which describes the cache entry to load
-     * @return mixed The cache entry's content as a string or FALSE if the cache entry could not be loaded
-     * @api
-     */
-    public function get($entryIdentifier)
-    {
-        return (isset($this->entries[$entryIdentifier])) ? $this->entries[$entryIdentifier] : false;
-    }
-
-    /**
-     * Checks if a cache entry with the specified identifier exists.
-     *
-     * @param string $entryIdentifier An identifier specifying the cache entry
-     * @return boolean TRUE if such an entry exists, FALSE if not
-     * @api
-     */
-    public function has($entryIdentifier)
-    {
-        return isset($this->entries[$entryIdentifier]);
-    }
-
-    /**
-     * Removes all cache entries matching the specified identifier.
-     *
-     * @param string $entryIdentifier Specifies the cache entry to remove
-     * @return boolean TRUE if the entry could be removed or FALSE if no entry was found
-     * @api
-     */
-    public function remove($entryIdentifier)
-    {
-        if (isset($this->entries[$entryIdentifier])) {
-            unset($this->entries[$entryIdentifier]);
-            foreach (array_keys($this->tagsAndEntries) as $tag) {
-                if (isset($this->tagsAndEntries[$tag][$entryIdentifier])) {
-                    unset($this->tagsAndEntries[$tag][$entryIdentifier]);
-                }
-            }
-            return true;
-        } else {
-            return false;
-        }
-    }
-
-    /**
-     * Finds and returns all cache entry identifiers which are tagged by the
-     * specified tag.
-     *
-     * @param string $tag The tag to search for
-     * @return array An array with identifiers of all matching entries. An empty array if no entries matched
-     * @api
-     */
-    public function findIdentifiersByTag($tag)
-    {
-        if (isset($this->tagsAndEntries[$tag])) {
-            return array_keys($this->tagsAndEntries[$tag]);
-        } else {
-            return array();
-        }
-    }
-
-    /**
-     * Removes all cache entries of this cache.
-     *
-     * @return void
-     * @api
-     */
-    public function flush()
-    {
-        $this->entries = array();
-        $this->tagsAndEntries = array();
-    }
-
-    /**
-     * Removes all cache entries of this cache which are tagged by the specified tag.
-     *
-     * @param string $tag The tag the entries must have
-     * @return integer The number of entries which have been affected by this flush
-     * @api
-     */
-    public function flushByTag($tag)
-    {
-        $identifiers = $this->findIdentifiersByTag($tag);
-        foreach ($identifiers as $identifier) {
-            $this->remove($identifier);
-        }
-        return count($identifiers);
-    }
-
-    /**
->>>>>>> d040582c
      * Does nothing
      *
      * @return void
