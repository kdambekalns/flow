<?php
namespace TYPO3\Flow\Cache;

/*                                                                        *
 * This script belongs to the Flow framework.                             *
 *                                                                        *
 * It is free software; you can redistribute it and/or modify it under    *
 * the terms of the MIT license.                                          *
 *                                                                        */

use TYPO3\Flow\Annotations as Flow;
use TYPO3\Flow\Object\ObjectManagerInterface;

/**
 * This cache factory takes care of instantiating a cache frontend and injecting
 * a certain cache backend. After creation of the new cache, the cache object
 * is registered at the cache manager.
 *
 * @Flow\Scope("singleton")
 * @api
 */
class CacheFactory
{
    /**
     * The current Flow context ("Production", "Development" etc.)
     *
     * @var \TYPO3\Flow\Core\ApplicationContext
     */
    protected $context;
<<<<<<< HEAD

    /**
     * A reference to the cache manager
     *
     * @var \TYPO3\Flow\Cache\CacheManager
     */
    protected $cacheManager;

    /**
     * @var \TYPO3\Flow\Utility\Environment
     */
    protected $environment;

    /**
     * Constructs this cache factory
     *
     * @param \TYPO3\Flow\Core\ApplicationContext $context The current Flow context
     * @param \TYPO3\Flow\Cache\CacheManager $cacheManager
     * @param \TYPO3\Flow\Utility\Environment $environment
     */
    public function __construct(\TYPO3\Flow\Core\ApplicationContext $context, \TYPO3\Flow\Cache\CacheManager $cacheManager, \TYPO3\Flow\Utility\Environment $environment)
    {
        $this->context = $context;
        $this->cacheManager = $cacheManager;
        $this->cacheManager->injectCacheFactory($this);
        $this->environment = $environment;
    }

    /**
     * Factory method which creates the specified cache along with the specified kind of backend.
     * After creating the cache, it will be registered at the cache manager.
     *
     * @param string $cacheIdentifier The name / identifier of the cache to create
     * @param string $cacheObjectName Object name of the cache frontend
     * @param string $backendObjectName Object name of the cache backend
     * @param array $backendOptions (optional) Array of backend options
     * @param boolean $persistent If the new cache should be marked as "persistent"
     * @return Frontend\FrontendInterface The created cache frontend
     * @throws Exception\InvalidBackendException
     * @throws Exception\InvalidCacheException
     * @api
     */
    public function create($cacheIdentifier, $cacheObjectName, $backendObjectName, array $backendOptions = array(), $persistent = false)
    {
        $backend = new $backendObjectName($this->context, $backendOptions);
        if (!$backend instanceof Backend\BackendInterface) {
            throw new Exception\InvalidBackendException('"' . $backendObjectName . '" is not a valid cache backend object.', 1216304301);
        }
        $backend->injectEnvironment($this->environment);
        if (is_callable(array($backend, 'injectCacheManager'))) {
            $backend->injectCacheManager($this->cacheManager);
        }
        if (is_callable(array($backend, 'initializeObject'))) {
            $backend->initializeObject(ObjectManagerInterface::INITIALIZATIONCAUSE_CREATED);
        }

        $cache = new $cacheObjectName($cacheIdentifier, $backend);
        if (!$cache instanceof Frontend\FrontendInterface) {
            throw new Exception\InvalidCacheException('"' . $cacheObjectName . '" is not a valid cache frontend object.', 1216304300);
        }

=======

    /**
     * A reference to the cache manager
     *
     * @var \TYPO3\Flow\Cache\CacheManager
     */
    protected $cacheManager;

    /**
     * @var \TYPO3\Flow\Utility\Environment
     */
    protected $environment;

    /**
     * Constructs this cache factory
     *
     * @param \TYPO3\Flow\Core\ApplicationContext $context The current Flow context
     * @param \TYPO3\Flow\Cache\CacheManager $cacheManager
     * @param \TYPO3\Flow\Utility\Environment $environment
     */
    public function __construct(\TYPO3\Flow\Core\ApplicationContext $context, \TYPO3\Flow\Cache\CacheManager $cacheManager, \TYPO3\Flow\Utility\Environment $environment)
    {
        $this->context = $context;
        $this->cacheManager = $cacheManager;
        $this->cacheManager->injectCacheFactory($this);
        $this->environment = $environment;
    }

    /**
     * Factory method which creates the specified cache along with the specified kind of backend.
     * After creating the cache, it will be registered at the cache manager.
     *
     * @param string $cacheIdentifier The name / identifier of the cache to create
     * @param string $cacheObjectName Object name of the cache frontend
     * @param string $backendObjectName Object name of the cache backend
     * @param array $backendOptions (optional) Array of backend options
     * @param boolean $persistent If the new cache should be marked as "persistent"
     * @return Frontend\FrontendInterface The created cache frontend
     * @throws Exception\InvalidBackendException
     * @throws Exception\InvalidCacheException
     * @api
     */
    public function create($cacheIdentifier, $cacheObjectName, $backendObjectName, array $backendOptions = array(), $persistent = false)
    {
        $backend = new $backendObjectName($this->context, $backendOptions);
        if (!$backend instanceof Backend\BackendInterface) {
            throw new Exception\InvalidBackendException('"' . $backendObjectName . '" is not a valid cache backend object.', 1216304301);
        }
        $backend->injectEnvironment($this->environment);
        if (is_callable(array($backend, 'injectCacheManager'))) {
            $backend->injectCacheManager($this->cacheManager);
        }
        if (is_callable(array($backend, 'initializeObject'))) {
            $backend->initializeObject(ObjectManagerInterface::INITIALIZATIONCAUSE_CREATED);
        }

        $cache = new $cacheObjectName($cacheIdentifier, $backend);
        if (!$cache instanceof Frontend\FrontendInterface) {
            throw new Exception\InvalidCacheException('"' . $cacheObjectName . '" is not a valid cache frontend object.', 1216304300);
        }

>>>>>>> c186a992
        $this->cacheManager->registerCache($cache, $persistent);

        if (is_callable(array($cache, 'initializeObject'))) {
            $cache->initializeObject(ObjectManagerInterface::INITIALIZATIONCAUSE_CREATED);
        }
        return $cache;
    }
}<|MERGE_RESOLUTION|>--- conflicted
+++ resolved
@@ -27,7 +27,6 @@
      * @var \TYPO3\Flow\Core\ApplicationContext
      */
     protected $context;
-<<<<<<< HEAD
 
     /**
      * A reference to the cache manager
@@ -89,69 +88,6 @@
             throw new Exception\InvalidCacheException('"' . $cacheObjectName . '" is not a valid cache frontend object.', 1216304300);
         }
 
-=======
-
-    /**
-     * A reference to the cache manager
-     *
-     * @var \TYPO3\Flow\Cache\CacheManager
-     */
-    protected $cacheManager;
-
-    /**
-     * @var \TYPO3\Flow\Utility\Environment
-     */
-    protected $environment;
-
-    /**
-     * Constructs this cache factory
-     *
-     * @param \TYPO3\Flow\Core\ApplicationContext $context The current Flow context
-     * @param \TYPO3\Flow\Cache\CacheManager $cacheManager
-     * @param \TYPO3\Flow\Utility\Environment $environment
-     */
-    public function __construct(\TYPO3\Flow\Core\ApplicationContext $context, \TYPO3\Flow\Cache\CacheManager $cacheManager, \TYPO3\Flow\Utility\Environment $environment)
-    {
-        $this->context = $context;
-        $this->cacheManager = $cacheManager;
-        $this->cacheManager->injectCacheFactory($this);
-        $this->environment = $environment;
-    }
-
-    /**
-     * Factory method which creates the specified cache along with the specified kind of backend.
-     * After creating the cache, it will be registered at the cache manager.
-     *
-     * @param string $cacheIdentifier The name / identifier of the cache to create
-     * @param string $cacheObjectName Object name of the cache frontend
-     * @param string $backendObjectName Object name of the cache backend
-     * @param array $backendOptions (optional) Array of backend options
-     * @param boolean $persistent If the new cache should be marked as "persistent"
-     * @return Frontend\FrontendInterface The created cache frontend
-     * @throws Exception\InvalidBackendException
-     * @throws Exception\InvalidCacheException
-     * @api
-     */
-    public function create($cacheIdentifier, $cacheObjectName, $backendObjectName, array $backendOptions = array(), $persistent = false)
-    {
-        $backend = new $backendObjectName($this->context, $backendOptions);
-        if (!$backend instanceof Backend\BackendInterface) {
-            throw new Exception\InvalidBackendException('"' . $backendObjectName . '" is not a valid cache backend object.', 1216304301);
-        }
-        $backend->injectEnvironment($this->environment);
-        if (is_callable(array($backend, 'injectCacheManager'))) {
-            $backend->injectCacheManager($this->cacheManager);
-        }
-        if (is_callable(array($backend, 'initializeObject'))) {
-            $backend->initializeObject(ObjectManagerInterface::INITIALIZATIONCAUSE_CREATED);
-        }
-
-        $cache = new $cacheObjectName($cacheIdentifier, $backend);
-        if (!$cache instanceof Frontend\FrontendInterface) {
-            throw new Exception\InvalidCacheException('"' . $cacheObjectName . '" is not a valid cache frontend object.', 1216304300);
-        }
-
->>>>>>> c186a992
         $this->cacheManager->registerCache($cache, $persistent);
 
         if (is_callable(array($cache, 'initializeObject'))) {
