<?php
namespace TYPO3\Flow\Cache;

/*                                                                        *
 * This script belongs to the Flow framework.                             *
 *                                                                        *
 * It is free software; you can redistribute it and/or modify it under    *
 * the terms of the MIT license.                                          *
 *                                                                        */

use TYPO3\Flow\Annotations as Flow;
use TYPO3\Flow\Object\ObjectManagerInterface;

/**
 * This cache factory takes care of instantiating a cache frontend and injecting
 * a certain cache backend. After creation of the new cache, the cache object
 * is registered at the cache manager.
 *
 * @Flow\Scope("singleton")
 * @api
 */
class CacheFactory
{
    /**
     * The current Flow context ("Production", "Development" etc.)
     *
     * @var \TYPO3\Flow\Core\ApplicationContext
     */
    protected $context;
<<<<<<< HEAD

    /**
     * A reference to the cache manager
     *
     * @var \TYPO3\Flow\Cache\CacheManager
     */
    protected $cacheManager;

    /**
     * @var \TYPO3\Flow\Utility\Environment
     */
    protected $environment;

    /**
     * Constructs this cache factory
     *
     * @param \TYPO3\Flow\Core\ApplicationContext $context The current Flow context
     * @param \TYPO3\Flow\Cache\CacheManager $cacheManager
     * @param \TYPO3\Flow\Utility\Environment $environment
     */
    public function __construct(\TYPO3\Flow\Core\ApplicationContext $context, \TYPO3\Flow\Cache\CacheManager $cacheManager, \TYPO3\Flow\Utility\Environment $environment)
    {
        $this->context = $context;
        $this->cacheManager = $cacheManager;
        $this->cacheManager->injectCacheFactory($this);
        $this->environment = $environment;
    }

    /**
     * Factory method which creates the specified cache along with the specified kind of backend.
     * After creating the cache, it will be registered at the cache manager.
     *
     * @param string $cacheIdentifier The name / identifier of the cache to create
     * @param string $cacheObjectName Object name of the cache frontend
     * @param string $backendObjectName Object name of the cache backend
     * @param array $backendOptions (optional) Array of backend options
     * @param boolean $persistent If the new cache should be marked as "persistent"
     * @return Frontend\FrontendInterface The created cache frontend
     * @throws Exception\InvalidBackendException
     * @throws Exception\InvalidCacheException
     * @api
     */
    public function create($cacheIdentifier, $cacheObjectName, $backendObjectName, array $backendOptions = array(), $persistent = false)
    {
        $backend = new $backendObjectName($this->context, $backendOptions);
        if (!$backend instanceof Backend\BackendInterface) {
            throw new Exception\InvalidBackendException('"' . $backendObjectName . '" is not a valid cache backend object.', 1216304301);
        }
        $backend->injectEnvironment($this->environment);
        if (is_callable(array($backend, 'injectCacheManager'))) {
            $backend->injectCacheManager($this->cacheManager);
        }
        if (is_callable(array($backend, 'initializeObject'))) {
            $backend->initializeObject(ObjectManagerInterface::INITIALIZATIONCAUSE_CREATED);
        }

        $cache = new $cacheObjectName($cacheIdentifier, $backend);
        if (!$cache instanceof Frontend\FrontendInterface) {
            throw new Exception\InvalidCacheException('"' . $cacheObjectName . '" is not a valid cache frontend object.', 1216304300);
        }

        $this->cacheManager->registerCache($cache, $persistent);

        if (is_callable(array($cache, 'initializeObject'))) {
            $cache->initializeObject(ObjectManagerInterface::INITIALIZATIONCAUSE_CREATED);
        }
=======

    /**
     * A reference to the cache manager
     *
     * @var \TYPO3\Flow\Cache\CacheManager
     */
    protected $cacheManager;

    /**
     * @var \TYPO3\Flow\Utility\Environment
     */
    protected $environment;

    /**
     * Constructs this cache factory
     *
     * @param \TYPO3\Flow\Core\ApplicationContext $context The current Flow context
     * @param \TYPO3\Flow\Cache\CacheManager $cacheManager
     * @param \TYPO3\Flow\Utility\Environment $environment
     */
    public function __construct(\TYPO3\Flow\Core\ApplicationContext $context, \TYPO3\Flow\Cache\CacheManager $cacheManager, \TYPO3\Flow\Utility\Environment $environment)
    {
        $this->context = $context;
        $this->cacheManager = $cacheManager;
        $this->cacheManager->injectCacheFactory($this);
        $this->environment = $environment;
    }

    /**
     * Factory method which creates the specified cache along with the specified kind of backend.
     * After creating the cache, it will be registered at the cache manager.
     *
     * @param string $cacheIdentifier The name / identifier of the cache to create
     * @param string $cacheObjectName Object name of the cache frontend
     * @param string $backendObjectName Object name of the cache backend
     * @param array $backendOptions (optional) Array of backend options
     * @return \TYPO3\Flow\Cache\Frontend\FrontendInterface The created cache frontend
     * @throws \TYPO3\Flow\Cache\Exception\InvalidBackendException
     * @throws \TYPO3\Flow\Cache\Exception\InvalidCacheException
     * @api
     */
    public function create($cacheIdentifier, $cacheObjectName, $backendObjectName, array $backendOptions = array())
    {
        $backend = new $backendObjectName($this->context, $backendOptions);
        if (!$backend instanceof \TYPO3\Flow\Cache\Backend\BackendInterface) {
            throw new \TYPO3\Flow\Cache\Exception\InvalidBackendException('"' . $backendObjectName . '" is not a valid cache backend object.', 1216304301);
        }
        $backend->injectEnvironment($this->environment);
        if (is_callable(array($backend, 'initializeObject'))) {
            $backend->initializeObject(\TYPO3\Flow\Object\ObjectManagerInterface::INITIALIZATIONCAUSE_CREATED);
        }

        $cache = new $cacheObjectName($cacheIdentifier, $backend);
        if (!$cache instanceof \TYPO3\Flow\Cache\Frontend\FrontendInterface) {
            throw new \TYPO3\Flow\Cache\Exception\InvalidCacheException('"' . $cacheObjectName . '" is not a valid cache frontend object.', 1216304300);
        }
        if (is_callable(array($cache, 'initializeObject'))) {
            $cache->initializeObject(\TYPO3\Flow\Object\ObjectManagerInterface::INITIALIZATIONCAUSE_CREATED);
        }

        $this->cacheManager->registerCache($cache);
>>>>>>> d040582c
        return $cache;
    }
}<|MERGE_RESOLUTION|>--- conflicted
+++ resolved
@@ -27,7 +27,6 @@
      * @var \TYPO3\Flow\Core\ApplicationContext
      */
     protected $context;
-<<<<<<< HEAD
 
     /**
      * A reference to the cache manager
@@ -94,69 +93,6 @@
         if (is_callable(array($cache, 'initializeObject'))) {
             $cache->initializeObject(ObjectManagerInterface::INITIALIZATIONCAUSE_CREATED);
         }
-=======
-
-    /**
-     * A reference to the cache manager
-     *
-     * @var \TYPO3\Flow\Cache\CacheManager
-     */
-    protected $cacheManager;
-
-    /**
-     * @var \TYPO3\Flow\Utility\Environment
-     */
-    protected $environment;
-
-    /**
-     * Constructs this cache factory
-     *
-     * @param \TYPO3\Flow\Core\ApplicationContext $context The current Flow context
-     * @param \TYPO3\Flow\Cache\CacheManager $cacheManager
-     * @param \TYPO3\Flow\Utility\Environment $environment
-     */
-    public function __construct(\TYPO3\Flow\Core\ApplicationContext $context, \TYPO3\Flow\Cache\CacheManager $cacheManager, \TYPO3\Flow\Utility\Environment $environment)
-    {
-        $this->context = $context;
-        $this->cacheManager = $cacheManager;
-        $this->cacheManager->injectCacheFactory($this);
-        $this->environment = $environment;
-    }
-
-    /**
-     * Factory method which creates the specified cache along with the specified kind of backend.
-     * After creating the cache, it will be registered at the cache manager.
-     *
-     * @param string $cacheIdentifier The name / identifier of the cache to create
-     * @param string $cacheObjectName Object name of the cache frontend
-     * @param string $backendObjectName Object name of the cache backend
-     * @param array $backendOptions (optional) Array of backend options
-     * @return \TYPO3\Flow\Cache\Frontend\FrontendInterface The created cache frontend
-     * @throws \TYPO3\Flow\Cache\Exception\InvalidBackendException
-     * @throws \TYPO3\Flow\Cache\Exception\InvalidCacheException
-     * @api
-     */
-    public function create($cacheIdentifier, $cacheObjectName, $backendObjectName, array $backendOptions = array())
-    {
-        $backend = new $backendObjectName($this->context, $backendOptions);
-        if (!$backend instanceof \TYPO3\Flow\Cache\Backend\BackendInterface) {
-            throw new \TYPO3\Flow\Cache\Exception\InvalidBackendException('"' . $backendObjectName . '" is not a valid cache backend object.', 1216304301);
-        }
-        $backend->injectEnvironment($this->environment);
-        if (is_callable(array($backend, 'initializeObject'))) {
-            $backend->initializeObject(\TYPO3\Flow\Object\ObjectManagerInterface::INITIALIZATIONCAUSE_CREATED);
-        }
-
-        $cache = new $cacheObjectName($cacheIdentifier, $backend);
-        if (!$cache instanceof \TYPO3\Flow\Cache\Frontend\FrontendInterface) {
-            throw new \TYPO3\Flow\Cache\Exception\InvalidCacheException('"' . $cacheObjectName . '" is not a valid cache frontend object.', 1216304300);
-        }
-        if (is_callable(array($cache, 'initializeObject'))) {
-            $cache->initializeObject(\TYPO3\Flow\Object\ObjectManagerInterface::INITIALIZATIONCAUSE_CREATED);
-        }
-
-        $this->cacheManager->registerCache($cache);
->>>>>>> d040582c
         return $cache;
     }
 }