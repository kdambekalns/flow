<?php
namespace TYPO3\Flow\Cli;

/*                                                                        *
 * This script belongs to the Flow framework.                             *
 *                                                                        *
 * It is free software; you can redistribute it and/or modify it under    *
 * the terms of the MIT license.                                          *
 *                                                                        */

/**
 * Represents a CommandArgumentDefinition
 *
 */
class CommandArgumentDefinition
{
    /**
     * @var string
     */
    protected $name = '';
<<<<<<< HEAD

    /**
     * @var boolean
     */
    protected $required = false;

    /**
     * @var string
     */
    protected $description = '';

    /**
     * Constructor
     *
     * @param string $name name of the command argument (= parameter name)
     * @param boolean $required defines whether this argument is required or optional
     * @param string $description description of the argument
     */
    public function __construct($name, $required, $description)
    {
        $this->name = $name;
        $this->required = $required;
        $this->description = $description;
    }

    /**
     * @return string
     */
    public function getName()
    {
        return $this->name;
    }

    /**
     * Returns the lowercased name with dashes as word separator
     *
     * @return string
     */
    public function getDashedName()
    {
        $dashedName = ucfirst($this->name);
        $dashedName = preg_replace('/([A-Z][a-z0-9]+)/', '$1-', $dashedName);
        return '--' . strtolower(substr($dashedName, 0, -1));
=======

    /**
     * @var boolean
     */
    protected $required = false;

    /**
     * @var string
     */
    protected $description = '';

    /**
     * Constructor
     *
     * @param string $name name of the command argument (= parameter name)
     * @param boolean $required defines whether this argument is required or optional
     * @param string $description description of the argument
     */
    public function __construct($name, $required, $description)
    {
        $this->name = $name;
        $this->required = $required;
        $this->description = $description;
>>>>>>> c186a992
    }

    /**
     * @return string
     */
<<<<<<< HEAD
=======
    public function getName()
    {
        return $this->name;
    }

    /**
     * Returns the lowercased name with dashes as word separator
     *
     * @return string
     */
    public function getDashedName()
    {
        $dashedName = ucfirst($this->name);
        $dashedName = preg_replace('/([A-Z][a-z0-9]+)/', '$1-', $dashedName);
        return '--' . strtolower(substr($dashedName, 0, -1));
    }

    /**
     * @return string
     */
>>>>>>> c186a992
    public function getDescription()
    {
        return $this->description;
    }

    /**
     * @return string
     */
    public function isRequired()
    {
        return $this->required;
    }
}<|MERGE_RESOLUTION|>--- conflicted
+++ resolved
@@ -18,7 +18,6 @@
      * @var string
      */
     protected $name = '';
-<<<<<<< HEAD
 
     /**
      * @var boolean
@@ -62,59 +61,11 @@
         $dashedName = ucfirst($this->name);
         $dashedName = preg_replace('/([A-Z][a-z0-9]+)/', '$1-', $dashedName);
         return '--' . strtolower(substr($dashedName, 0, -1));
-=======
-
-    /**
-     * @var boolean
-     */
-    protected $required = false;
-
-    /**
-     * @var string
-     */
-    protected $description = '';
-
-    /**
-     * Constructor
-     *
-     * @param string $name name of the command argument (= parameter name)
-     * @param boolean $required defines whether this argument is required or optional
-     * @param string $description description of the argument
-     */
-    public function __construct($name, $required, $description)
-    {
-        $this->name = $name;
-        $this->required = $required;
-        $this->description = $description;
->>>>>>> c186a992
     }
 
     /**
      * @return string
      */
-<<<<<<< HEAD
-=======
-    public function getName()
-    {
-        return $this->name;
-    }
-
-    /**
-     * Returns the lowercased name with dashes as word separator
-     *
-     * @return string
-     */
-    public function getDashedName()
-    {
-        $dashedName = ucfirst($this->name);
-        $dashedName = preg_replace('/([A-Z][a-z0-9]+)/', '$1-', $dashedName);
-        return '--' . strtolower(substr($dashedName, 0, -1));
-    }
-
-    /**
-     * @return string
-     */
->>>>>>> c186a992
     public function getDescription()
     {
         return $this->description;
