<?php
namespace TYPO3\Flow\Cli;

/*                                                                        *
 * This script belongs to the Flow framework.                             *
 *                                                                        *
 * It is free software; you can redistribute it and/or modify it under    *
 * the terms of the MIT license.                                          *
 *                                                                        */

use TYPO3\Flow\Annotations as Flow;

/**
 * A helper for CLI Commands
 *
 * @Flow\Scope("singleton")
 */
class CommandManager
{
    /**
     * @var array<Command>
     */
    protected $availableCommands = null;

    /**
     * @var array
     */
    protected $shortCommandIdentifiers = null;

    /**
     * @var \TYPO3\Flow\Reflection\ReflectionService
     */
    protected $reflectionService;

    /**
     * @var \TYPO3\Flow\Core\Bootstrap
     */
    protected $bootstrap;

    /**
     * @param \TYPO3\Flow\Reflection\ReflectionService $reflectionService
     * @return void
     */
    public function injectReflectionService(\TYPO3\Flow\Reflection\ReflectionService $reflectionService)
    {
        $this->reflectionService = $reflectionService;
    }

    /**
     * @param \TYPO3\Flow\Core\Bootstrap $bootstrap
     * @return void
     */
    public function injectBootstrap(\TYPO3\Flow\Core\Bootstrap $bootstrap)
    {
        $this->bootstrap = $bootstrap;
    }

    /**
     * Returns an array of all commands
     *
     * @return array<Command>
     * @api
     */
    public function getAvailableCommands()
    {
        if ($this->availableCommands === null) {
            $this->availableCommands = array();

<<<<<<< HEAD
            $commandControllerClassNames = $this->reflectionService->getAllSubClassNamesForClass(\TYPO3\Flow\Cli\CommandController::class);
=======
            $commandControllerClassNames = $this->reflectionService->getAllSubClassNamesForClass('TYPO3\Flow\Cli\CommandController');
>>>>>>> c186a992
            foreach ($commandControllerClassNames as $className) {
                if (!class_exists($className)) {
                    continue;
                }
                foreach (get_class_methods($className) as $methodName) {
                    if (substr($methodName, -7, 7) === 'Command') {
                        $this->availableCommands[] = new Command($className, substr($methodName, 0, -7));
                    }
                }
            }
        }
        return $this->availableCommands;
    }

    /**
     * Returns a Command that matches the given identifier.
     * If no Command could be found a CommandNotFoundException is thrown
     * If more than one Command matches an AmbiguousCommandIdentifierException is thrown that contains the matched Commands
     *
     * @param string $commandIdentifier command identifier in the format foo:bar:baz
     * @return \TYPO3\Flow\Cli\Command
     * @throws \TYPO3\Flow\Mvc\Exception\NoSuchCommandException if no matching command is available
     * @throws \TYPO3\Flow\Mvc\Exception\AmbiguousCommandIdentifierException if more than one Command matches the identifier (the exception contains the matched commands)
     * @api
     */
    public function getCommandByIdentifier($commandIdentifier)
    {
        $commandIdentifier = strtolower(trim($commandIdentifier));
        if ($commandIdentifier === 'help') {
            $commandIdentifier = 'typo3.flow:help:help';
        }
        if ($commandIdentifier === 'sys') {
            $commandIdentifier = 'typo3.flow:cache:sys';
        }

        $matchedCommands = $this->getCommandsByIdentifier($commandIdentifier);
        if (count($matchedCommands) === 0) {
            throw new \TYPO3\Flow\Mvc\Exception\NoSuchCommandException('No command could be found that matches the command identifier "' . $commandIdentifier . '".', 1310556663);
        }
        if (count($matchedCommands) > 1) {
            throw new \TYPO3\Flow\Mvc\Exception\AmbiguousCommandIdentifierException('More than one command matches the command identifier "' . $commandIdentifier . '"', 1310557169, null, $matchedCommands);
        }
        return current($matchedCommands);
    }

    /**
     * Returns an array of Commands that matches the given identifier.
     * If no Command could be found, an empty array is returned
     *
     * @param string $commandIdentifier command identifier in the format foo:bar:baz
     * @return array<\TYPO3\Flow\Mvc\Cli\Command>
     * @api
     */
    public function getCommandsByIdentifier($commandIdentifier)
    {
        $availableCommands = $this->getAvailableCommands();
        $matchedCommands = array();
        foreach ($availableCommands as $command) {
            if ($this->commandMatchesIdentifier($command, $commandIdentifier)) {
                $matchedCommands[] = $command;
            }
        }
        return $matchedCommands;
    }

    /**
     * Returns the shortest, non-ambiguous command identifier for the given command
     *
     * @param Command $command The command
     * @return string The shortest possible command identifier
     * @api
     */
    public function getShortestIdentifierForCommand(Command $command)
    {
        if ($command->getCommandIdentifier() === 'typo3.flow:help:help') {
            return 'help';
        }
        $shortCommandIdentifiers = $this->getShortCommandIdentifiers();
        if (!isset($shortCommandIdentifiers[$command->getCommandIdentifier()])) {
            return $command->getCommandIdentifier();
        }
        return $shortCommandIdentifiers[$command->getCommandIdentifier()];
    }

    /**
     * Returns an array that contains all available command identifiers and their shortest non-ambiguous alias
     *
     * @return array in the format array('full.command:identifier1' => 'alias1', 'full.command:identifier2' => 'alias2')
     */
    protected function getShortCommandIdentifiers()
    {
        if ($this->shortCommandIdentifiers === null) {
            $commandsByCommandName = array();
            foreach ($this->getAvailableCommands() as $availableCommand) {
                list($packageKey, $controllerName, $commandName) = explode(':', $availableCommand->getCommandIdentifier());
                if (!isset($commandsByCommandName[$commandName])) {
                    $commandsByCommandName[$commandName] = array();
                }
                if (!isset($commandsByCommandName[$commandName][$controllerName])) {
                    $commandsByCommandName[$commandName][$controllerName] = array();
                }
                $commandsByCommandName[$commandName][$controllerName][] = $packageKey;
            }
            foreach ($this->getAvailableCommands() as $availableCommand) {
                list($packageKey, $controllerName, $commandName) = explode(':', $availableCommand->getCommandIdentifier());
                if (count($commandsByCommandName[$commandName][$controllerName]) > 1 || $this->bootstrap->isCompiletimeCommand($availableCommand->getCommandIdentifier())) {
                    $packageKeyParts = array_reverse(explode('.', $packageKey));
                    for ($i = 1; $i <= count($packageKeyParts); $i++) {
                        $shortCommandIdentifier = implode('.', array_slice($packageKeyParts, 0, $i)) .  ':' . $controllerName . ':' . $commandName;
                        try {
                            $this->getCommandByIdentifier($shortCommandIdentifier);
                            $this->shortCommandIdentifiers[$availableCommand->getCommandIdentifier()] = $shortCommandIdentifier;
                            break;
                        } catch (\TYPO3\Flow\Mvc\Exception\CommandException $exception) {
                        }
                    }
                } else {
                    $this->shortCommandIdentifiers[$availableCommand->getCommandIdentifier()] = sprintf('%s:%s', $controllerName, $commandName);
                }
            }
        }
        return $this->shortCommandIdentifiers;
    }

    /**
     * Returns TRUE if the specified command identifier matches the identifier of the specified command.
     * This is the case, if
     *  - the identifiers are the same
     *  - if at least the last two command parts match (case sensitive) or
     *  - if only the package key is specified and matches the commands package key
     * The first part (package key) can be reduced to the last subpackage, as long as the result is unambiguous.
     *
     * @param Command $command
     * @param string $commandIdentifier command identifier in the format foo:bar:baz (all lower case)
     * @return boolean TRUE if the specified command identifier matches this commands identifier
     */
    protected function commandMatchesIdentifier(Command $command, $commandIdentifier)
    {
        $commandIdentifierParts = explode(':', $command->getCommandIdentifier());
        $searchedCommandIdentifierParts = explode(':', $commandIdentifier);
        $packageKey = array_shift($commandIdentifierParts);
        $searchedCommandIdentifierPartsCount = count($searchedCommandIdentifierParts);
        if ($searchedCommandIdentifierPartsCount === 3 || $searchedCommandIdentifierPartsCount === 1) {
            $searchedPackageKey = array_shift($searchedCommandIdentifierParts);
            if ($searchedPackageKey !== $packageKey
                    && substr($packageKey, - (strlen($searchedPackageKey) + 1)) !== '.' . $searchedPackageKey) {
                return false;
            }
        }
        if ($searchedCommandIdentifierPartsCount === 1) {
            return true;
        } elseif (count($searchedCommandIdentifierParts) !== 2) {
            return false;
        }
        return $searchedCommandIdentifierParts === $commandIdentifierParts;
    }
}<|MERGE_RESOLUTION|>--- conflicted
+++ resolved
@@ -66,11 +66,7 @@
         if ($this->availableCommands === null) {
             $this->availableCommands = array();
 
-<<<<<<< HEAD
             $commandControllerClassNames = $this->reflectionService->getAllSubClassNamesForClass(\TYPO3\Flow\Cli\CommandController::class);
-=======
-            $commandControllerClassNames = $this->reflectionService->getAllSubClassNamesForClass('TYPO3\Flow\Cli\CommandController');
->>>>>>> c186a992
             foreach ($commandControllerClassNames as $className) {
                 if (!class_exists($className)) {
                     continue;
