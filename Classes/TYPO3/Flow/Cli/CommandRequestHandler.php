--- conflicted
+++ resolved
@@ -92,22 +92,14 @@
         $this->boot($runLevel);
 
         $commandLine = isset($_SERVER['argv']) ? $_SERVER['argv'] : array();
-<<<<<<< HEAD
         $this->request = $this->objectManager->get(\TYPO3\Flow\Cli\RequestBuilder::class)->build(array_slice($commandLine, 1));
-=======
-        $this->request = $this->objectManager->get('TYPO3\Flow\Cli\RequestBuilder')->build(array_slice($commandLine, 1));
->>>>>>> c186a992
         $this->response = new Response();
 
         $this->exitIfCompiletimeCommandWasNotCalledCorrectly($runLevel);
 
         if ($runLevel === Bootstrap::RUNLEVEL_RUNTIME) {
             /** @var Context $securityContext */
-<<<<<<< HEAD
             $securityContext = $this->objectManager->get(\TYPO3\Flow\Security\Context::class);
-=======
-            $securityContext = $this->objectManager->get('TYPO3\Flow\Security\Context');
->>>>>>> c186a992
             $securityContext->withoutAuthorizationChecks(function () {
                 $this->dispatcher->dispatch($this->request, $this->response);
             });
@@ -163,11 +155,7 @@
         $sequence->invoke($this->bootstrap);
 
         $this->objectManager = $this->bootstrap->getObjectManager();
-<<<<<<< HEAD
         $this->dispatcher = $this->objectManager->get(\TYPO3\Flow\Mvc\Dispatcher::class);
-=======
-        $this->dispatcher = $this->objectManager->get('TYPO3\Flow\Mvc\Dispatcher');
->>>>>>> c186a992
     }
 
     /**
@@ -180,11 +168,7 @@
     {
         $this->bootstrap->shutdown($runlevel);
         if ($runlevel === Bootstrap::RUNLEVEL_COMPILETIME) {
-<<<<<<< HEAD
             $this->objectManager->get(\TYPO3\Flow\Core\LockManager::class)->unlockSite();
-=======
-            $this->objectManager->get('TYPO3\Flow\Core\LockManager')->unlockSite();
->>>>>>> c186a992
         }
         exit($this->response->getExitCode());
     }
