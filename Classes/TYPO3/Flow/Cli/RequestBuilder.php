--- conflicted
+++ resolved
@@ -12,19 +12,12 @@
  */
 
 use TYPO3\Flow\Annotations as Flow;
-<<<<<<< HEAD
-=======
 use TYPO3\Flow\Command\HelpCommandController;
->>>>>>> e145282b
 use TYPO3\Flow\Mvc\Exception\CommandException;
 use TYPO3\Flow\Mvc\Exception\InvalidArgumentMixingException;
 use TYPO3\Flow\Mvc\Exception\InvalidArgumentNameException;
 use TYPO3\Flow\Object\ObjectManagerInterface;
 use TYPO3\Flow\Package\PackageManagerInterface;
-<<<<<<< HEAD
-=======
-use TYPO3\Flow\Reflection\ReflectionService;
->>>>>>> e145282b
 use TYPO3\Flow\Utility\Environment;
 
 /**
@@ -68,14 +61,6 @@
     protected $packageManager;
 
     /**
-<<<<<<< HEAD
-=======
-     * @var ReflectionService
-     */
-    protected $reflectionService;
-
-    /**
->>>>>>> e145282b
      * @var CommandManager
      */
     protected $commandManager;
@@ -108,18 +93,6 @@
     }
 
     /**
-<<<<<<< HEAD
-=======
-     * @param ReflectionService $reflectionService
-     * @return void
-     */
-    public function injectReflectionService(ReflectionService $reflectionService)
-    {
-        $this->reflectionService = $reflectionService;
-    }
-
-    /**
->>>>>>> e145282b
      * @param CommandManager $commandManager
      * @return void
      */
@@ -137,10 +110,7 @@
      *
      * @param mixed $commandLine The command line, either as a string or as an array
      * @return Request The CLI request as an object
-<<<<<<< HEAD
      * @throws InvalidArgumentMixingException
-=======
->>>>>>> e145282b
      * @throws InvalidArgumentNameException
      */
     public function build($commandLine)
@@ -155,16 +125,12 @@
             $rawCommandLineArguments = [];
             foreach ($commandLineMatchings as $match) {
                 if (isset($match['NoQuotes'])) {
-<<<<<<< HEAD
                     $rawCommandLineArguments[] = str_replace(['\ ', '\"', "\\'", '\\\\'], [
                         ' ',
                         '"',
                         "'",
                         '\\'
                     ], $match['NoQuotes']);
-=======
-                    $rawCommandLineArguments[] = str_replace(['\ ', '\"', "\\'", '\\\\'], [' ', '"', "'", '\\'], $match['NoQuotes']);
->>>>>>> e145282b
                 } elseif (isset($match['DoubleQuotes'])) {
                     $rawCommandLineArguments[] = str_replace('\\"', '"', $match['DoubleQuotes']);
                 } elseif (isset($match['SingleQuotes'])) {
@@ -223,7 +189,6 @@
         foreach ($commandMethodParameters as $parameterName => $parameterInfo) {
             $argumentNames[] = $parameterName;
             if ($parameterInfo['optional'] === false) {
-<<<<<<< HEAD
                 $requiredArguments[strtolower($parameterName)] = [
                     'parameterName' => $parameterName,
                     'type' => $parameterInfo['type']
@@ -233,11 +198,6 @@
                     'parameterName' => $parameterName,
                     'type' => $parameterInfo['type']
                 ];
-=======
-                $requiredArguments[strtolower($parameterName)] = ['parameterName' => $parameterName, 'type' => $parameterInfo['type']];
-            } else {
-                $optionalArguments[strtolower($parameterName)] = ['parameterName' => $parameterName, 'type' => $parameterInfo['type']];
->>>>>>> e145282b
             }
         }
 
