--- conflicted
+++ resolved
@@ -140,12 +140,7 @@
         // other code can cause fatal errors.
 
         $this->cacheManager->flushCaches();
-<<<<<<< HEAD
-
-=======
-        $dataTemporaryPath = $this->environment->getPathToTemporaryDirectory();
-        Files::unlink($dataTemporaryPath . 'AvailableProxyClasses.php');
->>>>>>> d040582c
+
         $this->outputLine('Flushed all caches for "' . $this->bootstrap->getContext() . '" context.');
         if ($this->lockManager->isSiteLocked()) {
             $this->lockManager->unlockSite();
@@ -189,7 +184,6 @@
      */
     public function flushOneCommand($identifier)
     {
-<<<<<<< HEAD
         if (!$this->cacheManager->hasCache($identifier)) {
             $this->outputLine('The cache "%s" does not exist.', array($identifier));
 
@@ -209,8 +203,6 @@
 
             $this->quit(1);
         }
-=======
->>>>>>> d040582c
         $this->cacheManager->getCache($identifier)->flush();
         $this->outputLine('Flushed "%s" cache for "%s" context.', array($identifier, $this->bootstrap->getContext()));
         $this->sendAndExit(0);
