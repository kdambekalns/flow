--- conflicted
+++ resolved
@@ -322,11 +322,7 @@
                     $this->echoSubProcessResponse($pipes);
                 }
 
-<<<<<<< HEAD
                 fwrite($pipes[0], $commandLine . "\n");
-=======
-                fwrite($pipes[0], "$commandLine\n");
->>>>>>> c186a992
                 fflush($pipes[0]);
                 $this->echoSubProcessResponse($pipes);
 
@@ -363,11 +359,7 @@
      */
     protected function launchSubProcess()
     {
-<<<<<<< HEAD
         $systemCommand = 'FLOW_ROOTPATH=' . FLOW_PATH_ROOT . ' FLOW_CONTEXT=' . $this->bootstrap->getContext() . ' ' . PHP_BINDIR . '/php -c ' . php_ini_loaded_file() . ' ' . FLOW_PATH_FLOW . 'Scripts/flow.php --start-slave';
-=======
-        $systemCommand = 'FLOW_ROOTPATH=' . FLOW_PATH_ROOT . ' ' . 'FLOW_CONTEXT=' . $this->bootstrap->getContext() . ' ' . PHP_BINDIR . '/php -c ' . php_ini_loaded_file() . ' ' . FLOW_PATH_FLOW . 'Scripts/flow.php' . ' --start-slave';
->>>>>>> c186a992
         $descriptorSpecification = array(array('pipe', 'r'), array('pipe', 'w'), array('pipe', 'a'));
         $subProcess = proc_open($systemCommand, $descriptorSpecification, $pipes);
         if (!is_resource($subProcess)) {
@@ -433,11 +425,7 @@
         $suggestions = array();
 
         $availableCommands = $this->bootstrap->getObjectManager()
-<<<<<<< HEAD
             ->get(\TYPO3\Flow\Cli\CommandManager::class)
-=======
-            ->get('TYPO3\Flow\Cli\CommandManager')
->>>>>>> c186a992
             ->getAvailableCommands();
 
         /** @var $command \TYPO3\Flow\Cli\Command */
