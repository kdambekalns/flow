<?php
namespace TYPO3\Flow\Command;

/*                                                                        *
 * This script belongs to the Flow framework.                             *
 *                                                                        *
 * It is free software; you can redistribute it and/or modify it under    *
 * the terms of the MIT license.                                          *
 *                                                                        */

use TYPO3\Flow\Annotations as Flow;
use TYPO3\Flow\Aop\Builder\ProxyClassBuilder as AopProxyClassBuilder;
use TYPO3\Flow\Cache\Backend\FreezableBackendInterface;
use TYPO3\Flow\Cache\CacheManager;
use TYPO3\Flow\Cache\Frontend\PhpFrontend;
use TYPO3\Flow\Cache\Frontend\VariableFrontend;
use TYPO3\Flow\Cli\CommandController;
use TYPO3\Flow\Cli\RequestBuilder;
use TYPO3\Flow\Cli\Response;
use TYPO3\Flow\Core\Bootstrap;
use TYPO3\Flow\Mvc\Dispatcher;
use TYPO3\Flow\Object\DependencyInjection\ProxyClassBuilder;
use TYPO3\Flow\Object\Proxy\Compiler;
use TYPO3\Flow\SignalSlot\Dispatcher as SignalSlotDispatcher;
use TYPO3\Flow\Utility\Environment;
use TYPO3\Flow\Utility\Files;

/**
 * Command controller for core commands
 *
 * NOTE: This command controller will run in compile time (as defined in the package bootstrap)
 *
 * @Flow\Scope("singleton")
 * @Flow\Proxy(false)
 */
class CoreCommandController extends CommandController
{
    /**
     * @var RequestBuilder
     */
    protected $requestBuilder;

    /**
     * @var Dispatcher
     */
    protected $dispatcher;

    /**
     * @var SignalSlotDispatcher
     */
    protected $signalSlotDispatcher;

    /**
     * @var Bootstrap
     */
    protected $bootstrap;

    /**
     * @var CacheManager
     */
    protected $cacheManager;

    /**
     * @var Compiler
     */
    protected $proxyClassCompiler;

    /**
     * @var AopProxyClassBuilder
     */
    protected $aopProxyClassBuilder;

    /**
     * @var ProxyClassBuilder
     */
    protected $dependencyInjectionProxyClassBuilder;

    /**
     * @var Environment
     */
    protected $environment;

    /**
     * @param RequestBuilder $requestBuilder
     * @return void
     */
    public function injectRequestBuilder(RequestBuilder $requestBuilder)
    {
        $this->requestBuilder = $requestBuilder;
    }

    /**
     * @param Dispatcher $dispatcher
     * @return void
     */
    public function injectDispatcher(Dispatcher $dispatcher)
    {
        $this->dispatcher = $dispatcher;
    }

    /**
     * @param SignalSlotDispatcher $signalSlotDispatcher
     * @return void
     */
    public function injectSignalSlotDispatcher(SignalSlotDispatcher $signalSlotDispatcher)
    {
        $this->signalSlotDispatcher = $signalSlotDispatcher;
    }

    /**
     * @param Bootstrap $bootstrap
     * @return void
     */
    public function injectBootstrap(Bootstrap $bootstrap)
    {
        $this->bootstrap = $bootstrap;
    }

    /**
     * @param CacheManager $cacheManager
     * @return void
     */
    public function injectCacheManager(CacheManager $cacheManager)
    {
        $this->cacheManager = $cacheManager;
    }

    /**
     * @param Compiler $proxyClassCompiler
     * @return void
     */
    public function injectProxyClassCompiler(Compiler $proxyClassCompiler)
    {
        $this->proxyClassCompiler = $proxyClassCompiler;
    }

    /**
     * @param AopProxyClassBuilder $aopProxyClassBuilder
     * @return void
     */
    public function injectAopProxyClassBuilder(AopProxyClassBuilder $aopProxyClassBuilder)
    {
        $this->aopProxyClassBuilder = $aopProxyClassBuilder;
    }

    /**
     * @param ProxyClassBuilder $dependencyInjectionProxyClassBuilder
     * @return void
     */
    public function injectDependencyInjectionProxyClassBuilder(ProxyClassBuilder $dependencyInjectionProxyClassBuilder)
    {
        $this->dependencyInjectionProxyClassBuilder = $dependencyInjectionProxyClassBuilder;
    }

    /**
     * @param Environment $environment
     * @return void
     */
    public function injectEnvironment(Environment $environment)
    {
        $this->environment = $environment;
    }

    /**
     * Explicitly compile proxy classes
     *
     * The compile command triggers the proxy class compilation.
     * Although a compilation run is triggered automatically by Flow, there might
     * be cases in a production context where a manual compile run is needed.
     *
     * @Flow\Internal
     * @param boolean $force If set, classes will be compiled even though the cache says that everything is up to date.
     * @return void
     */
    public function compileCommand($force = false)
    {
        /** @var VariableFrontend $objectConfigurationCache */
        $objectConfigurationCache = $this->cacheManager->getCache('Flow_Object_Configuration');
        if ($force === false) {
            if ($objectConfigurationCache->has('allCompiledCodeUpToDate')) {
                return;
            }
        }

        /** @var PhpFrontend $classesCache */
        $classesCache = $this->cacheManager->getCache('Flow_Object_Classes');
        $this->proxyClassCompiler->injectClassesCache($classesCache);

        $this->aopProxyClassBuilder->injectObjectConfigurationCache($objectConfigurationCache);
        $this->aopProxyClassBuilder->build();
        $this->dependencyInjectionProxyClassBuilder->build();

        $classCount = $this->proxyClassCompiler->compile();

        $dataTemporaryPath = $this->environment->getPathToTemporaryDirectory();
        Files::createDirectoryRecursively($dataTemporaryPath);
        file_put_contents($dataTemporaryPath . 'AvailableProxyClasses.php', $this->proxyClassCompiler->getStoredProxyClassMap());

        $objectConfigurationCache->set('allCompiledCodeUpToDate', true);

        $classesCacheBackend = $classesCache->getBackend();
        if ($this->bootstrap->getContext()->isProduction() && $classesCacheBackend instanceof FreezableBackendInterface) {
            /** @var FreezableBackendInterface $backend */
            $backend = $classesCache->getBackend();
            $backend->freeze();
        }

        $this->emitFinishedCompilationRun($classCount);
    }

    /**
     * Adjust file permissions for CLI and web server access
     *
     * This command adjusts the file permissions of the whole Flow application to
     * the given command line user and webserver user / group.
     *
     * @param string $commandlineUser User name of the command line user, for example "john"
     * @param string $webserverUser User name of the webserver, for example "www-data"
     * @param string $webserverGroup Group name of the webserver, for example "www-data"
     * @return void
     */
    public function setFilePermissionsCommand($commandlineUser, $webserverUser, $webserverGroup)
    {
        // This command will never be really called. It rather acts as a stub for rendering the
        // documentation for this command. In reality, the "flow" command line script will already
        // check if this command is supposed to be called and invoke the setfilepermissions script
        // directly.
    }

    /**
     * Migrate source files as needed
     *
     * This will apply pending code migrations defined in packages to all
     * packages that do not yet have those migration applied.
     *
     * For every migration that has been run, it will create a commit in
     * the package. This allows for easy inspection, rollback and use of
     * the fixed code.
<<<<<<< HEAD
     * If the affected package contains local changes or is not part of
     * a git repository, the migration will be skipped. With the --force
     * flag this behavior can be changed, but changes will only be committed
     * if the working copy was clean before applying the migration.
=======
>>>>>>> d040582c
     *
     * @param boolean $status Show the migration status, do not run migrations
     * @param string $packagesPath If set, use the given path as base when looking for packages
     * @param string $packageKey If set, migrate only the given package
<<<<<<< HEAD
     * @param string $version If set, execute only the migration with the given version (e.g. "20150119114100")
     * @param boolean $verbose If set, notes and skipped migrations will be rendered
     * @param boolean $force By default packages that are not under version control or contain local changes are skipped. With this flag set changes are applied anyways (changes are not committed if there are local changes though)
     * @return void
     * @see typo3.flow:doctrine:migrate
     */
    public function migrateCommand($status = false, $packagesPath = null, $packageKey = null, $version = null, $verbose = false, $force = false)
=======
     * @return void
     * @see typo3.flow:doctrine:migrate
     */
    public function migrateCommand($status = false, $packagesPath = null, $packageKey = null)
>>>>>>> d040582c
    {
        // This command will never be really called. It rather acts as a stub for rendering the
        // documentation for this command. In reality, the "flow" command line script will already
        // check if this command is supposed to be called and invoke the migrate script
        // directly.
    }

    /**
     * Run the interactive Shell
     *
     * The shell command runs Flow's interactive shell. This shell allows for
     * entering commands like through the regular command line interface but
     * additionally supports autocompletion and a user-based command history.
     *
     * @return void
     */
    public function shellCommand()
    {
        if (!function_exists('readline_read_history')) {
            $this->outputLine('Interactive Shell is not available on this system!');
            $this->quit(1);
        }
        $subProcess = false;
        $pipes = array();

        $historyPathAndFilename = getenv('HOME') . '/.flow_' . md5(FLOW_PATH_ROOT);
        readline_read_history($historyPathAndFilename);
        readline_completion_function(array($this, 'autocomplete'));

        echo "Flow Interactive Shell\n\n";

        while (true) {
            $commandLine = readline('Flow > ');
            if ($commandLine == '') {
                echo "\n";
                break;
            }

            readline_add_history($commandLine);
            readline_write_history($historyPathAndFilename);

            $request = $this->requestBuilder->build($commandLine);
            $response = new Response();
            $command = $request->getCommand();

            if ($request === false || $command->getCommandIdentifier() === false) {
                echo "Bad command\n";
                continue;
            }
            if ($this->bootstrap->isCompiletimeCommand($command->getCommandIdentifier())) {
                $this->dispatcher->dispatch($request, $response);
                $response->send();
                if (is_resource($subProcess)) {
                    $this->quitSubProcess($subProcess, $pipes);
                }
            } else {
                if (is_resource($subProcess)) {
                    $subProcessStatus = proc_get_status($subProcess);
                    if ($subProcessStatus['running'] === false) {
                        proc_close($subProcess);
                    }
                };
                if (!is_resource($subProcess)) {
                    list($subProcess, $pipes) = $this->launchSubProcess();
                    if ($subProcess === false || !is_array($pipes)) {
                        echo "Failed launching the shell sub process for executing the runtime command.\n";
                        continue;
                    }
                    $this->echoSubProcessResponse($pipes);
                }

                fwrite($pipes[0], "$commandLine\n");
                fflush($pipes[0]);
                $this->echoSubProcessResponse($pipes);

                if ($command->isFlushingCaches()) {
                    $this->quitSubProcess($subProcess, $pipes);
                }
            }
        }

        if (is_resource($subProcess)) {
            $this->quitSubProcess($subProcess, $pipes);
        }

        echo "Bye!\n";
    }

    /**
     * Signals that the compile command was successfully finished.
     *
     * @param integer $classCount Number of compiled proxy classes
     * @return void
     * @Flow\Signal
     */
    protected function emitFinishedCompilationRun($classCount)
    {
        $this->signalSlotDispatcher->dispatch(__CLASS__, 'finishedCompilationRun', array($classCount));
    }

    /**
     * Launch sub process
     *
     * @return array The new sub process and its STDIN, STDOUT, STDERR pipes – or FALSE if an error occurred.
     * @throws \RuntimeException
     */
    protected function launchSubProcess()
    {
        $systemCommand = 'FLOW_ROOTPATH=' . FLOW_PATH_ROOT . ' ' . 'FLOW_CONTEXT=' . $this->bootstrap->getContext() . ' ' . PHP_BINDIR . '/php -c ' . php_ini_loaded_file() . ' ' . FLOW_PATH_FLOW . 'Scripts/flow.php' . ' --start-slave';
        $descriptorSpecification = array(array('pipe', 'r'), array('pipe', 'w'), array('pipe', 'a'));
        $subProcess = proc_open($systemCommand, $descriptorSpecification, $pipes);
        if (!is_resource($subProcess)) {
            throw new \RuntimeException('Could not execute sub process.');
        }

        $read = array($pipes[1]);
        $write = null;
        $except = null;
        $readTimeout = 30;

        stream_select($read, $write, $except, $readTimeout);

        $subProcessStatus = proc_get_status($subProcess);
        return ($subProcessStatus['running'] === true) ? array($subProcess, $pipes) : false;
    }

    /**
     * Echoes the currently pending response from the sub process
     *
     * @param array $pipes
     * @return void
     */
    protected function echoSubProcessResponse(array $pipes)
    {
        while (feof($pipes[1]) === false) {
            $responseLine = fgets($pipes[1]);
            if (trim($responseLine) === 'READY' || $responseLine === false) {
                break;
            }
            echo($responseLine);
        }
    }

    /**
     * Cleanly terminates the given sub process
     *
     * @param resource $subProcess The sub process to quite
     * @param array $pipes The current STDIN, STDOUT and STDERR pipes
     * @return void
     */
    protected function quitSubProcess($subProcess, array $pipes)
    {
        fwrite($pipes[0], "QUIT\n");
        fclose($pipes[0]);
        fclose($pipes[1]);
        fclose($pipes[2]);
        proc_close($subProcess);
    }

    /**
     * Returns autocomplete suggestions on hitting the TAB key.
     *
     * @param string $partialCommand The current (partial) command where the TAB key was hit
     * @param integer $index The cursor index at the current (partial) command
     * @return array
     */
    protected function autocomplete($partialCommand, $index)
    {
        // @TODO Add more functionality by parsing the current buffer with readline_info()
        // @TODO Filter file system elements (if possible at all)

        $suggestions = array();

        $availableCommands = $this->bootstrap->getObjectManager()
            ->get('TYPO3\Flow\Cli\CommandManager')
            ->getAvailableCommands();

        /** @var $command \TYPO3\Flow\Cli\Command */
        foreach ($availableCommands as $command) {
            if ($command->isInternal() === false) {
                $suggestions[] = $command->getCommandIdentifier();
            }
        }

        return $suggestions;
    }
}<|MERGE_RESOLUTION|>--- conflicted
+++ resolved
@@ -236,18 +236,14 @@
      * For every migration that has been run, it will create a commit in
      * the package. This allows for easy inspection, rollback and use of
      * the fixed code.
-<<<<<<< HEAD
      * If the affected package contains local changes or is not part of
      * a git repository, the migration will be skipped. With the --force
      * flag this behavior can be changed, but changes will only be committed
      * if the working copy was clean before applying the migration.
-=======
->>>>>>> d040582c
      *
      * @param boolean $status Show the migration status, do not run migrations
      * @param string $packagesPath If set, use the given path as base when looking for packages
      * @param string $packageKey If set, migrate only the given package
-<<<<<<< HEAD
      * @param string $version If set, execute only the migration with the given version (e.g. "20150119114100")
      * @param boolean $verbose If set, notes and skipped migrations will be rendered
      * @param boolean $force By default packages that are not under version control or contain local changes are skipped. With this flag set changes are applied anyways (changes are not committed if there are local changes though)
@@ -255,12 +251,6 @@
      * @see typo3.flow:doctrine:migrate
      */
     public function migrateCommand($status = false, $packagesPath = null, $packageKey = null, $version = null, $verbose = false, $force = false)
-=======
-     * @return void
-     * @see typo3.flow:doctrine:migrate
-     */
-    public function migrateCommand($status = false, $packagesPath = null, $packageKey = null)
->>>>>>> d040582c
     {
         // This command will never be really called. It rather acts as a stub for rendering the
         // documentation for this command. In reality, the "flow" command line script will already
