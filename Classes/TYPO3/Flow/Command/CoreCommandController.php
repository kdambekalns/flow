<?php
namespace TYPO3\Flow\Command;

/*
 * This file is part of the TYPO3.Flow package.
 *
 * (c) Contributors of the Neos Project - www.neos.io
 *
 * This package is Open Source Software. For the full copyright and license
 * information, please view the LICENSE file which was distributed with this
 * source code.
 */

use TYPO3\Flow\Annotations as Flow;
use TYPO3\Flow\Aop\Builder\ProxyClassBuilder as AopProxyClassBuilder;
use TYPO3\Flow\Cache\Backend\FreezableBackendInterface;
use TYPO3\Flow\Cache\CacheManager;
use TYPO3\Flow\Cache\Frontend\PhpFrontend;
use TYPO3\Flow\Cache\Frontend\VariableFrontend;
use TYPO3\Flow\Cli\Command;
use TYPO3\Flow\Cli\CommandController;
use TYPO3\Flow\Cli\CommandManager;
use TYPO3\Flow\Cli\RequestBuilder;
use TYPO3\Flow\Cli\Response;
use TYPO3\Flow\Core\Bootstrap;
use TYPO3\Flow\Mvc\Dispatcher;
use TYPO3\Flow\Object\DependencyInjection\ProxyClassBuilder;
use TYPO3\Flow\Object\Proxy\Compiler;
use TYPO3\Flow\SignalSlot\Dispatcher as SignalSlotDispatcher;
use TYPO3\Flow\Utility\Environment;
use TYPO3\Flow\Utility\Files;

/**
 * Command controller for core commands
 *
 * NOTE: This command controller will run in compile time (as defined in the package bootstrap)
 *
 * @Flow\Scope("singleton")
 * @Flow\Proxy(false)
 */
class CoreCommandController extends CommandController
{
    /**
     * @var RequestBuilder
     */
    protected $requestBuilder;

    /**
     * @var Dispatcher
     */
    protected $dispatcher;

    /**
     * @var SignalSlotDispatcher
     */
    protected $signalSlotDispatcher;

    /**
     * @var Bootstrap
     */
    protected $bootstrap;

    /**
     * @var CacheManager
     */
    protected $cacheManager;

    /**
     * @var Compiler
     */
    protected $proxyClassCompiler;

    /**
     * @var AopProxyClassBuilder
     */
    protected $aopProxyClassBuilder;

    /**
     * @var ProxyClassBuilder
     */
    protected $dependencyInjectionProxyClassBuilder;

    /**
     * @var Environment
     */
    protected $environment;

    /**
     * @param RequestBuilder $requestBuilder
     * @return void
     */
    public function injectRequestBuilder(RequestBuilder $requestBuilder)
    {
        $this->requestBuilder = $requestBuilder;
    }

    /**
     * @param Dispatcher $dispatcher
     * @return void
     */
    public function injectDispatcher(Dispatcher $dispatcher)
    {
        $this->dispatcher = $dispatcher;
    }

    /**
     * @param SignalSlotDispatcher $signalSlotDispatcher
     * @return void
     */
    public function injectSignalSlotDispatcher(SignalSlotDispatcher $signalSlotDispatcher)
    {
        $this->signalSlotDispatcher = $signalSlotDispatcher;
    }

    /**
     * @param Bootstrap $bootstrap
     * @return void
     */
    public function injectBootstrap(Bootstrap $bootstrap)
    {
        $this->bootstrap = $bootstrap;
    }

    /**
     * @param CacheManager $cacheManager
     * @return void
     */
    public function injectCacheManager(CacheManager $cacheManager)
    {
        $this->cacheManager = $cacheManager;
    }

    /**
     * @param Compiler $proxyClassCompiler
     * @return void
     */
    public function injectProxyClassCompiler(Compiler $proxyClassCompiler)
    {
        $this->proxyClassCompiler = $proxyClassCompiler;
    }

    /**
     * @param AopProxyClassBuilder $aopProxyClassBuilder
     * @return void
     */
    public function injectAopProxyClassBuilder(AopProxyClassBuilder $aopProxyClassBuilder)
    {
        $this->aopProxyClassBuilder = $aopProxyClassBuilder;
    }

    /**
     * @param ProxyClassBuilder $dependencyInjectionProxyClassBuilder
     * @return void
     */
    public function injectDependencyInjectionProxyClassBuilder(ProxyClassBuilder $dependencyInjectionProxyClassBuilder)
    {
        $this->dependencyInjectionProxyClassBuilder = $dependencyInjectionProxyClassBuilder;
    }

    /**
     * @param Environment $environment
     * @return void
     */
    public function injectEnvironment(Environment $environment)
    {
        $this->environment = $environment;
    }

    /**
     * Explicitly compile proxy classes
     *
     * The compile command triggers the proxy class compilation.
     * Although a compilation run is triggered automatically by Flow, there might
     * be cases in a production context where a manual compile run is needed.
     *
     * @Flow\Internal
     * @param boolean $force If set, classes will be compiled even though the cache says that everything is up to date.
     * @return void
     */
    public function compileCommand($force = false)
    {
        /** @var VariableFrontend $objectConfigurationCache */
        $objectConfigurationCache = $this->cacheManager->getCache('Flow_Object_Configuration');
        if ($force === false) {
            if ($objectConfigurationCache->has('allCompiledCodeUpToDate')) {
                return;
            }
        }

        /** @var PhpFrontend $classesCache */
        $classesCache = $this->cacheManager->getCache('Flow_Object_Classes');
        $this->proxyClassCompiler->injectClassesCache($classesCache);

        $this->aopProxyClassBuilder->injectObjectConfigurationCache($objectConfigurationCache);
        $this->aopProxyClassBuilder->build();
        $this->dependencyInjectionProxyClassBuilder->build();

        $classCount = $this->proxyClassCompiler->compile();

        $dataTemporaryPath = $this->environment->getPathToTemporaryDirectory();
        Files::createDirectoryRecursively($dataTemporaryPath);
        file_put_contents($dataTemporaryPath . 'AvailableProxyClasses.php', $this->proxyClassCompiler->getStoredProxyClassMap());

        $objectConfigurationCache->set('allCompiledCodeUpToDate', true);

        $classesCacheBackend = $classesCache->getBackend();
        if ($this->bootstrap->getContext()->isProduction() && $classesCacheBackend instanceof FreezableBackendInterface) {
            /** @var FreezableBackendInterface $backend */
            $backend = $classesCache->getBackend();
            $backend->freeze();
        }

        $this->emitFinishedCompilationRun($classCount);
    }

    /**
     * Adjust file permissions for CLI and web server access
     *
     * This command adjusts the file permissions of the whole Flow application to
     * the given command line user and webserver user / group.
     *
     * @param string $commandlineUser User name of the command line user, for example "john"
     * @param string $webserverUser User name of the webserver, for example "www-data"
     * @param string $webserverGroup Group name of the webserver, for example "www-data"
     * @return void
     */
    public function setFilePermissionsCommand($commandlineUser, $webserverUser, $webserverGroup)
    {
        // This command will never be really called. It rather acts as a stub for rendering the
        // documentation for this command. In reality, the "flow" command line script will already
        // check if this command is supposed to be called and invoke the setfilepermissions script
        // directly.
    }

    /**
     * Migrate source files as needed
     *
     * This will apply pending code migrations defined in packages to all
     * packages that do not yet have those migration applied.
     *
     * For every migration that has been run, it will create a commit in
     * the package. This allows for easy inspection, rollback and use of
     * the fixed code.
     * If the affected package contains local changes or is not part of
     * a git repository, the migration will be skipped. With the --force
     * flag this behavior can be changed, but changes will only be committed
     * if the working copy was clean before applying the migration.
     *
     * @param boolean $status Show the migration status, do not run migrations
     * @param string $packagesPath If set, use the given path as base when looking for packages
     * @param string $packageKey If set, migrate only the given package
     * @param string $version If set, execute only the migration with the given version (e.g. "20150119114100")
     * @param boolean $verbose If set, notes and skipped migrations will be rendered
     * @param boolean $force By default packages that are not under version control or contain local changes are skipped. With this flag set changes are applied anyways (changes are not committed if there are local changes though)
     * @return void
     * @see typo3.flow:doctrine:migrate
     */
    public function migrateCommand($status = false, $packagesPath = null, $packageKey = null, $version = null, $verbose = false, $force = false)
    {
        // This command will never be really called. It rather acts as a stub for rendering the
        // documentation for this command. In reality, the "flow" command line script will already
        // check if this command is supposed to be called and invoke the migrate script
        // directly.
    }

    /**
     * Run the interactive Shell
     *
     * The shell command runs Flow's interactive shell. This shell allows for
     * entering commands like through the regular command line interface but
     * additionally supports autocompletion and a user-based command history.
     *
     * @return void
     */
    public function shellCommand()
    {
        if (!function_exists('readline_read_history')) {
            $this->outputLine('Interactive Shell is not available on this system!');
            $this->quit(1);
        }
        $subProcess = false;
        $pipes = [];

        $historyPathAndFilename = getenv('HOME') . '/.flow_' . md5(FLOW_PATH_ROOT);
        readline_read_history($historyPathAndFilename);
        readline_completion_function([$this, 'autocomplete']);

        echo "Flow Interactive Shell\n\n";

        while (true) {
            $commandLine = readline('Flow > ');
            if ($commandLine == '') {
                echo "\n";
                break;
            }

            readline_add_history($commandLine);
            readline_write_history($historyPathAndFilename);

            $request = $this->requestBuilder->build($commandLine);
            $response = new Response();
            $command = $request->getCommand();

            if ($request === false || $command->getCommandIdentifier() === false) {
                echo "Bad command\n";
                continue;
            }
            if ($this->bootstrap->isCompiletimeCommand($command->getCommandIdentifier())) {
                $this->dispatcher->dispatch($request, $response);
                $response->send();
                if (is_resource($subProcess)) {
                    $this->quitSubProcess($subProcess, $pipes);
                }
            } else {
                if (is_resource($subProcess)) {
                    $subProcessStatus = proc_get_status($subProcess);
                    if ($subProcessStatus['running'] === false) {
                        proc_close($subProcess);
                    }
                };
                if (!is_resource($subProcess)) {
                    list($subProcess, $pipes) = $this->launchSubProcess();
                    if ($subProcess === false || !is_array($pipes)) {
                        echo "Failed launching the shell sub process for executing the runtime command.\n";
                        continue;
                    }
                    $this->echoSubProcessResponse($pipes);
                }

                fwrite($pipes[0], $commandLine . "\n");
                fflush($pipes[0]);
                $this->echoSubProcessResponse($pipes);

                if ($command->isFlushingCaches()) {
                    $this->quitSubProcess($subProcess, $pipes);
                }
            }
        }

        if (is_resource($subProcess)) {
            $this->quitSubProcess($subProcess, $pipes);
        }

        echo "Bye!\n";
    }

    /**
     * Signals that the compile command was successfully finished.
     *
     * @param integer $classCount Number of compiled proxy classes
     * @return void
     * @Flow\Signal
     */
    protected function emitFinishedCompilationRun($classCount)
    {
        $this->signalSlotDispatcher->dispatch(__CLASS__, 'finishedCompilationRun', [$classCount]);
    }

    /**
     * Launch sub process
     *
     * @return array The new sub process and its STDIN, STDOUT, STDERR pipes – or FALSE if an error occurred.
     * @throws \RuntimeException
     */
    protected function launchSubProcess()
    {
        $systemCommand = 'FLOW_ROOTPATH=' . FLOW_PATH_ROOT . ' FLOW_PATH_TEMPORARY_BASE=' . FLOW_PATH_TEMPORARY_BASE . ' ' . 'FLOW_CONTEXT=' . $this->bootstrap->getContext() . ' ' . PHP_BINDIR . '/php -c ' . php_ini_loaded_file() . ' ' . FLOW_PATH_FLOW . 'Scripts/flow.php' . ' --start-slave';
        $descriptorSpecification = [['pipe', 'r'], ['pipe', 'w'], ['pipe', 'a']];
        $subProcess = proc_open($systemCommand, $descriptorSpecification, $pipes);
        if (!is_resource($subProcess)) {
            throw new \RuntimeException('Could not execute sub process.');
        }

        $read = [$pipes[1]];
        $write = null;
        $except = null;
        $readTimeout = 30;

        stream_select($read, $write, $except, $readTimeout);

        $subProcessStatus = proc_get_status($subProcess);
        return ($subProcessStatus['running'] === true) ? [$subProcess, $pipes] : false;
    }

    /**
     * Echoes the currently pending response from the sub process
     *
     * @param array $pipes
     * @return void
     */
    protected function echoSubProcessResponse(array $pipes)
    {
        while (feof($pipes[1]) === false) {
            $responseLine = fgets($pipes[1]);
            if (trim($responseLine) === 'READY' || $responseLine === false) {
                break;
            }
            echo($responseLine);
        }
    }

    /**
     * Cleanly terminates the given sub process
     *
     * @param resource $subProcess The sub process to quite
     * @param array $pipes The current STDIN, STDOUT and STDERR pipes
     * @return void
     */
    protected function quitSubProcess($subProcess, array $pipes)
    {
        fwrite($pipes[0], "QUIT\n");
        fclose($pipes[0]);
        fclose($pipes[1]);
        fclose($pipes[2]);
        proc_close($subProcess);
    }

    /**
     * Returns autocomplete suggestions on hitting the TAB key.
     *
     * @param string $partialCommand The current (partial) command where the TAB key was hit
     * @param integer $index The cursor index at the current (partial) command
     * @return array
     */
    protected function autocomplete($partialCommand, $index)
    {
        // @TODO Add more functionality by parsing the current buffer with readline_info()
        // @TODO Filter file system elements (if possible at all)

        $suggestions = [];

        $availableCommands = $this->bootstrap->getObjectManager()
<<<<<<< HEAD
            ->get(\TYPO3\Flow\Cli\CommandManager::class)
=======
            ->get(CommandManager::class)
>>>>>>> 2dc9c6e2
            ->getAvailableCommands();

        /** @var $command Command */
        foreach ($availableCommands as $command) {
            if ($command->isInternal() === false) {
                $suggestions[] = $command->getCommandIdentifier();
            }
        }

        return $suggestions;
    }
}<|MERGE_RESOLUTION|>--- conflicted
+++ resolved
@@ -430,11 +430,7 @@
         $suggestions = [];
 
         $availableCommands = $this->bootstrap->getObjectManager()
-<<<<<<< HEAD
-            ->get(\TYPO3\Flow\Cli\CommandManager::class)
-=======
             ->get(CommandManager::class)
->>>>>>> 2dc9c6e2
             ->getAvailableCommands();
 
         /** @var $command Command */
