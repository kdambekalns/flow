<?php
namespace TYPO3\Flow\Command;

/*                                                                        *
 * This script belongs to the Flow framework.                             *
 *                                                                        *
 * It is free software; you can redistribute it and/or modify it under    *
 * the terms of the MIT license.                                          *
 *                                                                        */

use Doctrine\Common\Persistence\Mapping\ClassMetadata;
use Doctrine\Common\Util\Debug;
use TYPO3\Flow\Annotations as Flow;
use TYPO3\Flow\Cli\CommandController;
use TYPO3\Flow\Error\Debugger;
use TYPO3\Flow\Package\PackageManagerInterface;
use TYPO3\Flow\Package;
use TYPO3\Flow\Persistence\Doctrine\Service as DoctrineService;
use TYPO3\Flow\Utility\Files;

/**
 * Command controller for tasks related to Doctrine
 *
 * @Flow\Scope("singleton")
 */
class DoctrineCommandController extends CommandController
{
    /**
     * @var array
     */
    protected $settings = array();
<<<<<<< HEAD

    /**
     * @Flow\Inject
     * @var DoctrineService
     */
    protected $doctrineService;

    /**
     * @Flow\Inject
     * @var PackageManagerInterface
     */
    protected $packageManager;

    /**
     * Injects the Flow settings, only the persistence part is kept for further use
     *
     * @param array $settings
     * @return void
     */
    public function injectSettings(array $settings)
    {
        $this->settings = $settings['persistence'];
    }

    /**
     * Compile the Doctrine proxy classes
     *
     * @return void
     * @Flow\Internal
     */
    public function compileProxiesCommand()
    {
        $this->doctrineService->compileProxies();
    }

    /**
     * Validate the class/table mappings
     *
     * Checks if the current class model schema is valid. Any inconsistencies
     * in the relations between models (for example caused by wrong or
     * missing annotations) will be reported.
     *
     * Note that this does not check the table structure in the database in
     * any way.
     *
     * @return void
     * @see typo3.flow:doctrine:entitystatus
     */
    public function validateCommand()
    {
        $this->outputLine();
        $classesAndErrors = $this->doctrineService->validateMapping();
        if (count($classesAndErrors) === 0) {
            $this->outputLine('Mapping validation passed, no errors were found.');
        } else {
            $this->outputLine('Mapping validation FAILED!');
            foreach ($classesAndErrors as $className => $errors) {
                $this->outputLine('  %s', array($className));
                foreach ($errors as $errorMessage) {
                    $this->outputLine('    %s', array($errorMessage));
                }
            }
            $this->quit(1);
        }
    }

    /**
     * Create the database schema
     *
     * Creates a new database schema based on the current mapping information.
     *
     * It expects the database to be empty, if tables that are to be created already
     * exist, this will lead to errors.
     *
     * @param string $output A file to write SQL to, instead of executing it
     * @return void
     * @see typo3.flow:doctrine:update
     * @see typo3.flow:doctrine:migrate
     */
    public function createCommand($output = null)
    {
        // "driver" is used only for Doctrine, thus we (mis-)use it here
        // additionally, when no path is set, skip this step, assuming no DB is needed
        if ($this->settings['backendOptions']['driver'] !== null && $this->settings['backendOptions']['host'] !== null) {
            $this->doctrineService->createSchema($output);
            if ($output === null) {
                $this->outputLine('Created database schema.');
            } else {
                $this->outputLine('Wrote schema creation SQL to file "' . $output . '".');
            }
        } else {
            $this->outputLine('Database schema creation has been SKIPPED, the driver and host backend options are not set in /Configuration/Settings.yaml.');
            $this->quit(1);
        }
    }

    /**
     * Update the database schema
     *
     * Updates the database schema without using existing migrations.
     *
     * It will not drop foreign keys, sequences and tables, unless <u>--unsafe-mode</u> is set.
     *
     * @param boolean $unsafeMode If set, foreign keys, sequences and tables can potentially be dropped.
     * @param string $output A file to write SQL to, instead of executing the update directly
     * @return void
     * @see typo3.flow:doctrine:create
     * @see typo3.flow:doctrine:migrate
     */
    public function updateCommand($unsafeMode = false, $output = null)
    {
        // "driver" is used only for Doctrine, thus we (mis-)use it here
        // additionally, when no path is set, skip this step, assuming no DB is needed
        if ($this->settings['backendOptions']['driver'] !== null && $this->settings['backendOptions']['host'] !== null) {
            $this->doctrineService->updateSchema(!$unsafeMode, $output);
            if ($output === null) {
                $this->outputLine('Executed a database schema update.');
            } else {
                $this->outputLine('Wrote schema update SQL to file "' . $output . '".');
            }
        } else {
            $this->outputLine('Database schema update has been SKIPPED, the driver and host backend options are not set in /Configuration/Settings.yaml.');
            $this->quit(1);
        }
    }

    /**
     * Show the current status of entities and mappings
     *
     * Shows basic information about which entities exist and possibly if their
     * mapping information contains errors or not.
     *
     * To run a full validation, use the validate command.
     *
     * @param boolean $dumpMappingData If set, the mapping data will be output
     * @return void
     * @see typo3.flow:doctrine:validate
     */
    public function entityStatusCommand($dumpMappingData = false)
    {
        $info = $this->doctrineService->getEntityStatus();

        if ($info === array()) {
            $this->output('You do not have any mapped Doctrine ORM entities according to the current configuration. ');
            $this->outputLine('If you have entities or mapping files you should check your mapping configuration for errors.');
        } else {
            $this->outputLine('Found %d mapped entities:', array(count($info)));
            foreach ($info as $entityClassName => $entityStatus) {
                if ($entityStatus instanceof ClassMetadata) {
                    $this->outputLine('[OK]   %s', array($entityClassName));
                    if ($dumpMappingData) {
                        Debugger::clearState();
                        $this->outputLine(Debugger::renderDump($entityStatus, 0, true, true));
                    }
                } else {
                    $this->outputLine('[FAIL] %s', array($entityClassName));
                    $this->outputLine($entityStatus);
                    $this->outputLine();
                }
            }
        }
    }

    /**
     * Run arbitrary DQL and display results
     *
     * Any DQL queries passed after the parameters will be executed, the results will be output:
     *
     * doctrine:dql --limit 10 'SELECT a FROM TYPO3\Flow\Security\Account a'
     *
     * @param integer $depth How many levels deep the result should be dumped
     * @param string $hydrationMode One of: object, array, scalar, single-scalar, simpleobject
     * @param integer $offset Offset the result by this number
     * @param integer $limit Limit the result to this number
     * @return void
     * @throws \InvalidArgumentException
     */
    public function dqlCommand($depth = 3, $hydrationMode = 'array', $offset = null, $limit = null)
=======

    /**
     * @Flow\Inject
     * @var DoctrineService
     */
    protected $doctrineService;

    /**
     * @Flow\Inject
     * @var PackageManagerInterface
     */
    protected $packageManager;

    /**
     * Injects the Flow settings, only the persistence part is kept for further use
     *
     * @param array $settings
     * @return void
     */
    public function injectSettings(array $settings)
    {
        $this->settings = $settings['persistence'];
    }

    /**
     * Compile the Doctrine proxy classes
     *
     * @return void
     * @Flow\Internal
     */
    public function compileProxiesCommand()
    {
        $this->doctrineService->compileProxies();
    }

    /**
     * Validate the class/table mappings
     *
     * Checks if the current class model schema is valid. Any inconsistencies
     * in the relations between models (for example caused by wrong or
     * missing annotations) will be reported.
     *
     * Note that this does not check the table structure in the database in
     * any way.
     *
     * @return void
     * @see typo3.flow:doctrine:entitystatus
     */
    public function validateCommand()
    {
        $this->outputLine();
        $classesAndErrors = $this->doctrineService->validateMapping();
        if (count($classesAndErrors) === 0) {
            $this->outputLine('Mapping validation passed, no errors were found.');
        } else {
            $this->outputLine('Mapping validation FAILED!');
            foreach ($classesAndErrors as $className => $errors) {
                $this->outputLine('  %s', array($className));
                foreach ($errors as $errorMessage) {
                    $this->outputLine('    %s', array($errorMessage));
                }
            }
            $this->quit(1);
        }
    }

    /**
     * Create the database schema
     *
     * Creates a new database schema based on the current mapping information.
     *
     * It expects the database to be empty, if tables that are to be created already
     * exist, this will lead to errors.
     *
     * @param string $output A file to write SQL to, instead of executing it
     * @return void
     * @see typo3.flow:doctrine:update
     * @see typo3.flow:doctrine:migrate
     */
    public function createCommand($output = null)
    {
        // "driver" is used only for Doctrine, thus we (mis-)use it here
        // additionally, when no path is set, skip this step, assuming no DB is needed
        if ($this->settings['backendOptions']['driver'] !== null && $this->settings['backendOptions']['host'] !== null) {
            $this->doctrineService->createSchema($output);
            if ($output === null) {
                $this->outputLine('Created database schema.');
            } else {
                $this->outputLine('Wrote schema creation SQL to file "' . $output . '".');
            }
        } else {
            $this->outputLine('Database schema creation has been SKIPPED, the driver and host backend options are not set in /Configuration/Settings.yaml.');
            $this->quit(1);
        }
    }

    /**
     * Update the database schema
     *
     * Updates the database schema without using existing migrations.
     *
     * It will not drop foreign keys, sequences and tables, unless <u>--unsafe-mode</u> is set.
     *
     * @param boolean $unsafeMode If set, foreign keys, sequences and tables can potentially be dropped.
     * @param string $output A file to write SQL to, instead of executing the update directly
     * @return void
     * @see typo3.flow:doctrine:create
     * @see typo3.flow:doctrine:migrate
     */
    public function updateCommand($unsafeMode = false, $output = null)
>>>>>>> c186a992
    {
        // "driver" is used only for Doctrine, thus we (mis-)use it here
        // additionally, when no path is set, skip this step, assuming no DB is needed
        if ($this->settings['backendOptions']['driver'] !== null && $this->settings['backendOptions']['host'] !== null) {
<<<<<<< HEAD
            $dqlStatements = $this->request->getExceedingArguments();
            $hydrationModeConstant = 'Doctrine\ORM\Query::HYDRATE_' . strtoupper(str_replace('-', '_', $hydrationMode));
            if (!defined($hydrationModeConstant)) {
                throw new \InvalidArgumentException('Hydration mode "' . $hydrationMode . '" does not exist. It should be either: object, array, scalar or single-scalar.');
            }

            foreach ($dqlStatements as $dql) {
                $resultSet = $this->doctrineService->runDql($dql, constant($hydrationModeConstant), $offset, $limit);
                Debug::dump($resultSet, $depth);
            }
        } else {
            $this->outputLine('DQL query is not possible, the driver and host backend options are not set in /Configuration/Settings.yaml.');
            $this->quit(1);
        }
    }

    /**
     * Show the current migration status
     *
     * Displays the migration configuration as well as the number of
     * available, executed and pending migrations.
     *
     * @return void
     * @see typo3.flow:doctrine:migrate
     * @see typo3.flow:doctrine:migrationexecute
     * @see typo3.flow:doctrine:migrationgenerate
     * @see typo3.flow:doctrine:migrationversion
     */
    public function migrationStatusCommand()
    {
        // "driver" is used only for Doctrine, thus we (mis-)use it here
        // additionally, when no path is set, skip this step, assuming no DB is needed
        if ($this->settings['backendOptions']['driver'] !== null && $this->settings['backendOptions']['host'] !== null) {
            $this->outputLine($this->doctrineService->getMigrationStatus());
        } else {
            $this->outputLine('Doctrine migration status not available, the driver and host backend options are not set in /Configuration/Settings.yaml.');
            $this->quit(1);
        }
    }

    /**
     * Migrate the database schema
     *
     * Adjusts the database structure by applying the pending
     * migrations provided by currently active packages.
     *
     * @param string $version The version to migrate to
     * @param string $output A file to write SQL to, instead of executing it
     * @param boolean $dryRun Whether to do a dry run or not
     * @param boolean $quiet If set, only the executed migration versions will be output, one per line
     * @return void
     * @see typo3.flow:doctrine:migrationstatus
     * @see typo3.flow:doctrine:migrationexecute
     * @see typo3.flow:doctrine:migrationgenerate
     * @see typo3.flow:doctrine:migrationversion
     */
    public function migrateCommand($version = null, $output = null, $dryRun = false, $quiet = false)
=======
            $this->doctrineService->updateSchema(!$unsafeMode, $output);
            if ($output === null) {
                $this->outputLine('Executed a database schema update.');
            } else {
                $this->outputLine('Wrote schema update SQL to file "' . $output . '".');
            }
        } else {
            $this->outputLine('Database schema update has been SKIPPED, the driver and host backend options are not set in /Configuration/Settings.yaml.');
            $this->quit(1);
        }
    }

    /**
     * Show the current status of entities and mappings
     *
     * Shows basic information about which entities exist and possibly if their
     * mapping information contains errors or not.
     *
     * To run a full validation, use the validate command.
     *
     * @param boolean $dumpMappingData If set, the mapping data will be output
     * @return void
     * @see typo3.flow:doctrine:validate
     */
    public function entityStatusCommand($dumpMappingData = false)
    {
        $info = $this->doctrineService->getEntityStatus();

        if ($info === array()) {
            $this->output('You do not have any mapped Doctrine ORM entities according to the current configuration. ');
            $this->outputLine('If you have entities or mapping files you should check your mapping configuration for errors.');
        } else {
            $this->outputLine('Found %d mapped entities:', array(count($info)));
            foreach ($info as $entityClassName => $entityStatus) {
                if ($entityStatus instanceof ClassMetadata) {
                    $this->outputLine('[OK]   %s', array($entityClassName));
                    if ($dumpMappingData) {
                        Debugger::clearState();
                        $this->outputLine(Debugger::renderDump($entityStatus, 0, true, true));
                    }
                } else {
                    $this->outputLine('[FAIL] %s', array($entityClassName));
                    $this->outputLine($entityStatus);
                    $this->outputLine();
                }
            }
        }
    }

    /**
     * Run arbitrary DQL and display results
     *
     * Any DQL queries passed after the parameters will be executed, the results will be output:
     *
     * doctrine:dql --limit 10 'SELECT a FROM TYPO3\Flow\Security\Account a'
     *
     * @param integer $depth How many levels deep the result should be dumped
     * @param string $hydrationMode One of: object, array, scalar, single-scalar, simpleobject
     * @param integer $offset Offset the result by this number
     * @param integer $limit Limit the result to this number
     * @return void
     * @throws \InvalidArgumentException
     */
    public function dqlCommand($depth = 3, $hydrationMode = 'array', $offset = null, $limit = null)
>>>>>>> c186a992
    {
        // "driver" is used only for Doctrine, thus we (mis-)use it here
        // additionally, when no path is set, skip this step, assuming no DB is needed
        if ($this->settings['backendOptions']['driver'] !== null && $this->settings['backendOptions']['host'] !== null) {
<<<<<<< HEAD
            $result = $this->doctrineService->executeMigrations($version, $output, $dryRun, $quiet);
            if ($result == '') {
                if (!$quiet) {
                    $this->outputLine('No migration was necessary.');
                }
            } elseif ($output === null) {
                $this->outputLine($result);
            } else {
                if (!$quiet) {
                    $this->outputLine('Wrote migration SQL to file "' . $output . '".');
                }
            }

            $this->emitAfterDatabaseMigration();
        } else {
            $this->outputLine('Doctrine migration not possible, the driver and host backend options are not set in /Configuration/Settings.yaml.');
=======
            $dqlStatements = $this->request->getExceedingArguments();
            $hydrationModeConstant = 'Doctrine\ORM\Query::HYDRATE_' . strtoupper(str_replace('-', '_', $hydrationMode));
            if (!defined($hydrationModeConstant)) {
                throw new \InvalidArgumentException('Hydration mode "' . $hydrationMode . '" does not exist. It should be either: object, array, scalar or single-scalar.');
            }

            foreach ($dqlStatements as $dql) {
                $resultSet = $this->doctrineService->runDql($dql, constant($hydrationModeConstant), $offset, $limit);
                Debug::dump($resultSet, $depth);
            }
        } else {
            $this->outputLine('DQL query is not possible, the driver and host backend options are not set in /Configuration/Settings.yaml.');
>>>>>>> c186a992
            $this->quit(1);
        }
    }

    /**
<<<<<<< HEAD
     * @return void
     * @Flow\Signal
     */
    protected function emitAfterDatabaseMigration()
    {
    }

    /**
     * Execute a single migration
     *
     * Manually runs a single migration in the given direction.
     *
     * @param string $version The migration to execute
     * @param string $direction Whether to execute the migration up (default) or down
     * @param string $output A file to write SQL to, instead of executing it
     * @param boolean $dryRun Whether to do a dry run or not
     * @return void
     * @see typo3.flow:doctrine:migrate
     * @see typo3.flow:doctrine:migrationstatus
     * @see typo3.flow:doctrine:migrationgenerate
     * @see typo3.flow:doctrine:migrationversion
     */
    public function migrationExecuteCommand($version, $direction = 'up', $output = null, $dryRun = false)
=======
     * Show the current migration status
     *
     * Displays the migration configuration as well as the number of
     * available, executed and pending migrations.
     *
     * @return void
     * @see typo3.flow:doctrine:migrate
     * @see typo3.flow:doctrine:migrationexecute
     * @see typo3.flow:doctrine:migrationgenerate
     * @see typo3.flow:doctrine:migrationversion
     */
    public function migrationStatusCommand()
    {
        // "driver" is used only for Doctrine, thus we (mis-)use it here
        // additionally, when no path is set, skip this step, assuming no DB is needed
        if ($this->settings['backendOptions']['driver'] !== null && $this->settings['backendOptions']['host'] !== null) {
            $this->outputLine($this->doctrineService->getMigrationStatus());
        } else {
            $this->outputLine('Doctrine migration status not available, the driver and host backend options are not set in /Configuration/Settings.yaml.');
            $this->quit(1);
        }
    }

    /**
     * Migrate the database schema
     *
     * Adjusts the database structure by applying the pending
     * migrations provided by currently active packages.
     *
     * @param string $version The version to migrate to
     * @param string $output A file to write SQL to, instead of executing it
     * @param boolean $dryRun Whether to do a dry run or not
     * @param boolean $quiet If set, only the executed migration versions will be output, one per line
     * @return void
     * @see typo3.flow:doctrine:migrationstatus
     * @see typo3.flow:doctrine:migrationexecute
     * @see typo3.flow:doctrine:migrationgenerate
     * @see typo3.flow:doctrine:migrationversion
     */
    public function migrateCommand($version = null, $output = null, $dryRun = false, $quiet = false)
>>>>>>> c186a992
    {
        // "driver" is used only for Doctrine, thus we (mis-)use it here
        // additionally, when no path is set, skip this step, assuming no DB is needed
        if ($this->settings['backendOptions']['driver'] !== null && $this->settings['backendOptions']['host'] !== null) {
<<<<<<< HEAD
            $this->outputLine($this->doctrineService->executeMigration($version, $direction, $output, $dryRun));
        } else {
            $this->outputLine('Doctrine migration not possible, the driver and host backend options are not set in /Configuration/Settings.yaml.');
            $this->quit(1);
        }
    }

    /**
     * Mark/unmark a migration as migrated
     *
     * If <u>all</u> is given as version, all available migrations are marked
     * as requested.
     *
     * @param string $version The migration to execute
     * @param boolean $add The migration to mark as migrated
     * @param boolean $delete The migration to mark as not migrated
     * @return void
     * @throws \InvalidArgumentException
     * @see typo3.flow:doctrine:migrate
     * @see typo3.flow:doctrine:migrationstatus
     * @see typo3.flow:doctrine:migrationexecute
     * @see typo3.flow:doctrine:migrationgenerate
     */
    public function migrationVersionCommand($version, $add = false, $delete = false)
    {
        // "driver" is used only for Doctrine, thus we (mis-)use it here
        // additionally, when no path is set, skip this step, assuming no DB is needed
        if ($this->settings['backendOptions']['driver'] !== null && $this->settings['backendOptions']['host'] !== null) {
            if ($add === false && $delete === false) {
                throw new \InvalidArgumentException('You must specify whether you want to --add or --delete the specified version.');
            }
            try {
                $this->doctrineService->markAsMigrated($version, $add ?: false);
            } catch (\Doctrine\DBAL\Migrations\MigrationException $exception) {
                $this->outputLine($exception->getMessage());
                $this->quit(1);
            }
=======
            $result = $this->doctrineService->executeMigrations($version, $output, $dryRun, $quiet);
            if ($result == '') {
                if (!$quiet) {
                    $this->outputLine('No migration was necessary.');
                }
            } elseif ($output === null) {
                $this->outputLine($result);
            } else {
                if (!$quiet) {
                    $this->outputLine('Wrote migration SQL to file "' . $output . '".');
                }
            }

            $this->emitAfterDatabaseMigration();
>>>>>>> c186a992
        } else {
            $this->outputLine('Doctrine migration not possible, the driver and host backend options are not set in /Configuration/Settings.yaml.');
            $this->quit(1);
        }
    }

    /**
<<<<<<< HEAD
     * Generate a new migration
     *
     * If $diffAgainstCurrent is TRUE (the default), it generates a migration file
     * with the diff between current DB structure and the found mapping metadata.
     *
     * Otherwise an empty migration skeleton is generated.
     *
     * @param boolean $diffAgainstCurrent Whether to base the migration on the current schema structure
     * @return void
     * @see typo3.flow:doctrine:migrate
     * @see typo3.flow:doctrine:migrationstatus
     * @see typo3.flow:doctrine:migrationexecute
     * @see typo3.flow:doctrine:migrationversion
     */
    public function migrationGenerateCommand($diffAgainstCurrent = true)
    {
        // "driver" is used only for Doctrine, thus we (mis-)use it here
        // additionally, when no path is set, skip this step, assuming no DB is needed
        if ($this->settings['backendOptions']['driver'] === null || $this->settings['backendOptions']['host'] === null) {
            $this->outputLine('Doctrine migration generation has been SKIPPED, the driver and host backend options are not set in /Configuration/Settings.yaml.');
            $this->quit(1);
        }

        $migrationClassPathAndFilename = $this->doctrineService->generateMigration($diffAgainstCurrent);

        $choices = array('Don\'t Move');
        $packages = array(null);

=======
     * @return void
     * @Flow\Signal
     */
    protected function emitAfterDatabaseMigration()
    {
    }

    /**
     * Execute a single migration
     *
     * Manually runs a single migration in the given direction.
     *
     * @param string $version The migration to execute
     * @param string $direction Whether to execute the migration up (default) or down
     * @param string $output A file to write SQL to, instead of executing it
     * @param boolean $dryRun Whether to do a dry run or not
     * @return void
     * @see typo3.flow:doctrine:migrate
     * @see typo3.flow:doctrine:migrationstatus
     * @see typo3.flow:doctrine:migrationgenerate
     * @see typo3.flow:doctrine:migrationversion
     */
    public function migrationExecuteCommand($version, $direction = 'up', $output = null, $dryRun = false)
    {
        // "driver" is used only for Doctrine, thus we (mis-)use it here
        // additionally, when no path is set, skip this step, assuming no DB is needed
        if ($this->settings['backendOptions']['driver'] !== null && $this->settings['backendOptions']['host'] !== null) {
            $this->outputLine($this->doctrineService->executeMigration($version, $direction, $output, $dryRun));
        } else {
            $this->outputLine('Doctrine migration not possible, the driver and host backend options are not set in /Configuration/Settings.yaml.');
            $this->quit(1);
        }
    }

    /**
     * Mark/unmark a migration as migrated
     *
     * If <u>all</u> is given as version, all available migrations are marked
     * as requested.
     *
     * @param string $version The migration to execute
     * @param boolean $add The migration to mark as migrated
     * @param boolean $delete The migration to mark as not migrated
     * @return void
     * @throws \InvalidArgumentException
     * @see typo3.flow:doctrine:migrate
     * @see typo3.flow:doctrine:migrationstatus
     * @see typo3.flow:doctrine:migrationexecute
     * @see typo3.flow:doctrine:migrationgenerate
     */
    public function migrationVersionCommand($version, $add = false, $delete = false)
    {
        // "driver" is used only for Doctrine, thus we (mis-)use it here
        // additionally, when no path is set, skip this step, assuming no DB is needed
        if ($this->settings['backendOptions']['driver'] !== null && $this->settings['backendOptions']['host'] !== null) {
            if ($add === false && $delete === false) {
                throw new \InvalidArgumentException('You must specify whether you want to --add or --delete the specified version.');
            }
            try {
                $this->doctrineService->markAsMigrated($version, $add ?: false);
            } catch (\Doctrine\DBAL\Migrations\MigrationException $exception) {
                $this->outputLine($exception->getMessage());
                $this->quit(1);
            }
        } else {
            $this->outputLine('Doctrine migration not possible, the driver and host backend options are not set in /Configuration/Settings.yaml.');
            $this->quit(1);
        }
    }

    /**
     * Generate a new migration
     *
     * If $diffAgainstCurrent is TRUE (the default), it generates a migration file
     * with the diff between current DB structure and the found mapping metadata.
     *
     * Otherwise an empty migration skeleton is generated.
     *
     * @param boolean $diffAgainstCurrent Whether to base the migration on the current schema structure
     * @return void
     * @see typo3.flow:doctrine:migrate
     * @see typo3.flow:doctrine:migrationstatus
     * @see typo3.flow:doctrine:migrationexecute
     * @see typo3.flow:doctrine:migrationversion
     */
    public function migrationGenerateCommand($diffAgainstCurrent = true)
    {
        // "driver" is used only for Doctrine, thus we (mis-)use it here
        // additionally, when no path is set, skip this step, assuming no DB is needed
        if ($this->settings['backendOptions']['driver'] === null || $this->settings['backendOptions']['host'] === null) {
            $this->outputLine('Doctrine migration generation has been SKIPPED, the driver and host backend options are not set in /Configuration/Settings.yaml.');
            $this->quit(1);
        }

        $migrationClassPathAndFilename = $this->doctrineService->generateMigration($diffAgainstCurrent);

        $choices = array('Don\'t Move');
        $packages = array(null);

>>>>>>> c186a992
        /** @var Package $package */
        foreach ($this->packageManager->getAvailablePackages() as $package) {
            $manifest = $package->getComposerManifest();
            if (!isset($manifest->type) || strpos($manifest->type, 'typo3-') !== 0) {
                continue;
            }
            $choices[] = $package->getPackageKey();
            $packages[] = $package;
        }
        $selectedPackageIndex = (integer)$this->output->select('Do you want to move the migration to one of these Packages?', $choices, 0);

        $this->outputLine('<info>Generated new migration class!</info>');
        $this->outputLine('');
        if ($selectedPackageIndex !== 0) {
            /** @var Package $selectedPackage */
            $selectedPackage = $packages[$selectedPackageIndex];
            $targetPathAndFilename = Files::concatenatePaths(array($selectedPackage->getPackagePath(), 'Migrations', $this->doctrineService->getDatabasePlatformName(), basename($migrationClassPathAndFilename)));
            Files::createDirectoryRecursively(dirname($targetPathAndFilename));
            rename($migrationClassPathAndFilename, $targetPathAndFilename);
            $this->outputLine('The migration was moved to %s.', array(substr($targetPathAndFilename, strlen(FLOW_PATH_PACKAGES))));
            $this->outputLine('Next Steps:');
        } else {
            $this->outputLine('Next Steps:');
            $this->outputLine(sprintf('- Move <comment>%s</comment> to YourPackage/<comment>Migrations/%s/</comment>', $migrationClassPathAndFilename, $this->doctrineService->getDatabasePlatformName()));
        }
        $this->outputLine('- Review and adjust the generated migration.');
        $this->outputLine('- (optional) execute the migration using <comment>%s doctrine:migrate</comment>', array($this->getFlowInvocationString()));
    }
}<|MERGE_RESOLUTION|>--- conflicted
+++ resolved
@@ -29,7 +29,6 @@
      * @var array
      */
     protected $settings = array();
-<<<<<<< HEAD
 
     /**
      * @Flow\Inject
@@ -208,123 +207,10 @@
      * @throws \InvalidArgumentException
      */
     public function dqlCommand($depth = 3, $hydrationMode = 'array', $offset = null, $limit = null)
-=======
-
-    /**
-     * @Flow\Inject
-     * @var DoctrineService
-     */
-    protected $doctrineService;
-
-    /**
-     * @Flow\Inject
-     * @var PackageManagerInterface
-     */
-    protected $packageManager;
-
-    /**
-     * Injects the Flow settings, only the persistence part is kept for further use
-     *
-     * @param array $settings
-     * @return void
-     */
-    public function injectSettings(array $settings)
-    {
-        $this->settings = $settings['persistence'];
-    }
-
-    /**
-     * Compile the Doctrine proxy classes
-     *
-     * @return void
-     * @Flow\Internal
-     */
-    public function compileProxiesCommand()
-    {
-        $this->doctrineService->compileProxies();
-    }
-
-    /**
-     * Validate the class/table mappings
-     *
-     * Checks if the current class model schema is valid. Any inconsistencies
-     * in the relations between models (for example caused by wrong or
-     * missing annotations) will be reported.
-     *
-     * Note that this does not check the table structure in the database in
-     * any way.
-     *
-     * @return void
-     * @see typo3.flow:doctrine:entitystatus
-     */
-    public function validateCommand()
-    {
-        $this->outputLine();
-        $classesAndErrors = $this->doctrineService->validateMapping();
-        if (count($classesAndErrors) === 0) {
-            $this->outputLine('Mapping validation passed, no errors were found.');
-        } else {
-            $this->outputLine('Mapping validation FAILED!');
-            foreach ($classesAndErrors as $className => $errors) {
-                $this->outputLine('  %s', array($className));
-                foreach ($errors as $errorMessage) {
-                    $this->outputLine('    %s', array($errorMessage));
-                }
-            }
-            $this->quit(1);
-        }
-    }
-
-    /**
-     * Create the database schema
-     *
-     * Creates a new database schema based on the current mapping information.
-     *
-     * It expects the database to be empty, if tables that are to be created already
-     * exist, this will lead to errors.
-     *
-     * @param string $output A file to write SQL to, instead of executing it
-     * @return void
-     * @see typo3.flow:doctrine:update
-     * @see typo3.flow:doctrine:migrate
-     */
-    public function createCommand($output = null)
-    {
-        // "driver" is used only for Doctrine, thus we (mis-)use it here
-        // additionally, when no path is set, skip this step, assuming no DB is needed
-        if ($this->settings['backendOptions']['driver'] !== null && $this->settings['backendOptions']['host'] !== null) {
-            $this->doctrineService->createSchema($output);
-            if ($output === null) {
-                $this->outputLine('Created database schema.');
-            } else {
-                $this->outputLine('Wrote schema creation SQL to file "' . $output . '".');
-            }
-        } else {
-            $this->outputLine('Database schema creation has been SKIPPED, the driver and host backend options are not set in /Configuration/Settings.yaml.');
-            $this->quit(1);
-        }
-    }
-
-    /**
-     * Update the database schema
-     *
-     * Updates the database schema without using existing migrations.
-     *
-     * It will not drop foreign keys, sequences and tables, unless <u>--unsafe-mode</u> is set.
-     *
-     * @param boolean $unsafeMode If set, foreign keys, sequences and tables can potentially be dropped.
-     * @param string $output A file to write SQL to, instead of executing the update directly
-     * @return void
-     * @see typo3.flow:doctrine:create
-     * @see typo3.flow:doctrine:migrate
-     */
-    public function updateCommand($unsafeMode = false, $output = null)
->>>>>>> c186a992
-    {
-        // "driver" is used only for Doctrine, thus we (mis-)use it here
-        // additionally, when no path is set, skip this step, assuming no DB is needed
-        if ($this->settings['backendOptions']['driver'] !== null && $this->settings['backendOptions']['host'] !== null) {
-<<<<<<< HEAD
+    {
+        // "driver" is used only for Doctrine, thus we (mis-)use it here
+        // additionally, when no path is set, skip this step, assuming no DB is needed
+        if ($this->settings['backendOptions']['driver'] !== null && $this->settings['backendOptions']['host'] !== null) {
             $dqlStatements = $this->request->getExceedingArguments();
             $hydrationModeConstant = 'Doctrine\ORM\Query::HYDRATE_' . strtoupper(str_replace('-', '_', $hydrationMode));
             if (!defined($hydrationModeConstant)) {
@@ -382,77 +268,10 @@
      * @see typo3.flow:doctrine:migrationversion
      */
     public function migrateCommand($version = null, $output = null, $dryRun = false, $quiet = false)
-=======
-            $this->doctrineService->updateSchema(!$unsafeMode, $output);
-            if ($output === null) {
-                $this->outputLine('Executed a database schema update.');
-            } else {
-                $this->outputLine('Wrote schema update SQL to file "' . $output . '".');
-            }
-        } else {
-            $this->outputLine('Database schema update has been SKIPPED, the driver and host backend options are not set in /Configuration/Settings.yaml.');
-            $this->quit(1);
-        }
-    }
-
-    /**
-     * Show the current status of entities and mappings
-     *
-     * Shows basic information about which entities exist and possibly if their
-     * mapping information contains errors or not.
-     *
-     * To run a full validation, use the validate command.
-     *
-     * @param boolean $dumpMappingData If set, the mapping data will be output
-     * @return void
-     * @see typo3.flow:doctrine:validate
-     */
-    public function entityStatusCommand($dumpMappingData = false)
-    {
-        $info = $this->doctrineService->getEntityStatus();
-
-        if ($info === array()) {
-            $this->output('You do not have any mapped Doctrine ORM entities according to the current configuration. ');
-            $this->outputLine('If you have entities or mapping files you should check your mapping configuration for errors.');
-        } else {
-            $this->outputLine('Found %d mapped entities:', array(count($info)));
-            foreach ($info as $entityClassName => $entityStatus) {
-                if ($entityStatus instanceof ClassMetadata) {
-                    $this->outputLine('[OK]   %s', array($entityClassName));
-                    if ($dumpMappingData) {
-                        Debugger::clearState();
-                        $this->outputLine(Debugger::renderDump($entityStatus, 0, true, true));
-                    }
-                } else {
-                    $this->outputLine('[FAIL] %s', array($entityClassName));
-                    $this->outputLine($entityStatus);
-                    $this->outputLine();
-                }
-            }
-        }
-    }
-
-    /**
-     * Run arbitrary DQL and display results
-     *
-     * Any DQL queries passed after the parameters will be executed, the results will be output:
-     *
-     * doctrine:dql --limit 10 'SELECT a FROM TYPO3\Flow\Security\Account a'
-     *
-     * @param integer $depth How many levels deep the result should be dumped
-     * @param string $hydrationMode One of: object, array, scalar, single-scalar, simpleobject
-     * @param integer $offset Offset the result by this number
-     * @param integer $limit Limit the result to this number
-     * @return void
-     * @throws \InvalidArgumentException
-     */
-    public function dqlCommand($depth = 3, $hydrationMode = 'array', $offset = null, $limit = null)
->>>>>>> c186a992
-    {
-        // "driver" is used only for Doctrine, thus we (mis-)use it here
-        // additionally, when no path is set, skip this step, assuming no DB is needed
-        if ($this->settings['backendOptions']['driver'] !== null && $this->settings['backendOptions']['host'] !== null) {
-<<<<<<< HEAD
+    {
+        // "driver" is used only for Doctrine, thus we (mis-)use it here
+        // additionally, when no path is set, skip this step, assuming no DB is needed
+        if ($this->settings['backendOptions']['driver'] !== null && $this->settings['backendOptions']['host'] !== null) {
             $result = $this->doctrineService->executeMigrations($version, $output, $dryRun, $quiet);
             if ($result == '') {
                 if (!$quiet) {
@@ -469,26 +288,11 @@
             $this->emitAfterDatabaseMigration();
         } else {
             $this->outputLine('Doctrine migration not possible, the driver and host backend options are not set in /Configuration/Settings.yaml.');
-=======
-            $dqlStatements = $this->request->getExceedingArguments();
-            $hydrationModeConstant = 'Doctrine\ORM\Query::HYDRATE_' . strtoupper(str_replace('-', '_', $hydrationMode));
-            if (!defined($hydrationModeConstant)) {
-                throw new \InvalidArgumentException('Hydration mode "' . $hydrationMode . '" does not exist. It should be either: object, array, scalar or single-scalar.');
-            }
-
-            foreach ($dqlStatements as $dql) {
-                $resultSet = $this->doctrineService->runDql($dql, constant($hydrationModeConstant), $offset, $limit);
-                Debug::dump($resultSet, $depth);
-            }
-        } else {
-            $this->outputLine('DQL query is not possible, the driver and host backend options are not set in /Configuration/Settings.yaml.');
->>>>>>> c186a992
-            $this->quit(1);
-        }
-    }
-
-    /**
-<<<<<<< HEAD
+            $this->quit(1);
+        }
+    }
+
+    /**
      * @return void
      * @Flow\Signal
      */
@@ -512,53 +316,10 @@
      * @see typo3.flow:doctrine:migrationversion
      */
     public function migrationExecuteCommand($version, $direction = 'up', $output = null, $dryRun = false)
-=======
-     * Show the current migration status
-     *
-     * Displays the migration configuration as well as the number of
-     * available, executed and pending migrations.
-     *
-     * @return void
-     * @see typo3.flow:doctrine:migrate
-     * @see typo3.flow:doctrine:migrationexecute
-     * @see typo3.flow:doctrine:migrationgenerate
-     * @see typo3.flow:doctrine:migrationversion
-     */
-    public function migrationStatusCommand()
-    {
-        // "driver" is used only for Doctrine, thus we (mis-)use it here
-        // additionally, when no path is set, skip this step, assuming no DB is needed
-        if ($this->settings['backendOptions']['driver'] !== null && $this->settings['backendOptions']['host'] !== null) {
-            $this->outputLine($this->doctrineService->getMigrationStatus());
-        } else {
-            $this->outputLine('Doctrine migration status not available, the driver and host backend options are not set in /Configuration/Settings.yaml.');
-            $this->quit(1);
-        }
-    }
-
-    /**
-     * Migrate the database schema
-     *
-     * Adjusts the database structure by applying the pending
-     * migrations provided by currently active packages.
-     *
-     * @param string $version The version to migrate to
-     * @param string $output A file to write SQL to, instead of executing it
-     * @param boolean $dryRun Whether to do a dry run or not
-     * @param boolean $quiet If set, only the executed migration versions will be output, one per line
-     * @return void
-     * @see typo3.flow:doctrine:migrationstatus
-     * @see typo3.flow:doctrine:migrationexecute
-     * @see typo3.flow:doctrine:migrationgenerate
-     * @see typo3.flow:doctrine:migrationversion
-     */
-    public function migrateCommand($version = null, $output = null, $dryRun = false, $quiet = false)
->>>>>>> c186a992
-    {
-        // "driver" is used only for Doctrine, thus we (mis-)use it here
-        // additionally, when no path is set, skip this step, assuming no DB is needed
-        if ($this->settings['backendOptions']['driver'] !== null && $this->settings['backendOptions']['host'] !== null) {
-<<<<<<< HEAD
+    {
+        // "driver" is used only for Doctrine, thus we (mis-)use it here
+        // additionally, when no path is set, skip this step, assuming no DB is needed
+        if ($this->settings['backendOptions']['driver'] !== null && $this->settings['backendOptions']['host'] !== null) {
             $this->outputLine($this->doctrineService->executeMigration($version, $direction, $output, $dryRun));
         } else {
             $this->outputLine('Doctrine migration not possible, the driver and host backend options are not set in /Configuration/Settings.yaml.');
@@ -596,22 +357,6 @@
                 $this->outputLine($exception->getMessage());
                 $this->quit(1);
             }
-=======
-            $result = $this->doctrineService->executeMigrations($version, $output, $dryRun, $quiet);
-            if ($result == '') {
-                if (!$quiet) {
-                    $this->outputLine('No migration was necessary.');
-                }
-            } elseif ($output === null) {
-                $this->outputLine($result);
-            } else {
-                if (!$quiet) {
-                    $this->outputLine('Wrote migration SQL to file "' . $output . '".');
-                }
-            }
-
-            $this->emitAfterDatabaseMigration();
->>>>>>> c186a992
         } else {
             $this->outputLine('Doctrine migration not possible, the driver and host backend options are not set in /Configuration/Settings.yaml.');
             $this->quit(1);
@@ -619,7 +364,6 @@
     }
 
     /**
-<<<<<<< HEAD
      * Generate a new migration
      *
      * If $diffAgainstCurrent is TRUE (the default), it generates a migration file
@@ -648,107 +392,6 @@
         $choices = array('Don\'t Move');
         $packages = array(null);
 
-=======
-     * @return void
-     * @Flow\Signal
-     */
-    protected function emitAfterDatabaseMigration()
-    {
-    }
-
-    /**
-     * Execute a single migration
-     *
-     * Manually runs a single migration in the given direction.
-     *
-     * @param string $version The migration to execute
-     * @param string $direction Whether to execute the migration up (default) or down
-     * @param string $output A file to write SQL to, instead of executing it
-     * @param boolean $dryRun Whether to do a dry run or not
-     * @return void
-     * @see typo3.flow:doctrine:migrate
-     * @see typo3.flow:doctrine:migrationstatus
-     * @see typo3.flow:doctrine:migrationgenerate
-     * @see typo3.flow:doctrine:migrationversion
-     */
-    public function migrationExecuteCommand($version, $direction = 'up', $output = null, $dryRun = false)
-    {
-        // "driver" is used only for Doctrine, thus we (mis-)use it here
-        // additionally, when no path is set, skip this step, assuming no DB is needed
-        if ($this->settings['backendOptions']['driver'] !== null && $this->settings['backendOptions']['host'] !== null) {
-            $this->outputLine($this->doctrineService->executeMigration($version, $direction, $output, $dryRun));
-        } else {
-            $this->outputLine('Doctrine migration not possible, the driver and host backend options are not set in /Configuration/Settings.yaml.');
-            $this->quit(1);
-        }
-    }
-
-    /**
-     * Mark/unmark a migration as migrated
-     *
-     * If <u>all</u> is given as version, all available migrations are marked
-     * as requested.
-     *
-     * @param string $version The migration to execute
-     * @param boolean $add The migration to mark as migrated
-     * @param boolean $delete The migration to mark as not migrated
-     * @return void
-     * @throws \InvalidArgumentException
-     * @see typo3.flow:doctrine:migrate
-     * @see typo3.flow:doctrine:migrationstatus
-     * @see typo3.flow:doctrine:migrationexecute
-     * @see typo3.flow:doctrine:migrationgenerate
-     */
-    public function migrationVersionCommand($version, $add = false, $delete = false)
-    {
-        // "driver" is used only for Doctrine, thus we (mis-)use it here
-        // additionally, when no path is set, skip this step, assuming no DB is needed
-        if ($this->settings['backendOptions']['driver'] !== null && $this->settings['backendOptions']['host'] !== null) {
-            if ($add === false && $delete === false) {
-                throw new \InvalidArgumentException('You must specify whether you want to --add or --delete the specified version.');
-            }
-            try {
-                $this->doctrineService->markAsMigrated($version, $add ?: false);
-            } catch (\Doctrine\DBAL\Migrations\MigrationException $exception) {
-                $this->outputLine($exception->getMessage());
-                $this->quit(1);
-            }
-        } else {
-            $this->outputLine('Doctrine migration not possible, the driver and host backend options are not set in /Configuration/Settings.yaml.');
-            $this->quit(1);
-        }
-    }
-
-    /**
-     * Generate a new migration
-     *
-     * If $diffAgainstCurrent is TRUE (the default), it generates a migration file
-     * with the diff between current DB structure and the found mapping metadata.
-     *
-     * Otherwise an empty migration skeleton is generated.
-     *
-     * @param boolean $diffAgainstCurrent Whether to base the migration on the current schema structure
-     * @return void
-     * @see typo3.flow:doctrine:migrate
-     * @see typo3.flow:doctrine:migrationstatus
-     * @see typo3.flow:doctrine:migrationexecute
-     * @see typo3.flow:doctrine:migrationversion
-     */
-    public function migrationGenerateCommand($diffAgainstCurrent = true)
-    {
-        // "driver" is used only for Doctrine, thus we (mis-)use it here
-        // additionally, when no path is set, skip this step, assuming no DB is needed
-        if ($this->settings['backendOptions']['driver'] === null || $this->settings['backendOptions']['host'] === null) {
-            $this->outputLine('Doctrine migration generation has been SKIPPED, the driver and host backend options are not set in /Configuration/Settings.yaml.');
-            $this->quit(1);
-        }
-
-        $migrationClassPathAndFilename = $this->doctrineService->generateMigration($diffAgainstCurrent);
-
-        $choices = array('Don\'t Move');
-        $packages = array(null);
-
->>>>>>> c186a992
         /** @var Package $package */
         foreach ($this->packageManager->getAvailablePackages() as $package) {
             $manifest = $package->getComposerManifest();
