--- conflicted
+++ resolved
@@ -188,7 +188,6 @@
             $this->outputLine('If you have entities or mapping files you should check your mapping configuration for errors.');
         } else {
             $this->outputLine('Found %d mapped entities:', [count($info)]);
-<<<<<<< HEAD
             $this->outputLine();
             if ($entityClassName === null) {
                 foreach ($info as $entityClassName => $entityStatus) {
@@ -208,23 +207,13 @@
                 if (array_key_exists($entityClassName, $info) && $info[$entityClassName] instanceof ClassMetadata) {
                     $entityStatus = $info[$entityClassName];
                     $this->outputLine('<success>[OK]</success>   %s', [$entityClassName]);
-=======
-            foreach ($info as $entityClassName => $entityStatus) {
-                if ($entityStatus instanceof ClassMetadata) {
-                    $this->outputLine('[OK]   %s', [$entityClassName]);
->>>>>>> e145282b
                     if ($dumpMappingData) {
                         Debugger::clearState();
                         $this->outputLine(Debugger::renderDump($entityStatus, 0, true, true));
                     }
                 } else {
-<<<<<<< HEAD
                     $this->outputLine('<info>[FAIL]</info> %s', [$entityClassName]);
                     $this->outputLine('Class not found.');
-=======
-                    $this->outputLine('[FAIL] %s', [$entityClassName]);
-                    $this->outputLine($entityStatus);
->>>>>>> e145282b
                     $this->outputLine();
                 }
             }
@@ -420,6 +409,7 @@
      *
      * If $diffAgainstCurrent is TRUE (the default), it generates a migration file
      * with the diff between current DB structure and the found mapping metadata.
+     *
      * Otherwise an empty migration skeleton is generated.
      *
      * Only includes tables/sequences matching the $filterExpression regexp when
@@ -449,16 +439,11 @@
 
         list($status, $migrationClassPathAndFilename) = $this->doctrineService->generateMigration($diffAgainstCurrent, $filterExpression);
 
-<<<<<<< HEAD
         $this->outputLine('<info>%s</info>', [$status]);
         $this->outputLine();
         if ($migrationClassPathAndFilename) {
             $choices = ['Don\'t Move'];
             $packages = [null];
-=======
-        $choices = ['Don\'t Move'];
-        $packages = [null];
->>>>>>> e145282b
 
             /** @var Package $package */
             foreach ($this->packageManager->getAvailablePackages() as $package) {
@@ -472,11 +457,10 @@
             $selectedPackageIndex = (integer)$this->output->select('Do you want to move the migration to one of these packages?', $choices, 0);
             $this->outputLine();
 
-<<<<<<< HEAD
             if ($selectedPackageIndex !== 0) {
                 /** @var Package $selectedPackage */
                 $selectedPackage = $packages[$selectedPackageIndex];
-                $targetPathAndFilename = Files::concatenatePaths(array($selectedPackage->getPackagePath(), 'Migrations', $this->doctrineService->getDatabasePlatformName(), basename($migrationClassPathAndFilename)));
+            $targetPathAndFilename = Files::concatenatePaths([$selectedPackage->getPackagePath(), 'Migrations', $this->doctrineService->getDatabasePlatformName(), basename($migrationClassPathAndFilename)]);
                 Files::createDirectoryRecursively(dirname($targetPathAndFilename));
                 rename($migrationClassPathAndFilename, $targetPathAndFilename);
                 $this->outputLine('The migration was moved to: <comment>%s</comment>', [substr($targetPathAndFilename, strlen(FLOW_PATH_PACKAGES))]);
@@ -504,23 +488,5 @@
         $this->outputLine('The exception details have been logged to the Flow system log.');
         $this->systemLogger->logException($exception);
         $this->quit(1);
-=======
-        $this->outputLine('<info>Generated new migration class!</info>');
-        $this->outputLine('');
-        if ($selectedPackageIndex !== 0) {
-            /** @var Package $selectedPackage */
-            $selectedPackage = $packages[$selectedPackageIndex];
-            $targetPathAndFilename = Files::concatenatePaths([$selectedPackage->getPackagePath(), 'Migrations', $this->doctrineService->getDatabasePlatformName(), basename($migrationClassPathAndFilename)]);
-            Files::createDirectoryRecursively(dirname($targetPathAndFilename));
-            rename($migrationClassPathAndFilename, $targetPathAndFilename);
-            $this->outputLine('The migration was moved to %s.', [substr($targetPathAndFilename, strlen(FLOW_PATH_PACKAGES))]);
-            $this->outputLine('Next Steps:');
-        } else {
-            $this->outputLine('Next Steps:');
-            $this->outputLine(sprintf('- Move <comment>%s</comment> to YourPackage/<comment>Migrations/%s/</comment>', $migrationClassPathAndFilename, $this->doctrineService->getDatabasePlatformName()));
-        }
-        $this->outputLine('- Review and adjust the generated migration.');
-        $this->outputLine('- (optional) execute the migration using <comment>%s doctrine:migrate</comment>', [$this->getFlowInvocationString()]);
->>>>>>> e145282b
     }
 }