--- conflicted
+++ resolved
@@ -30,7 +30,6 @@
      * @var PackageManagerInterface
      */
     protected $packageManager;
-<<<<<<< HEAD
 
     /**
      * @Flow\Inject
@@ -251,228 +250,6 @@
     }
 
     /**
-=======
-
-    /**
-     * @Flow\Inject
-     * @var Bootstrap
-     */
-    protected $bootstrap;
-
-    /**
-     * @Flow\Inject
-     * @var CommandManager
-     */
-    protected $commandManager;
-
-    /**
-     * Displays a short, general help message
-     *
-     * This only outputs the Flow version number, context and some hint about how to
-     * get more help about commands.
-     *
-     * @return void
-     * @Flow\Internal
-     */
-    public function helpStubCommand()
-    {
-        $context = $this->bootstrap->getContext();
-
-        $this->outputLine('<b>TYPO3 Flow %s ("%s" context)</b>', array($this->packageManager->getPackage('TYPO3.Flow')->getPackageMetaData()->getVersion() ?: FLOW_VERSION_BRANCH, $context));
-        $this->outputLine('<i>usage: %s <command identifier></i>', array($this->getFlowInvocationString()));
-        $this->outputLine();
-        $this->outputLine('See "%s help" for a list of all available commands.', array($this->getFlowInvocationString()));
-        $this->outputLine();
-    }
-
-    /**
-     * Display help for a command
-     *
-     * The help command displays help for a given command:
-     * ./flow help <commandIdentifier>
-     *
-     * @param string $commandIdentifier Identifier of a command for more details
-     * @return void
-     */
-    public function helpCommand($commandIdentifier = null)
-    {
-        $exceedingArguments = $this->request->getExceedingArguments();
-        if (count($exceedingArguments) > 0 && $commandIdentifier === null) {
-            $commandIdentifier = $exceedingArguments[0];
-        }
-
-        if ($commandIdentifier === null) {
-            $this->displayHelpIndex();
-        } else {
-            $matchingCommands = $this->commandManager->getCommandsByIdentifier($commandIdentifier);
-            $numberOfMatchingCommands = count($matchingCommands);
-            if ($numberOfMatchingCommands === 0) {
-                $this->outputLine('No command could be found that matches the command identifier "%s".', array($commandIdentifier));
-            } elseif ($numberOfMatchingCommands > 1) {
-                $this->outputLine('%d commands match the command identifier "%s":', array($numberOfMatchingCommands, $commandIdentifier));
-                $this->displayShortHelpForCommands($matchingCommands);
-            } else {
-                $this->displayHelpForCommand(array_shift($matchingCommands));
-            }
-        }
-    }
-
-    /**
-     * @return void
-     */
-    protected function displayHelpIndex()
-    {
-        $context = $this->bootstrap->getContext();
-
-        $this->outputLine('<b>TYPO3 Flow %s ("%s" context)</b>', array($this->packageManager->getPackage('TYPO3.Flow')->getPackageMetaData()->getVersion() ?: FLOW_VERSION_BRANCH, $context));
-        $this->outputLine('<i>usage: %s <command identifier></i>', array($this->getFlowInvocationString()));
-        $this->outputLine();
-        $this->outputLine('The following commands are currently available:');
-
-        $this->displayShortHelpForCommands($this->commandManager->getAvailableCommands());
-
-        $this->outputLine('* = compile time command');
-        $this->outputLine();
-        $this->outputLine('See "%s help <commandidentifier>" for more information about a specific command.', array($this->getFlowInvocationString()));
-        $this->outputLine();
-    }
-
-    /**
-     * @param array<\TYPO3\Flow\Cli\Command> $commands
-     * @return void
-     */
-    protected function displayShortHelpForCommands(array $commands)
-    {
-        $commandsByPackagesAndControllers = $this->buildCommandsIndex($commands);
-        foreach ($commandsByPackagesAndControllers as $packageKey => $commandControllers) {
-            $this->outputLine('');
-            $this->outputLine('PACKAGE "%s":', array(strtoupper($packageKey)));
-            $this->outputLine(str_repeat('-', $this->output->getMaximumLineLength()));
-            foreach ($commandControllers as $commands) {
-                /** @var Command $command */
-                foreach ($commands as $command) {
-                    $description = wordwrap($command->getShortDescription(), $this->output->getMaximumLineLength() - 43, PHP_EOL . str_repeat(' ', 43), true);
-                    $shortCommandIdentifier = $this->commandManager->getShortestIdentifierForCommand($command);
-                    $compileTimeSymbol = ($this->bootstrap->isCompileTimeCommand($shortCommandIdentifier) ? '*' : '');
-                    $this->outputLine('%-2s%-40s %s', array($compileTimeSymbol, $shortCommandIdentifier, $description));
-                }
-                $this->outputLine();
-            }
-        }
-    }
-
-    /**
-     * Render help text for a single command
-     *
-     * @param Command $command
-     * @return void
-     */
-    protected function displayHelpForCommand(Command $command)
-    {
-        $this->outputLine();
-        $this->outputLine('<u>' . $command->getShortDescription() . '</u>');
-        $this->outputLine();
-
-        $this->outputLine('<b>COMMAND:</b>');
-        $name = '<i>' . $command->getCommandIdentifier() . '</i>';
-        $this->outputLine('%-2s%s', array(' ', $name));
-
-        $commandArgumentDefinitions = $command->getArgumentDefinitions();
-        $usage = '';
-        $hasOptions = false;
-        /** @var CommandArgumentDefinition $commandArgumentDefinition */
-        foreach ($commandArgumentDefinitions as $commandArgumentDefinition) {
-            if (!$commandArgumentDefinition->isRequired()) {
-                $hasOptions = true;
-            } else {
-                $usage .= sprintf(' <%s>', strtolower(preg_replace('/([A-Z])/', ' $1', $commandArgumentDefinition->getName())));
-            }
-        }
-
-        $usage = $this->commandManager->getShortestIdentifierForCommand($command) . ($hasOptions ? ' [<options>]' : '') . $usage;
-
-        $this->outputLine();
-        $this->outputLine('<b>USAGE:</b>');
-        $this->outputLine('  %s %s', array($this->getFlowInvocationString(), $usage));
-
-        $argumentDescriptions = array();
-        $optionDescriptions = array();
-
-        if ($command->hasArguments()) {
-            foreach ($commandArgumentDefinitions as $commandArgumentDefinition) {
-                $argumentDescription = $commandArgumentDefinition->getDescription();
-                $argumentDescription = wordwrap($argumentDescription, $this->output->getMaximumLineLength() - 23, PHP_EOL . str_repeat(' ', 23), true);
-                if ($commandArgumentDefinition->isRequired()) {
-                    $argumentDescriptions[] = vsprintf('  %-20s %s', array($commandArgumentDefinition->getDashedName(), $argumentDescription));
-                } else {
-                    $optionDescriptions[] = vsprintf('  %-20s %s', array($commandArgumentDefinition->getDashedName(), $argumentDescription));
-                }
-            }
-        }
-
-        if (count($argumentDescriptions) > 0) {
-            $this->outputLine();
-            $this->outputLine('<b>ARGUMENTS:</b>');
-            foreach ($argumentDescriptions as $argumentDescription) {
-                $this->outputLine($argumentDescription);
-            }
-        }
-
-        if (count($optionDescriptions) > 0) {
-            $this->outputLine();
-            $this->outputLine('<b>OPTIONS:</b>');
-            foreach ($optionDescriptions as $optionDescription) {
-                $this->outputLine($optionDescription);
-            }
-        }
-
-        if ($command->getDescription() !== '') {
-            $this->outputLine();
-            $this->outputLine('<b>DESCRIPTION:</b>');
-            $descriptionLines = explode(chr(10), $command->getDescription());
-            foreach ($descriptionLines as $descriptionLine) {
-                $this->outputLine('%-2s%s', array(' ', $descriptionLine));
-            }
-        }
-
-        $relatedCommandIdentifiers = $command->getRelatedCommandIdentifiers();
-        if ($relatedCommandIdentifiers !== array()) {
-            $this->outputLine();
-            $this->outputLine('<b>SEE ALSO:</b>');
-            foreach ($relatedCommandIdentifiers as $commandIdentifier) {
-                try {
-                    $command = $this->commandManager->getCommandByIdentifier($commandIdentifier);
-                    $this->outputLine('%-2s%s (%s)', array(' ', $commandIdentifier, $command->getShortDescription()));
-                } catch (CommandException $exception) {
-                    $this->outputLine('%-2s%s (%s)', array(' ', $commandIdentifier, '<i>Command not available</i>'));
-                }
-            }
-        }
-
-        $this->outputLine();
-    }
-
-    /**
-     * Displays an error message
-     *
-     * @Flow\Internal
-     * @param CommandException $exception
-     * @return void
-     */
-    public function errorCommand(CommandException $exception)
-    {
-        $this->outputLine($exception->getMessage());
-        if ($exception instanceof AmbiguousCommandIdentifierException) {
-            $this->outputLine('Please specify the complete command identifier. Matched commands:');
-            $this->displayShortHelpForCommands($exception->getMatchingCommands());
-        }
-        $this->outputLine();
-        $this->outputLine('Enter "%s help" for an overview of all available commands', array($this->getFlowInvocationString()));
-        $this->outputLine('or "%s help <commandIdentifier>" for a detailed description of the corresponding command.', array($this->getFlowInvocationString()));
-    }
-
-    /**
->>>>>>> d040582c
      * Builds an index of available commands. For each of them a Command object is
      * added to the commands array of this class.
      *
