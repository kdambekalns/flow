<?php
namespace TYPO3\Flow\Composer;

/*                                                                        *
 * This script belongs to the Flow framework.                             *
 *                                                                        *
 * It is free software; you can redistribute it and/or modify it under    *
 * the terms of the MIT license.                                          *
 *                                                                        */

use Composer\DependencyResolver\Operation\InstallOperation;
use Composer\DependencyResolver\Operation\UpdateOperation;
use Composer\Script\CommandEvent;
use Composer\Script\PackageEvent;
use TYPO3\Flow\Utility\Files;

/**
 * Class for Composer install scripts
 */
class InstallerScripts
{
    /**
     * Make sure required paths and files are available outside of Package
     * Run on every Composer install or update - must be configured in root manifest
     *
     * @param CommandEvent $event
     * @return void
     */
    public static function postUpdateAndInstall(CommandEvent $event)
    {
        Files::createDirectoryRecursively('Configuration');
        Files::createDirectoryRecursively('Data');
<<<<<<< HEAD

        Files::copyDirectoryRecursively('Packages/Framework/TYPO3.Flow/Resources/Private/Installer/Distribution/Essentials', './', false, true);
        Files::copyDirectoryRecursively('Packages/Framework/TYPO3.Flow/Resources/Private/Installer/Distribution/Defaults', './', true, true);

        chmod('flow', 0755);
    }

    /**
     * Calls actions and install scripts provided by installed packages.
     *
     * @param \Composer\Script\PackageEvent $event
     * @return void
     * @throws Exception\UnexpectedOperationException
     */
    public static function postPackageUpdateAndInstall(PackageEvent $event)
    {
        $operation = $event->getOperation();
        if (!$operation instanceof InstallOperation && !$operation instanceof UpdateOperation) {
            throw new Exception\UnexpectedOperationException('Handling of operation with type "' . $operation->getJobType() . '" not supported', 1348750840);
        }
        $package = ($operation->getJobType() === 'install') ? $operation->getPackage() : $operation->getTargetPackage();
        $packageExtraConfig = $package->getExtra();
        $installPath = $event->getComposer()->getInstallationManager()->getInstallPath($package);

        $evaluatedInstallerResources = false;
        if (isset($packageExtraConfig['neos']['installer-resource-folders'])) {
            foreach ($packageExtraConfig['neos']['installer-resource-folders'] as $installerResourceDirectory) {
                static::copyDistributionFiles($installPath . $installerResourceDirectory);
            }
            $evaluatedInstallerResources = true;
        }

        if (isset($packageExtraConfig['typo3/flow']['post-install']) && $operation->getJobType() === 'install') {
            self::runPackageScripts($packageExtraConfig['typo3/flow']['post-install']);
        }

        if (isset($packageExtraConfig['typo3/flow']['post-update']) && $operation->getJobType() === 'update') {
            self::runPackageScripts($packageExtraConfig['typo3/flow']['post-update']);
        }

        // TODO: Deprecated from Flow 3.1 remove three versions after.
        if (!$evaluatedInstallerResources && isset($packageExtraConfig['typo3/flow']['manage-resources']) && $packageExtraConfig['typo3/flow']['manage-resources'] === true) {
            static::copyDistributionFiles($installPath . 'Resources/Private/Installer/');
        }
    }

    /**
     * Copies any distribution files to their place if needed.
     *
     * @param string $installerResourcesDirectory Path to the installer directory that contains the Distribution/Essentials and/or Distribution/Defaults directories.
     * @return void
     */
    protected static function copyDistributionFiles($installerResourcesDirectory)
    {
        $essentialsPath = $installerResourcesDirectory . 'Distribution/Essentials';
        if (is_dir($essentialsPath)) {
            Files::copyDirectoryRecursively($essentialsPath, getcwd() . '/', false, true);
        }

        $defaultsPath = $installerResourcesDirectory . 'Distribution/Defaults';
        if (is_dir($defaultsPath)) {
            Files::copyDirectoryRecursively($defaultsPath, getcwd() . '/', true, true);
        }
    }

    /**
     * Calls a static method from it's string representation
     *
     * @param string $staticMethodReference
     * @return void
     * @throws Exception\InvalidConfigurationException
     */
    protected static function runPackageScripts($staticMethodReference)
    {
        $className = substr($staticMethodReference, 0, strpos($staticMethodReference, '::'));
        $methodName = substr($staticMethodReference, strpos($staticMethodReference, '::') + 2);

=======

        Files::copyDirectoryRecursively('Packages/Framework/TYPO3.Flow/Resources/Private/Installer/Distribution/Essentials', './', false, true);
        Files::copyDirectoryRecursively('Packages/Framework/TYPO3.Flow/Resources/Private/Installer/Distribution/Defaults', './', true, true);

        chmod('flow', 0755);
    }

    /**
     * Calls actions and install scripts provided by installed packages.
     *
     * @param \Composer\Script\PackageEvent $event
     * @return void
     * @throws Exception\UnexpectedOperationException
     */
    public static function postPackageUpdateAndInstall(PackageEvent $event)
    {
        $operation = $event->getOperation();
        if (!$operation instanceof InstallOperation && !$operation instanceof UpdateOperation) {
            throw new Exception\UnexpectedOperationException('Handling of operation with type "' . $operation->getJobType() . '" not supported', 1348750840);
        }
        $package = ($operation->getJobType() === 'install') ? $operation->getPackage() : $operation->getTargetPackage();
        $packageExtraConfig = $package->getExtra();
        $installPath = $event->getComposer()->getInstallationManager()->getInstallPath($package);

        $evaluatedInstallerResources = false;
        if (isset($packageExtraConfig['neos']['installer-resource-folders'])) {
            foreach ($packageExtraConfig['neos']['installer-resource-folders'] as $installerResourceDirectory) {
                static::copyDistributionFiles($installPath . $installerResourceDirectory);
            }
            $evaluatedInstallerResources = true;
        }

        if (isset($packageExtraConfig['typo3/flow']['post-install']) && $operation->getJobType() === 'install') {
            self::runPackageScripts($packageExtraConfig['typo3/flow']['post-install']);
        }

        if (isset($packageExtraConfig['typo3/flow']['post-update']) && $operation->getJobType() === 'update') {
            self::runPackageScripts($packageExtraConfig['typo3/flow']['post-update']);
        }

        // TODO: Deprecated from Flow 3.1 remove three versions after.
        if (!$evaluatedInstallerResources && isset($packageExtraConfig['typo3/flow']['manage-resources']) && $packageExtraConfig['typo3/flow']['manage-resources'] === true) {
            static::copyDistributionFiles($installPath . 'Resources/Private/Installer/');
        }
    }

    /**
     * Copies any distribution files to their place if needed.
     *
     * @param string $installerResourcesDirectory Path to the installer directory that contains the Distribution/Essentials and/or Distribution/Defaults directories.
     * @return void
     */
    protected static function copyDistributionFiles($installerResourcesDirectory)
    {
        $essentialsPath = $installerResourcesDirectory . 'Distribution/Essentials';
        if (is_dir($essentialsPath)) {
            Files::copyDirectoryRecursively($essentialsPath, getcwd() . '/', false, true);
        }

        $defaultsPath = $installerResourcesDirectory . 'Distribution/Defaults';
        if (is_dir($defaultsPath)) {
            Files::copyDirectoryRecursively($defaultsPath, getcwd() . '/', true, true);
        }
    }

    /**
     * Calls a static method from it's string representation
     *
     * @param string $staticMethodReference
     * @return void
     * @throws Exception\InvalidConfigurationException
     */
    protected static function runPackageScripts($staticMethodReference)
    {
        $className = substr($staticMethodReference, 0, strpos($staticMethodReference, '::'));
        $methodName = substr($staticMethodReference, strpos($staticMethodReference, '::') + 2);

>>>>>>> c186a992
        if (!class_exists($className)) {
            throw new Exception\InvalidConfigurationException('Class "' . $className . '" is not autoloadable, can not call "' . $staticMethodReference . '"', 1348751076);
        }
        if (!is_callable($staticMethodReference)) {
            throw new Exception\InvalidConfigurationException('Method "' . $staticMethodReference . '" is not callable', 1348751082);
        }
        $className::$methodName();
    }
}<|MERGE_RESOLUTION|>--- conflicted
+++ resolved
@@ -30,7 +30,6 @@
     {
         Files::createDirectoryRecursively('Configuration');
         Files::createDirectoryRecursively('Data');
-<<<<<<< HEAD
 
         Files::copyDirectoryRecursively('Packages/Framework/TYPO3.Flow/Resources/Private/Installer/Distribution/Essentials', './', false, true);
         Files::copyDirectoryRecursively('Packages/Framework/TYPO3.Flow/Resources/Private/Installer/Distribution/Defaults', './', true, true);
@@ -108,85 +107,6 @@
         $className = substr($staticMethodReference, 0, strpos($staticMethodReference, '::'));
         $methodName = substr($staticMethodReference, strpos($staticMethodReference, '::') + 2);
 
-=======
-
-        Files::copyDirectoryRecursively('Packages/Framework/TYPO3.Flow/Resources/Private/Installer/Distribution/Essentials', './', false, true);
-        Files::copyDirectoryRecursively('Packages/Framework/TYPO3.Flow/Resources/Private/Installer/Distribution/Defaults', './', true, true);
-
-        chmod('flow', 0755);
-    }
-
-    /**
-     * Calls actions and install scripts provided by installed packages.
-     *
-     * @param \Composer\Script\PackageEvent $event
-     * @return void
-     * @throws Exception\UnexpectedOperationException
-     */
-    public static function postPackageUpdateAndInstall(PackageEvent $event)
-    {
-        $operation = $event->getOperation();
-        if (!$operation instanceof InstallOperation && !$operation instanceof UpdateOperation) {
-            throw new Exception\UnexpectedOperationException('Handling of operation with type "' . $operation->getJobType() . '" not supported', 1348750840);
-        }
-        $package = ($operation->getJobType() === 'install') ? $operation->getPackage() : $operation->getTargetPackage();
-        $packageExtraConfig = $package->getExtra();
-        $installPath = $event->getComposer()->getInstallationManager()->getInstallPath($package);
-
-        $evaluatedInstallerResources = false;
-        if (isset($packageExtraConfig['neos']['installer-resource-folders'])) {
-            foreach ($packageExtraConfig['neos']['installer-resource-folders'] as $installerResourceDirectory) {
-                static::copyDistributionFiles($installPath . $installerResourceDirectory);
-            }
-            $evaluatedInstallerResources = true;
-        }
-
-        if (isset($packageExtraConfig['typo3/flow']['post-install']) && $operation->getJobType() === 'install') {
-            self::runPackageScripts($packageExtraConfig['typo3/flow']['post-install']);
-        }
-
-        if (isset($packageExtraConfig['typo3/flow']['post-update']) && $operation->getJobType() === 'update') {
-            self::runPackageScripts($packageExtraConfig['typo3/flow']['post-update']);
-        }
-
-        // TODO: Deprecated from Flow 3.1 remove three versions after.
-        if (!$evaluatedInstallerResources && isset($packageExtraConfig['typo3/flow']['manage-resources']) && $packageExtraConfig['typo3/flow']['manage-resources'] === true) {
-            static::copyDistributionFiles($installPath . 'Resources/Private/Installer/');
-        }
-    }
-
-    /**
-     * Copies any distribution files to their place if needed.
-     *
-     * @param string $installerResourcesDirectory Path to the installer directory that contains the Distribution/Essentials and/or Distribution/Defaults directories.
-     * @return void
-     */
-    protected static function copyDistributionFiles($installerResourcesDirectory)
-    {
-        $essentialsPath = $installerResourcesDirectory . 'Distribution/Essentials';
-        if (is_dir($essentialsPath)) {
-            Files::copyDirectoryRecursively($essentialsPath, getcwd() . '/', false, true);
-        }
-
-        $defaultsPath = $installerResourcesDirectory . 'Distribution/Defaults';
-        if (is_dir($defaultsPath)) {
-            Files::copyDirectoryRecursively($defaultsPath, getcwd() . '/', true, true);
-        }
-    }
-
-    /**
-     * Calls a static method from it's string representation
-     *
-     * @param string $staticMethodReference
-     * @return void
-     * @throws Exception\InvalidConfigurationException
-     */
-    protected static function runPackageScripts($staticMethodReference)
-    {
-        $className = substr($staticMethodReference, 0, strpos($staticMethodReference, '::'));
-        $methodName = substr($staticMethodReference, strpos($staticMethodReference, '::') + 2);
-
->>>>>>> c186a992
         if (!class_exists($className)) {
             throw new Exception\InvalidConfigurationException('Class "' . $className . '" is not autoloadable, can not call "' . $staticMethodReference . '"', 1348751076);
         }
