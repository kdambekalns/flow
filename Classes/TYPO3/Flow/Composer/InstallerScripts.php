<?php
namespace TYPO3\Flow\Composer;

/*                                                                        *
 * This script belongs to the TYPO3 Flow framework.                       *
 *                                                                        *
 * It is free software; you can redistribute it and/or modify it under    *
 * the terms of the GNU Lesser General Public License, either version 3   *
 * of the License, or (at your option) any later version.                 *
 *                                                                        *
 * The TYPO3 project - inspiring people to share!                         *
 *                                                                        */

use Composer\DependencyResolver\Operation\InstallOperation;
use Composer\DependencyResolver\Operation\UpdateOperation;
use Composer\Script\CommandEvent;
use Composer\Script\PackageEvent;
use TYPO3\Flow\Utility\Files;

/**
 * Class for Composer install scripts
 */
class InstallerScripts {

	/**
	 * Make sure required paths and files are available outside of Package
	 * Run on every Composer install or update - must be configured in root manifest
	 *
	 * @param CommandEvent $event
	 * @return void
	 */
	static public function postUpdateAndInstall(CommandEvent $event) {
		Files::createDirectoryRecursively('Configuration');
		Files::createDirectoryRecursively('Data');

		Files::copyDirectoryRecursively('Packages/Framework/TYPO3.Flow/Resources/Private/Installer/Distribution/Essentials', './', FALSE, TRUE);
		Files::copyDirectoryRecursively('Packages/Framework/TYPO3.Flow/Resources/Private/Installer/Distribution/Defaults', './', TRUE, TRUE);

		chmod('flow', 0755);
	}

	/**
	 * Calls actions and install scripts provided by installed packages.
	 *
	 * @param \Composer\Script\PackageEvent $event
	 * @return void
	 * @throws Exception\UnexpectedOperationException
	 */
	static public function postPackageUpdateAndInstall(PackageEvent $event) {
		$operation = $event->getOperation();
		if (!$operation instanceof InstallOperation && !$operation instanceof UpdateOperation) {
			throw new Exception\UnexpectedOperationException('Handling of operation with type "' . $operation->getJobType() . '" not supported', 1348750840);
		}
		$package = ($operation->getJobType() === 'install') ? $operation->getPackage() : $operation->getTargetPackage();
		$packageExtraConfig = $package->getExtra();
		$installPath = $event->getComposer()->getInstallationManager()->getInstallPath($package);

		$evaluatedInstallerResources = FALSE;
		if (isset($packageExtraConfig['neos']['installer-resource-folders'])) {
			foreach ($packageExtraConfig['neos']['installer-resource-folders'] as $installerResourceDirectory) {
				static::copyDistributionFiles($installPath . $installerResourceDirectory);
			}
			$evaluatedInstallerResources = TRUE;
		}

<<<<<<< HEAD
			$installPath = $event->getComposer()->getInstallationManager()->getInstallPath($package);
			if (isset($packageExtraConfig['typo3/flow']['manage-resources']) && $packageExtraConfig['typo3/flow']['manage-resources'] === TRUE) {
				if (is_dir($installPath . 'Resources/Private/Installer/Distribution/Essentials')) {
					Files::copyDirectoryRecursively($installPath . 'Resources/Private/Installer/Distribution/Essentials', getcwd() . '/', FALSE, TRUE);
				}
				if (is_dir($installPath . 'Resources/Private/Installer/Distribution/Defaults')) {
					Files::copyDirectoryRecursively($installPath . 'Resources/Private/Installer/Distribution/Defaults', getcwd() . '/', TRUE, TRUE);
				}
			}
=======
		if (isset($packageExtraConfig['typo3/flow']['post-install']) && $operation->getJobType() === 'install') {
			self::runPackageScripts($packageExtraConfig['typo3/flow']['post-install']);
		}

		if (isset($packageExtraConfig['typo3/flow']['post-update']) && $operation->getJobType() === 'update') {
			self::runPackageScripts($packageExtraConfig['typo3/flow']['post-update']);
		}

		// TODO: Deprecated from Flow 3.1 remove three versions after.
		if (!$evaluatedInstallerResources && isset($packageExtraConfig['typo3/flow']['manage-resources']) && $packageExtraConfig['typo3/flow']['manage-resources'] === TRUE) {
			static::copyDistributionFiles($installPath . 'Resources/Private/Installer/');
		}
	}

	/**
	 * Copies any distribution files to their place if needed.
	 *
	 * @param string $installerResourcesDirectory Path to the installer directory that contains the Distribution/Essentials and/or Distribution/Defaults directories.
	 * @return void
	 */
	static protected function copyDistributionFiles($installerResourcesDirectory) {
		$essentialsPath = $installerResourcesDirectory . 'Distribution/Essentials';
		if (is_dir($essentialsPath)) {
			Files::copyDirectoryRecursively($essentialsPath, getcwd() . '/', FALSE, TRUE);
		}

		$defaultsPath = $installerResourcesDirectory . 'Distribution/Defaults';
		if (is_dir($defaultsPath)) {
			Files::copyDirectoryRecursively($defaultsPath, getcwd() . '/', TRUE, TRUE);
>>>>>>> ffbd2e73
		}
	}

	/**
	 * Calls a static method from it's string representation
	 *
	 * @param string $staticMethodReference
	 * @return void
	 * @throws Exception\InvalidConfigurationException
	 */
	static protected function runPackageScripts($staticMethodReference) {
		$className = substr($staticMethodReference, 0, strpos($staticMethodReference, '::'));
		$methodName = substr($staticMethodReference, strpos($staticMethodReference, '::') + 2);

		if (!class_exists($className)) {
			throw new Exception\InvalidConfigurationException('Class "' . $className . '" is not autoloadable, can not call "' . $staticMethodReference . '"', 1348751076);
		}
		if (!is_callable($staticMethodReference)) {
			throw new Exception\InvalidConfigurationException('Method "' . $staticMethodReference . '" is not callable', 1348751082);
		}
		$className::$methodName();
	}
}<|MERGE_RESOLUTION|>--- conflicted
+++ resolved
@@ -63,17 +63,6 @@
 			$evaluatedInstallerResources = TRUE;
 		}
 
-<<<<<<< HEAD
-			$installPath = $event->getComposer()->getInstallationManager()->getInstallPath($package);
-			if (isset($packageExtraConfig['typo3/flow']['manage-resources']) && $packageExtraConfig['typo3/flow']['manage-resources'] === TRUE) {
-				if (is_dir($installPath . 'Resources/Private/Installer/Distribution/Essentials')) {
-					Files::copyDirectoryRecursively($installPath . 'Resources/Private/Installer/Distribution/Essentials', getcwd() . '/', FALSE, TRUE);
-				}
-				if (is_dir($installPath . 'Resources/Private/Installer/Distribution/Defaults')) {
-					Files::copyDirectoryRecursively($installPath . 'Resources/Private/Installer/Distribution/Defaults', getcwd() . '/', TRUE, TRUE);
-				}
-			}
-=======
 		if (isset($packageExtraConfig['typo3/flow']['post-install']) && $operation->getJobType() === 'install') {
 			self::runPackageScripts($packageExtraConfig['typo3/flow']['post-install']);
 		}
@@ -103,7 +92,6 @@
 		$defaultsPath = $installerResourcesDirectory . 'Distribution/Defaults';
 		if (is_dir($defaultsPath)) {
 			Files::copyDirectoryRecursively($defaultsPath, getcwd() . '/', TRUE, TRUE);
->>>>>>> ffbd2e73
 		}
 	}
 
