--- conflicted
+++ resolved
@@ -591,10 +591,6 @@
             }
             OpcodeCacheHelper::clearAllActive($cachePathAndFilename);
         }
-<<<<<<< HEAD
-=======
-        $this->configurations = [self::CONFIGURATION_TYPE_SETTINGS => []];
->>>>>>> e145282b
     }
 
     /**
