--- conflicted
+++ resolved
@@ -382,11 +382,7 @@
      */
     public function shutdown()
     {
-<<<<<<< HEAD
         if ($this->cacheNeedsUpdate === true) {
-=======
-        if (isset($this->configurations[self::CONFIGURATION_TYPE_SETTINGS]['TYPO3']['Flow']['configuration']['compileConfigurationFiles']) && $this->configurations[self::CONFIGURATION_TYPE_SETTINGS]['TYPO3']['Flow']['configuration']['compileConfigurationFiles'] === true && $this->cacheNeedsUpdate === true) {
->>>>>>> d040582c
             $this->saveConfigurationCache();
         }
     }
@@ -400,15 +396,8 @@
      */
     public function warmup()
     {
-<<<<<<< HEAD
         foreach ($this->getAvailableConfigurationTypes() as $configurationType) {
             $this->getConfiguration($configurationType);
-=======
-        if (isset($this->configurations[self::CONFIGURATION_TYPE_SETTINGS]['TYPO3']['Flow']['configuration']['compileConfigurationFiles']) && $this->configurations[self::CONFIGURATION_TYPE_SETTINGS]['TYPO3']['Flow']['configuration']['compileConfigurationFiles'] === true) {
-            foreach ($this->getAvailableConfigurationTypes() as $configurationType) {
-                $this->getConfiguration($configurationType);
-            }
->>>>>>> d040582c
         }
     }
 
@@ -442,11 +431,7 @@
                 }
 
                 $settings = array();
-<<<<<<< HEAD
                 /** @var $package PackageInterface */
-=======
-                /** @var $package \TYPO3\Flow\Package\PackageInterface */
->>>>>>> d040582c
                 foreach ($packages as $packageKey => $package) {
                     if (Arrays::getValueByPath($settings, $packageKey) === null) {
                         $settings = Arrays::setValueByPath($settings, $packageKey, array());
@@ -456,11 +441,7 @@
                 $settings = Arrays::arrayMergeRecursiveOverrule($settings, $this->configurationSource->load(FLOW_PATH_CONFIGURATION . $configurationType, $allowSplitSource));
 
                 foreach ($this->orderedListOfContextNames as $contextName) {
-<<<<<<< HEAD
                     /** @var $package PackageInterface */
-=======
-                    /** @var $package \TYPO3\Flow\Package\PackageInterface */
->>>>>>> d040582c
                     foreach ($packages as $package) {
                         $settings = Arrays::arrayMergeRecursiveOverrule($settings, $this->configurationSource->load($package->getConfigurationPath() . $contextName . '/' . $configurationType, $allowSplitSource));
                     }
@@ -477,11 +458,7 @@
             break;
             case self::CONFIGURATION_PROCESSING_TYPE_OBJECTS:
                 $this->configurations[$configurationType] = array();
-<<<<<<< HEAD
                 /** @var $package PackageInterface */
-=======
-                /** @var $package \TYPO3\Flow\Package\PackageInterface */
->>>>>>> d040582c
                 foreach ($packages as $packageKey => $package) {
                     $configuration = $this->configurationSource->load($package->getConfigurationPath() . $configurationType);
                     $configuration = Arrays::arrayMergeRecursiveOverrule($configuration, $this->configurationSource->load(FLOW_PATH_CONFIGURATION . $configurationType));
@@ -494,7 +471,6 @@
                     $this->configurations[$configurationType][$packageKey] = $configuration;
                 }
             break;
-<<<<<<< HEAD
             case self::CONFIGURATION_PROCESSING_TYPE_POLICY:
                 if ($this->context->isTesting()) {
                     $testingPolicyPathAndFilename = $this->environment->getPathToTemporaryDirectory() . 'Policy';
@@ -536,49 +512,6 @@
                         $this->configurations[$configurationType] = Arrays::arrayMergeRecursiveOverrule($this->configurations[$configurationType], $this->configurationSource->load($package->getConfigurationPath() . $contextName . '/' . $configurationType, $allowSplitSource));
                     }
                     $this->configurations[$configurationType] = Arrays::arrayMergeRecursiveOverrule($this->configurations[$configurationType], $this->configurationSource->load(FLOW_PATH_CONFIGURATION . $contextName . '/' . $configurationType, $allowSplitSource));
-=======
-            case self::CONFIGURATION_PROCESSING_TYPE_DEFAULT:
-                $this->configurations[$configurationType] = array();
-                /** @var $package \TYPO3\Flow\Package\PackageInterface */
-                foreach ($packages as $package) {
-                    $this->configurations[$configurationType] = Arrays::arrayMergeRecursiveOverrule($this->configurations[$configurationType], $this->configurationSource->load($package->getConfigurationPath() . $configurationType, $allowSplitSource));
-                }
-                $this->configurations[$configurationType] = Arrays::arrayMergeRecursiveOverrule($this->configurations[$configurationType], $this->configurationSource->load(FLOW_PATH_CONFIGURATION . $configurationType, $allowSplitSource));
-
-                foreach ($this->orderedListOfContextNames as $contextName) {
-                    /** @var $package \TYPO3\Flow\Package\PackageInterface */
-                    foreach ($packages as $package) {
-                        $this->configurations[$configurationType] = Arrays::arrayMergeRecursiveOverrule($this->configurations[$configurationType], $this->configurationSource->load($package->getConfigurationPath() . $contextName . '/' . $configurationType, $allowSplitSource));
-                    }
-                    $this->configurations[$configurationType] = Arrays::arrayMergeRecursiveOverrule($this->configurations[$configurationType], $this->configurationSource->load(FLOW_PATH_CONFIGURATION . $contextName . '/' . $configurationType, $allowSplitSource));
-                }
-            break;
-            case self::CONFIGURATION_PROCESSING_TYPE_POLICY:
-                if ($this->context->isTesting()) {
-                    $testingPolicyPathAndFilename = $this->environment->getPathToTemporaryDirectory() . 'Policy';
-                    if ($this->configurationSource->has($testingPolicyPathAndFilename)) {
-                        $this->configurations[$configurationType] = $this->configurationSource->load($testingPolicyPathAndFilename);
-                        break;
-                    }
-                }
-                $this->configurations[$configurationType] = array();
-                /** @var $package PackageInterface */
-                foreach ($packages as $package) {
-                    $this->configurations[$configurationType] = Arrays::arrayMergeRecursiveOverrule($this->configurations[$configurationType], $this->loadPolicyConfigurationFile($package->getConfigurationPath() . $configurationType, $package));
-                }
-                if ($this->configurationSource->has(FLOW_PATH_CONFIGURATION . $configurationType)) {
-                    throw new InvalidConfigurationException('Global policy configuration is not allowed (but the file "' . FLOW_PATH_CONFIGURATION . $configurationType . '" exists).', 1352985128);
-                };
-
-                foreach ($this->orderedListOfContextNames as $contextName) {
-                    /** @var $package \TYPO3\Flow\Package\PackageInterface */
-                    foreach ($packages as $package) {
-                        $this->configurations[$configurationType] = Arrays::arrayMergeRecursiveOverrule($this->configurations[$configurationType], $this->loadPolicyConfigurationFile($package->getConfigurationPath() . $contextName . '/' . $configurationType, $package));
-                    }
-                    if ($this->configurationSource->has(FLOW_PATH_CONFIGURATION . $contextName . '/' . $configurationType)) {
-                        throw new InvalidConfigurationException('Global policy configuration is not allowed (but the file "' . FLOW_PATH_CONFIGURATION . $contextName . '/' . $configurationType . '" exists).', 1352985129);
-                    };
->>>>>>> d040582c
                 }
             break;
             case self::CONFIGURATION_PROCESSING_TYPE_ROUTES:
@@ -594,11 +527,7 @@
             break;
             case self::CONFIGURATION_PROCESSING_TYPE_APPEND:
                 $this->configurations[$configurationType] = array();
-<<<<<<< HEAD
                 /** @var $package PackageInterface */
-=======
-                /** @var $package \TYPO3\Flow\Package\PackageInterface */
->>>>>>> d040582c
                 foreach ($packages as $package) {
                     $this->configurations[$configurationType] = array_merge($this->configurations[$configurationType], $this->configurationSource->load($package->getConfigurationPath() . $configurationType, $allowSplitSource));
                 }
@@ -619,81 +548,6 @@
     }
 
     /**
-<<<<<<< HEAD
-=======
-     * Loads a Policy.yaml file and transforms the roles configuration
-     *
-     * @param string $pathAndFilename Full path and filename of the file to load, excluding the file extension (ie. ".yaml")
-     * @param \TYPO3\Flow\Package\PackageInterface $package
-     * @throws InvalidConfigurationException
-     * @return array
-     */
-    protected function loadPolicyConfigurationFile($pathAndFilename, PackageInterface $package = null)
-    {
-        $packageKeyOfCurrentPackage = ($package !== null ? $package->getPackageKey() : null);
-
-        $configuration = $this->configurationSource->load($pathAndFilename);
-
-        // Read roles
-        if (isset($configuration['roles']) && is_array($configuration['roles'])) {
-            $localRoles = array_keys($configuration['roles']);
-            foreach ($configuration['roles'] as $roleIdentifier => $parentRoles) {
-                $packageKey = $packageKeyOfCurrentPackage;
-                if ($roleIdentifier === 'Everybody' || $roleIdentifier === 'Anonymous' || $roleIdentifier === 'AuthenticatedUser') {
-                    throw new InvalidConfigurationException('You must not redefine the built-in "' . $roleIdentifier . '" role. Please check the configuration of package "' . $packageKeyOfCurrentPackage . '" (' . $pathAndFilename . ').', 1352986475);
-                }
-                if (strpos($roleIdentifier, '.') !== false || strpos($roleIdentifier, ':') !== false) {
-                    throw new InvalidConfigurationException('Roles defined in a package policy must not be qualified (that is, using the dot notation), but the role "' . $roleIdentifier . '" is (in package "' . $packageKeyOfCurrentPackage . '"). Please use the short notation with only the role name (for example "Administrator").', 1365447412);
-                }
-
-                // Add packageKey to parentRoles
-                if ($parentRoles !== array()) {
-                    $parentRoles = array_map(function ($roleIdentifier) use ($packageKey, $localRoles) {
-                        if ($roleIdentifier === 'Everybody' || $roleIdentifier === 'Anonymous' || $roleIdentifier === 'AuthenticatedUser') {
-                            return $roleIdentifier;
-                        }
-                        if (strpos($roleIdentifier, '.') === false && strpos($roleIdentifier, ':') === false && in_array($roleIdentifier, $localRoles)) {
-                            return $packageKey . ':' . $roleIdentifier;
-                        }
-                        return $roleIdentifier;
-                    }, $parentRoles, array($packageKey));
-                }
-
-                $configuration['roles'][$packageKey . ':' . $roleIdentifier] = $parentRoles;
-                unset($configuration['roles'][$roleIdentifier]);
-            }
-        }
-
-        // Read acls
-        if (isset($configuration['acls']) && is_array($configuration['acls'])) {
-            foreach ($configuration['acls'] as $aclIndex => $aclConfiguration) {
-                if ($aclIndex === 'Everybody' || $aclIndex === 'Anonymous' || $aclIndex === 'AuthenticatedUser'
-                    || preg_match('/^[\w]+((\.[\w]+)*\:[\w]+)+$/', $aclIndex) === 1
-                ) {
-                    $roleIdentifier = $aclIndex;
-                } elseif (preg_match('/^[\w]+$/', $aclIndex) === 1) {
-                    $roleIdentifier = $packageKeyOfCurrentPackage . ':' . $aclIndex;
-                } else {
-                    throw new InvalidConfigurationException('Detected invalid role syntax in the acls section of the policy file ' . $pathAndFilename . ': "' . $aclIndex . '" is not a valid role identifier.', 1365516177);
-                }
-
-                if (!isset($configuration['acls'][$roleIdentifier])) {
-                    $configuration['acls'][$roleIdentifier] = array();
-                }
-
-                $configuration['acls'][$roleIdentifier] = Arrays::arrayMergeRecursiveOverrule($configuration['acls'][$roleIdentifier], $aclConfiguration);
-
-                if ($roleIdentifier !== $aclIndex) {
-                    unset($configuration['acls'][$aclIndex]);
-                }
-            }
-        }
-
-        return $configuration;
-    }
-
-    /**
->>>>>>> d040582c
      * If a cache file with previously saved configuration exists, it is loaded.
      *
      * @return boolean If cached configuration was loaded or not
@@ -721,10 +575,7 @@
             if (unlink($cachePathAndFilename) === false) {
                 throw new Exception(sprintf('Could not delete configuration cache file "%s". Check file permissions for the parent directory.', $cachePathAndFilename), 1341999203);
             }
-<<<<<<< HEAD
             OpcodeCacheHelper::clearAllActive($cachePathAndFilename);
-=======
->>>>>>> d040582c
         }
         $this->configurations = array(self::CONFIGURATION_TYPE_SETTINGS => array());
     }
@@ -754,11 +605,8 @@
 return require '$cachePathAndFilename';
 EOD;
         file_put_contents($cachePathAndFilename, '<?php return ' . var_export($this->configurations, true) . ';');
-<<<<<<< HEAD
         OpcodeCacheHelper::clearAllActive($cachePathAndFilename);
 
-=======
->>>>>>> d040582c
         if (!is_dir(dirname($this->includeCachedConfigurationsPathAndFilename)) && !is_link(dirname($this->includeCachedConfigurationsPathAndFilename))) {
             Files::createDirectoryRecursively(dirname($this->includeCachedConfigurationsPathAndFilename));
         }
@@ -766,11 +614,8 @@
         if (!file_exists($this->includeCachedConfigurationsPathAndFilename)) {
             throw new Exception(sprintf('Could not write configuration cache file "%s". Check file permissions for the parent directory.', $this->includeCachedConfigurationsPathAndFilename), 1323339284);
         }
-<<<<<<< HEAD
 
         OpcodeCacheHelper::clearAllActive($this->includeCachedConfigurationsPathAndFilename);
-=======
->>>>>>> d040582c
     }
 
     /**
@@ -884,14 +729,11 @@
                 } else {
                     $mergedSubRouteConfiguration['uriPattern'] = rtrim($this->replacePlaceholders($routeConfiguration['uriPattern'], array($subRouteKey => '')), '/');
                 }
-<<<<<<< HEAD
                 if (isset($mergedSubRouteConfiguration['defaults'])) {
                     foreach ($mergedSubRouteConfiguration['defaults'] as $key => $defaultValue) {
                         $mergedSubRouteConfiguration['defaults'][$key] = $this->replacePlaceholders($defaultValue, $variables);
                     }
                 }
-=======
->>>>>>> d040582c
                 $mergedSubRouteConfiguration = Arrays::arrayMergeRecursiveOverrule($routeConfiguration, $mergedSubRouteConfiguration);
                 unset($mergedSubRouteConfiguration['subRoutes']);
                 $mergedSubRoutesConfigurations[] = $mergedSubRouteConfiguration;
@@ -914,7 +756,6 @@
         }
         return $string;
     }
-<<<<<<< HEAD
 
     /**
      * Merges two policy configuration arrays.
@@ -959,6 +800,4 @@
             throw new Exception(sprintf('The policy configuration for package "%s" is not valid.%sIt contains following error(s):%s Make sure to run all code migrations.', $package->getPackageKey(), chr(10), chr(10) . '  * ' . implode(chr(10) . '  * ', $errors) . chr(10)),  1415717875);
         }
     }
-=======
->>>>>>> d040582c
 }