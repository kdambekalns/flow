<?php
namespace TYPO3\Flow\Configuration;

/*                                                                        *
 * This script belongs to the Flow framework.                             *
 *                                                                        *
 * It is free software; you can redistribute it and/or modify it under    *
 * the terms of the MIT license.                                          *
 *                                                                        */

use TYPO3\Flow\Annotations as Flow;
use TYPO3\Flow\Core\ApplicationContext;
use TYPO3\Flow\Package\PackageInterface;
use TYPO3\Flow\Utility\Arrays;
use TYPO3\Flow\Utility\Environment;
use TYPO3\Flow\Utility\Files;
use TYPO3\Flow\Utility\OpcodeCacheHelper;

/**
 * A general purpose configuration manager
 *
 * @Flow\Scope("singleton")
 * @Flow\Proxy(FALSE)
 * @api
 */
class ConfigurationManager
{
    /**
     * The maximum number of recursions when merging subroute configurations.
     *
     * @var integer
     */
    const MAXIMUM_SUBROUTE_RECURSIONS = 99;

    /**
     * Contains a list of caches which are registered automatically. Caches defined in this configuration file are
     * registered in an early stage of the boot process and profit from mechanisms such as automatic flushing by the
     * File Monitor. See the chapter about the Cache Framework for details.
     *
     * @var string
     */
    const CONFIGURATION_TYPE_CACHES = 'Caches';

    /**
     * Contains object configuration, i.e. options which configure objects and the combination of those on a lower
     * level. See the Object Framework chapter for more information.
     *
     * @var string
     */
    const CONFIGURATION_TYPE_OBJECTS = 'Objects';

    /**
     * Contains routes configuration. This routing information is parsed and used by the MVC Web Routing mechanism.
     * Refer to the Routing chapter for more information.
     *
     * @var string
     */
    const CONFIGURATION_TYPE_ROUTES = 'Routes';

    /**
     * Contains the configuration of the security policies of the system. See the Security chapter for details.
     *
     * @var string
     */
    const CONFIGURATION_TYPE_POLICY = 'Policy';

    /**
     * Contains user-level settings, i.e. configuration options the users or administrators are meant to change.
     * Settings are the highest level of system configuration.
     *
     * @var string
     */
    const CONFIGURATION_TYPE_SETTINGS = 'Settings';

    /**
     * This is the default processing, which merges configurations similar to how CONFIGURATION_PROCESSING_TYPE_SETTINGS
     * are merged (except that for settings an empty array is initialized for each package)
     *
     * @var string
     */
    const CONFIGURATION_PROCESSING_TYPE_DEFAULT = 'DefaultProcessing';

    /**
     * Appends all configurations, prefixed by the PackageKey of the configuration source
     *
     * @var string
     */
    const CONFIGURATION_PROCESSING_TYPE_OBJECTS = 'ObjectsProcessing';

    /**
     * Loads and merges configurations from Packages (global Policy-configurations are not allowed)
     *
     * @var string
     */
    const CONFIGURATION_PROCESSING_TYPE_POLICY = 'PolicyProcessing';

    /**
     * Loads and appends global configurations and resolves SubRoutes, creating a combined flat array of all Routes
     *
     * @var string
     */
    const CONFIGURATION_PROCESSING_TYPE_ROUTES = 'RoutesProcessing';

    /**
     * Similar to CONFIGURATION_PROCESSING_TYPE_DEFAULT, but for every active package an empty array is initialized.
     * Besides this sets "TYPO3.Flow.core.context" to the current context
     *
     * @var string
     */
    const CONFIGURATION_PROCESSING_TYPE_SETTINGS = 'SettingsProcessing';

    /**
     * Appends all configurations to one flat array
     *
     * @var string
     */
    const CONFIGURATION_PROCESSING_TYPE_APPEND = 'AppendProcessing';

    /**
     * Defines which Configuration Type is processed by which logic
     *
     * @var array
     */
    protected $configurationTypes = array(
        self::CONFIGURATION_TYPE_CACHES => array('processingType' => self::CONFIGURATION_PROCESSING_TYPE_DEFAULT, 'allowSplitSource' => false),
        self::CONFIGURATION_TYPE_OBJECTS => array('processingType' => self::CONFIGURATION_PROCESSING_TYPE_OBJECTS, 'allowSplitSource' => false),
        self::CONFIGURATION_TYPE_ROUTES => array('processingType' => self::CONFIGURATION_PROCESSING_TYPE_ROUTES, 'allowSplitSource' => false),
        self::CONFIGURATION_TYPE_POLICY => array('processingType' => self::CONFIGURATION_PROCESSING_TYPE_POLICY, 'allowSplitSource' => false),
        self::CONFIGURATION_TYPE_SETTINGS => array('processingType' => self::CONFIGURATION_PROCESSING_TYPE_SETTINGS, 'allowSplitSource' => false)
    );

    /**
     * The application context of the configuration to manage
     *
     * @var ApplicationContext
     */
    protected $context;

    /**
     * An array of context name strings, from the most generic one to the most special one.
     * Example:
     * Development, Development/Foo, Development/Foo/Bar
     *
     * @var array
     */
    protected $orderedListOfContextNames = array();

    /**
     * @var Source\YamlSource
     */
    protected $configurationSource;

    /**
     * @var Environment
     */
    protected $environment;

    /**
     * @var string
     */
    protected $includeCachedConfigurationsPathAndFilename;

    /**
     * Storage of the raw special configurations
     *
     * @var array
     */
    protected $configurations = array(
        self::CONFIGURATION_TYPE_SETTINGS => array(),
    );

    /**
     * Active packages to load the configuration for
     *
     * @var array<TYPO3\Flow\Package\PackageInterface>
     */
    protected $packages = array();

    /**
     * @var boolean
     */
    protected $cacheNeedsUpdate = false;

    /**
     * Counts how many SubRoutes have been loaded. If this number exceeds MAXIMUM_SUBROUTE_RECURSIONS, an exception is thrown
     *
     * @var integer
     */
    protected $subRoutesRecursionLevel = 0;

    /**
     * Constructs the configuration manager
     *
     * @param ApplicationContext $context The application context to fetch configuration for
     */
    public function __construct(ApplicationContext $context)
    {
        $this->context = $context;

        $orderedListOfContextNames = array();
        $currentContext = $context;
        do {
            $orderedListOfContextNames[] = (string)$currentContext;
        } while ($currentContext = $currentContext->getParent());
        $this->orderedListOfContextNames = array_reverse($orderedListOfContextNames);

        $this->includeCachedConfigurationsPathAndFilename = FLOW_PATH_CONFIGURATION . (string)$context . '/IncludeCachedConfigurations.php';
    }

    /**
     * Injects the configuration source
     *
     * @param Source\YamlSource $configurationSource
     * @return void
     */
    public function injectConfigurationSource(Source\YamlSource $configurationSource)
    {
        $this->configurationSource = $configurationSource;
    }

    /**
     * Injects the environment
     *
     * @param Environment $environment
     * @return void
     */
    public function injectEnvironment(Environment $environment)
    {
        $this->environment = $environment;
    }

    /**
     * Sets the active packages to load the configuration for
     *
     * @param array<TYPO3\Flow\Package\PackageInterface> $packages
     * @return void
     */
    public function setPackages(array $packages)
    {
        $this->packages = $packages;
    }

    /**
     * Get the available configuration-types
     *
     * @return array<string> array of configuration-type identifier strings
     */
    public function getAvailableConfigurationTypes()
    {
        return array_keys($this->configurationTypes);
    }

    /**
     * Resolve the processing type for the configuration type.
     *
     * This returns the CONFIGURATION_PROCESSING_TYPE_* to use for the given
     * $configurationType.
     *
     * @param string $configurationType
     * @return string
     * @throws Exception\InvalidConfigurationTypeException on non-existing configurationType
     */
    public function resolveConfigurationProcessingType($configurationType)
    {
        if (!isset($this->configurationTypes[$configurationType])) {
            throw new Exception\InvalidConfigurationTypeException('Configuration type "' . $configurationType . '" is not registered. You can Register it by calling $configurationManager->registerConfigurationType($configurationType).', 1339166495);
        }
        return $this->configurationTypes[$configurationType]['processingType'];
    }

    /**
     * Check the allowSplitSource setting for the configuration type.
     *
     * @param string $configurationType
     * @return boolean
     * @throws Exception\InvalidConfigurationTypeException on non-existing configurationType
     */
    public function isSplitSourceAllowedForConfigurationType($configurationType)
    {
        if (!isset($this->configurationTypes[$configurationType])) {
            throw new Exception\InvalidConfigurationTypeException('Configuration type "' . $configurationType . '" is not registered. You can Register it by calling $configurationManager->registerConfigurationType($configurationType).', 1359998400);
        }
        return $this->configurationTypes[$configurationType]['allowSplitSource'];
    }

    /**
     * Registers a new configuration type with the given configuration processing type.
     *
     * The processing type must be supported by the ConfigurationManager, see
     * CONFIGURATION_PROCESSING_TYPE_* for what is available.
     *
     * @param string $configurationType The type to register, may be anything
     * @param string $configurationProcessingType One of CONFIGURATION_PROCESSING_TYPE_*, defaults to CONFIGURATION_PROCESSING_TYPE_DEFAULT
     * @param boolean $allowSplitSource If TRUE, the type will be used as a "prefix" when looking for split configuration. Only supported for DEFAULT and SETTINGS processing types!
     * @throws \InvalidArgumentException on invalid configuration processing type
     * @return void
     */
    public function registerConfigurationType($configurationType, $configurationProcessingType = self::CONFIGURATION_PROCESSING_TYPE_DEFAULT, $allowSplitSource = false)
    {
        $configurationProcessingTypes = array(
            self::CONFIGURATION_PROCESSING_TYPE_DEFAULT,
            self::CONFIGURATION_PROCESSING_TYPE_OBJECTS,
            self::CONFIGURATION_PROCESSING_TYPE_POLICY,
            self::CONFIGURATION_PROCESSING_TYPE_ROUTES,
            self::CONFIGURATION_PROCESSING_TYPE_SETTINGS,
            self::CONFIGURATION_PROCESSING_TYPE_APPEND
        );
        if (!in_array($configurationProcessingType, $configurationProcessingTypes)) {
            throw new \InvalidArgumentException(sprintf('Specified invalid configuration processing type "%s" while registering custom configuration type "%s"', $configurationProcessingType, $configurationType), 1365496111);
        }
        $this->configurationTypes[$configurationType] = array('processingType' => $configurationProcessingType, 'allowSplitSource' => $allowSplitSource);
    }

    /**
     * Emits a signal after The ConfigurationManager has been loaded
     *
     * @param \TYPO3\Flow\Configuration\ConfigurationManager $configurationManager
     * @return void
     * @Flow\Signal
     */
    protected function emitConfigurationManagerReady($configurationManager)
    {
    }

    /**
     * Returns the specified raw configuration.
     * The actual configuration will be merged from different sources in a defined order.
     *
     * Note that this is a low level method and mostly makes sense to be used by Flow internally.
     * If possible just use settings and have them injected.
     *
     * @param string $configurationType The kind of configuration to fetch - must be one of the CONFIGURATION_TYPE_* constants
     * @param string $configurationPath The path inside the configuration to fetch
     * @return array The configuration
     * @throws Exception\InvalidConfigurationTypeException on invalid configuration types
     */
    public function getConfiguration($configurationType, $configurationPath = null)
    {
        $configurationProcessingType = $this->resolveConfigurationProcessingType($configurationType);
        $configuration = array();
        switch ($configurationProcessingType) {
            case self::CONFIGURATION_PROCESSING_TYPE_DEFAULT:
            case self::CONFIGURATION_PROCESSING_TYPE_ROUTES:
            case self::CONFIGURATION_PROCESSING_TYPE_POLICY:
            case self::CONFIGURATION_PROCESSING_TYPE_APPEND:
                if (!isset($this->configurations[$configurationType])) {
                    $this->loadConfiguration($configurationType, $this->packages);
                }
                if (isset($this->configurations[$configurationType])) {
                    $configuration = &$this->configurations[$configurationType];
                }
            break;

            case self::CONFIGURATION_PROCESSING_TYPE_SETTINGS:
                if (!isset($this->configurations[$configurationType]) || $this->configurations[$configurationType] === array()) {
                    $this->configurations[$configurationType] = array();
                    $this->loadConfiguration($configurationType, $this->packages);
                }
                if (isset($this->configurations[$configurationType])) {
                    $configuration = &$this->configurations[$configurationType];
                }
            break;

            case self::CONFIGURATION_PROCESSING_TYPE_OBJECTS:
                $this->loadConfiguration($configurationType, $this->packages);
                $configuration = &$this->configurations[$configurationType];
            break;
        }

        if ($configurationPath !== null && $configuration !== null) {
            return (Arrays::getValueByPath($configuration, $configurationPath));
        } else {
            return $configuration;
        }
    }

    /**
     * Shuts down the configuration manager.
     * This method writes the current configuration into a cache file if Flow was configured to do so.
     *
     * @return void
     */
    public function shutdown()
    {
        if ($this->cacheNeedsUpdate === true) {
            $this->saveConfigurationCache();
        }
    }

    /**
     * Warms up the complete configuration cache, i.e. fetching every configured configuration type
     * in order to be able to store it into the cache, if configured to do so.
     *
     * @see \TYPO3\Flow\Configuration\ConfigurationManager::shutdown
     * @return void
     */
    public function warmup()
    {
        foreach ($this->getAvailableConfigurationTypes() as $configurationType) {
            $this->getConfiguration($configurationType);
        }
    }

    /**
     * Loads special configuration defined in the specified packages and merges them with
     * those potentially existing in the global configuration folders. The result is stored
     * in the configuration manager's configuration registry and can be retrieved with the
     * getConfiguration() method.
     *
     * @param string $configurationType The kind of configuration to load - must be one of the CONFIGURATION_TYPE_* constants
     * @param array $packages An array of Package objects (indexed by package key) to consider
     * @throws Exception\InvalidConfigurationTypeException
     * @throws Exception\InvalidConfigurationException
     * @return void
     */
    protected function loadConfiguration($configurationType, array $packages)
    {
        $this->cacheNeedsUpdate = true;

        $configurationProcessingType = $this->resolveConfigurationProcessingType($configurationType);
        $allowSplitSource = $this->isSplitSourceAllowedForConfigurationType($configurationType);
        switch ($configurationProcessingType) {
            case self::CONFIGURATION_PROCESSING_TYPE_SETTINGS:

                // Make sure that the Flow package is the first item of the packages array:
                if (isset($packages['TYPO3.Flow'])) {
                    $flowPackage = $packages['TYPO3.Flow'];
                    unset($packages['TYPO3.Flow']);
                    $packages = array_merge(array('TYPO3.Flow' => $flowPackage), $packages);
                    unset($flowPackage);
                }

                $settings = array();
                /** @var $package PackageInterface */
                foreach ($packages as $packageKey => $package) {
                    if (Arrays::getValueByPath($settings, $packageKey) === null) {
                        $settings = Arrays::setValueByPath($settings, $packageKey, array());
                    }
                    $settings = Arrays::arrayMergeRecursiveOverrule($settings, $this->configurationSource->load($package->getConfigurationPath() . $configurationType, $allowSplitSource));
                }
                $settings = Arrays::arrayMergeRecursiveOverrule($settings, $this->configurationSource->load(FLOW_PATH_CONFIGURATION . $configurationType, $allowSplitSource));

                foreach ($this->orderedListOfContextNames as $contextName) {
                    /** @var $package PackageInterface */
                    foreach ($packages as $package) {
                        $settings = Arrays::arrayMergeRecursiveOverrule($settings, $this->configurationSource->load($package->getConfigurationPath() . $contextName . '/' . $configurationType, $allowSplitSource));
                    }
                    $settings = Arrays::arrayMergeRecursiveOverrule($settings, $this->configurationSource->load(FLOW_PATH_CONFIGURATION . $contextName . '/' . $configurationType, $allowSplitSource));
                }

                if ($this->configurations[$configurationType] !== array()) {
                    $this->configurations[$configurationType] = Arrays::arrayMergeRecursiveOverrule($this->configurations[$configurationType], $settings);
                } else {
                    $this->configurations[$configurationType] = $settings;
                }

                $this->configurations[$configurationType]['TYPO3']['Flow']['core']['context'] = (string)$this->context;
            break;
            case self::CONFIGURATION_PROCESSING_TYPE_OBJECTS:
                $this->configurations[$configurationType] = array();
                /** @var $package PackageInterface */
                foreach ($packages as $packageKey => $package) {
                    $configuration = $this->configurationSource->load($package->getConfigurationPath() . $configurationType);
                    $configuration = Arrays::arrayMergeRecursiveOverrule($configuration, $this->configurationSource->load(FLOW_PATH_CONFIGURATION . $configurationType));

                    foreach ($this->orderedListOfContextNames as $contextName) {
                        $configuration = Arrays::arrayMergeRecursiveOverrule($configuration, $this->configurationSource->load($package->getConfigurationPath() . $contextName . '/' . $configurationType));
                        $configuration = Arrays::arrayMergeRecursiveOverrule($configuration, $this->configurationSource->load(FLOW_PATH_CONFIGURATION . $contextName . '/' . $configurationType));
                    }

                    $this->configurations[$configurationType][$packageKey] = $configuration;
                }
            break;
            case self::CONFIGURATION_PROCESSING_TYPE_POLICY:
                if ($this->context->isTesting()) {
                    $testingPolicyPathAndFilename = $this->environment->getPathToTemporaryDirectory() . 'Policy';
                    if ($this->configurationSource->has($testingPolicyPathAndFilename)) {
                        $this->configurations[$configurationType] = $this->configurationSource->load($testingPolicyPathAndFilename);
                        break;
                    }
                }
                $this->configurations[$configurationType] = array();
                /** @var $package PackageInterface */
                foreach ($packages as $package) {
                    $packagePolicyConfiguration = $this->configurationSource->load($package->getConfigurationPath() . $configurationType, $allowSplitSource);
                    $this->validatePolicyConfiguration($packagePolicyConfiguration, $package);
                    $this->configurations[$configurationType] = $this->mergePolicyConfiguration($this->configurations[$configurationType], $packagePolicyConfiguration);
                }
                $this->configurations[$configurationType] = $this->mergePolicyConfiguration($this->configurations[$configurationType], $this->configurationSource->load(FLOW_PATH_CONFIGURATION . $configurationType, $allowSplitSource));

                foreach ($this->orderedListOfContextNames as $contextName) {
                    /** @var $package PackageInterface */
                    foreach ($packages as $package) {
                        $packagePolicyConfiguration = $this->configurationSource->load($package->getConfigurationPath() . $contextName . '/' . $configurationType, $allowSplitSource);
                        $this->validatePolicyConfiguration($packagePolicyConfiguration, $package);
                        $this->configurations[$configurationType] = $this->mergePolicyConfiguration($this->configurations[$configurationType], $packagePolicyConfiguration);
                    }
                    $this->configurations[$configurationType] = $this->mergePolicyConfiguration($this->configurations[$configurationType], $this->configurationSource->load(FLOW_PATH_CONFIGURATION . $contextName . '/' . $configurationType, $allowSplitSource));
                }
            break;
            case self::CONFIGURATION_PROCESSING_TYPE_DEFAULT:
                $this->configurations[$configurationType] = array();
                /** @var $package PackageInterface */
                foreach ($packages as $package) {
                    $this->configurations[$configurationType] = Arrays::arrayMergeRecursiveOverrule($this->configurations[$configurationType], $this->configurationSource->load($package->getConfigurationPath() . $configurationType, $allowSplitSource));
                }
                $this->configurations[$configurationType] = Arrays::arrayMergeRecursiveOverrule($this->configurations[$configurationType], $this->configurationSource->load(FLOW_PATH_CONFIGURATION . $configurationType, $allowSplitSource));

                foreach ($this->orderedListOfContextNames as $contextName) {
                    /** @var $package PackageInterface */
                    foreach ($packages as $package) {
                        $this->configurations[$configurationType] = Arrays::arrayMergeRecursiveOverrule($this->configurations[$configurationType], $this->configurationSource->load($package->getConfigurationPath() . $contextName . '/' . $configurationType, $allowSplitSource));
                    }
                    $this->configurations[$configurationType] = Arrays::arrayMergeRecursiveOverrule($this->configurations[$configurationType], $this->configurationSource->load(FLOW_PATH_CONFIGURATION . $contextName . '/' . $configurationType, $allowSplitSource));
                }
            break;
            case self::CONFIGURATION_PROCESSING_TYPE_ROUTES:
                // load main routes
                $this->configurations[$configurationType] = array();
                foreach (array_reverse($this->orderedListOfContextNames) as $contextName) {
                    $this->configurations[$configurationType] = array_merge($this->configurations[$configurationType], $this->configurationSource->load(FLOW_PATH_CONFIGURATION . $contextName . '/' . $configurationType));
                }
                $this->configurations[$configurationType] = array_merge($this->configurations[$configurationType], $this->configurationSource->load(FLOW_PATH_CONFIGURATION . $configurationType));

                // Merge routes with SubRoutes recursively
                $this->mergeRoutesWithSubRoutes($this->configurations[$configurationType]);
            break;
            case self::CONFIGURATION_PROCESSING_TYPE_APPEND:
                $this->configurations[$configurationType] = array();
                /** @var $package PackageInterface */
                foreach ($packages as $package) {
                    $this->configurations[$configurationType] = array_merge($this->configurations[$configurationType], $this->configurationSource->load($package->getConfigurationPath() . $configurationType, $allowSplitSource));
                }
                $this->configurations[$configurationType] = array_merge($this->configurations[$configurationType], $this->configurationSource->load(FLOW_PATH_CONFIGURATION . $configurationType, $allowSplitSource));

                foreach ($this->orderedListOfContextNames as $contextName) {
                    foreach ($packages as $package) {
                        $this->configurations[$configurationType] = array_merge($this->configurations[$configurationType], $this->configurationSource->load($package->getConfigurationPath() . $contextName . '/' . $configurationType, $allowSplitSource));
                    }
                    $this->configurations[$configurationType] = array_merge($this->configurations[$configurationType], $this->configurationSource->load(FLOW_PATH_CONFIGURATION . $contextName . '/' . $configurationType, $allowSplitSource));
                }
            break;
            default:
                throw new Exception\InvalidConfigurationTypeException('Configuration type "' . $configurationType . '" cannot be loaded with loadConfiguration().', 1251450613);
        }

        $this->postProcessConfiguration($this->configurations[$configurationType]);
    }

    /**
     * If a cache file with previously saved configuration exists, it is loaded.
     *
     * @return boolean If cached configuration was loaded or not
     */
    public function loadConfigurationCache()
    {
<<<<<<< HEAD
        if (is_file($this->includeCachedConfigurationsPathAndFilename)) {
=======
        if (file_exists($this->includeCachedConfigurationsPathAndFilename)) {
>>>>>>> c186a992
            $this->configurations = require($this->includeCachedConfigurationsPathAndFilename);
            return true;
        }
        return false;
    }

    /**
     * If a cache file with previously saved configuration exists, it is removed.
     *
     * @return void
     * @throws Exception
     */
    public function flushConfigurationCache()
    {
        $configurationCachePath = $this->environment->getPathToTemporaryDirectory() . 'Configuration/';
        $cachePathAndFilename = $configurationCachePath . str_replace('/', '_', (string)$this->context) . 'Configurations.php';
<<<<<<< HEAD
        if (is_file($cachePathAndFilename)) {
=======
        if (file_exists($cachePathAndFilename)) {
>>>>>>> c186a992
            if (unlink($cachePathAndFilename) === false) {
                throw new Exception(sprintf('Could not delete configuration cache file "%s". Check file permissions for the parent directory.', $cachePathAndFilename), 1341999203);
            }
            OpcodeCacheHelper::clearAllActive($cachePathAndFilename);
        }
        $this->configurations = array(self::CONFIGURATION_TYPE_SETTINGS => array());
    }

    /**
     * Saves the current configuration into a cache file and creates a cache inclusion script
     * in the context's Configuration directory.
     *
     * @return void
     * @throws Exception
     */
    protected function saveConfigurationCache()
    {
        $configurationCachePath = $this->environment->getPathToTemporaryDirectory() . 'Configuration/';
        if (!file_exists($configurationCachePath)) {
            Files::createDirectoryRecursively($configurationCachePath);
        }
        $cachePathAndFilename = $configurationCachePath . str_replace('/', '_', (string)$this->context) . 'Configurations.php';

        $flowRootPath = FLOW_PATH_ROOT;
        $includeCachedConfigurationsCode = <<< "EOD"
<?php
if (FLOW_PATH_ROOT !== '$flowRootPath' || !file_exists('$cachePathAndFilename')) {
	unlink(__FILE__);
	return array();
}
return require '$cachePathAndFilename';
EOD;
        file_put_contents($cachePathAndFilename, '<?php return ' . var_export($this->configurations, true) . ';');
        OpcodeCacheHelper::clearAllActive($cachePathAndFilename);

        if (!is_dir(dirname($this->includeCachedConfigurationsPathAndFilename)) && !is_link(dirname($this->includeCachedConfigurationsPathAndFilename))) {
            Files::createDirectoryRecursively(dirname($this->includeCachedConfigurationsPathAndFilename));
        }
        file_put_contents($this->includeCachedConfigurationsPathAndFilename, $includeCachedConfigurationsCode);
<<<<<<< HEAD
        if (!is_file($this->includeCachedConfigurationsPathAndFilename)) {
=======
        if (!file_exists($this->includeCachedConfigurationsPathAndFilename)) {
>>>>>>> c186a992
            throw new Exception(sprintf('Could not write configuration cache file "%s". Check file permissions for the parent directory.', $this->includeCachedConfigurationsPathAndFilename), 1323339284);
        }

        OpcodeCacheHelper::clearAllActive($this->includeCachedConfigurationsPathAndFilename);
    }

    /**
     * Post processes the given configuration array by replacing constants with their
     * actual value.
     *
     * @param array &$configurations The configuration to post process. The results are stored directly in the given array
     * @return void
     */
    protected function postProcessConfiguration(array &$configurations)
    {
        foreach ($configurations as $key => $configuration) {
            if (is_array($configuration)) {
                $this->postProcessConfiguration($configurations[$key]);
            } elseif (is_string($configuration)) {
                $matches = array();
                preg_match_all('/(?:%)((?:\\\?[\d\w_\\\]+\:\:)?[A-Z_0-9]+)(?:%)/', $configuration, $matches);
                if (count($matches[1]) > 0) {
                    foreach ($matches[1] as $match) {
                        if (defined($match)) {
                            if ($configurations[$key] === '%' . $match . '%') {
                                // the constant expression spans the complete directive, assign directly to keep type
                                $configurations[$key] = constant($match);
                            } else {
                                // the constant is only a substring of the directive, replace that part accordingly
                                $configurations[$key] = str_replace('%' . $match . '%', constant($match), $configurations[$key]);
                            }
                        }
                    }
                }
            }
        }
    }

    /**
     * Loads specified sub routes and builds composite routes.
     *
     * @param array $routesConfiguration
     * @return void
     * @throws Exception\ParseErrorException
     * @throws Exception\RecursionException
     */
    protected function mergeRoutesWithSubRoutes(array &$routesConfiguration)
    {
        $mergedRoutesConfiguration = array();
        foreach ($routesConfiguration as $routeConfiguration) {
            if (!isset($routeConfiguration['subRoutes'])) {
                $mergedRoutesConfiguration[] = $routeConfiguration;
                continue;
            }
            $mergedSubRoutesConfiguration = array($routeConfiguration);
            foreach ($routeConfiguration['subRoutes'] as $subRouteKey => $subRouteOptions) {
                if (!isset($subRouteOptions['package'])) {
                    throw new Exception\ParseErrorException(sprintf('Missing package configuration for SubRoute in Route "%s".', (isset($routeConfiguration['name']) ? $routeConfiguration['name'] : 'unnamed Route')), 1318414040);
                }
                if (!isset($this->packages[$subRouteOptions['package']])) {
                    throw new Exception\ParseErrorException(sprintf('The SubRoute Package "%s" referenced in Route "%s" is not available.', $subRouteOptions['package'], (isset($routeConfiguration['name']) ? $routeConfiguration['name'] : 'unnamed Route')), 1318414040);
                }
                /** @var $package PackageInterface */
                $package = $this->packages[$subRouteOptions['package']];
                $subRouteFilename = 'Routes';
                if (isset($subRouteOptions['suffix'])) {
                    $subRouteFilename .= '.' . $subRouteOptions['suffix'];
                }
                $subRouteConfiguration = array();
                foreach (array_reverse($this->orderedListOfContextNames) as $contextName) {
                    $subRouteFilePathAndName = $package->getConfigurationPath() . $contextName . '/' . $subRouteFilename;
                    $subRouteConfiguration = array_merge($subRouteConfiguration, $this->configurationSource->load($subRouteFilePathAndName));
                }
                $subRouteFilePathAndName = $package->getConfigurationPath() . $subRouteFilename;
                $subRouteConfiguration = array_merge($subRouteConfiguration, $this->configurationSource->load($subRouteFilePathAndName));
                if ($this->subRoutesRecursionLevel > self::MAXIMUM_SUBROUTE_RECURSIONS) {
                    throw new Exception\RecursionException(sprintf('Recursion level of SubRoutes exceed ' . self::MAXIMUM_SUBROUTE_RECURSIONS . ', probably because of a circular reference. Last successfully loaded route configuration is "%s".', $subRouteFilePathAndName), 1361535753);
                }

                $this->subRoutesRecursionLevel++;
                $this->mergeRoutesWithSubRoutes($subRouteConfiguration);
                $this->subRoutesRecursionLevel--;
                $mergedSubRoutesConfiguration = $this->buildSubRouteConfigurations($mergedSubRoutesConfiguration, $subRouteConfiguration, $subRouteKey, $subRouteOptions);
            }
            $mergedRoutesConfiguration = array_merge($mergedRoutesConfiguration, $mergedSubRoutesConfiguration);
        }
        $routesConfiguration = $mergedRoutesConfiguration;
    }

    /**
     * Merges all routes in $routesConfiguration with the sub routes in $subRoutesConfiguration
     *
     * @param array $routesConfiguration
     * @param array $subRoutesConfiguration
     * @param string $subRouteKey the key of the sub route: <subRouteKey>
     * @param array $subRouteOptions
     * @return array the merged route configuration
     * @throws Exception\ParseErrorException
     */
    protected function buildSubRouteConfigurations(array $routesConfiguration, array $subRoutesConfiguration, $subRouteKey, array $subRouteOptions)
    {
        $variables = isset($subRouteOptions['variables']) ? $subRouteOptions['variables'] : array();
        $mergedSubRoutesConfigurations = array();
        foreach ($subRoutesConfiguration as $subRouteConfiguration) {
            foreach ($routesConfiguration as $routeConfiguration) {
                $mergedSubRouteConfiguration = $subRouteConfiguration;
                $mergedSubRouteConfiguration['name'] = sprintf('%s :: %s', isset($routeConfiguration['name']) ? $routeConfiguration['name'] : 'Unnamed Route', isset($subRouteConfiguration['name']) ? $subRouteConfiguration['name'] : 'Unnamed Subroute');
                $mergedSubRouteConfiguration['name'] = $this->replacePlaceholders($mergedSubRouteConfiguration['name'], $variables);
                if (!isset($mergedSubRouteConfiguration['uriPattern'])) {
                    throw new Exception\ParseErrorException('No uriPattern defined in route configuration "' . $mergedSubRouteConfiguration['name'] . '".', 1274197615);
                }
                if ($mergedSubRouteConfiguration['uriPattern'] !== '') {
                    $mergedSubRouteConfiguration['uriPattern'] = $this->replacePlaceholders($mergedSubRouteConfiguration['uriPattern'], $variables);
                    $mergedSubRouteConfiguration['uriPattern'] = $this->replacePlaceholders($routeConfiguration['uriPattern'], array($subRouteKey => $mergedSubRouteConfiguration['uriPattern']));
                } else {
                    $mergedSubRouteConfiguration['uriPattern'] = rtrim($this->replacePlaceholders($routeConfiguration['uriPattern'], array($subRouteKey => '')), '/');
                }
                if (isset($mergedSubRouteConfiguration['defaults'])) {
                    foreach ($mergedSubRouteConfiguration['defaults'] as $key => $defaultValue) {
                        $mergedSubRouteConfiguration['defaults'][$key] = $this->replacePlaceholders($defaultValue, $variables);
                    }
                }
                $mergedSubRouteConfiguration = Arrays::arrayMergeRecursiveOverrule($routeConfiguration, $mergedSubRouteConfiguration);
                unset($mergedSubRouteConfiguration['subRoutes']);
                $mergedSubRoutesConfigurations[] = $mergedSubRouteConfiguration;
            }
        }
        return $mergedSubRoutesConfigurations;
    }

    /**
     * Replaces placeholders in the format <variableName> with the corresponding variable of the specified $variables collection.
     *
     * @param string $string
     * @param array $variables
     * @return string
     */
    protected function replacePlaceholders($string, array $variables)
    {
        foreach ($variables as $variableName => $variableValue) {
            $string = str_replace('<' . $variableName . '>', $variableValue, $string);
        }
        return $string;
    }

    /**
     * Merges two policy configuration arrays.
     *
     * @param array $firstConfigurationArray
     * @param array $secondConfigurationArray
     * @return array
     */
    protected function mergePolicyConfiguration(array $firstConfigurationArray, array $secondConfigurationArray)
    {
        $result = Arrays::arrayMergeRecursiveOverrule($firstConfigurationArray, $secondConfigurationArray);
        if (!isset($result['roles'])) {
            return $result;
        }
        foreach ($result['roles'] as $roleIdentifier => $roleConfiguration) {
            if (!isset($firstConfigurationArray['roles'][$roleIdentifier]['privileges']) || !isset($secondConfigurationArray['roles'][$roleIdentifier]['privileges'])) {
                continue;
            }
            $result['roles'][$roleIdentifier]['privileges'] = array_merge($firstConfigurationArray['roles'][$roleIdentifier]['privileges'], $secondConfigurationArray['roles'][$roleIdentifier]['privileges']);
        }
        return $result;
    }

    /**
     * Validates the given $policyConfiguration and throws an exception if its not valid
     *
     * @param array $policyConfiguration
     * @param PackageInterface $package
     * @return void
     * @throws Exception
     */
    protected function validatePolicyConfiguration(array $policyConfiguration, PackageInterface $package)
    {
        $errors = array();
        if (isset($policyConfiguration['resources'])) {
            $errors[] = 'deprecated "resources" options';
        }
        if (isset($policyConfiguration['acls'])) {
            $errors[] = 'deprecated "acls" options';
        }
        if ($errors !== array()) {
<<<<<<< HEAD
            throw new Exception(sprintf('The policy configuration for package "%s" is not valid.%sIt contains following error(s):%s Make sure to run all code migrations.', $package->getPackageKey(), chr(10), chr(10) . '  * ' . implode(chr(10) . '  * ', $errors) . chr(10)), 1415717875);
=======
            throw new Exception(sprintf('The policy configuration for package "%s" is not valid.%sIt contains following error(s):%s Make sure to run all code migrations.', $package->getPackageKey(), chr(10), chr(10) . '  * ' . implode(chr(10) . '  * ', $errors) . chr(10)),  1415717875);
>>>>>>> c186a992
        }
    }
}<|MERGE_RESOLUTION|>--- conflicted
+++ resolved
@@ -554,11 +554,7 @@
      */
     public function loadConfigurationCache()
     {
-<<<<<<< HEAD
         if (is_file($this->includeCachedConfigurationsPathAndFilename)) {
-=======
-        if (file_exists($this->includeCachedConfigurationsPathAndFilename)) {
->>>>>>> c186a992
             $this->configurations = require($this->includeCachedConfigurationsPathAndFilename);
             return true;
         }
@@ -575,11 +571,7 @@
     {
         $configurationCachePath = $this->environment->getPathToTemporaryDirectory() . 'Configuration/';
         $cachePathAndFilename = $configurationCachePath . str_replace('/', '_', (string)$this->context) . 'Configurations.php';
-<<<<<<< HEAD
         if (is_file($cachePathAndFilename)) {
-=======
-        if (file_exists($cachePathAndFilename)) {
->>>>>>> c186a992
             if (unlink($cachePathAndFilename) === false) {
                 throw new Exception(sprintf('Could not delete configuration cache file "%s". Check file permissions for the parent directory.', $cachePathAndFilename), 1341999203);
             }
@@ -619,11 +611,7 @@
             Files::createDirectoryRecursively(dirname($this->includeCachedConfigurationsPathAndFilename));
         }
         file_put_contents($this->includeCachedConfigurationsPathAndFilename, $includeCachedConfigurationsCode);
-<<<<<<< HEAD
         if (!is_file($this->includeCachedConfigurationsPathAndFilename)) {
-=======
-        if (!file_exists($this->includeCachedConfigurationsPathAndFilename)) {
->>>>>>> c186a992
             throw new Exception(sprintf('Could not write configuration cache file "%s". Check file permissions for the parent directory.', $this->includeCachedConfigurationsPathAndFilename), 1323339284);
         }
 
@@ -809,11 +797,7 @@
             $errors[] = 'deprecated "acls" options';
         }
         if ($errors !== array()) {
-<<<<<<< HEAD
             throw new Exception(sprintf('The policy configuration for package "%s" is not valid.%sIt contains following error(s):%s Make sure to run all code migrations.', $package->getPackageKey(), chr(10), chr(10) . '  * ' . implode(chr(10) . '  * ', $errors) . chr(10)), 1415717875);
-=======
-            throw new Exception(sprintf('The policy configuration for package "%s" is not valid.%sIt contains following error(s):%s Make sure to run all code migrations.', $package->getPackageKey(), chr(10), chr(10) . '  * ' . implode(chr(10) . '  * ', $errors) . chr(10)),  1415717875);
->>>>>>> c186a992
         }
     }
 }