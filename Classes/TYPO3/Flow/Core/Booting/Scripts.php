--- conflicted
+++ resolved
@@ -184,13 +184,9 @@
         if (!isset($settings['log']['systemLogger']['logger'])) {
             $settings['log']['systemLogger']['logger'] = 'TYPO3\Flow\Log\Logger';
         }
-<<<<<<< HEAD
         $loggerFactory = new \TYPO3\Flow\Log\LoggerFactory();
         $bootstrap->setEarlyInstance('TYPO3\Flow\Log\LoggerFactory', $loggerFactory);
         $systemLogger = $loggerFactory->create('SystemLogger', $settings['log']['systemLogger']['logger'], $settings['log']['systemLogger']['backend'], $settings['log']['systemLogger']['backendOptions']);
-=======
-        $systemLogger = \TYPO3\Flow\Log\LoggerFactory::create('SystemLogger', $settings['log']['systemLogger']['logger'], $settings['log']['systemLogger']['backend'], $settings['log']['systemLogger']['backendOptions']);
->>>>>>> d040582c
         $bootstrap->setEarlyInstance('TYPO3\Flow\Log\SystemLoggerInterface', $systemLogger);
         $packageManager = $bootstrap->getEarlyInstance('TYPO3\Flow\Package\PackageManagerInterface');
         $packageManager->injectSystemLogger($systemLogger);
@@ -229,10 +225,7 @@
         $cacheManager->setCacheConfigurations($configurationManager->getConfiguration(\TYPO3\Flow\Configuration\ConfigurationManager::CONFIGURATION_TYPE_CACHES));
         $cacheManager->injectConfigurationManager($configurationManager);
         $cacheManager->injectSystemLogger($bootstrap->getEarlyInstance('TYPO3\Flow\Log\SystemLoggerInterface'));
-<<<<<<< HEAD
         $cacheManager->injectEnvironment($environment);
-=======
->>>>>>> d040582c
 
         $cacheFactory = new \TYPO3\Flow\Cache\CacheFactory($bootstrap->getContext(), $cacheManager, $environment);
 
@@ -260,13 +253,10 @@
             if (isset($settings['persistence']['doctrine']['enable']) && $settings['persistence']['doctrine']['enable'] === true) {
                 self::compileDoctrineProxies($bootstrap);
             }
-<<<<<<< HEAD
 
             // As the available proxy classes were already loaded earlier we need to refresh them if the proxies where recompiled.
             $classLoader = $bootstrap->getEarlyInstance('TYPO3\Flow\Core\ClassLoader');
             $classLoader->initializeAvailableProxyClasses($bootstrap->getContext());
-=======
->>>>>>> d040582c
         }
 
         // Check if code was updated, if not something went wrong
@@ -419,10 +409,7 @@
      */
     public static function initializeSystemFileMonitor(Bootstrap $bootstrap)
     {
-<<<<<<< HEAD
         /** @var FileMonitor[] $fileMonitors */
-=======
->>>>>>> d040582c
         $fileMonitors = array(
             'Flow_ClassFiles' => FileMonitor::createFileMonitorAtBoot('Flow_ClassFiles', $bootstrap),
             'Flow_ConfigurationFiles' => FileMonitor::createFileMonitorAtBoot('Flow_ConfigurationFiles', $bootstrap),
@@ -430,31 +417,19 @@
         );
 
         $context = $bootstrap->getContext();
-<<<<<<< HEAD
         /** @var PackageManagerInterface $packageManager */
         $packageManager = $bootstrap->getEarlyInstance('TYPO3\Flow\Package\PackageManagerInterface');
         /** @var PackageInterface $package */
-=======
-        $packageManager = $bootstrap->getEarlyInstance('TYPO3\Flow\Package\PackageManagerInterface');
->>>>>>> d040582c
         foreach ($packageManager->getActivePackages() as $packageKey => $package) {
             if ($packageManager->isPackageFrozen($packageKey)) {
                 continue;
             }
-<<<<<<< HEAD
             self::monitorDirectoryIfItExists($fileMonitors['Flow_ClassFiles'], $package->getClassesPath(), '\.php$');
             self::monitorDirectoryIfItExists($fileMonitors['Flow_ConfigurationFiles'], $package->getConfigurationPath(), '\.yaml$');
             self::monitorDirectoryIfItExists($fileMonitors['Flow_TranslationFiles'], $package->getResourcesPath() . 'Private/Translations/', '\.xlf');
             if ($context->isTesting() && $package instanceof Package) {
                 /** @var Package $package */
                 self::monitorDirectoryIfItExists($fileMonitors['Flow_ClassFiles'], $package->getFunctionalTestsPath(), '\.php$');
-=======
-            self::monitorDirectoryIfItExists($fileMonitors['Flow_ClassFiles'], $package->getClassesPath());
-            self::monitorDirectoryIfItExists($fileMonitors['Flow_ConfigurationFiles'], $package->getConfigurationPath());
-            self::monitorDirectoryIfItExists($fileMonitors['Flow_TranslationFiles'], $package->getResourcesPath() . 'Private/Translations/');
-            if ($context->isTesting()) {
-                self::monitorDirectoryIfItExists($fileMonitors['Flow_ClassFiles'], $package->getFunctionalTestsPath());
->>>>>>> d040582c
             }
         }
 
@@ -473,7 +448,6 @@
      *
      * @param FileMonitor $fileMonitor
      * @param string $path
-<<<<<<< HEAD
      * @param string $filenamePattern Optional pattern for filenames to consider for file monitoring (regular expression). @see FileMonitor::monitorDirectory()
      * @return void
      */
@@ -481,14 +455,6 @@
     {
         if (is_dir($path)) {
             $fileMonitor->monitorDirectory($path, $filenamePattern);
-=======
-     * @return void
-     */
-    protected static function monitorDirectoryIfItExists(FileMonitor $fileMonitor, $path)
-    {
-        if (is_dir($path)) {
-            $fileMonitor->monitorDirectory($path);
->>>>>>> d040582c
         }
     }
 
@@ -554,15 +520,8 @@
      */
     public static function initializeResources(Bootstrap $bootstrap)
     {
-<<<<<<< HEAD
         $resourceManager = $bootstrap->getObjectManager()->get('TYPO3\Flow\Resource\ResourceManager');
         $resourceManager->initialize();
-=======
-        $packageManager = $bootstrap->getEarlyInstance('TYPO3\Flow\Package\PackageManagerInterface');
-        $resourceManager = $bootstrap->getObjectManager()->get('TYPO3\Flow\Resource\ResourceManager');
-        $resourceManager->initialize();
-        $resourceManager->publishPublicPackageResources($packageManager->getActivePackages());
->>>>>>> d040582c
     }
 
     /**
@@ -580,11 +539,8 @@
     {
         $command = self::buildSubprocessCommand($commandIdentifier, $settings, $commandArguments);
         $output = array();
-<<<<<<< HEAD
         // Output errors in response
         $command .= ' 2>&1';
-=======
->>>>>>> d040582c
         exec($command, $output, $result);
         if ($result !== 0) {
             if (count($output) > 0) {
@@ -604,7 +560,6 @@
      * @param string $commandIdentifier E.g. typo3.flow:cache:flush
      * @param array $settings The TYPO3.Flow settings
      * @param array $commandArguments Command arguments
-<<<<<<< HEAD
      * @return string A command line command ready for being exec()uted
      */
     protected static function buildSubprocessCommand($commandIdentifier, array $settings, array $commandArguments = array())
@@ -640,12 +595,6 @@
      * @return string A command line command for PHP, which can be extended and then exec()uted
      */
     public static function buildPhpCommand(array $settings)
-=======
-     *
-     * @return string A command line command ready for being exec()uted
-     */
-    protected static function buildSubprocessCommand($commandIdentifier, $settings, array $commandArguments = array())
->>>>>>> d040582c
     {
         $subRequestEnvironmentVariables = array(
             'FLOW_ROOTPATH' => FLOW_PATH_ROOT,
@@ -678,22 +627,6 @@
             $command .= ' -c ' . escapeshellarg($useIniFile);
         }
 
-<<<<<<< HEAD
         return $command;
-=======
-        $escapedArguments = '';
-        if ($commandArguments !== array()) {
-            foreach ($commandArguments as $argument=>$argumentValue) {
-                $escapedArguments .= ' ' . escapeshellarg('--' . trim($argument));
-                if (trim($argumentValue) !== '') {
-                    $escapedArguments .= ' ' . escapeshellarg(trim($argumentValue));
-                }
-            }
-        }
-
-        $command .= sprintf(' %s %s %s', escapeshellarg(FLOW_PATH_FLOW . 'Scripts/flow.php'), escapeshellarg($commandIdentifier), trim($escapedArguments));
-
-        return trim($command);
->>>>>>> d040582c
     }
 }