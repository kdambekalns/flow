--- conflicted
+++ resolved
@@ -22,7 +22,6 @@
      * @var integer
      */
     const LOCKFILE_MAXIMUM_AGE = 90;
-<<<<<<< HEAD
 
     /**
      * This file contains the actual lock, set via \flock() in lockSiteOrExit()
@@ -38,13 +37,6 @@
      * @var string
      */
     protected $lockFlagPathAndFilename;
-=======
-
-    /**
-     * @var string
-     */
-    protected $lockPathAndFilename;
->>>>>>> d040582c
 
     /**
      * @var resource
@@ -52,7 +44,6 @@
     protected $lockResource;
 
     /**
-<<<<<<< HEAD
      * Initializes the manager, removing expired locks
      */
     public function __construct()
@@ -143,72 +134,6 @@
     }
 
     /**
-=======
-     * Builds the manager
-     */
-    public function __construct()
-    {
-        $this->lockPathAndFilename = rtrim(sys_get_temp_dir(), '/') . '/' . md5(FLOW_PATH_ROOT) . '_Flow.lock';
-        if (file_exists($this->lockPathAndFilename) && filemtime($this->lockPathAndFilename) < (time() - self::LOCKFILE_MAXIMUM_AGE)) {
-            @unlink($this->lockPathAndFilename);
-        }
-    }
-
-    /**
-     * Tells if the site is currently locked
-     *
-     * @return boolean
-     * @api
-     */
-    public function isSiteLocked()
-    {
-        return file_exists($this->lockPathAndFilename);
-    }
-
-    /**
-     * Exits if the site is currently locked
-     *
-     * @return void
-     */
-    public function exitIfSiteLocked()
-    {
-        if ($this->isSiteLocked() === true) {
-            $this->doExit();
-        }
-    }
-
-    /**
-     * Locks the site for further requests.
-     *
-     * @return void
-     * @api
-     */
-    public function lockSiteOrExit()
-    {
-        $this->lockResource = fopen($this->lockPathAndFilename, 'w+');
-        if (!flock($this->lockResource, LOCK_EX | LOCK_NB)) {
-            fclose($this->lockResource);
-            $this->doExit();
-        }
-    }
-
-    /**
-     * Unlocks the site if this request has locked it.
-     *
-     * @return void
-     * @api
-     */
-    public function unlockSite()
-    {
-        if (is_resource($this->lockResource)) {
-            unlink($this->lockPathAndFilename);
-            flock($this->lockResource, LOCK_UN);
-            fclose($this->lockResource);
-        }
-    }
-
-    /**
->>>>>>> d040582c
      * Exit and emit a message about the reason.
      *
      * @return void
@@ -219,11 +144,7 @@
             header('HTTP/1.1 503 Service Temporarily Unavailable');
             readfile(FLOW_PATH_FLOW . 'Resources/Private/Core/LockHoldingStackPage.html');
         } else {
-<<<<<<< HEAD
             $expiresIn = abs((time() - self::LOCKFILE_MAXIMUM_AGE - filemtime($this->lockFlagPathAndFilename)));
-=======
-            $expiresIn = abs((time() - self::LOCKFILE_MAXIMUM_AGE - filemtime($this->lockPathAndFilename)));
->>>>>>> d040582c
             echo 'Site is currently locked, exiting.' . PHP_EOL . 'The current lock will expire after ' . $expiresIn . ' seconds.' . PHP_EOL;
         }
         exit(1);
