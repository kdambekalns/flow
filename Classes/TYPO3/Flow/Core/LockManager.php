--- conflicted
+++ resolved
@@ -22,7 +22,6 @@
      * @var integer
      */
     const LOCKFILE_MAXIMUM_AGE = 90;
-<<<<<<< HEAD
 
     /**
      * This file contains the actual lock, set via \flock() in lockSiteOrExit()
@@ -115,116 +114,6 @@
         $this->lockResource = fopen($this->lockPathAndFilename, 'w+');
         if (!flock($this->lockResource, LOCK_EX | LOCK_NB)) {
             fclose($this->lockResource);
-=======
-
-    /**
-     * This file contains the actual lock, set via \flock() in lockSiteOrExit()
-     *
-     * @var string
-     */
-    protected $lockPathAndFilename;
-
-    /**
-     * This file is used to track the status of the site lock: If it exists the site is considered locked.
-     * See https://jira.neos.io/browse/FLOW-365 for some background information
-     *
-     * @var string
-     */
-    protected $lockFlagPathAndFilename;
-
-    /**
-     * @var resource
-     */
-    protected $lockResource;
-
-    /**
-     * Initializes the manager, removing expired locks
-     */
-    public function __construct()
-    {
-        $lockPath = $this->getLockPath();
-        $this->lockPathAndFilename = $lockPath . md5(FLOW_PATH_ROOT) . '_Flow.lock';
-        $this->lockFlagPathAndFilename = $lockPath . md5(FLOW_PATH_ROOT) . '_FlowIsLocked';
-        $this->removeExpiredLock();
-    }
-
-    /**
-     * Returns the absolute path to a directory that should contain the lock files
-     *
-     * @return string
-     */
-    protected function getLockPath()
-    {
-        return rtrim(sys_get_temp_dir(), '/') . '/';
-    }
-
-    /**
-     * @return void
-     */
-    protected function removeExpiredLock()
-    {
-        if (!file_exists($this->lockFlagPathAndFilename)) {
-            return;
-        }
-        if (filemtime($this->lockFlagPathAndFilename) >= (time() - self::LOCKFILE_MAXIMUM_AGE)) {
-            return;
-        }
-        @unlink($this->lockFlagPathAndFilename);
-        @unlink($this->lockPathAndFilename);
-    }
-
-    /**
-     * Tells if the site is currently locked
-     *
-     * @return boolean
-     * @api
-     */
-    public function isSiteLocked()
-    {
-        return file_exists($this->lockFlagPathAndFilename);
-    }
-
-    /**
-     * Exits if the site is currently locked
-     *
-     * @return void
-     */
-    public function exitIfSiteLocked()
-    {
-        if ($this->isSiteLocked() === true) {
->>>>>>> c186a992
-            $this->doExit();
-        }
-    }
-
-    /**
-<<<<<<< HEAD
-     * Unlocks the site if this request has locked it.
-=======
-     * Locks the site for further requests.
->>>>>>> c186a992
-     *
-     * @return void
-     * @api
-     */
-<<<<<<< HEAD
-    public function unlockSite()
-    {
-        if (is_resource($this->lockResource)) {
-            flock($this->lockResource, LOCK_UN);
-            fclose($this->lockResource);
-        }
-        @unlink($this->lockFlagPathAndFilename);
-    }
-
-    /**
-=======
-    public function lockSiteOrExit()
-    {
-        touch($this->lockFlagPathAndFilename);
-        $this->lockResource = fopen($this->lockPathAndFilename, 'w+');
-        if (!flock($this->lockResource, LOCK_EX | LOCK_NB)) {
-            fclose($this->lockResource);
             $this->doExit();
         }
     }
@@ -245,7 +134,6 @@
     }
 
     /**
->>>>>>> c186a992
      * Exit and emit a message about the reason.
      *
      * @return void
