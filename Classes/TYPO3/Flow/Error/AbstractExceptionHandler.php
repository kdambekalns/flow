--- conflicted
+++ resolved
@@ -23,11 +23,7 @@
 abstract class AbstractExceptionHandler implements ExceptionHandlerInterface
 {
     /**
-<<<<<<< HEAD
      * @var SystemLoggerInterface
-=======
-     * @var \TYPO3\Flow\Log\SystemLoggerInterface
->>>>>>> d040582c
      */
     protected $systemLogger;
 
@@ -37,7 +33,6 @@
     protected $options = array();
 
     /**
-<<<<<<< HEAD
      * @var array
      */
     protected $renderingOptions;
@@ -49,14 +44,6 @@
      * @return void
      */
     public function injectSystemLogger(SystemLoggerInterface $systemLogger)
-=======
-     * Injects the system logger
-     *
-     * @param \TYPO3\Flow\Log\SystemLoggerInterface $systemLogger
-     * @return void
-     */
-    public function injectSystemLogger(\TYPO3\Flow\Log\SystemLoggerInterface $systemLogger)
->>>>>>> d040582c
     {
         $this->systemLogger = $systemLogger;
     }
@@ -95,18 +82,10 @@
             return;
         }
 
-<<<<<<< HEAD
         $this->renderingOptions = $this->resolveCustomRenderingOptions($exception);
 
         if (is_object($this->systemLogger) && isset($this->renderingOptions['logException']) && $this->renderingOptions['logException']) {
             $this->systemLogger->logException($exception);
-=======
-        if (is_object($this->systemLogger)) {
-            $options = $this->resolveCustomRenderingOptions($exception);
-            if (isset($options['logException']) && $options['logException']) {
-                $this->systemLogger->logException($exception);
-            }
->>>>>>> d040582c
         }
 
         switch (PHP_SAPI) {
@@ -119,22 +98,11 @@
     }
 
     /**
-<<<<<<< HEAD
-=======
-     * Echoes an exception for the command line.
+     * Echoes an exception for the web.
      *
      * @param \Exception $exception The exception
      * @return void
      */
-    abstract protected function echoExceptionCli(\Exception $exception);
-
-    /**
->>>>>>> d040582c
-     * Echoes an exception for the web.
-     *
-     * @param \Exception $exception The exception
-     * @return void
-     */
     abstract protected function echoExceptionWeb(\Exception $exception);
 
 
@@ -143,17 +111,12 @@
      *
      * @param \Exception $exception
      * @param array $renderingOptions Rendering options as defined in the settings
-<<<<<<< HEAD
      * @return StandaloneView
-=======
-     * @return \TYPO3\Fluid\View\StandaloneView
->>>>>>> d040582c
      */
     protected function buildCustomFluidView(\Exception $exception, array $renderingOptions)
     {
         $statusCode = 500;
         $referenceCode = null;
-<<<<<<< HEAD
         if ($exception instanceof FlowException) {
             $statusCode = $exception->getStatusCode();
             $referenceCode = $exception->getReferenceCode();
@@ -162,15 +125,6 @@
 
         $fluidView = new StandaloneView();
         $fluidView->getRequest()->setControllerPackageKey('TYPO3.Flow');
-=======
-        if ($exception instanceof \TYPO3\Flow\Exception) {
-            $statusCode = $exception->getStatusCode();
-            $referenceCode = $exception->getReferenceCode();
-        }
-        $statusMessage = \TYPO3\Flow\Http\Response::getStatusMessageByCode($statusCode);
-
-        $fluidView = new \TYPO3\Fluid\View\StandaloneView();
->>>>>>> d040582c
         $fluidView->setTemplatePathAndFilename($renderingOptions['templatePathAndFilename']);
         if (isset($renderingOptions['layoutRootPath'])) {
             $fluidView->setLayoutRootPath($renderingOptions['layoutRootPath']);
@@ -206,7 +160,6 @@
         if (isset($this->options['defaultRenderingOptions'])) {
             $renderingOptions = $this->options['defaultRenderingOptions'];
         }
-<<<<<<< HEAD
         $renderingGroup = $this->resolveRenderingGroup($exception);
         if ($renderingGroup !== null) {
             $renderingOptions = Arrays::arrayMergeRecursiveOverrule($renderingOptions, $this->options['renderingGroups'][$renderingGroup]['options']);
@@ -335,31 +288,5 @@
             'subject' => $subject,
             'body' => $body
         );
-=======
-        if (!isset($this->options['renderingGroups'])) {
-            return $renderingOptions;
-        }
-        foreach ($this->options['renderingGroups'] as $renderingGroupSettings) {
-            if (isset($renderingGroupSettings['matchingExceptionClassNames'])) {
-                foreach ($renderingGroupSettings['matchingExceptionClassNames'] as $exceptionClassName) {
-                    if ($exception instanceof $exceptionClassName) {
-                        $renderingOptions = \TYPO3\Flow\Utility\Arrays::arrayMergeRecursiveOverrule($renderingOptions, $renderingGroupSettings['options']);
-                        return $renderingOptions;
-                    }
-                }
-            }
-        }
-        foreach ($this->options['renderingGroups'] as $renderingGroupSettings) {
-            if ($exception instanceof \TYPO3\Flow\Exception && isset($renderingGroupSettings['matchingStatusCodes'])) {
-                foreach ($renderingGroupSettings['matchingStatusCodes'] as $statusCode) {
-                    if ($statusCode === $exception->getStatusCode()) {
-                        $renderingOptions = \TYPO3\Flow\Utility\Arrays::arrayMergeRecursiveOverrule($renderingOptions, $renderingGroupSettings['options']);
-                        return $renderingOptions;
-                    }
-                }
-            }
-        }
-        return $renderingOptions;
->>>>>>> d040582c
     }
 }