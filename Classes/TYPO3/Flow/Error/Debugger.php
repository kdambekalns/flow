<?php
namespace TYPO3\Flow\Error;

/*                                                                        *
 * This script belongs to the Flow framework.                             *
 *                                                                        *
 * It is free software; you can redistribute it and/or modify it under    *
 * the terms of the MIT license.                                          *
 *                                                                        */

use TYPO3\Flow\Annotations as Flow;
use TYPO3\Flow\Configuration\ConfigurationManager;
use TYPO3\Flow\Object\ObjectManagerInterface;
use TYPO3\Flow\Reflection\ObjectAccess;
use TYPO3\Flow\Utility\Arrays;

/**
 * A debugging utility class
 *
 * @Flow\Proxy(false)
 */
class Debugger
{
    /**
<<<<<<< HEAD
     * @var ObjectManagerInterface
=======
     * @var \TYPO3\Flow\Object\ObjectManagerInterface
>>>>>>> d040582c
     */
    protected static $objectManager;

    /**
     *
     * @var array
     */
    protected static $renderedObjects = array();

    /**
<<<<<<< HEAD
     * Hardcoded list of Flow class names (regex) which should not be displayed during debugging.
     * This is a fallback in case the classes could not be fetched from the configuration
     * @var array
     */
    protected static $ignoredClassesFallback = array(
        'TYPO3\\\\Flow\\\\Aop.*' => true,
        'TYPO3\\\\Flow\\\\Cac.*' => true,
        'TYPO3\\\\Flow\\\\Core\\\\.*' => true,
        'TYPO3\\\\Flow\\\\Con.*' => true,
        'TYPO3\\\\Flow\\\\Http\\\\RequestHandler' => true,
        'TYPO3\\\\Flow\\\\Uti.*' => true,
        'TYPO3\\\\Flow\\\\Mvc\\\\Routing.*' => true,
        'TYPO3\\\\Flow\\\\Log.*' => true,
        'TYPO3\\\\Flow\\\\Obj.*' => true,
        'TYPO3\\\\Flow\\\\Pac.*' => true,
        'TYPO3\\\\Flow\\\\Persistence\\\\(?!Doctrine\\\\Mapping).*' => true,
        'TYPO3\\\\Flow\\\\Pro.*' => true,
        'TYPO3\\\\Flow\\\\Ref.*' => true,
        'TYPO3\\\\Flow\\\\Sec.*' => true,
        'TYPO3\\\\Flow\\\\Sig.*' => true,
        'TYPO3\\\\Flow\\\\.*ResourceManager' => true,
        'TYPO3\\\\Fluid\\\\.*' => true,
        '.+Service$' => true,
        '.+Repository$' => true,
        'PHPUnit_Framework_MockObject_InvocationMocker' => true);

    /**
     * @var string
     */
    protected static $ignoredClassesRegex = '';

    /**
     * @var string
     */
=======
     * Hardcoded list of Flow class names (regex) which should not be displayed during debugging
     * @var array
     */
    protected static $blacklistedClassNames = '/
		(TYPO3\\\\Flow\\\\Aop.*)
		(TYPO3\\\\Flow\\\\Cac.*) |
		(TYPO3\\\\Flow\\\\Core\\\\.*) |
		(TYPO3\\\\Flow\\\\Con.*) |
		(TYPO3\\\\Flow\\\\Http\\\\RequestHandler) |
		(TYPO3\\\\Flow\\\\Uti.*) |
		(TYPO3\\\\Flow\\\\Mvc\\\\Routing.*) |
		(TYPO3\\\\Flow\\\\Log.*) |
		(TYPO3\\\\Flow\\\\Obj.*) |
		(TYPO3\\\\Flow\\\\Pac.*) |
		(TYPO3\\\\Flow\\\\Persistence\\\\(?!Doctrine\\\\Mapping).*) |
		(TYPO3\\\\Flow\\\\Pro.*) |
		(TYPO3\\\\Flow\\\\Ref.*) |
		(TYPO3\\\\Flow\\\\Sec.*) |
		(TYPO3\\\\Flow\\\\Sig.*) |
		(TYPO3\\\\Fluid\\\\.*) |
		(PHPUnit_Framework_MockObject_InvocationMocker)
		/xs';

>>>>>>> d040582c
    protected static $blacklistedPropertyNames = '/
		(Flow_Aop_.*)
		/xs';

    /**
     * Is set to TRUE once the CSS file is included in the current page to prevent double inclusions of the CSS file.
     * @var boolean
     */
    public static $stylesheetEchoed = false;

    /**
     * Injects the Object Manager
     *
     * @param \TYPO3\Flow\Object\ObjectManagerInterface $objectManager
     * @return void
     */
    public static function injectObjectManager(\TYPO3\Flow\Object\ObjectManagerInterface $objectManager)
    {
        self::$objectManager = $objectManager;
    }

    /**
     * Clear the state of the debugger
     *
     * @return void
     */
    public static function clearState()
    {
        self::$renderedObjects = array();
<<<<<<< HEAD
        self::$ignoredClassesRegex = '';
=======
>>>>>>> d040582c
    }

    /**
     * Renders a dump of the given variable
     *
     * @param mixed $variable
     * @param integer $level
     * @param boolean $plaintext
     * @param boolean $ansiColors
     * @return string
     */
    public static function renderDump($variable, $level, $plaintext = false, $ansiColors = false)
    {
        if ($level > 50) {
            return 'RECURSION ... ' . chr(10);
        }
        if (is_string($variable)) {
            $croppedValue = (strlen($variable) > 2000) ? substr($variable, 0, 2000) . '…' : $variable;
            if ($plaintext) {
                $dump = 'string ' . self::ansiEscapeWrap('"' . $croppedValue . '"', '33', $ansiColors) . ' (' . strlen($variable) . ')';
            } else {
                $dump = sprintf('\'<span class="debug-string">%s</span>\' (%s)', htmlspecialchars($croppedValue), strlen($variable));
            }
        } elseif (is_numeric($variable)) {
            $dump = sprintf('%s %s', gettype($variable), self::ansiEscapeWrap($variable, '35', $ansiColors));
        } elseif (is_array($variable)) {
            $dump = \TYPO3\Flow\Error\Debugger::renderArrayDump($variable, $level + 1, $plaintext, $ansiColors);
        } elseif (is_object($variable)) {
            $dump = \TYPO3\Flow\Error\Debugger::renderObjectDump($variable, $level + 1, true, $plaintext, $ansiColors);
        } elseif (is_bool($variable)) {
            $dump = $variable ? self::ansiEscapeWrap('TRUE', '32', $ansiColors) : self::ansiEscapeWrap('FALSE', '31', $ansiColors);
        } elseif (is_null($variable) || is_resource($variable)) {
            $dump = gettype($variable);
        } else {
            $dump = '[unhandled type]';
        }
        return $dump;
    }

    /**
     * Renders a dump of the given array
     *
     * @param array $array
     * @param integer $level
     * @param boolean $plaintext
     * @param boolean $ansiColors
     * @return string
     */
    protected static function renderArrayDump($array, $level, $plaintext = false, $ansiColors = false)
    {
        $type = is_array($array) ? 'array' : get_class($array);
        $dump = $type . (count($array) ? '(' . count($array) . ')' : '(empty)');
        foreach ($array as $key => $value) {
            $dump .= chr(10) . str_repeat(' ', $level) . self::renderDump($key, 0, $plaintext, $ansiColors) . ' => ';
            $dump .= self::renderDump($value, $level + 1, $plaintext, $ansiColors);
        }
        return $dump;
    }

    /**
     * Renders a dump of the given object
     *
     * @param object $object
     * @param integer $level
     * @param boolean $renderProperties
     * @param boolean $plaintext
     * @param boolean $ansiColors
     * @return string
     */
    protected static function renderObjectDump($object, $level, $renderProperties = true, $plaintext = false, $ansiColors = false)
    {
        $dump = '';
        $scope = '';
        $additionalAttributes = '';

        if ($object instanceof \Doctrine\Common\Collections\Collection) {
            return self::renderArrayDump(\Doctrine\Common\Util\Debug::export($object, 3), $level, $plaintext, $ansiColors);
        }

        // Objects returned from Doctrine's Debug::export function are stdClass with special properties:
        try {
            $objectIdentifier = ObjectAccess::getProperty($object, 'Persistence_Object_Identifier', true);
        } catch (\TYPO3\Flow\Reflection\Exception\PropertyNotAccessibleException $exception) {
            $objectIdentifier = spl_object_hash($object);
        }
        $className = ($object instanceof \stdClass && isset($object->__CLASS__)) ? $object->__CLASS__ : get_class($object);
<<<<<<< HEAD
        if (isset(self::$renderedObjects[$objectIdentifier]) || preg_match(self::getIgnoredClassesRegex(), $className) !== 0) {
=======

        if (preg_match(self::$blacklistedClassNames, $className) !== 0 || isset(self::$renderedObjects[$objectIdentifier])) {
>>>>>>> d040582c
            $renderProperties = false;
        }
        self::$renderedObjects[$objectIdentifier] = true;

        if (self::$objectManager !== null) {
            $objectName = self::$objectManager->getObjectNameByClassName(get_class($object));
            if ($objectName !== false) {
                switch (self::$objectManager->getScope($objectName)) {
                    case \TYPO3\Flow\Object\Configuration\Configuration::SCOPE_PROTOTYPE :
                        $scope = 'prototype';
                        break;
                    case \TYPO3\Flow\Object\Configuration\Configuration::SCOPE_SINGLETON :
                        $scope = 'singleton';
                        break;
                    case \TYPO3\Flow\Object\Configuration\Configuration::SCOPE_SESSION :
                        $scope = 'session';
                        break;
                }
            } else {
                $additionalAttributes .= ' debug-unregistered';
            }
        }

        if ($renderProperties === true && !$plaintext) {
            if ($scope === '') {
                $scope = 'prototype';
            }
            $scope .= '<a id="o' . $objectIdentifier . '"></a>';
        }

        if ($plaintext) {
            $dump .= $className;
            $dump .= ($scope !== '') ? ' ' . self::ansiEscapeWrap($scope, '44;37', $ansiColors) : '';
        } else {
            $dump .= '<span class="debug-object' . $additionalAttributes . '" title="' . $objectIdentifier . '">' . $className . '</span>';
            $dump .= ($scope !== '') ? '<span class="debug-scope">' . $scope . '</span>' : '';
        }

        if (property_exists($object, 'Persistence_Object_Identifier')) {
            $persistenceIdentifier = $objectIdentifier;
            $persistenceType = 'persistable';
        } elseif ($object instanceof \Closure) {
            $persistenceIdentifier = 'n/a';
            $persistenceType = 'closure';
        } else {
            $persistenceIdentifier = 'unknown';
            $persistenceType = 'object';
        }

        if ($plaintext) {
            $dump .= ' ' . self::ansiEscapeWrap($persistenceType, '42;37', $ansiColors);
        } else {
            $dump .= '<span class="debug-ptype" title="' . $persistenceIdentifier . '">' . $persistenceType . '</span>';
        }

        if ($object instanceof \TYPO3\Flow\Object\Proxy\ProxyInterface || (property_exists($object, '__IS_PROXY__') && $object->__IS_PROXY__ === true)) {
            if ($plaintext) {
                $dump .= ' ' . self::ansiEscapeWrap('proxy', '41;37', $ansiColors);
            } else {
                $dump .= '<span class="debug-proxy" title="' . $className . '">proxy</span>';
            }
        }

        if ($renderProperties === true) {
            if ($object instanceof \SplObjectStorage) {
                $dump .= ' (' . (count($object) ?: 'empty') . ')';
                foreach ($object as $value) {
                    $dump .= chr(10);
                    $dump .= str_repeat(' ', $level);
                    $dump .= self::renderObjectDump($value, 0, false, $plaintext, $ansiColors);
                }
            } else {
                $classReflection = new \ReflectionClass($className);
                $properties = $classReflection->getProperties();
                foreach ($properties as $property) {
                    if (preg_match(self::$blacklistedPropertyNames, $property->getName())) {
                        continue;
                    }
                    $dump .= chr(10);
                    $dump .= str_repeat(' ', $level) . ($plaintext ? '' : '<span class="debug-property">') . self::ansiEscapeWrap($property->getName(), '36', $ansiColors) . ($plaintext ? '' : '</span>') . ' => ';
                    $property->setAccessible(true);
                    $value = $property->getValue($object);
                    if (is_array($value)) {
                        $dump .= self::renderDump($value, $level + 1, $plaintext, $ansiColors);
                    } elseif (is_object($value)) {
                        $dump .= self::renderObjectDump($value, $level + 1, true, $plaintext, $ansiColors);
                    } else {
                        $dump .= self::renderDump($value, $level, $plaintext, $ansiColors);
                    }
                }
            }
        } elseif (isset(self::$renderedObjects[$objectIdentifier])) {
            if (!$plaintext) {
                $dump = '<a href="#o' . $objectIdentifier . '" onclick="document.location.hash=\'#o' . $objectIdentifier . '\'; return false;" class="debug-seeabove" title="see above">' . $dump . '</a>';
            }
        }
        return $dump;
    }

    /**
     * Renders some backtrace
     *
     * @param array $trace The trace
     * @param boolean $includeCode Include code snippet
     * @param boolean $plaintext
     * @return string Backtrace information
     */
    public static function getBacktraceCode(array $trace, $includeCode = true, $plaintext = false)
    {
        $backtraceCode = '';
        if (count($trace)) {
            foreach ($trace as $index => $step) {
                if ($plaintext) {
                    $class = isset($step['class']) ? $step['class'] . '::' : '';
                } else {
                    $class = isset($step['class']) ? $step['class'] . '<span style="color:white;">::</span>' : '';
                }

                $arguments = '';
                if (isset($step['args']) && is_array($step['args'])) {
                    foreach ($step['args'] as $argument) {
                        if ($plaintext) {
                            $arguments .= (strlen($arguments) === 0) ? '' : ', ';
                        } else {
                            $arguments .= (strlen($arguments) === 0) ? '' : '<span style="color:white;">,</span> ';
                        }
                        if (is_object($argument)) {
                            if ($plaintext) {
                                $arguments .= get_class($argument);
                            } else {
                                $arguments .= '<span style="color:#FF8700;"><em>' . get_class($argument) . '</em></span>';
                            }
                        } elseif (is_string($argument)) {
                            $preparedArgument = (strlen($argument) < 100) ? $argument : substr($argument, 0, 50) . '…' . substr($argument, -50);
                            $preparedArgument = htmlspecialchars($preparedArgument);
                            if ($plaintext) {
                                $arguments .= '"' . $argument . '"';
                            } else {
                                $preparedArgument = str_replace("…", '<span style="color:white;">…</span>', $preparedArgument);
                                $preparedArgument = str_replace("\n", '<span style="color:white;">⏎</span>', $preparedArgument);
                                $arguments .= '"<span style="color:#FF8700;" title="' . htmlspecialchars($argument) . '">' . $preparedArgument . '</span>"';
                            }
                        } elseif (is_numeric($argument)) {
                            if ($plaintext) {
                                $arguments .= (string)$argument;
                            } else {
                                $arguments .= '<span style="color:#FF8700;">' . (string)$argument . '</span>';
                            }
                        } elseif (is_bool($argument)) {
                            if ($plaintext) {
                                $arguments .= ($argument === true ? 'TRUE' : 'FALSE');
                            } else {
                                $arguments .= '<span style="color:#FF8700;">' . ($argument === true ? 'TRUE' : 'FALSE') . '</span>';
                            }
                        } elseif (is_array($argument)) {
                            if ($plaintext) {
                                $arguments .= 'array|' . count($argument) . '|';
                            } else {
                                $arguments .= sprintf(
                                    '<span style="color:#FF8700;" title="%s"><em>array|%d|</em></span>',
                                    htmlspecialchars(self::renderArrayDump($argument, 0, true)),
                                    count($argument)
                                );
                            }
                        } else {
                            if ($plaintext) {
                                $arguments .= gettype($argument);
                            } else {
                                $arguments .= '<span style="color:#FF8700;"><em>' . gettype($argument) . '</em></span>';
                            }
                        }
                    }
                }

                if ($plaintext) {
                    $backtraceCode .= (count($trace) - $index) . ' ' . $class . $step['function'] . '(' . $arguments . ')';
                } else {
                    $backtraceCode .= '<pre style="color:#69A550; background-color: #414141; padding: 4px 2px 4px 2px;">';
                    $backtraceCode .= '<span style="color:white;">' . (count($trace) - $index) . '</span> ' . $class . $step['function'] . '<span style="color:white;">(' . $arguments . ')</span>';
                    $backtraceCode .= '</pre>';
                }

                if (isset($step['file']) && $includeCode) {
                    $backtraceCode .= self::getCodeSnippet($step['file'], $step['line'], $plaintext);
                }
                if ($plaintext) {
                    $backtraceCode .= PHP_EOL;
                } else {
                    $backtraceCode .= '<br />';
                }
            }
        }

        return $backtraceCode;
    }

    /**
     * Returns a code snippet from the specified file.
     *
     * @param string $filePathAndName Absolute path and filename of the PHP file
     * @param integer $lineNumber Line number defining the center of the code snippet
     * @param boolean $plaintext
     * @return string The code snippet
     * @todo make plaintext-aware
     */
    public static function getCodeSnippet($filePathAndName, $lineNumber, $plaintext = false)
    {
        $pathPosition = strpos($filePathAndName, 'Packages/');
        if ($plaintext) {
            $codeSnippet = PHP_EOL;
        } else {
            $codeSnippet = '<br />';
        }
        if (@file_exists($filePathAndName)) {
            $phpFile = @file($filePathAndName);
            if (is_array($phpFile)) {
                $startLine = ($lineNumber > 2) ? ($lineNumber - 2) : 1;
                $endLine = ($lineNumber < (count($phpFile) - 2)) ? ($lineNumber + 3) : count($phpFile) + 1;
                if ($endLine > $startLine) {
                    if ($pathPosition !== false) {
                        if ($plaintext) {
                            $codeSnippet = PHP_EOL . substr($filePathAndName, $pathPosition) . ':' . PHP_EOL;
                        } else {
                            $codeSnippet = '<br /><span style="font-size:10px;">' . substr($filePathAndName, $pathPosition) . ':</span><br /><pre>';
                        }
                    } else {
                        if ($plaintext) {
                            $codeSnippet = PHP_EOL . $filePathAndName . ':' . PHP_EOL;
                        } else {
                            $codeSnippet = '<br /><span style="font-size:10px;">' . $filePathAndName . ':</span><br /><pre>';
                        }
                    }
                    for ($line = $startLine; $line < $endLine; $line++) {
                        $codeLine = str_replace("\t", ' ', $phpFile[$line - 1]);

                        if ($line === $lineNumber) {
                            if (!$plaintext) {
                                $codeSnippet .= '</pre><pre style="background-color: #F1F1F1; color: black;">';
                            }
                        }
                        $codeSnippet .= sprintf('%05d', $line) . ': ';

                        if ($plaintext) {
                            $codeSnippet .= $codeLine;
                        } else {
                            $codeSnippet .= htmlspecialchars($codeLine);
                        }

                        if ($line === $lineNumber && !$plaintext) {
                            $codeSnippet .= '</pre><pre>';
                        }
                    }
                    if (!$plaintext) {
                        $codeSnippet .= '</pre>';
                    }
                }
            }
        }
        return $codeSnippet;
    }

    /**
     * Wrap a string with the ANSI escape sequence for colorful output
     *
     * @param string $string The string to wrap
     * @param string $ansiColors The ansi color sequence (e.g. "1;37")
     * @param boolean $enable If FALSE, the raw string will be returned
     * @return string The wrapped or raw string
     */
    protected static function ansiEscapeWrap($string, $ansiColors, $enable = true)
    {
        if ($enable) {
            return "\x1B[" . $ansiColors . 'm' . $string . "\x1B[0m";
        } else {
            return $string;
        }
    }
<<<<<<< HEAD

    /**
     * Tries to load the 'TYPO3.Flow.error.debugger.ignoredClasses' setting
     * to build a regular expression that can be used to filter ignored class names
     * If settings can't be loaded it uses self::$ignoredClassesFallback.
     *
     * @return string
     */
    public static function getIgnoredClassesRegex()
    {
        if (self::$ignoredClassesRegex !== '') {
            return self::$ignoredClassesRegex;
        }

        $ignoredClassesConfiguration = self::$ignoredClassesFallback;
        $ignoredClasses = array();

        if (self::$objectManager instanceof ObjectManagerInterface) {
            $configurationManager = self::$objectManager->get('TYPO3\\Flow\\Configuration\\ConfigurationManager');
            if ($configurationManager instanceof ConfigurationManager) {
                $ignoredClassesFromSettings = $configurationManager->getConfiguration('Settings', 'TYPO3.Flow.error.debugger.ignoredClasses');
                if (is_array($ignoredClassesFromSettings)) {
                    $ignoredClassesConfiguration = Arrays::arrayMergeRecursiveOverrule($ignoredClassesConfiguration, $ignoredClassesFromSettings);
                }
            }
        }

        foreach ($ignoredClassesConfiguration as $classNamePattern => $active) {
            if ($active === true) {
                $ignoredClasses[] = $classNamePattern;
            }
        }

        self::$ignoredClassesRegex = sprintf('/^%s$/xs', implode('$|^', $ignoredClasses));
        return self::$ignoredClassesRegex;
    }
=======
>>>>>>> d040582c
}

namespace TYPO3\Flow;

/**
 * A var_dump function optimized for Flow's object structures
 *
 * @param mixed $variable The variable to display a dump of
 * @param string $title optional custom title for the debug output
 * @param boolean $return if TRUE, the dump is returned for displaying it embedded in custom HTML. If FALSE (default), the variable dump is directly displayed.
 * @param boolean $plaintext If TRUE, the dump is in plain text, if FALSE the debug output is in HTML format. If not specified, the mode is guessed from FLOW_SAPITYPE
 * @return void|string if $return is TRUE, the variable dump is returned. By default, the dump is directly displayed, and nothing is returned.
 * @api
 */
function var_dump($variable, $title = null, $return = false, $plaintext = null)
{
    if ($plaintext === null) {
        $plaintext = (FLOW_SAPITYPE === 'CLI');
        $ansiColors = $plaintext && DIRECTORY_SEPARATOR === '/';
    } else {
        $ansiColors = false;
    }

    if ($title === null) {
        $title = 'Flow Variable Dump';
    }
    if ($ansiColors) {
        $title = "\x1B[1m" . $title . "\x1B[0m";
    }
    \TYPO3\Flow\Error\Debugger::clearState();

    if (!$plaintext && \TYPO3\Flow\Error\Debugger::$stylesheetEchoed === false) {
        echo '<style type="text/css">' . file_get_contents('resource://TYPO3.Flow/Public/Error/Debugger.css') . '</style>';
        \TYPO3\Flow\Error\Debugger::$stylesheetEchoed = true;
    }

    if ($plaintext) {
        $output = $title . chr(10) . \TYPO3\Flow\Error\Debugger::renderDump($variable, 0, true, $ansiColors) . chr(10) . chr(10);
    } else {
        $output = '
			<div class="Flow-Error-Debugger-VarDump ' . ($return ? 'Flow-Error-Debugger-VarDump-Inline' : 'Flow-Error-Debugger-VarDump-Floating') . '">
				<div class="Flow-Error-Debugger-VarDump-Top">
					' . htmlspecialchars($title) . '
				</div>
				<div class="Flow-Error-Debugger-VarDump-Center">
					<pre dir="ltr">' . \TYPO3\Flow\Error\Debugger::renderDump($variable, 0, false, false) . '</pre>
				</div>
			</div>
		';
    }

    if ($return === true) {
        return $output;
    } else {
        echo $output;
    }
}<|MERGE_RESOLUTION|>--- conflicted
+++ resolved
@@ -22,11 +22,7 @@
 class Debugger
 {
     /**
-<<<<<<< HEAD
      * @var ObjectManagerInterface
-=======
-     * @var \TYPO3\Flow\Object\ObjectManagerInterface
->>>>>>> d040582c
      */
     protected static $objectManager;
 
@@ -37,7 +33,6 @@
     protected static $renderedObjects = array();
 
     /**
-<<<<<<< HEAD
      * Hardcoded list of Flow class names (regex) which should not be displayed during debugging.
      * This is a fallback in case the classes could not be fetched from the configuration
      * @var array
@@ -72,31 +67,6 @@
     /**
      * @var string
      */
-=======
-     * Hardcoded list of Flow class names (regex) which should not be displayed during debugging
-     * @var array
-     */
-    protected static $blacklistedClassNames = '/
-		(TYPO3\\\\Flow\\\\Aop.*)
-		(TYPO3\\\\Flow\\\\Cac.*) |
-		(TYPO3\\\\Flow\\\\Core\\\\.*) |
-		(TYPO3\\\\Flow\\\\Con.*) |
-		(TYPO3\\\\Flow\\\\Http\\\\RequestHandler) |
-		(TYPO3\\\\Flow\\\\Uti.*) |
-		(TYPO3\\\\Flow\\\\Mvc\\\\Routing.*) |
-		(TYPO3\\\\Flow\\\\Log.*) |
-		(TYPO3\\\\Flow\\\\Obj.*) |
-		(TYPO3\\\\Flow\\\\Pac.*) |
-		(TYPO3\\\\Flow\\\\Persistence\\\\(?!Doctrine\\\\Mapping).*) |
-		(TYPO3\\\\Flow\\\\Pro.*) |
-		(TYPO3\\\\Flow\\\\Ref.*) |
-		(TYPO3\\\\Flow\\\\Sec.*) |
-		(TYPO3\\\\Flow\\\\Sig.*) |
-		(TYPO3\\\\Fluid\\\\.*) |
-		(PHPUnit_Framework_MockObject_InvocationMocker)
-		/xs';
-
->>>>>>> d040582c
     protected static $blacklistedPropertyNames = '/
 		(Flow_Aop_.*)
 		/xs';
@@ -126,10 +96,7 @@
     public static function clearState()
     {
         self::$renderedObjects = array();
-<<<<<<< HEAD
         self::$ignoredClassesRegex = '';
-=======
->>>>>>> d040582c
     }
 
     /**
@@ -216,12 +183,7 @@
             $objectIdentifier = spl_object_hash($object);
         }
         $className = ($object instanceof \stdClass && isset($object->__CLASS__)) ? $object->__CLASS__ : get_class($object);
-<<<<<<< HEAD
         if (isset(self::$renderedObjects[$objectIdentifier]) || preg_match(self::getIgnoredClassesRegex(), $className) !== 0) {
-=======
-
-        if (preg_match(self::$blacklistedClassNames, $className) !== 0 || isset(self::$renderedObjects[$objectIdentifier])) {
->>>>>>> d040582c
             $renderProperties = false;
         }
         self::$renderedObjects[$objectIdentifier] = true;
@@ -499,7 +461,6 @@
             return $string;
         }
     }
-<<<<<<< HEAD
 
     /**
      * Tries to load the 'TYPO3.Flow.error.debugger.ignoredClasses' setting
@@ -536,8 +497,6 @@
         self::$ignoredClassesRegex = sprintf('/^%s$/xs', implode('$|^', $ignoredClasses));
         return self::$ignoredClassesRegex;
     }
-=======
->>>>>>> d040582c
 }
 
 namespace TYPO3\Flow;
