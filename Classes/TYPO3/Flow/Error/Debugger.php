--- conflicted
+++ resolved
@@ -123,15 +123,9 @@
         } elseif (is_numeric($variable)) {
             $dump = sprintf('%s %s', gettype($variable), self::ansiEscapeWrap($variable, '35', $ansiColors));
         } elseif (is_array($variable)) {
-<<<<<<< HEAD
             $dump = self::renderArrayDump($variable, $level + 1, $plaintext, $ansiColors);
         } elseif (is_object($variable)) {
             $dump = self::renderObjectDump($variable, $level + 1, true, $plaintext, $ansiColors);
-=======
-            $dump = \TYPO3\Flow\Error\Debugger::renderArrayDump($variable, $level + 1, $plaintext, $ansiColors);
-        } elseif (is_object($variable)) {
-            $dump = \TYPO3\Flow\Error\Debugger::renderObjectDump($variable, $level + 1, true, $plaintext, $ansiColors);
->>>>>>> c186a992
         } elseif (is_bool($variable)) {
             $dump = $variable ? self::ansiEscapeWrap('TRUE', '32', $ansiColors) : self::ansiEscapeWrap('FALSE', '31', $ansiColors);
         } elseif (is_null($variable) || is_resource($variable)) {
@@ -328,11 +322,7 @@
                             if ($plaintext) {
                                 $arguments .= '"' . $argument . '"';
                             } else {
-<<<<<<< HEAD
                                 $preparedArgument = str_replace('…', '<span style="color:white;">…</span>', $preparedArgument);
-=======
-                                $preparedArgument = str_replace("…", '<span style="color:white;">…</span>', $preparedArgument);
->>>>>>> c186a992
                                 $preparedArgument = str_replace("\n", '<span style="color:white;">⏎</span>', $preparedArgument);
                                 $arguments .= '"<span style="color:#FF8700;" title="' . htmlspecialchars($argument) . '">' . $preparedArgument . '</span>"';
                             }
@@ -489,11 +479,7 @@
         $ignoredClasses = array();
 
         if (self::$objectManager instanceof ObjectManagerInterface) {
-<<<<<<< HEAD
             $configurationManager = self::$objectManager->get(\TYPO3\Flow\Configuration\ConfigurationManager::class);
-=======
-            $configurationManager = self::$objectManager->get('TYPO3\\Flow\\Configuration\\ConfigurationManager');
->>>>>>> c186a992
             if ($configurationManager instanceof ConfigurationManager) {
                 $ignoredClassesFromSettings = $configurationManager->getConfiguration('Settings', 'TYPO3.Flow.error.debugger.ignoredClasses');
                 if (is_array($ignoredClassesFromSettings)) {
