--- conflicted
+++ resolved
@@ -21,7 +21,6 @@
      * @var array
      */
     protected $exceptionalErrors = array();
-<<<<<<< HEAD
 
     /**
      * Constructs this error handler - registers itself as the default error handler.
@@ -73,59 +72,6 @@
             E_RECOVERABLE_ERROR  => 'Catchable Fatal Error'
         );
 
-=======
-
-    /**
-     * Constructs this error handler - registers itself as the default error handler.
-     *
-     */
-    public function __construct()
-    {
-        set_error_handler(array($this, 'handleError'));
-    }
-
-    /**
-     * Defines which error levels result should result in an exception thrown.
-     *
-     * @param array $exceptionalErrors An array of E_* error levels
-     * @return void
-     */
-    public function setExceptionalErrors(array $exceptionalErrors)
-    {
-        $this->exceptionalErrors = $exceptionalErrors;
-    }
-
-    /**
-     * Handles an error by converting it into an exception.
-     *
-     * If error reporting is disabled, either in the php.ini or temporarily through
-     * the shut-up operator "@", no exception will be thrown.
-     *
-     * @param integer $errorLevel The error level - one of the E_* constants
-     * @param string $errorMessage The error message
-     * @param string $errorFile Name of the file the error occurred in
-     * @param integer $errorLine Line number where the error occurred
-     * @return void
-     * @throws \TYPO3\Flow\Error\Exception with the data passed to this method
-     * @throws \Exception
-     */
-    public function handleError($errorLevel, $errorMessage, $errorFile, $errorLine)
-    {
-        if (error_reporting() === 0) {
-            return;
-        }
-
-        $errorLevels = array(
-            E_WARNING            => 'Warning',
-            E_NOTICE             => 'Notice',
-            E_USER_ERROR         => 'User Error',
-            E_USER_WARNING       => 'User Warning',
-            E_USER_NOTICE        => 'User Notice',
-            E_STRICT             => 'Runtime Notice',
-            E_RECOVERABLE_ERROR  => 'Catchable Fatal Error'
-        );
-
->>>>>>> d040582c
         if (in_array($errorLevel, (array)$this->exceptionalErrors)) {
             if (class_exists('TYPO3\Flow\Error\Exception')) {
                 throw new \TYPO3\Flow\Error\Exception($errorLevels[$errorLevel] . ': ' . $errorMessage . ' in ' . $errorFile . ' line ' . $errorLine, 1);
