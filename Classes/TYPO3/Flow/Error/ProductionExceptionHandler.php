--- conflicted
+++ resolved
@@ -36,7 +36,6 @@
         if (!headers_sent()) {
             header(sprintf('HTTP/1.1 %s %s', $statusCode, $statusMessage));
         }
-<<<<<<< HEAD
 
         try {
             if (isset($this->renderingOptions['templatePathAndFilename'])) {
@@ -61,32 +60,6 @@
         $statusMessage = Response::getStatusMessageByCode($statusCode);
         $referenceCodeMessage = ($referenceCode !== null) ? '<p>When contacting the maintainer of this application please mention the following reference code:<br /><br />' . $referenceCode . '</p>' : '';
 
-=======
-
-        try {
-            if (isset($this->renderingOptions['templatePathAndFilename'])) {
-                echo $this->buildCustomFluidView($exception, $this->renderingOptions)->render();
-            } else {
-                echo $this->renderStatically($statusCode, $referenceCode);
-            }
-        } catch (\Exception $innerException) {
-            $this->systemLogger->logException($innerException);
-        }
-    }
-
-    /**
-     * Returns the statically rendered exception message
-     *
-     * @param integer $statusCode
-     * @param string $referenceCode
-     * @return string
-     */
-    protected function renderStatically($statusCode, $referenceCode)
-    {
-        $statusMessage = Response::getStatusMessageByCode($statusCode);
-        $referenceCodeMessage = ($referenceCode !== null) ? '<p>When contacting the maintainer of this application please mention the following reference code:<br /><br />' . $referenceCode . '</p>' : '';
-
->>>>>>> c186a992
         return '<!DOCTYPE html>
 			<html>
 				<head>
