<?php
namespace TYPO3\Flow;

/*                                                                        *
 * This script belongs to the Flow framework.                             *
 *                                                                        *
 * It is free software; you can redistribute it and/or modify it under    *
 * the terms of the MIT license.                                          *
 *                                                                        */

/**
 * A generic Flow Exception
 *
 * @api
 */
class Exception extends \Exception
{
    /**
     * @var string
     */
    protected $referenceCode;
<<<<<<< HEAD

    /**
     * @var integer
     */
    protected $statusCode = 500;

    /**
     * Returns a code which can be communicated publicly so that whoever experiences the exception can refer
     * to it and a developer can find more information about it in the system log.
     *
     * @return string
     * @api
     */
    public function getReferenceCode()
    {
        if (!isset($this->referenceCode)) {
            $this->referenceCode = date('YmdHis', $_SERVER['REQUEST_TIME']) . substr(md5(rand()), 0, 6);
        }
        return $this->referenceCode;
    }

    /**
=======

    /**
     * @var integer
     */
    protected $statusCode = 500;

    /**
     * Returns a code which can be communicated publicly so that whoever experiences the exception can refer
     * to it and a developer can find more information about it in the system log.
     *
     * @return string
     * @api
     */
    public function getReferenceCode()
    {
        if (!isset($this->referenceCode)) {
            $this->referenceCode = date('YmdHis', $_SERVER['REQUEST_TIME']) . substr(md5(rand()), 0, 6);
        }
        return $this->referenceCode;
    }

    /**
>>>>>>> d040582c
     * Returns the HTTP status code this exception corresponds to (defaults to 500).
     *
     * @return integer
     * @api
     */
    public function getStatusCode()
    {
        return $this->statusCode;
    }
}<|MERGE_RESOLUTION|>--- conflicted
+++ resolved
@@ -19,7 +19,6 @@
      * @var string
      */
     protected $referenceCode;
-<<<<<<< HEAD
 
     /**
      * @var integer
@@ -42,30 +41,6 @@
     }
 
     /**
-=======
-
-    /**
-     * @var integer
-     */
-    protected $statusCode = 500;
-
-    /**
-     * Returns a code which can be communicated publicly so that whoever experiences the exception can refer
-     * to it and a developer can find more information about it in the system log.
-     *
-     * @return string
-     * @api
-     */
-    public function getReferenceCode()
-    {
-        if (!isset($this->referenceCode)) {
-            $this->referenceCode = date('YmdHis', $_SERVER['REQUEST_TIME']) . substr(md5(rand()), 0, 6);
-        }
-        return $this->referenceCode;
-    }
-
-    /**
->>>>>>> d040582c
      * Returns the HTTP status code this exception corresponds to (defaults to 500).
      *
      * @return integer
