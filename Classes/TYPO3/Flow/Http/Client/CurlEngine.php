--- conflicted
+++ resolved
@@ -132,11 +132,7 @@
 
         $curlResult = curl_exec($curlHandle);
         if ($curlResult === false) {
-<<<<<<< HEAD
             throw new CurlEngineException(sprintf('cURL reported error code %s with message "%s". Last requested URL was "%s" (%s).', curl_errno($curlHandle), curl_error($curlHandle), curl_getinfo($curlHandle, CURLINFO_EFFECTIVE_URL), $request->getMethod()), 1338906040);
-=======
-            throw new CurlEngineException('cURL reported error code ' . curl_errno($curlHandle) . ' with message "' . curl_error($curlHandle) . '". Last requested URL was "' . curl_getinfo($curlHandle, CURLINFO_EFFECTIVE_URL) . '".', 1338906040);
->>>>>>> d040582c
         } elseif (strlen($curlResult) === 0) {
             return false;
         }
