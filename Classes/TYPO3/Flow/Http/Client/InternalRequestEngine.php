--- conflicted
+++ resolved
@@ -80,19 +80,6 @@
     }
 
     /**
-<<<<<<< HEAD
-=======
-     * Initialize this engine
-     *
-     * @return void
-     */
-    public function initializeObject()
-    {
-        $this->router->setRoutesConfiguration($this->configurationManager->getConfiguration(ConfigurationManager::CONFIGURATION_TYPE_ROUTES));
-    }
-
-    /**
->>>>>>> d040582c
      * Sends the given HTTP request
      *
      * @param Http\Request $httpRequest
@@ -117,10 +104,6 @@
         $objectManager = $this->bootstrap->getObjectManager();
         $baseComponentChain = $objectManager->get('TYPO3\Flow\Http\Component\ComponentChain');
         $componentContext = new ComponentContext($httpRequest, $response);
-<<<<<<< HEAD
-=======
-        $componentContext->setParameter('TYPO3\Flow\Mvc\Routing\RoutingComponent', 'skipRouterInitialization', true);
->>>>>>> d040582c
 
         try {
             $baseComponentChain->handle($componentContext);
