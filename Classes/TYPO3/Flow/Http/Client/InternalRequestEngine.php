<?php
namespace TYPO3\Flow\Http\Client;

/*                                                                        *
 * This script belongs to the Flow framework.                             *
 *                                                                        *
 * It is free software; you can redistribute it and/or modify it under    *
 * the terms of the MIT license.                                          *
 *                                                                        */

use TYPO3\Flow\Annotations as Flow;
use TYPO3\Flow\Configuration\ConfigurationManager;
use TYPO3\Flow\Core\Bootstrap;
use TYPO3\Flow\Error\Debugger;
use TYPO3\Flow\Exception;
use TYPO3\Flow\Http\Component\ComponentContext;
use TYPO3\Flow\Http;
use TYPO3\Flow\Mvc\Dispatcher;
use TYPO3\Flow\Mvc\Routing\Router;
use TYPO3\Flow\Security\Context;
use TYPO3\Flow\Tests\FunctionalTestRequestHandler;
use TYPO3\Flow\Validation\ValidatorResolver;

/**
 * A Request Engine which uses Flow's request dispatcher directly for processing
 * HTTP requests internally.
 *
 * This engine is particularly useful in functional test scenarios.
 */
class InternalRequestEngine implements RequestEngineInterface
{
    /**
     * @Flow\Inject(lazy = false)
     * @var Bootstrap
     */
    protected $bootstrap;

    /**
     * @Flow\Inject(lazy = false)
     * @var Dispatcher
     */
    protected $dispatcher;

    /**
     * @Flow\Inject(lazy = false)
     * @var Router
     */
    protected $router;

    /**
     * @Flow\Inject(lazy = false)
     * @var Context
     */
    protected $securityContext;

    /**
     * @Flow\Inject
     * @var ConfigurationManager
     */
    protected $configurationManager;

    /**
     * @Flow\Inject
     * @var ValidatorResolver
     */
    protected $validatorResolver;

    /**
     * @var array
     */
    protected $settings;

    /**
     * @param array $settings
     * @return void
     */
    public function injectSettings(array $settings)
    {
        $this->settings = $settings;
    }

    /**
     * Sends the given HTTP request
     *
     * @param Http\Request $httpRequest
     * @return Http\Response
     * @throws Http\Exception
     * @api
     */
    public function sendRequest(Http\Request $httpRequest)
    {
        $requestHandler = $this->bootstrap->getActiveRequestHandler();
        if (!$requestHandler instanceof FunctionalTestRequestHandler) {
            throw new Http\Exception('The browser\'s internal request engine has only been designed for use within functional tests.', 1335523749);
        }

        $this->securityContext->clearContext();
        $this->validatorResolver->reset();

        $response = new Http\Response();
        $requestHandler->setHttpRequest($httpRequest);
        $requestHandler->setHttpResponse($response);

        $objectManager = $this->bootstrap->getObjectManager();
<<<<<<< HEAD
        $baseComponentChain = $objectManager->get(\TYPO3\Flow\Http\Component\ComponentChain::class);
=======
        $baseComponentChain = $objectManager->get('TYPO3\Flow\Http\Component\ComponentChain');
>>>>>>> c186a992
        $componentContext = new ComponentContext($httpRequest, $response);

        try {
            $baseComponentChain->handle($componentContext);
        } catch (\Exception $exception) {
            $pathPosition = strpos($exception->getFile(), 'Packages/');
            $filePathAndName = ($pathPosition !== false) ? substr($exception->getFile(), $pathPosition) : $exception->getFile();
            $exceptionCodeNumber = ($exception->getCode() > 0) ? '#' . $exception->getCode() . ': ' : '';
            $content = PHP_EOL . 'Uncaught Exception in Flow ' . $exceptionCodeNumber . $exception->getMessage() . PHP_EOL;
            $content .= 'thrown in file ' . $filePathAndName . PHP_EOL;
            $content .= 'in line ' . $exception->getLine() . PHP_EOL . PHP_EOL;
            $content .= Debugger::getBacktraceCode($exception->getTrace(), false, true) . PHP_EOL;

            if ($exception instanceof Exception) {
                $statusCode = $exception->getStatusCode();
            } else {
                $statusCode = 500;
            }
            $response->setStatus($statusCode);
            $response->setContent($content);
            $response->setHeader('X-Flow-ExceptionCode', $exception->getCode());
            $response->setHeader('X-Flow-ExceptionMessage', $exception->getMessage());
        }
<<<<<<< HEAD
        $session = $this->bootstrap->getObjectManager()->get(\TYPO3\Flow\Session\SessionInterface::class);
=======
        $session = $this->bootstrap->getObjectManager()->get('TYPO3\Flow\Session\SessionInterface');
>>>>>>> c186a992
        if ($session->isStarted()) {
            $session->close();
        }
        return $response;
    }

    /**
     * Returns the router used by this internal request engine
     *
     * @return Router
     */
    public function getRouter()
    {
        return $this->router;
    }
}<|MERGE_RESOLUTION|>--- conflicted
+++ resolved
@@ -102,11 +102,7 @@
         $requestHandler->setHttpResponse($response);
 
         $objectManager = $this->bootstrap->getObjectManager();
-<<<<<<< HEAD
         $baseComponentChain = $objectManager->get(\TYPO3\Flow\Http\Component\ComponentChain::class);
-=======
-        $baseComponentChain = $objectManager->get('TYPO3\Flow\Http\Component\ComponentChain');
->>>>>>> c186a992
         $componentContext = new ComponentContext($httpRequest, $response);
 
         try {
@@ -130,11 +126,7 @@
             $response->setHeader('X-Flow-ExceptionCode', $exception->getCode());
             $response->setHeader('X-Flow-ExceptionMessage', $exception->getMessage());
         }
-<<<<<<< HEAD
         $session = $this->bootstrap->getObjectManager()->get(\TYPO3\Flow\Session\SessionInterface::class);
-=======
-        $session = $this->bootstrap->getObjectManager()->get('TYPO3\Flow\Session\SessionInterface');
->>>>>>> c186a992
         if ($session->isStarted()) {
             $session->close();
         }
