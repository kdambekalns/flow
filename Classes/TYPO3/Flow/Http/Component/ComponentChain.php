--- conflicted
+++ resolved
@@ -53,13 +53,8 @@
                 continue;
             }
             $component->handle($componentContext);
-<<<<<<< HEAD
-            if ($componentContext->getParameter(\TYPO3\Flow\Http\Component\ComponentChain::class, 'cancel') === true) {
-                $componentContext->setParameter(\TYPO3\Flow\Http\Component\ComponentChain::class, 'cancel', null);
-=======
             if ($componentContext->getParameter(ComponentChain::class, 'cancel') === true) {
                 $componentContext->setParameter(ComponentChain::class, 'cancel', null);
->>>>>>> c3f2521f
                 return;
             }
         }
