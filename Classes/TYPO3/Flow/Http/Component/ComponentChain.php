<?php
namespace TYPO3\Flow\Http\Component;

/*                                                                        *
 * This script belongs to the Flow framework.                             *
 *                                                                        *
 * It is free software; you can redistribute it and/or modify it under    *
 * the terms of the MIT license.                                          *
 *                                                                        */

use TYPO3\Flow\Annotations as Flow;

/**
 * The HTTP component chain
 *
 * The chain is a HTTP component itself and handles all the configured components until one
 * component sets the "cancelled" flag.
 */
class ComponentChain implements ComponentInterface
{
    /**
     * Configurable options of the component chain, it mainly contains the "components" to handle
     *
     * @var array
     */
    protected $options;

    /**
     * @param array $options
     */
    public function __construct(array $options = array())
    {
        $this->options = $options;
    }

    /**
     * Handle the configured components in the order of the chain
     *
     * @param ComponentContext $componentContext
     * @return void
     */
    public function handle(ComponentContext $componentContext)
    {
        if (!isset($this->options['components'])) {
            return;
        }
        /** @var ComponentInterface $component */
        foreach ($this->options['components'] as $component) {
            if ($component === null) {
                continue;
            }
            $component->handle($componentContext);
<<<<<<< HEAD
            if ($componentContext->getParameter(\TYPO3\Flow\Http\Component\ComponentChain::class, 'cancel') === true) {
                $componentContext->setParameter(\TYPO3\Flow\Http\Component\ComponentChain::class, 'cancel', null);
=======
            if ($componentContext->getParameter('TYPO3\Flow\Http\Component\ComponentChain', 'cancel') === true) {
                $componentContext->setParameter('TYPO3\Flow\Http\Component\ComponentChain', 'cancel', null);
>>>>>>> c186a992
                return;
            }
        }
    }
}<|MERGE_RESOLUTION|>--- conflicted
+++ resolved
@@ -50,13 +50,8 @@
                 continue;
             }
             $component->handle($componentContext);
-<<<<<<< HEAD
             if ($componentContext->getParameter(\TYPO3\Flow\Http\Component\ComponentChain::class, 'cancel') === true) {
                 $componentContext->setParameter(\TYPO3\Flow\Http\Component\ComponentChain::class, 'cancel', null);
-=======
-            if ($componentContext->getParameter('TYPO3\Flow\Http\Component\ComponentChain', 'cancel') === true) {
-                $componentContext->setParameter('TYPO3\Flow\Http\Component\ComponentChain', 'cancel', null);
->>>>>>> c186a992
                 return;
             }
         }
