--- conflicted
+++ resolved
@@ -28,7 +28,6 @@
      * @var Request
      */
     protected $httpRequest;
-<<<<<<< HEAD
 
     /**
      * The current HTTP response
@@ -94,73 +93,6 @@
     }
 
     /**
-=======
-
-    /**
-     * The current HTTP response
-     *
-     * @var Response
-     */
-    protected $httpResponse;
-
-    /**
-     * Two-dimensional array storing an parameter dictionary (containing variables that can be read/written by all components)
-     * The first dimension is the fully qualified Component name, the second dimension is the identifier for the parameter.
-     *
-     * @var array
-     */
-    protected $parameters = array();
-
-    /**
-     * @param Request $httpRequest
-     * @param Response $httpResponse
-     */
-    public function __construct(Request $httpRequest, Response $httpResponse)
-    {
-        $this->httpRequest = $httpRequest;
-        $this->httpResponse = $httpResponse;
-    }
-
-    /**
-     * @return Request
-     * @api
-     */
-    public function getHttpRequest()
-    {
-        return $this->httpRequest;
-    }
-
-    /**
-     * @param Request $httpRequest
-     * @return void
-     * @api
-     */
-    public function replaceHttpRequest(Request $httpRequest)
-    {
-        $this->httpRequest = $httpRequest;
-    }
-
-    /**
-     * @return Response
-     * @api
-     */
-    public function getHttpResponse()
-    {
-        return $this->httpResponse;
-    }
-
-    /**
-     * @param Response $httpResponse
-     * @return void
-     * @api
-     */
-    public function replaceHttpResponse(Response $httpResponse)
-    {
-        $this->httpResponse = $httpResponse;
-    }
-
-    /**
->>>>>>> d040582c
      * @param string $componentClassName
      * @param string $parameterName
      * @return mixed
