--- conflicted
+++ resolved
@@ -88,11 +88,7 @@
      *
      * @param string $name The cookie name as a valid token (RFC 2616)
      * @param mixed $value The value to store in the cookie. Must be possible to cast into a string.
-<<<<<<< HEAD
      * @param integer|\DateTime $expires Date and time after which this cookie expires.
-=======
-     * @param integer|DateTime $expires Date and time after which this cookie expires.
->>>>>>> c186a992
      * @param integer $maximumAge Number of seconds until the cookie expires.
      * @param string $domain The host to which the user agent will send this cookie
      * @param string $path The path describing the scope of this cookie
