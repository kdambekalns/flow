--- conflicted
+++ resolved
@@ -53,11 +53,7 @@
         $statusMessages = array(
                 100 => 'Continue',
                 101 => 'Switching Protocols',
-<<<<<<< HEAD
                 102 => 'Processing', // RFC 2518
-=======
-                102 => 'Processing', # RFC 2518
->>>>>>> c186a992
                 200 => 'OK',
                 201 => 'Created',
                 202 => 'Accepted',
