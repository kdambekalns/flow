<?php
namespace TYPO3\Flow\Http;

/*                                                                        *
 * This script belongs to the Flow framework.                             *
 *                                                                        *
 * It is free software; you can redistribute it and/or modify it under    *
 * the terms of the MIT license.                                          *
 *                                                                        */

use TYPO3\Flow\Mvc\ResponseInterface;
use TYPO3\Flow\Annotations as Flow;

/**
 * Represents an HTTP Response
 *
 * @api
 * @Flow\Proxy(false)
 */
<<<<<<< HEAD
class Response extends AbstractMessage implements ResponseInterface
=======
class Response extends Message implements ResponseInterface
>>>>>>> d040582c
{
    /**
     * @var \TYPO3\Flow\Http\Response
     */
    protected $parentResponse;

    /**
     * The HTTP status code
     * @var integer
     */
    protected $statusCode = 200;

    /**
     * The HTTP status message
     * @var string
     */
    protected $statusMessage = 'OK';

    /**
     * The current point in time, used for comparisons
     * @var \DateTime
     */
    protected $now;

    /**
     * Returns the human-readable message for the given status code.
     *
     * @param integer $statusCode
     * @return string
     */
    public static function getStatusMessageByCode($statusCode)
    {
        $statusMessages = array(
                100 => 'Continue',
                101 => 'Switching Protocols',
                102 => 'Processing', # RFC 2518
                200 => 'OK',
                201 => 'Created',
                202 => 'Accepted',
                203 => 'Non-Authoritative Information',
                204 => 'No Content',
                205 => 'Reset Content',
                206 => 'Partial Content',
                207 => 'Multi-Status',
                300 => 'Multiple Choices',
                301 => 'Moved Permanently',
                302 => 'Found',
                303 => 'See Other',
                304 => 'Not Modified',
                305 => 'Use Proxy',
                307 => 'Temporary Redirect',
                400 => 'Bad Request',
                401 => 'Unauthorized',
                402 => 'Payment Required',
                403 => 'Forbidden',
                404 => 'Not Found',
                405 => 'Method Not Allowed',
                406 => 'Not Acceptable',
                407 => 'Proxy Authentication Required',
                408 => 'Request Timeout',
                409 => 'Conflict',
                410 => 'Gone',
                411 => 'Length Required',
                412 => 'Precondition Failed',
                413 => 'Request Entity Too Large',
                414 => 'Request-URI Too Long',
                415 => 'Unsupported Media Type',
                416 => 'Requested Range Not Satisfiable',
                417 => 'Expectation Failed',
                418 => 'Sono Vibiemme',
                500 => 'Internal Server Error',
                501 => 'Not Implemented',
                502 => 'Bad Gateway',
                503 => 'Service Unavailable',
                504 => 'Gateway Timeout',
                505 => 'HTTP Version Not Supported',
                507 => 'Insufficient Storage',
                509 => 'Bandwidth Limit Exceeded',
        );
        return isset($statusMessages[$statusCode]) ? $statusMessages[$statusCode] : 'Unknown Status';
    }

    /**
     * Construct this Response
     *
     * @param \TYPO3\Flow\Http\Response $parentResponse
     */
    public function __construct(Response $parentResponse = null)
    {
        $this->headers = new Headers();
        $this->headers->set('X-Flow-Powered', 'Flow/' . FLOW_VERSION_BRANCH);
        $this->headers->set('Content-Type', 'text/html; charset=' . $this->charset);
        $this->parentResponse = $parentResponse;
    }

    /**
     * Creates a response from the given raw, that is plain text, HTTP response.
     *
     * @param string $rawResponse
     * @param \TYPO3\Flow\Http\Response $parentResponse Parent response, if called recursively
     *
     * @throws \InvalidArgumentException
     * @return \TYPO3\Flow\Http\Response
     */
    public static function createFromRaw($rawResponse, Response $parentResponse = null)
    {
        $response = new static($parentResponse);

        $lines = explode(chr(10), $rawResponse);
<<<<<<< HEAD
        $statusLine = array_shift($lines);

        if (substr($statusLine, 0, 5) !== 'HTTP/') {
            throw new \InvalidArgumentException('The given raw HTTP message is not a valid response.', 1335175601);
        }
        list($version, $statusCode, $reasonPhrase) = explode(' ', $statusLine, 3);
        $response->setVersion($version);
        $response->setStatus((integer)$statusCode, trim($reasonPhrase));
=======
        $firstLine = array_shift($lines);

        if (substr($firstLine, 0, 5) !== 'HTTP/') {
            throw new \InvalidArgumentException('The given raw HTTP message is not a valid response.', 1335175601);
        }
        list(, $statusCode, $statusMessage) = explode(' ', $firstLine, 3);
        $response->setStatus((integer)$statusCode, trim($statusMessage));
>>>>>>> d040582c

        $parsingHeader = true;
        $contentLines = array();
        $headers = new Headers();
        foreach ($lines as $line) {
            if ($parsingHeader) {
                if (trim($line) === '') {
                    $parsingHeader = false;
                    continue;
                }
                $fieldName = trim(substr($line, 0, strpos($line, ':')));
                $fieldValue = trim(substr($line, strlen($fieldName) + 1));
                if (strtoupper(substr($fieldName, 0, 10)) === 'SET-COOKIE') {
                    $cookie = Cookie::createFromRawSetCookieHeader($fieldValue);
                    if ($cookie !== null) {
                        $headers->setCookie($cookie);
                    }
                } else {
                    $headers->set($fieldName, $fieldValue, false);
                }
            } else {
                $contentLines[] = $line;
            }
        }
        $content = implode(chr(10), $contentLines);

        $response->setHeaders($headers);
        $response->setContent($content);
        return $response;
    }

    /**
     * Return the parent response or NULL if none exists.
     *
     * @return \TYPO3\Flow\Http\Response the parent response, or NULL if none
     */
    public function getParentResponse()
    {
        return $this->parentResponse;
    }

    /**
     * Appends content to the already existing content.
     *
     * @param string $content More response content
     * @return \TYPO3\Flow\Http\Response This response, for method chaining
     * @api
     */
    public function appendContent($content)
    {
        $this->content .= $content;
        return $this;
    }

    /**
     * Returns the response content without sending it.
     *
     * @return string The response content
     * @api
     */
    public function getContent()
    {
        return $this->content;
    }

    /**
     * Sets the HTTP status code and (optionally) a customized message.
     *
     * @param integer $code The status code
     * @param string $message If specified, this message is sent instead of the standard message
     * @return \TYPO3\Flow\Http\Response This response, for method chaining
     * @throws \InvalidArgumentException if the specified status code is not valid
     * @api
     */
    public function setStatus($code, $message = null)
    {
        if (!is_int($code)) {
            throw new \InvalidArgumentException('The HTTP status code must be of type integer, ' . gettype($code) . ' given.', 1220526013);
        }
        if ($message === null) {
            $message = self::getStatusMessageByCode($code);
        }
        $this->statusCode = $code;
        $this->statusMessage = ($message === null) ? self::$statusMessages[$code] : $message;
        return $this;
    }

    /**
     * Returns status code and status message.
     *
     * @return string The status code and status message, eg. "404 Not Found"
     * @api
     */
    public function getStatus()
    {
        return $this->statusCode . ' ' . $this->statusMessage;
    }

    /**
     * Returns the status code.
     *
     * @return integer The status code, eg. 404
     * @api
     */
    public function getStatusCode()
    {
        return $this->statusCode;
    }

    /**
     * Replaces all possibly existing HTTP headers with the ones specified
     *
     * @param \TYPO3\Flow\Http\Headers
     * @return void
     * @api
     */
    public function setHeaders(Headers $headers)
    {
        $this->headers = $headers;
    }

    /**
     * Sets the current point in time.
     *
     * This date / time is used internally for comparisons in order to determine the
     * freshness of this response. By default this DateTime object is set automatically
     * through dependency injection, configured in the Objects.yaml of the Flow package.
     *
     * Unless you are mocking the current time in a test, there is probably no need
     * to use this function. Also note that this method must be called before any
     * of the Response methods are used and it must not be called a second time.
     *
     * @param \DateTime $now The current point in time
     * @return void
     * @api
     */
    public function setNow(\DateTime $now)
    {
        $this->now = clone $now;
        $this->now->setTimezone(new \DateTimeZone('UTC'));
        $this->headers->set('Date', $this->now);
    }

    /**
     * Sets the Date header.
     *
     * The given date must either be an RFC2822 parseable date string or a DateTime
     * object. The timezone will be converted to GMT internally, but the point in
     * time remains the same.
     *
     * @param string|\DateTime $date
     * @return \TYPO3\Flow\Http\Response This response, for method chaining
     * @api
     */
    public function setDate($date)
    {
        $this->headers->set('Date', $date);
        return $this;
    }

    /**
     * Returns the date from the Date header.
     *
     * The returned date is configured to be in the GMT timezone.
     *
     * @return \DateTime The date of this response
     * @api
     */
    public function getDate()
    {
        return $this->headers->get('Date');
    }

    /**
     * Sets the Last-Modified header.
     *
     * The given date must either be an RFC2822 parseable date string or a DateTime
     * object. The timezone will be converted to GMT internally, but the point in
     * time remains the same.
     *
     * @param string|\DateTime $date
     * @return \TYPO3\Flow\Http\Response This response, for method chaining
     * @api
     */
    public function setLastModified($date)
    {
        $this->headers->set('Last-Modified', $date);
        return $this;
    }

    /**
     * Returns the date from the Last-Modified header or NULL if no such header
     * is present.
     *
     * The returned date is configured to be in the GMT timezone.
     *
     * @return \DateTime The last modification date or NULL
     * @api
     */
    public function getLastModified()
    {
        return $this->headers->get('Last-Modified');
    }

    /**
     * Sets the Expires header.
     *
     * The given date must either be an RFC2822 parseable date string or a DateTime
     * object. The timezone will be converted to GMT internally, but the point in
     * time remains the same.
     *
     * In order to signal that the response has already expired, the date should
     * be set to the same date as the Date header (that is, $now). To communicate
     * an infinite expiration time, the date should be set to one year in the future.
     *
     * Expiration times should not be more than one year in the future, according
     * to RFC 2616 / 14.21
     *
     * @param string|\DateTime $date
     * @return \TYPO3\Flow\Http\Response This response, for method chaining
     * @api
     */
    public function setExpires($date)
    {
        $this->headers->set('Expires', $date);
        return $this;
    }

    /**
     * Returns the date from the Expires header or NULL if no such header
     * is present.
     *
     * The returned date is configured to be in the GMT timezone.
     *
     * @return \DateTime The expiration date or NULL
     * @api
     */
    public function getExpires()
    {
        return $this->headers->get('Expires');
    }

    /**
     * Returns the age of this responds in seconds.
     *
     * The age is determined either by an explicitly set Age header or by the
     * difference between Date and "now".
     *
     * Note that, according to RFC 2616 / 13.2.3, the presence of an Age header implies
     * that the response is not first-hand. You should therefore only explicitly set
     * an Age header if this is the case.
     *
     * @return integer The age in seconds
     * @api
     */
    public function getAge()
    {
        if ($this->headers->has('Age')) {
            return $this->headers->get('Age');
        } else {
            $dateTimestamp = $this->headers->get('Date')->getTimestamp();
            $nowTimestamp = $this->now->getTimestamp();
            return ($nowTimestamp > $dateTimestamp) ? ($nowTimestamp - $dateTimestamp) : 0;
        }
    }

    /**
     * Sets the maximum age in seconds before this response becomes stale.
     *
     * This method sets the "max-age" directive in the Cache-Control header.
     *
     * @param integer $age The maximum age in seconds
     * @return \TYPO3\Flow\Http\Response This response, for method chaining
     * @api
     */
    public function setMaximumAge($age)
    {
        $this->headers->setCacheControlDirective('max-age', $age);
        return $this;
    }

    /**
     * Returns the maximum age in seconds before this response becomes stale.
     *
     * This method returns the value from the "max-age" directive in the
     * Cache-Control header.
     *
     * @return integer The maximum age in seconds, or NULL if none has been defined
     * @api
     */
    public function getMaximumAge()
    {
        return $this->headers->getCacheControlDirective('max-age');
    }

    /**
     * Sets the maximum age in seconds before this response becomes stale in shared
     * caches, such as proxies.
     *
     * This method sets the "s-maxage" directive in the Cache-Control header.
     *
     * @param integer $maximumAge The maximum age in seconds
     * @return \TYPO3\Flow\Http\Response This response, for method chaining
     * @api
     */
    public function setSharedMaximumAge($maximumAge)
    {
        $this->headers->setCacheControlDirective('s-maxage', $maximumAge);
        return $this;
    }

    /**
     * Returns the maximum age in seconds before this response becomes stale in shared
     * caches, such as proxies.
     *
     * This method returns the value from the "s-maxage" directive in the
     * Cache-Control header.
     *
     * @return integer The maximum age in seconds, or NULL if none has been defined
     * @api
     */
    public function getSharedMaximumAge()
    {
        return $this->headers->getCacheControlDirective('s-maxage');
    }

    /**
     * Renders the HTTP headers - including the status header - of this response
     *
     * @return array The HTTP headers
     * @api
     */
    public function renderHeaders()
    {
        $preparedHeaders = array();
<<<<<<< HEAD
        $statusHeader = rtrim($this->getStatusLine(), "\r\n");
=======
        $statusHeader = 'HTTP/1.1 ' . $this->statusCode . ' ' . $this->statusMessage;
>>>>>>> d040582c

        $preparedHeaders[] = $statusHeader;
        foreach ($this->headers->getAll() as $name => $values) {
            foreach ($values as $value) {
                $preparedHeaders[] = $name . ': ' . $value;
            }
        }

        return $preparedHeaders;
    }

    /**
     * Sets the respective directive in the Cache-Control header.
     *
     * A response flagged as "public" may be cached by any cache, even if it normally
     * wouldn't be cacheable in a shared cache.
     *
     * @return \TYPO3\Flow\Http\Response This response, for method chaining
     * @api
     */
    public function setPublic()
    {
        $this->headers->setCacheControlDirective('public');
        return $this;
    }

    /**
     * Sets the respective directive in the Cache-Control header.
     *
     * A response flagged as "private" tells that it is intended for a specific
     * user and must not be cached by a shared cache.
     *
     * @return \TYPO3\Flow\Http\Response This response, for method chaining
     * @api
     */
    public function setPrivate()
    {
        $this->headers->setCacheControlDirective('private');
        return $this;
    }

    /**
     * Analyzes this response, considering the given request and makes additions
     * or removes certain headers in order to make the response compliant to
     * RFC 2616 and related standards.
     *
     * It is recommended to call this method before the response is sent and Flow
     * does so by default in its built-in HTTP request handler.
     *
     * @param \TYPO3\Flow\Http\Request $request The corresponding request
     * @return void
     * @api
     */
    public function makeStandardsCompliant(Request $request)
    {
        if ($request->hasHeader('If-Modified-Since') && $this->headers->has('Last-Modified') && $this->statusCode === 200) {
            $ifModifiedSinceDate = $request->getHeader('If-Modified-Since');
            $lastModifiedDate = $this->headers->get('Last-Modified');
            if ($lastModifiedDate <= $ifModifiedSinceDate) {
                $this->setStatus(304);
                $this->content = '';
            }
        } elseif ($request->hasHeader('If-Unmodified-Since') && $this->headers->has('Last-Modified')
                && (($this->statusCode >= 200 && $this->statusCode <= 299) || $this->statusCode === 412)) {
            $unmodifiedSinceDate = $request->getHeader('If-Unmodified-Since');
            $lastModifiedDate = $this->headers->get('Last-Modified');
            if ($lastModifiedDate > $unmodifiedSinceDate) {
                $this->setStatus(412);
            }
        }

        if (in_array($this->statusCode, array(100, 101, 204, 304))) {
            $this->content = '';
        }

        if ($this->headers->getCacheControlDirective('no-cache') !== null
                || $this->headers->has('Expires')) {
            $this->headers->removeCacheControlDirective('max-age');
        }

        if ($request->getMethod() === 'HEAD') {
            if (!$this->headers->has('Content-Length')) {
                $this->headers->set('Content-Length', strlen($this->content));
            }
            $this->content = '';
        }

        if (!$this->headers->has('Content-Length')) {
            $this->headers->set('Content-Length', strlen($this->content));
        }

        if ($this->headers->has('Transfer-Encoding')) {
            $this->headers->remove('Content-Length');
        }
    }

    /**
     * Sends the HTTP headers.
     *
     * If headers have been sent previously, this method fails silently.
     *
     * @return void
     * @codeCoverageIgnore
     * @api
     */
    public function sendHeaders()
    {
        if (headers_sent() === true) {
            return;
        }
        foreach ($this->renderHeaders() as $header) {
            header($header);
        }
        foreach ($this->headers->getCookies() as $cookie) {
            header('Set-Cookie: ' . $cookie, false);
        }
    }

    /**
     * Renders and sends the whole web response
     *
     * @return void
     * @codeCoverageIgnore
     * @api
     */
    public function send()
    {
        $this->sendHeaders();
        if ($this->content !== null) {
            echo $this->getContent();
        }
    }

    /**
<<<<<<< HEAD
     * Return the Status-Line of this Response Message, consisting of the version, the status code and the reason phrase
     * Would be, for example, "HTTP/1.1 200 OK" or "HTTP/1.1 400 Bad Request"
     *
     * @return string
     * @see http://www.w3.org/Protocols/rfc2616/rfc2616-sec6.html#sec6.1
     * @api
     */
    public function getStatusLine()
    {
        return sprintf("%s %s %s\r\n", $this->version, $this->statusCode, $this->statusMessage);
    }

    /**
     * Returns the first line of this Response Message, which is the Status-Line in this case
     *
     * @return string The Status-Line of this Response
     * @see http://www.w3.org/Protocols/rfc2616/rfc2616-sec4.html chapter 4.1 "Message Types"
     * @api
     */
    public function getStartLine()
    {
        return $this->getStatusLine();
    }

    /**
=======
>>>>>>> d040582c
     * Cast the response to a string: return the content part of this response
     *
     * @return string The same as getContent(), an empty string if getContent() returns a value which can't be cast into a string
     * @api
     */
    public function __toString()
    {
        $output = $this->getContent();
        if (is_object($output) || is_array($output)) {
            $output = '';
        }
        return (string)$output;
    }
}<|MERGE_RESOLUTION|>--- conflicted
+++ resolved
@@ -17,11 +17,7 @@
  * @api
  * @Flow\Proxy(false)
  */
-<<<<<<< HEAD
 class Response extends AbstractMessage implements ResponseInterface
-=======
-class Response extends Message implements ResponseInterface
->>>>>>> d040582c
 {
     /**
      * @var \TYPO3\Flow\Http\Response
@@ -131,7 +127,6 @@
         $response = new static($parentResponse);
 
         $lines = explode(chr(10), $rawResponse);
-<<<<<<< HEAD
         $statusLine = array_shift($lines);
 
         if (substr($statusLine, 0, 5) !== 'HTTP/') {
@@ -140,15 +135,6 @@
         list($version, $statusCode, $reasonPhrase) = explode(' ', $statusLine, 3);
         $response->setVersion($version);
         $response->setStatus((integer)$statusCode, trim($reasonPhrase));
-=======
-        $firstLine = array_shift($lines);
-
-        if (substr($firstLine, 0, 5) !== 'HTTP/') {
-            throw new \InvalidArgumentException('The given raw HTTP message is not a valid response.', 1335175601);
-        }
-        list(, $statusCode, $statusMessage) = explode(' ', $firstLine, 3);
-        $response->setStatus((integer)$statusCode, trim($statusMessage));
->>>>>>> d040582c
 
         $parsingHeader = true;
         $contentLines = array();
@@ -484,11 +470,7 @@
     public function renderHeaders()
     {
         $preparedHeaders = array();
-<<<<<<< HEAD
         $statusHeader = rtrim($this->getStatusLine(), "\r\n");
-=======
-        $statusHeader = 'HTTP/1.1 ' . $this->statusCode . ' ' . $this->statusMessage;
->>>>>>> d040582c
 
         $preparedHeaders[] = $statusHeader;
         foreach ($this->headers->getAll() as $name => $values) {
@@ -623,7 +605,6 @@
     }
 
     /**
-<<<<<<< HEAD
      * Return the Status-Line of this Response Message, consisting of the version, the status code and the reason phrase
      * Would be, for example, "HTTP/1.1 200 OK" or "HTTP/1.1 400 Bad Request"
      *
@@ -649,8 +630,6 @@
     }
 
     /**
-=======
->>>>>>> d040582c
      * Cast the response to a string: return the content part of this response
      *
      * @return string The same as getContent(), an empty string if getContent() returns a value which can't be cast into a string
