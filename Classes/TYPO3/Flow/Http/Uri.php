<?php
namespace TYPO3\Flow\Http;

/*                                                                        *
 * This script belongs to the Flow framework.                             *
 *                                                                        *
 * It is free software; you can redistribute it and/or modify it under    *
 * the terms of the MIT license.                                          *
 *                                                                        */

use TYPO3\Flow\Annotations as Flow;

/**
 * Represents a Unique Resource Identifier according to STD 66 / RFC 3986
 *
 * @api
 * @Flow\Proxy(false)
 */
class Uri
{
    const PATTERN_MATCH_SCHEME = '/^[a-zA-Z][a-zA-Z0-9\+\-\.]*$/';
    const PATTERN_MATCH_USERNAME = '/^(?:[a-zA-Z0-9_~!&\',;=\.\-\$\(\)\*\+]|(?:%[0-9a-fA-F]{2}))*$/';
    const PATTERN_MATCH_PASSWORD = '/^(?:[a-zA-Z0-9_~!&\',;=\.\-\$\(\)\*\+]|(?:%[0-9a-fA-F]{2}))*$/';
    const PATTERN_MATCH_HOST = '/^(?:[a-zA-Z0-9_~!&\',;=\.\-\$\(\)\*\+]|(?:%[0-9a-fA-F]{2}))*$/';
    const PATTERN_MATCH_PORT = '/^[0-9]*$/';
    const PATTERN_MATCH_PATH = '/^.*$/';
    const PATTERN_MATCH_FRAGMENT = '/^(?:[a-zA-Z0-9_~!&\',;=:@\/?\.\-\$\(\)\*\+]|(?:%[0-9a-fA-F]{2}))*$/';

    /**
     * The scheme / protocol of the locator, eg. http
     * @var string
     */
    protected $scheme;

    /**
     * User name of a login, if any
     * @var string
     */
    protected $username;

    /**
     * Password of a login, if any
     * @var string
     */
    protected $password;

    /**
     * Host of the locator, eg. some.subdomain.example.com
     * @var string
     */
    protected $host;

    /**
     * Port of the locator, if any was specified. Eg. 80
     * @var integer
     */
    protected $port = 80;

    /**
     * The hierarchical part of the URI, eg. /products/acme_soap
     * @var string
     */
    protected $path;

    /**
     * Query string of the locator, if any. Eg. color=red&size=large
     * @var string
     */
    protected $query;

    /**
     * Array representation of the URI query
     * @var array
     */
    protected $arguments = array();

    /**
     * Fragment / anchor, if one was specified.
     * @var string
     */
    protected $fragment;

    /**
     * Constructs the URI object from a string
     *
     * @param string $uriString String representation of the URI
     * @throws \InvalidArgumentException
     * @api
     */
    public function __construct($uriString)
    {
        if (!is_string($uriString)) {
            throw new \InvalidArgumentException('The URI must be a valid string.', 1176550571);
        }

        $parseUrlException = null;
        try {
<<<<<<< HEAD
            $uriParts = \TYPO3\Flow\Utility\Unicode\Functions::parse_url($uriString);
=======
            $uriParts = parse_url($uriString);
>>>>>>> d040582c
        } catch (\TYPO3\Flow\Error\Exception $exception) {
            $parseUrlException = $exception;
        }
        if (is_array($uriParts)) {
            $this->scheme = isset($uriParts['scheme']) ? $uriParts['scheme'] : null;
            $this->username = isset($uriParts['user']) ? $uriParts['user'] : null;
            $this->password = isset($uriParts['pass']) ? $uriParts['pass'] : null;
            $this->host = isset($uriParts['host']) ? $uriParts['host'] : null;
            $this->port = isset($uriParts['port']) ? $uriParts['port'] : null;
            if ($this->port === null) {
                switch ($this->scheme) {
                    case 'http':
                        $this->port = 80;
                    break;
                    case 'https':
                        $this->port = 443;
                    break;
                }
            }
            $this->path = isset($uriParts['path']) ? $uriParts['path'] : null;
            if (isset($uriParts['query'])) {
                $this->setQuery($uriParts['query']);
            }
            $this->fragment = isset($uriParts['fragment']) ? $uriParts['fragment'] : null;
        } else {
            throw new \InvalidArgumentException('The given URI "' . $uriString . '" is not a valid one.', 1351594202, $parseUrlException);
        }
    }

    /**
     * Returns the URI's scheme / protocol
     *
     * @return string URI scheme / protocol
     * @api
     */
    public function getScheme()
    {
        return $this->scheme;
    }

    /**
     * Sets the URI's scheme / protocol
     *
     * @param  string $scheme The scheme. Allowed values are "http" and "https"
     * @return void
     * @throws \InvalidArgumentException
     * @api
     */
    public function setScheme($scheme)
    {
        if (preg_match(self::PATTERN_MATCH_SCHEME, $scheme) === 1) {
            $this->scheme = strtolower($scheme);
        } else {
            throw new \InvalidArgumentException('"' . $scheme . '" is not a valid scheme.', 1184071237);
        }
    }

    /**
     * Returns the username of a login
     *
     * @return string User name of the login
     * @api
     */
    public function getUsername()
    {
        return $this->username;
    }

    /**
     * Sets the URI's username
     *
     * @param string $username User name of the login
     * @return void
     * @throws \InvalidArgumentException
     * @api
     */
    public function setUsername($username)
    {
        if (preg_match(self::PATTERN_MATCH_USERNAME, $username) === 1) {
            $this->username = $username;
        } else {
            throw new \InvalidArgumentException('"' . $username . '" is not a valid username.', 1184071238);
        }
    }

    /**
     * Returns the password of a login
     *
     * @return string Password of the login
     * @api
     */
    public function getPassword()
    {
        return $this->password;
    }

    /**
     * Sets the URI's password
     *
     * @param string $password Password of the login
     * @return void
     * @throws \InvalidArgumentException
     * @api
     */
    public function setPassword($password)
    {
        if (preg_match(self::PATTERN_MATCH_PASSWORD, $password) === 1) {
            $this->password = $password;
        } else {
            throw new \InvalidArgumentException('The specified password is not valid as part of a URI.', 1184071239);
        }
    }

    /**
     * Returns the host(s) of the URI
     *
     * @return string The hostname(s)
     * @api
     */
    public function getHost()
    {
        return $this->host;
    }

    /**
     * Sets the host(s) of the URI
     *
     * @param string $host The hostname(s)
     * @return void
     * @throws \InvalidArgumentException
     * @api
     */
    public function setHost($host)
    {
        if (preg_match(self::PATTERN_MATCH_HOST, $host) === 1) {
            $this->host = $host;
        } else {
            throw new \InvalidArgumentException('"' . $host . '" is not valid host as part of a URI.', 1184071240);
        }
    }

    /**
     * Returns the port of the URI
     *
     * @return integer Port
     * @api
     */
    public function getPort()
    {
        return $this->port;
    }

    /**
     * Sets the port in the URI
     *
     * @param string $port The port number
     * @return void
     * @throws \InvalidArgumentException
     * @api
     */
    public function setPort($port)
    {
        if (preg_match(self::PATTERN_MATCH_PORT, $port) === 1) {
            $this->port = (integer)$port;
        } else {
            throw new \InvalidArgumentException('"' . $port . '" is not valid port number as part of a URI.', 1184071241);
        }
    }

    /**
     * Returns the URI path
     *
     * @return string URI path
     * @api
     */
    public function getPath()
    {
        return $this->path;
    }

    /**
     * Sets the path of the URI
     *
     * @param string $path The path
     * @return void
     * @throws \InvalidArgumentException
     * @api
     */
    public function setPath($path)
    {
        if (preg_match(self::PATTERN_MATCH_PATH, $path) === 1) {
            $this->path = $path;
        } else {
            throw new \InvalidArgumentException('"' . $path . '" is not valid path as part of a URI.', 1184071242);
        }
    }

    /**
     * Returns the URI's query part
     *
     * @return string The query part
     * @api
     */
    public function getQuery()
    {
        return $this->query;
    }

    /**
     * Sets the URI's query part. Updates (= overwrites) the arguments accordingly!
     *
     * @param string $query The query string.
     * @return void
     * @api
     */
    public function setQuery($query)
    {
        $this->query = $query;
        parse_str($query, $this->arguments);
    }

    /**
     * Returns the arguments from the URI's query part
     *
     * @return array Associative array of arguments and values of the URI's query part
     * @api
     */
    public function getArguments()
    {
        return $this->arguments;
    }

    /**
     * Returns the fragment / anchor, if any
     *
     * @return string The fragment
     * @api
     */
    public function getFragment()
    {
        return $this->fragment;
    }

    /**
     * Sets the fragment in the URI
     *
     * @param string $fragment The fragment (aka "anchor")
     * @return void
     * @throws \InvalidArgumentException
     * @api
     */
    public function setFragment($fragment)
    {
        if (preg_match(self::PATTERN_MATCH_FRAGMENT, $fragment) === 1) {
            $this->fragment = $fragment;
        } else {
            throw new \InvalidArgumentException('"' . $fragment . '" is not valid fragment as part of a URI.', 1184071252);
        }
    }

    /**
     * Returns a string representation of this URI
     *
     * @return string This URI as a string
     * @api
     */
    public function __toString()
    {
        $uriString = '';

        $uriString .= isset($this->scheme) ? $this->scheme . '://' : '';
        if (isset($this->username)) {
            if (isset($this->password)) {
                $uriString .= $this->username . ':' . $this->password . '@';
            } else {
                $uriString .= $this->username . '@';
            }
        }
        $uriString .= $this->host;
        if ($this->port !== null) {
            switch ($this->scheme) {
                case 'http':
                    $uriString .= ($this->port !== 80 ? ':' . $this->port : '');
                    break;
                case 'https':
                    $uriString .= ($this->port !== 443 ? ':' . $this->port : '');
                    break;
                default:
                    $uriString .= (isset($this->port) ? ':' . $this->port : '');
            }
        }
        $uriString .= isset($this->path) ? $this->path : '';
        $uriString .= isset($this->query) ? '?' . $this->query : '';
        $uriString .= isset($this->fragment) ? '#' . $this->fragment : '';
        return $uriString;
    }
}<|MERGE_RESOLUTION|>--- conflicted
+++ resolved
@@ -95,11 +95,7 @@
 
         $parseUrlException = null;
         try {
-<<<<<<< HEAD
             $uriParts = \TYPO3\Flow\Utility\Unicode\Functions::parse_url($uriString);
-=======
-            $uriParts = parse_url($uriString);
->>>>>>> d040582c
         } catch (\TYPO3\Flow\Error\Exception $exception) {
             $parseUrlException = $exception;
         }
