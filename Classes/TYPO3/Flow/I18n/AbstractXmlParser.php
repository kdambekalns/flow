<?php
namespace TYPO3\Flow\I18n;

/*                                                                        *
 * This script belongs to the Flow framework.                             *
 *                                                                        *
 * It is free software; you can redistribute it and/or modify it under    *
 * the terms of the MIT license.                                          *
 *                                                                        */

use TYPO3\Flow\Annotations as Flow;

/**
 * An abstract class for all concrete classes that parses any kind of XML data.
 *
 * @Flow\Scope("singleton")
 */
abstract class AbstractXmlParser
{
    /**
     * Associative array of "filename => parsed data" pairs.
     *
     * @var array
     */
    protected $parsedFiles;
<<<<<<< HEAD

    /**
     * Returns parsed representation of XML file.
     *
     * Parses XML if it wasn't done before. Caches parsed data.
     *
     * @param string $sourcePath An absolute path to XML file
     * @return array Parsed XML file
     */
    public function getParsedData($sourcePath)
    {
        if (!isset($this->parsedFiles[$sourcePath])) {
            $this->parsedFiles[$sourcePath] = $this->parseXmlFile($sourcePath);
        }
        return $this->parsedFiles[$sourcePath];
    }

    /**
     * Reads and parses XML file and returns internal representation of data.
     *
     * @param string $sourcePath An absolute path to XML file
     * @return array Parsed XML file
     * @throws \TYPO3\Flow\I18n\Exception\InvalidXmlFileException When SimpleXML couldn't load XML file
     */
    protected function parseXmlFile($sourcePath)
    {
        if (!file_exists($sourcePath)) {
            throw new \TYPO3\Flow\I18n\Exception\InvalidXmlFileException('The path "' . $sourcePath . '" does not point to an existing and accessible XML file.', 1328879703);
        }
        libxml_use_internal_errors(true);
        $rootXmlNode = simplexml_load_file($sourcePath, 'SimpleXmlElement', \LIBXML_NOWARNING);
        if ($rootXmlNode === false) {
            $errors = array();
            foreach (libxml_get_errors() as $error) {
                $errorMessage = trim($error->message) . ' (line ' . $error->line . ', column ' . $error->column;
                if ($error->file) {
                    $errorMessage .= ' in ' . $error->file;
                }
                $errors[] = $errorMessage . ')';
            }
            throw new \TYPO3\Flow\I18n\Exception\InvalidXmlFileException('Parsing the XML file failed. These error were reported:' . PHP_EOL . implode(PHP_EOL, $errors), 1278155987);
        }

=======

    /**
     * Returns parsed representation of XML file.
     *
     * Parses XML if it wasn't done before. Caches parsed data.
     *
     * @param string $sourcePath An absolute path to XML file
     * @return array Parsed XML file
     */
    public function getParsedData($sourcePath)
    {
        if (!isset($this->parsedFiles[$sourcePath])) {
            $this->parsedFiles[$sourcePath] = $this->parseXmlFile($sourcePath);
        }
        return $this->parsedFiles[$sourcePath];
    }

    /**
     * Reads and parses XML file and returns internal representation of data.
     *
     * @param string $sourcePath An absolute path to XML file
     * @return array Parsed XML file
     * @throws \TYPO3\Flow\I18n\Exception\InvalidXmlFileException When SimpleXML couldn't load XML file
     */
    protected function parseXmlFile($sourcePath)
    {
        if (!file_exists($sourcePath)) {
            throw new \TYPO3\Flow\I18n\Exception\InvalidXmlFileException('The path "' . $sourcePath . '" does not point to an existing and accessible XML file.', 1328879703);
        }
        libxml_use_internal_errors(true);
        $rootXmlNode = simplexml_load_file($sourcePath, 'SimpleXmlElement', \LIBXML_NOWARNING);
        if ($rootXmlNode === false) {
            $errors = array();
            foreach (libxml_get_errors() as $error) {
                $errorMessage = trim($error->message) . ' (line ' . $error->line . ', column ' . $error->column;
                if ($error->file) {
                    $errorMessage .= ' in ' . $error->file;
                }
                $errors[] = $errorMessage . ')';
            }
            throw new \TYPO3\Flow\I18n\Exception\InvalidXmlFileException('Parsing the XML file failed. These error were reported:' . PHP_EOL . implode(PHP_EOL, $errors), 1278155987);
        }

>>>>>>> d040582c
        return $this->doParsingFromRoot($rootXmlNode);
    }

    /**
     * Returns array representation of XML data, starting from a root node.
     *
     * @param \SimpleXMLElement $root A root node
     * @return array An array representing parsed XML file (structure depends on concrete parser)
     */
    abstract protected function doParsingFromRoot(\SimpleXMLElement $root);
}<|MERGE_RESOLUTION|>--- conflicted
+++ resolved
@@ -23,7 +23,6 @@
      * @var array
      */
     protected $parsedFiles;
-<<<<<<< HEAD
 
     /**
      * Returns parsed representation of XML file.
@@ -67,51 +66,6 @@
             throw new \TYPO3\Flow\I18n\Exception\InvalidXmlFileException('Parsing the XML file failed. These error were reported:' . PHP_EOL . implode(PHP_EOL, $errors), 1278155987);
         }
 
-=======
-
-    /**
-     * Returns parsed representation of XML file.
-     *
-     * Parses XML if it wasn't done before. Caches parsed data.
-     *
-     * @param string $sourcePath An absolute path to XML file
-     * @return array Parsed XML file
-     */
-    public function getParsedData($sourcePath)
-    {
-        if (!isset($this->parsedFiles[$sourcePath])) {
-            $this->parsedFiles[$sourcePath] = $this->parseXmlFile($sourcePath);
-        }
-        return $this->parsedFiles[$sourcePath];
-    }
-
-    /**
-     * Reads and parses XML file and returns internal representation of data.
-     *
-     * @param string $sourcePath An absolute path to XML file
-     * @return array Parsed XML file
-     * @throws \TYPO3\Flow\I18n\Exception\InvalidXmlFileException When SimpleXML couldn't load XML file
-     */
-    protected function parseXmlFile($sourcePath)
-    {
-        if (!file_exists($sourcePath)) {
-            throw new \TYPO3\Flow\I18n\Exception\InvalidXmlFileException('The path "' . $sourcePath . '" does not point to an existing and accessible XML file.', 1328879703);
-        }
-        libxml_use_internal_errors(true);
-        $rootXmlNode = simplexml_load_file($sourcePath, 'SimpleXmlElement', \LIBXML_NOWARNING);
-        if ($rootXmlNode === false) {
-            $errors = array();
-            foreach (libxml_get_errors() as $error) {
-                $errorMessage = trim($error->message) . ' (line ' . $error->line . ', column ' . $error->column;
-                if ($error->file) {
-                    $errorMessage .= ' in ' . $error->file;
-                }
-                $errors[] = $errorMessage . ')';
-            }
-            throw new \TYPO3\Flow\I18n\Exception\InvalidXmlFileException('Parsing the XML file failed. These error were reported:' . PHP_EOL . implode(PHP_EOL, $errors), 1278155987);
-        }
-
->>>>>>> d040582c
         return $this->doParsingFromRoot($rootXmlNode);
     }
 
