--- conflicted
+++ resolved
@@ -19,7 +19,6 @@
      * @var Locale
      */
     protected $defaultLocale;
-<<<<<<< HEAD
 
     /**
      * @var Locale
@@ -85,73 +84,6 @@
     }
 
     /**
-=======
-
-    /**
-     * @var Locale
-     */
-    protected $currentLocale;
-
-    /**
-     * @var array
-     */
-    protected $fallbackRule = array('strict' => false, 'order' => array());
-
-    /**
-     * Constructs a new configuration object with the given locale identifier to
-     * be used as the default locale of this configuration.
-     *
-     * @param string $defaultLocaleIdentifier
-     * @throws Exception\InvalidLocaleIdentifierException
-     */
-    public function __construct($defaultLocaleIdentifier)
-    {
-        try {
-            $this->defaultLocale = new \TYPO3\Flow\I18n\Locale($defaultLocaleIdentifier);
-        } catch (\TYPO3\Flow\I18n\Exception\InvalidLocaleIdentifierException $exception) {
-            throw new \TYPO3\Flow\I18n\Exception\InvalidLocaleIdentifierException('The default locale identifier "' . $defaultLocaleIdentifier . '" given is invalid.', 1280935191);
-        }
-    }
-
-    /**
-     * Returns the default locale of this configuration.
-     *
-     * @return \TYPO3\Flow\I18n\Locale
-     */
-    public function getDefaultLocale()
-    {
-        return $this->defaultLocale;
-    }
-
-    /**
-     * Sets the current locale of this configuration.
-     *
-     * @param \TYPO3\Flow\I18n\Locale $locale
-     * @return void
-     */
-    public function setCurrentLocale(Locale $locale)
-    {
-        $this->currentLocale = $locale;
-    }
-
-    /**
-     * Returns the current locale. This is the default locale if
-     * no current locale has been set or the set current locale has
-     * a language code of "mul".
-     *
-     * @return \TYPO3\Flow\I18n\Locale
-     */
-    public function getCurrentLocale()
-    {
-        if (!$this->currentLocale instanceof \TYPO3\Flow\I18n\Locale
-            || $this->currentLocale->getLanguage() === 'mul') {
-            return $this->defaultLocale;
-        }
-        return $this->currentLocale;
-    }
-
-    /**
->>>>>>> c186a992
      * Allows to set a fallback order for locale resolving. If not set,
      * the implicit inheritance of locales will be used. That is, if a
      * locale of en_UK is requested, matches will be searched for in en_UK
