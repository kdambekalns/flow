<?php
namespace TYPO3\Flow\I18n;

/*                                                                        *
 * This script belongs to the Flow framework.                             *
 *                                                                        *
 * It is free software; you can redistribute it and/or modify it under    *
 * the terms of the MIT license.                                          *
 *                                                                        */

use TYPO3\Flow\Annotations as Flow;

/**
 * The Detector class provides methods for automatic locale detection
 *
 * @Flow\Scope("singleton")
 * @api
 */
class Detector
{
    /**
     * @var \TYPO3\Flow\I18n\Service
     */
    protected $localizationService;

    /**
     * A collection of Locale objects representing currently installed locales,
     * in a hierarchical manner.
     *
     * @var \TYPO3\Flow\I18n\LocaleCollection
     */
    protected $localeCollection;

    /**
     * @param \TYPO3\Flow\I18n\Service $localizationService
     * @return void
     */
    public function injectLocalizationService(\TYPO3\Flow\I18n\Service $localizationService)
    {
        $this->localizationService = $localizationService;
    }

    /**
     * @param \TYPO3\Flow\I18n\LocaleCollection $localeCollection
     * @return void
     */
    public function injectLocaleCollection(\TYPO3\Flow\I18n\LocaleCollection $localeCollection)
    {
        $this->localeCollection = $localeCollection;
    }

    /**
     * Returns best-matching Locale object based on the Accept-Language header
     * provided as parameter. System default locale will be returned if no
     * successful matches were done.
     *
     * @param string $acceptLanguageHeader The Accept-Language HTTP header
     * @return \TYPO3\Flow\I18n\Locale Best-matching existing Locale instance
     * @api
     */
    public function detectLocaleFromHttpHeader($acceptLanguageHeader)
    {
        $acceptableLanguages = \TYPO3\Flow\I18n\Utility::parseAcceptLanguageHeader($acceptLanguageHeader);

        if ($acceptableLanguages === false) {
            return $this->localizationService->getConfiguration()->getDefaultLocale();
        }

        foreach ($acceptableLanguages as $languageIdentifier) {
            if ($languageIdentifier === '*') {
                return $this->localizationService->getConfiguration()->getDefaultLocale();
            }

            try {
                $locale = new \TYPO3\Flow\I18n\Locale($languageIdentifier);
            } catch (\TYPO3\Flow\I18n\Exception\InvalidLocaleIdentifierException $exception) {
                continue;
            }

            $bestMatchingLocale = $this->localeCollection->findBestMatchingLocale($locale);

            if ($bestMatchingLocale !== null) {
                return $bestMatchingLocale;
            }
        }

        return $this->localizationService->getConfiguration()->getDefaultLocale();
    }

    /**
     * Returns best-matching Locale object based on the locale identifier
     * provided as parameter. System default locale will be returned if no
     * successful matches were done.
     *
     * @param string $localeIdentifier The locale identifier as used in Locale class
     * @return \TYPO3\Flow\I18n\Locale Best-matching existing Locale instance
     * @api
     */
    public function detectLocaleFromLocaleTag($localeIdentifier)
    {
        try {
            return $this->detectLocaleFromTemplateLocale(new \TYPO3\Flow\I18n\Locale($localeIdentifier));
<<<<<<< HEAD
        } catch (\TYPO3\Flow\I18n\Exception\InvalidLocaleIdentifierException $exception) {
=======
        } catch (\TYPO3\Flow\I18n\Exception\InvalidLocaleIdentifierException $e) {
>>>>>>> c186a992
            return $this->localizationService->getConfiguration()->getDefaultLocale();
        }
    }

    /**
     * Returns best-matching Locale object based on the template Locale object
     * provided as parameter. System default locale will be returned if no
     * successful matches were done.
     *
     * @param \TYPO3\Flow\I18n\Locale $locale The template Locale object
     * @return \TYPO3\Flow\I18n\Locale Best-matching existing Locale instance
     * @api
     */
    public function detectLocaleFromTemplateLocale(\TYPO3\Flow\I18n\Locale $locale)
    {
        $bestMatchingLocale = $this->localeCollection->findBestMatchingLocale($locale);

        if ($bestMatchingLocale !== null) {
            return $bestMatchingLocale;
        }

        return $this->localizationService->getConfiguration()->getDefaultLocale();
    }
}<|MERGE_RESOLUTION|>--- conflicted
+++ resolved
@@ -100,11 +100,7 @@
     {
         try {
             return $this->detectLocaleFromTemplateLocale(new \TYPO3\Flow\I18n\Locale($localeIdentifier));
-<<<<<<< HEAD
         } catch (\TYPO3\Flow\I18n\Exception\InvalidLocaleIdentifierException $exception) {
-=======
-        } catch (\TYPO3\Flow\I18n\Exception\InvalidLocaleIdentifierException $e) {
->>>>>>> c186a992
             return $this->localizationService->getConfiguration()->getDefaultLocale();
         }
     }
