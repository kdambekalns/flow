--- conflicted
+++ resolved
@@ -166,11 +166,7 @@
                     throw new \TYPO3\Flow\I18n\Exception\UnknownFormatterException('Could not find formatter for "' . $formatterType . '".', 1278057791);
                 }
             }
-<<<<<<< HEAD
             if (!$this->reflectionService->isClassImplementationOf($possibleClassName, \TYPO3\Flow\I18n\Formatter\FormatterInterface::class)) {
-=======
-            if (!$this->reflectionService->isClassImplementationOf($possibleClassName, 'TYPO3\Flow\I18n\Formatter\FormatterInterface')) {
->>>>>>> c186a992
                 throw new \TYPO3\Flow\I18n\Exception\InvalidFormatterException('The resolved internationalization formatter class name "' . $possibleClassName . '" does not implement "TYPO3\Flow\I18n\Formatter\FormatterInterface" as required.', 1358162557);
             }
             $foundFormatter = $this->objectManager->get($possibleClassName);
