<?php
namespace TYPO3\Flow\I18n;

/*                                                                        *
 * This script belongs to the Flow framework.                             *
 *                                                                        *
 * It is free software; you can redistribute it and/or modify it under    *
 * the terms of the MIT license.                                          *
 *                                                                        */

use TYPO3\Flow\Annotations as Flow;
use TYPO3\Flow\Cache\Frontend\VariableFrontend;
use TYPO3\Flow\Package\PackageInterface;
use TYPO3\Flow\Utility\Files;

/**
 * A Service which provides further information about a given locale
 * and the current state of the i18n and L10n components.
 *
 * @Flow\Scope("singleton")
 * @api
 */
class Service
{
    /**
     * @var array
     */
    protected $settings;
<<<<<<< HEAD

    /**
     * @Flow\Inject
     * @var \TYPO3\Flow\Package\PackageManagerInterface
     */
    protected $packageManager;

    /**
     * A collection of Locale objects representing currently installed locales,
     * in a hierarchical manner.
     *
     * @Flow\Inject(lazy=false)
     * @var LocaleCollection
     */
    protected $localeCollection;

    /**
     * @Flow\Inject(lazy=false)
     * @var VariableFrontend
     */
    protected $cache;

    /**
     * @var Configuration
     */
    protected $configuration;

    /**
     * The base path to use in filesystem operations. It is changed only in tests.
     *
     * @var string
     */
    protected $localeBasePath = 'resource://';

    /**
     * @param array $settings
     * @return void
     */
    public function injectSettings(array $settings)
    {
        $this->settings = $settings['i18n'];
    }

    /**
     * Initializes the locale service
     *
     * @return void
     */
    public function initializeObject()
    {
        $this->configuration = new Configuration($this->settings['defaultLocale']);
        $this->configuration->setFallbackRule($this->settings['fallbackRule']);

        if ($this->cache->has('availableLocales')) {
            $this->localeCollection = $this->cache->get('availableLocales');
        } else {
            $this->generateAvailableLocalesCollectionByScanningFilesystem();
            $this->cache->set('availableLocales', $this->localeCollection);
        }
    }

    /**
     * @return Configuration
     * @api
     */
    public function getConfiguration()
    {
        return $this->configuration;
    }

    /**
     * Returns the path to the existing localized version of file given.
     *
     * Searching is done for the current locale if no $locale parameter is
     * provided. The search is done according to the configured fallback
     * rule.
     *
     * If parameter $strict is provided, searching is done only for the
     * provided / current locale (without searching of files localized for
     * more generic locales).
     *
     * If no localized version of file is found, $filepath is returned without
     * any change.
     *
     * @param string $pathAndFilename Path to the file
     * @param \TYPO3\Flow\I18n\Locale $locale Desired locale of localized file
     * @param boolean $strict Whether to match only provided locale (TRUE) or search for best-matching locale (FALSE)
     * @return array Path to the localized file (or $filename when no localized file was found) and the matched locale
     * @see Configuration::setFallbackRule()
     * @api
     */
    public function getLocalizedFilename($pathAndFilename, Locale $locale = null, $strict = false)
    {
        if ($locale === null) {
            $locale = $this->configuration->getCurrentLocale();
        }

        $filename = basename($pathAndFilename);
        if ((strpos($filename, '.')) !== false) {
            $dotPosition = strrpos($pathAndFilename, '.');
            $pathAndFilenameWithoutExtension = substr($pathAndFilename, 0, $dotPosition);
            $extension = substr($pathAndFilename, $dotPosition);
        } else {
            $pathAndFilenameWithoutExtension = $pathAndFilename;
            $extension = '';
        }

        if ($strict === true) {
            $possibleLocalizedFilename = $pathAndFilenameWithoutExtension . '.' . (string)$locale . $extension;
            if (file_exists($possibleLocalizedFilename)) {
                return array($possibleLocalizedFilename, $locale);
            }
        } else {
            foreach ($this->getLocaleChain($locale) as $localeIdentifier => $locale) {
                $possibleLocalizedFilename = $pathAndFilenameWithoutExtension . '.' . $localeIdentifier . $extension;
                if (file_exists($possibleLocalizedFilename)) {
                    return array($possibleLocalizedFilename, $locale);
                }
            }
        }
        return array($pathAndFilename, $locale);
    }

    /**
     * Returns the path to the existing localized version of file given.
     *
     * Searching is done for the current locale if no $locale parameter is
     * provided. The search is done according to the configured fallback
     * rule.
     *
     * If parameter $strict is provided, searching is done only for the
     * provided / current locale (without searching of files localized for
     * more generic locales).
     *
     * If no localized version of file is found, $filepath is returned without
     * any change.
     *
     * @param string $path Base directory to the translation files
     * @param string $sourceName name of the translation source
     * @param \TYPO3\Flow\I18n\Locale $locale Desired locale of XLIFF file
     * @return array Path to the localized file (or $filename when no localized file was found) and the matched locale
     * @see Configuration::setFallbackRule()
     * @api
     */
    public function getXliffFilenameAndPath($path, $sourceName, Locale $locale = null)
    {
        if ($locale === null) {
            $locale = $this->configuration->getCurrentLocale();
        }

        foreach ($this->getLocaleChain($locale) as $localeIdentifier => $locale) {
            $possibleXliffFilename = Files::concatenatePaths(array($path, $localeIdentifier, $sourceName . '.xlf'));
            if (file_exists($possibleXliffFilename)) {
                return array($possibleXliffFilename, $locale);
            }
        }
        return array(false, $locale);
    }

    /**
     * Build a chain of locale objects according to the fallback rule and
     * the available locales.
     * @param \TYPO3\Flow\I18n\Locale $locale
     * @return array
     */
    public function getLocaleChain(Locale $locale)
    {
        $fallbackRule = $this->configuration->getFallbackRule();
        $localeChain = array((string)$locale => $locale);

        if ($fallbackRule['strict'] === true) {
            foreach ($fallbackRule['order'] as $localeIdentifier) {
                $localeChain[$localeIdentifier] = new Locale($localeIdentifier);
            }
        } else {
            $locale = $this->findBestMatchingLocale($locale);
            while ($locale !== null) {
                $localeChain[(string)$locale] = $locale;
                $locale = $this->getParentLocaleOf($locale);
            }
            foreach ($fallbackRule['order'] as $localeIdentifier) {
                $locale = new Locale($localeIdentifier);
                $locale = $this->findBestMatchingLocale($locale);
                while ($locale !== null) {
                    $localeChain[(string)$locale] = $locale;
                    $locale = $this->getParentLocaleOf($locale);
                }
            }
        }
        $locale = $this->configuration->getDefaultLocale();
        $localeChain[(string)$locale] = $locale;

        return $localeChain;
    }

    /**
     * Returns a parent Locale object of the locale provided.
     *
     * @param \TYPO3\Flow\I18n\Locale $locale The Locale to search parent for
     * @return \TYPO3\Flow\I18n\Locale Existing \TYPO3\Flow\I18n\Locale instance or NULL on failure
     * @api
     */
    public function getParentLocaleOf(\TYPO3\Flow\I18n\Locale $locale)
    {
        return $this->localeCollection->getParentLocaleOf($locale);
    }

    /**
     * Returns Locale object which is the most similar to the "template" Locale
     * object given as parameter, from the collection of locales available in
     * the current Flow installation.
     *
     * @param \TYPO3\Flow\I18n\Locale $locale The "template" Locale to be matched
     * @return mixed Existing \TYPO3\Flow\I18n\Locale instance on success, NULL on failure
     * @api
     */
    public function findBestMatchingLocale(\TYPO3\Flow\I18n\Locale $locale)
    {
        return $this->localeCollection->findBestMatchingLocale($locale);
    }

    /**
     * Finds all Locale objects representing locales available in the
     * Flow installation. This is done by scanning all Private and Public
     * resource files of all active packages, in order to find localized files.
     *
     * Localized files have a locale identifier added before their extension
     * (or at the end of filename, if no extension exists). For example, a
     * localized file for foobar.png, can be foobar.en.png, fobar.en_GB.png, etc.
     *
     * Just one localized resource file causes the corresponding locale to be
     * regarded as available (installed, supported).
     *
     * Note: result of this method invocation is cached
     *
     * @return void
     */
    protected function generateAvailableLocalesCollectionByScanningFilesystem()
    {
        /** @var PackageInterface $activePackage */
        foreach ($this->packageManager->getActivePackages() as $activePackage) {
            $packageResourcesPath = $activePackage->getResourcesPath();

=======

    /**
     * @Flow\Inject
     * @var \TYPO3\Flow\Package\PackageManagerInterface
     */
    protected $packageManager;

    /**
     * A collection of Locale objects representing currently installed locales,
     * in a hierarchical manner.
     *
     * @Flow\Inject(lazy=false)
     * @var LocaleCollection
     */
    protected $localeCollection;

    /**
     * @Flow\Inject(lazy=false)
     * @var VariableFrontend
     */
    protected $cache;

    /**
     * @var Configuration
     */
    protected $configuration;

    /**
     * The base path to use in filesystem operations. It is changed only in tests.
     *
     * @var string
     */
    protected $localeBasePath = 'resource://';

    /**
     * @param array $settings
     * @return void
     */
    public function injectSettings(array $settings)
    {
        $this->settings = $settings['i18n'];
    }

    /**
     * Initializes the locale service
     *
     * @return void
     */
    public function initializeObject()
    {
        $this->configuration = new Configuration($this->settings['defaultLocale']);
        $this->configuration->setFallbackRule($this->settings['fallbackRule']);

        if ($this->cache->has('availableLocales')) {
            $this->localeCollection = $this->cache->get('availableLocales');
        } else {
            $this->generateAvailableLocalesCollectionByScanningFilesystem();
            $this->cache->set('availableLocales', $this->localeCollection);
        }
    }

    /**
     * @return Configuration
     * @api
     */
    public function getConfiguration()
    {
        return $this->configuration;
    }

    /**
     * Returns the path to the existing localized version of file given.
     *
     * Searching is done for the current locale if no $locale parameter is
     * provided. The search is done according to the configured fallback
     * rule.
     *
     * If parameter $strict is provided, searching is done only for the
     * provided / current locale (without searching of files localized for
     * more generic locales).
     *
     * If no localized version of file is found, $filepath is returned without
     * any change.
     *
     * @param string $pathAndFilename Path to the file
     * @param \TYPO3\Flow\I18n\Locale $locale Desired locale of localized file
     * @param boolean $strict Whether to match only provided locale (TRUE) or search for best-matching locale (FALSE)
     * @return array Path to the localized file (or $filename when no localized file was found) and the matched locale
     * @see Configuration::setFallbackRule()
     * @api
     */
    public function getLocalizedFilename($pathAndFilename, Locale $locale = null, $strict = false)
    {
        if ($locale === null) {
            $locale = $this->configuration->getCurrentLocale();
        }

        $filename = basename($pathAndFilename);
        if ((strpos($filename, '.')) !== false) {
            $dotPosition = strrpos($pathAndFilename, '.');
            $pathAndFilenameWithoutExtension = substr($pathAndFilename, 0, $dotPosition);
            $extension = substr($pathAndFilename, $dotPosition);
        } else {
            $pathAndFilenameWithoutExtension = $pathAndFilename;
            $extension = '';
        }

        if ($strict === true) {
            $possibleLocalizedFilename = $pathAndFilenameWithoutExtension . '.' . (string)$locale . $extension;
            if (file_exists($possibleLocalizedFilename)) {
                return array($possibleLocalizedFilename, $locale);
            }
        } else {
            foreach ($this->getLocaleChain($locale) as $localeIdentifier => $locale) {
                $possibleLocalizedFilename = $pathAndFilenameWithoutExtension . '.' . $localeIdentifier . $extension;
                if (file_exists($possibleLocalizedFilename)) {
                    return array($possibleLocalizedFilename, $locale);
                }
            }
        }
        return array($pathAndFilename, $locale);
    }

    /**
     * Returns the path to the existing localized version of file given.
     *
     * Searching is done for the current locale if no $locale parameter is
     * provided. The search is done according to the configured fallback
     * rule.
     *
     * If parameter $strict is provided, searching is done only for the
     * provided / current locale (without searching of files localized for
     * more generic locales).
     *
     * If no localized version of file is found, $filepath is returned without
     * any change.
     *
     * @param string $path Base directory to the translation files
     * @param string $sourceName name of the translation source
     * @param \TYPO3\Flow\I18n\Locale $locale Desired locale of XLIFF file
     * @return array Path to the localized file (or $filename when no localized file was found) and the matched locale
     * @see Configuration::setFallbackRule()
     * @api
     */
    public function getXliffFilenameAndPath($path, $sourceName, Locale $locale = null)
    {
        if ($locale === null) {
            $locale = $this->configuration->getCurrentLocale();
        }

        foreach ($this->getLocaleChain($locale) as $localeIdentifier => $locale) {
            $possibleXliffFilename = Files::concatenatePaths(array($path, $localeIdentifier, $sourceName . '.xlf'));
            if (file_exists($possibleXliffFilename)) {
                return array($possibleXliffFilename, $locale);
            }
        }
        return array(false, $locale);
    }

    /**
     * Build a chain of locale objects according to the fallback rule and
     * the available locales.
     * @param \TYPO3\Flow\I18n\Locale $locale
     * @return array
     */
    public function getLocaleChain(Locale $locale)
    {
        $fallbackRule = $this->configuration->getFallbackRule();
        $localeChain = array((string)$locale => $locale);

        if ($fallbackRule['strict'] === true) {
            foreach ($fallbackRule['order'] as $localeIdentifier) {
                $localeChain[$localeIdentifier] = new Locale($localeIdentifier);
            }
        } else {
            $locale = $this->findBestMatchingLocale($locale);
            while ($locale !== null) {
                $localeChain[(string)$locale] = $locale;
                $locale = $this->getParentLocaleOf($locale);
            }
            foreach ($fallbackRule['order'] as $localeIdentifier) {
                $locale = new Locale($localeIdentifier);
                $locale = $this->findBestMatchingLocale($locale);
                while ($locale !== null) {
                    $localeChain[(string)$locale] = $locale;
                    $locale = $this->getParentLocaleOf($locale);
                }
            }
        }
        $locale = $this->configuration->getDefaultLocale();
        $localeChain[(string)$locale] = $locale;

        return $localeChain;
    }

    /**
     * Returns a parent Locale object of the locale provided.
     *
     * @param \TYPO3\Flow\I18n\Locale $locale The Locale to search parent for
     * @return \TYPO3\Flow\I18n\Locale Existing \TYPO3\Flow\I18n\Locale instance or NULL on failure
     * @api
     */
    public function getParentLocaleOf(\TYPO3\Flow\I18n\Locale $locale)
    {
        return $this->localeCollection->getParentLocaleOf($locale);
    }

    /**
     * Returns Locale object which is the most similar to the "template" Locale
     * object given as parameter, from the collection of locales available in
     * the current Flow installation.
     *
     * @param \TYPO3\Flow\I18n\Locale $locale The "template" Locale to be matched
     * @return mixed Existing \TYPO3\Flow\I18n\Locale instance on success, NULL on failure
     * @api
     */
    public function findBestMatchingLocale(\TYPO3\Flow\I18n\Locale $locale)
    {
        return $this->localeCollection->findBestMatchingLocale($locale);
    }

    /**
     * Finds all Locale objects representing locales available in the
     * Flow installation. This is done by scanning all Private and Public
     * resource files of all active packages, in order to find localized files.
     *
     * Localized files have a locale identifier added before their extension
     * (or at the end of filename, if no extension exists). For example, a
     * localized file for foobar.png, can be foobar.en.png, fobar.en_GB.png, etc.
     *
     * Just one localized resource file causes the corresponding locale to be
     * regarded as available (installed, supported).
     *
     * Note: result of this method invocation is cached
     *
     * @return void
     */
    protected function generateAvailableLocalesCollectionByScanningFilesystem()
    {
        /** @var PackageInterface $activePackage */
        foreach ($this->packageManager->getActivePackages() as $activePackage) {
            $packageResourcesPath = $activePackage->getResourcesPath();

>>>>>>> d040582c
            if (!is_dir($packageResourcesPath)) {
                continue;
            }

            $directories = array(Files::getNormalizedPath($packageResourcesPath));
            while ($directories !== array()) {
                $currentDirectory = array_pop($directories);
                if ($handle = opendir($currentDirectory)) {
                    while (false !== ($filename = readdir($handle))) {
                        if ($filename[0] === '.') {
                            continue;
                        }
                        $pathAndFilename = Files::concatenatePaths(array($currentDirectory, $filename));
                        if (is_dir($pathAndFilename)) {
                            array_push($directories, Files::getNormalizedPath($pathAndFilename));
                        } else {
                            $localeIdentifier = Utility::extractLocaleTagFromFilename($filename);
                            if ($localeIdentifier !== false) {
                                $this->localeCollection->addLocale(new Locale($localeIdentifier));
                            }
                        }
                    }
                    closedir($handle);
                }
            }
        }
    }
}<|MERGE_RESOLUTION|>--- conflicted
+++ resolved
@@ -26,7 +26,6 @@
      * @var array
      */
     protected $settings;
-<<<<<<< HEAD
 
     /**
      * @Flow\Inject
@@ -270,251 +269,6 @@
         foreach ($this->packageManager->getActivePackages() as $activePackage) {
             $packageResourcesPath = $activePackage->getResourcesPath();
 
-=======
-
-    /**
-     * @Flow\Inject
-     * @var \TYPO3\Flow\Package\PackageManagerInterface
-     */
-    protected $packageManager;
-
-    /**
-     * A collection of Locale objects representing currently installed locales,
-     * in a hierarchical manner.
-     *
-     * @Flow\Inject(lazy=false)
-     * @var LocaleCollection
-     */
-    protected $localeCollection;
-
-    /**
-     * @Flow\Inject(lazy=false)
-     * @var VariableFrontend
-     */
-    protected $cache;
-
-    /**
-     * @var Configuration
-     */
-    protected $configuration;
-
-    /**
-     * The base path to use in filesystem operations. It is changed only in tests.
-     *
-     * @var string
-     */
-    protected $localeBasePath = 'resource://';
-
-    /**
-     * @param array $settings
-     * @return void
-     */
-    public function injectSettings(array $settings)
-    {
-        $this->settings = $settings['i18n'];
-    }
-
-    /**
-     * Initializes the locale service
-     *
-     * @return void
-     */
-    public function initializeObject()
-    {
-        $this->configuration = new Configuration($this->settings['defaultLocale']);
-        $this->configuration->setFallbackRule($this->settings['fallbackRule']);
-
-        if ($this->cache->has('availableLocales')) {
-            $this->localeCollection = $this->cache->get('availableLocales');
-        } else {
-            $this->generateAvailableLocalesCollectionByScanningFilesystem();
-            $this->cache->set('availableLocales', $this->localeCollection);
-        }
-    }
-
-    /**
-     * @return Configuration
-     * @api
-     */
-    public function getConfiguration()
-    {
-        return $this->configuration;
-    }
-
-    /**
-     * Returns the path to the existing localized version of file given.
-     *
-     * Searching is done for the current locale if no $locale parameter is
-     * provided. The search is done according to the configured fallback
-     * rule.
-     *
-     * If parameter $strict is provided, searching is done only for the
-     * provided / current locale (without searching of files localized for
-     * more generic locales).
-     *
-     * If no localized version of file is found, $filepath is returned without
-     * any change.
-     *
-     * @param string $pathAndFilename Path to the file
-     * @param \TYPO3\Flow\I18n\Locale $locale Desired locale of localized file
-     * @param boolean $strict Whether to match only provided locale (TRUE) or search for best-matching locale (FALSE)
-     * @return array Path to the localized file (or $filename when no localized file was found) and the matched locale
-     * @see Configuration::setFallbackRule()
-     * @api
-     */
-    public function getLocalizedFilename($pathAndFilename, Locale $locale = null, $strict = false)
-    {
-        if ($locale === null) {
-            $locale = $this->configuration->getCurrentLocale();
-        }
-
-        $filename = basename($pathAndFilename);
-        if ((strpos($filename, '.')) !== false) {
-            $dotPosition = strrpos($pathAndFilename, '.');
-            $pathAndFilenameWithoutExtension = substr($pathAndFilename, 0, $dotPosition);
-            $extension = substr($pathAndFilename, $dotPosition);
-        } else {
-            $pathAndFilenameWithoutExtension = $pathAndFilename;
-            $extension = '';
-        }
-
-        if ($strict === true) {
-            $possibleLocalizedFilename = $pathAndFilenameWithoutExtension . '.' . (string)$locale . $extension;
-            if (file_exists($possibleLocalizedFilename)) {
-                return array($possibleLocalizedFilename, $locale);
-            }
-        } else {
-            foreach ($this->getLocaleChain($locale) as $localeIdentifier => $locale) {
-                $possibleLocalizedFilename = $pathAndFilenameWithoutExtension . '.' . $localeIdentifier . $extension;
-                if (file_exists($possibleLocalizedFilename)) {
-                    return array($possibleLocalizedFilename, $locale);
-                }
-            }
-        }
-        return array($pathAndFilename, $locale);
-    }
-
-    /**
-     * Returns the path to the existing localized version of file given.
-     *
-     * Searching is done for the current locale if no $locale parameter is
-     * provided. The search is done according to the configured fallback
-     * rule.
-     *
-     * If parameter $strict is provided, searching is done only for the
-     * provided / current locale (without searching of files localized for
-     * more generic locales).
-     *
-     * If no localized version of file is found, $filepath is returned without
-     * any change.
-     *
-     * @param string $path Base directory to the translation files
-     * @param string $sourceName name of the translation source
-     * @param \TYPO3\Flow\I18n\Locale $locale Desired locale of XLIFF file
-     * @return array Path to the localized file (or $filename when no localized file was found) and the matched locale
-     * @see Configuration::setFallbackRule()
-     * @api
-     */
-    public function getXliffFilenameAndPath($path, $sourceName, Locale $locale = null)
-    {
-        if ($locale === null) {
-            $locale = $this->configuration->getCurrentLocale();
-        }
-
-        foreach ($this->getLocaleChain($locale) as $localeIdentifier => $locale) {
-            $possibleXliffFilename = Files::concatenatePaths(array($path, $localeIdentifier, $sourceName . '.xlf'));
-            if (file_exists($possibleXliffFilename)) {
-                return array($possibleXliffFilename, $locale);
-            }
-        }
-        return array(false, $locale);
-    }
-
-    /**
-     * Build a chain of locale objects according to the fallback rule and
-     * the available locales.
-     * @param \TYPO3\Flow\I18n\Locale $locale
-     * @return array
-     */
-    public function getLocaleChain(Locale $locale)
-    {
-        $fallbackRule = $this->configuration->getFallbackRule();
-        $localeChain = array((string)$locale => $locale);
-
-        if ($fallbackRule['strict'] === true) {
-            foreach ($fallbackRule['order'] as $localeIdentifier) {
-                $localeChain[$localeIdentifier] = new Locale($localeIdentifier);
-            }
-        } else {
-            $locale = $this->findBestMatchingLocale($locale);
-            while ($locale !== null) {
-                $localeChain[(string)$locale] = $locale;
-                $locale = $this->getParentLocaleOf($locale);
-            }
-            foreach ($fallbackRule['order'] as $localeIdentifier) {
-                $locale = new Locale($localeIdentifier);
-                $locale = $this->findBestMatchingLocale($locale);
-                while ($locale !== null) {
-                    $localeChain[(string)$locale] = $locale;
-                    $locale = $this->getParentLocaleOf($locale);
-                }
-            }
-        }
-        $locale = $this->configuration->getDefaultLocale();
-        $localeChain[(string)$locale] = $locale;
-
-        return $localeChain;
-    }
-
-    /**
-     * Returns a parent Locale object of the locale provided.
-     *
-     * @param \TYPO3\Flow\I18n\Locale $locale The Locale to search parent for
-     * @return \TYPO3\Flow\I18n\Locale Existing \TYPO3\Flow\I18n\Locale instance or NULL on failure
-     * @api
-     */
-    public function getParentLocaleOf(\TYPO3\Flow\I18n\Locale $locale)
-    {
-        return $this->localeCollection->getParentLocaleOf($locale);
-    }
-
-    /**
-     * Returns Locale object which is the most similar to the "template" Locale
-     * object given as parameter, from the collection of locales available in
-     * the current Flow installation.
-     *
-     * @param \TYPO3\Flow\I18n\Locale $locale The "template" Locale to be matched
-     * @return mixed Existing \TYPO3\Flow\I18n\Locale instance on success, NULL on failure
-     * @api
-     */
-    public function findBestMatchingLocale(\TYPO3\Flow\I18n\Locale $locale)
-    {
-        return $this->localeCollection->findBestMatchingLocale($locale);
-    }
-
-    /**
-     * Finds all Locale objects representing locales available in the
-     * Flow installation. This is done by scanning all Private and Public
-     * resource files of all active packages, in order to find localized files.
-     *
-     * Localized files have a locale identifier added before their extension
-     * (or at the end of filename, if no extension exists). For example, a
-     * localized file for foobar.png, can be foobar.en.png, fobar.en_GB.png, etc.
-     *
-     * Just one localized resource file causes the corresponding locale to be
-     * regarded as available (installed, supported).
-     *
-     * Note: result of this method invocation is cached
-     *
-     * @return void
-     */
-    protected function generateAvailableLocalesCollectionByScanningFilesystem()
-    {
-        /** @var PackageInterface $activePackage */
-        foreach ($this->packageManager->getActivePackages() as $activePackage) {
-            $packageResourcesPath = $activePackage->getResourcesPath();
-
->>>>>>> d040582c
             if (!is_dir($packageResourcesPath)) {
                 continue;
             }
