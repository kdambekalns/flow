<?php
namespace TYPO3\Flow\I18n\Xliff;

/*                                                                        *
 * This script belongs to the Flow framework.                             *
 *                                                                        *
 * It is free software; you can redistribute it and/or modify it under    *
 * the terms of the MIT license.                                          *
 *                                                                        */

use TYPO3\Flow\Annotations as Flow;

/**
 * A model representing data from one XLIFF file.
 *
 * Please note that plural forms for particular translation unit are accessed
 * with integer index (and not string like 'zero', 'one', 'many' etc). This is
 * because they are indexed such way in XLIFF files in order to not break tools'
 * support.
 *
 * There are very few XLIFF editors, but they are nice Gettext's .po editors
 * available. Gettext supports plural forms, but it indexes them using integer
 * numbers. Leaving it this way in .xlf files, makes it possible to easily convert
 * them to .po (e.g. using xliff2po from Translation Toolkit), edit with Poedit,
 * and convert back to .xlf without any information loss (using po2xliff).
 *
 * @see http://docs.oasis-open.org/xliff/v1.2/xliff-profile-po/xliff-profile-po-1.2-cd02.html#s.detailed_mapping.tu
 */
class XliffModel
{
    /**
     * @var \TYPO3\Flow\Cache\Frontend\VariableFrontend
     */
    protected $cache;

    /**
     * Concrete XML parser which is set by more specific model extending this
     * class.
     *
     * @var \TYPO3\Flow\I18n\Xliff\XliffParser
     */
    protected $xmlParser;

    /**
     * Absolute path to the file which is represented by this class instance.
     *
     * @var string
     */
    protected $sourcePath;

    /**
     * @var \TYPO3\Flow\I18n\Locale
     */
    protected $locale;

    /**
     * @Flow\Inject
<<<<<<< HEAD
     * @var \TYPO3\Flow\Log\LoggerInterface
     */
    protected $i18nLogger;
=======
     * @var \TYPO3\Flow\Log\SystemLoggerInterface
     */
    protected $systemLogger;
>>>>>>> d040582c

    /**
     * Parsed data (structure depends on concrete model).
     *
     * @var array
     */
    protected $xmlParsedData;

    /**
     * @param string $sourcePath
     * @param \TYPO3\Flow\I18n\Locale $locale The locale represented by the file
     */
    public function __construct($sourcePath, \TYPO3\Flow\I18n\Locale $locale)
    {
        $this->sourcePath = $sourcePath;
        $this->locale = $locale;
    }

    /**
     * Injects the Flow_I18n_XmlModelCache cache
     *
     * @param \TYPO3\Flow\Cache\Frontend\VariableFrontend $cache
     * @return void
     */
    public function injectCache(\TYPO3\Flow\Cache\Frontend\VariableFrontend $cache)
    {
        $this->cache = $cache;
    }

    /**
     * @param \TYPO3\Flow\I18n\Xliff\XliffParser $parser
     * @return void
     */
    public function injectParser(\TYPO3\Flow\I18n\Xliff\XliffParser $parser)
    {
        $this->xmlParser = $parser;
    }

    /**
     * When it's called, XML file is parsed (using parser set in $xmlParser)
     * or cache is loaded, if available.
     *
     * @return void
     */
    public function initializeObject()
    {
        if ($this->cache->has(md5($this->sourcePath))) {
            $this->xmlParsedData = $this->cache->get(md5($this->sourcePath));
        } else {
            $this->xmlParsedData = $this->xmlParser->getParsedData($this->sourcePath);
            $this->cache->set(md5($this->sourcePath), $this->xmlParsedData);
        }
    }

    /**
     * Returns translated label ("target" tag in XLIFF) from source-target
     * pair where "source" tag equals to $source parameter.
     *
     * @param string $source Label in original language ("source" tag in XLIFF)
     * @param integer $pluralFormIndex Index of plural form to use (starts with 0)
     * @return mixed Translated label or FALSE on failure
     */
    public function getTargetBySource($source, $pluralFormIndex = 0)
    {
        if (!isset($this->xmlParsedData['translationUnits'])) {
<<<<<<< HEAD
            $this->i18nLogger->log(sprintf('No trans-unit elements were found in "%s". This is allowed per specification, but no translation can be applied then.', $this->sourcePath), LOG_DEBUG);
=======
            $this->systemLogger->log(sprintf('No trans-unit elements were found in "%s". This is allowed per specification, but no translation can be applied then.', $this->sourcePath), LOG_WARNING);
>>>>>>> d040582c
            return false;
        }
        foreach ($this->xmlParsedData['translationUnits'] as $translationUnit) {
            // $source is always singular (or only) form, so compare with index 0
            if (!isset($translationUnit[0]) || $translationUnit[0]['source'] !== $source) {
                continue;
            }

            if (count($translationUnit) <= $pluralFormIndex) {
<<<<<<< HEAD
                $this->i18nLogger->log('The plural form index "' . $pluralFormIndex . '" for the source translation "' . $source . '"  in ' . $this->sourcePath . ' is not available.', LOG_DEBUG);
=======
                $this->systemLogger->log('The plural form index "' . $pluralFormIndex . '" for the source translation "' . $source . '"  in ' . $this->sourcePath . ' is not available.', LOG_WARNING);
>>>>>>> d040582c
                return false;
            }

            return $translationUnit[$pluralFormIndex]['target'] ?: false;
        }

        return false;
    }

    /**
     * Returns translated label ("target" tag in XLIFF) for the id given.
     * Id is compared with "id" attribute of "trans-unit" tag (see XLIFF
     * specification for details).
     *
     * @param string $transUnitId The "id" attribute of "trans-unit" tag in XLIFF
     * @param integer $pluralFormIndex Index of plural form to use (starts with 0)
     * @return mixed Translated label or FALSE on failure
     */
    public function getTargetByTransUnitId($transUnitId, $pluralFormIndex = 0)
    {
        if (!isset($this->xmlParsedData['translationUnits'][$transUnitId])) {
<<<<<<< HEAD
            $this->i18nLogger->log('No trans-unit element with the id "' . $transUnitId . '" was found in ' . $this->sourcePath . '. Either this translation has been removed or the id in the code or template referring to the translation is wrong.', LOG_DEBUG);
=======
            $this->systemLogger->log('No trans-unit element with the id "' . $transUnitId . '" was found in ' . $this->sourcePath . '. Either this translation has been removed or the id in the code or template referring to the translation is wrong.', LOG_WARNING);
>>>>>>> d040582c
            return false;
        }

        if (!isset($this->xmlParsedData['translationUnits'][$transUnitId][$pluralFormIndex])) {
<<<<<<< HEAD
            $this->i18nLogger->log('The plural form index "' . $pluralFormIndex . '" for the trans-unit element with the id "' . $transUnitId . '" in ' . $this->sourcePath . ' is not available.', LOG_DEBUG);
=======
            $this->systemLogger->log('The plural form index "' . $pluralFormIndex . '" for the trans-unit element with the id "' . $transUnitId . '" in ' . $this->sourcePath . ' is not available.', LOG_WARNING);
>>>>>>> d040582c
            return false;
        }

        if ($this->xmlParsedData['translationUnits'][$transUnitId][$pluralFormIndex]['target']) {
            return $this->xmlParsedData['translationUnits'][$transUnitId][$pluralFormIndex]['target'];
        } elseif ($this->locale->getLanguage() === $this->xmlParsedData['sourceLocale']->getLanguage()) {
            return $this->xmlParsedData['translationUnits'][$transUnitId][$pluralFormIndex]['source'] ?: false;
        } else {
<<<<<<< HEAD
            $this->i18nLogger->log('The target translation was empty and the source translation language (' . $this->xmlParsedData['sourceLocale']->getLanguage() . ') does not match the current locale (' . $this->locale->getLanguage() . ') for the trans-unit element with the id "' . $transUnitId . '" in ' . $this->sourcePath, LOG_DEBUG);
=======
            $this->systemLogger->log('The target translation was empty and the source translation language (' . $this->xmlParsedData['sourceLocale']->getLanguage() . ') does not match the current locale (' . $this->locale->getLanguage() . ') for the trans-unit element with the id "' . $transUnitId . '" in ' . $this->sourcePath, LOG_WARNING);
>>>>>>> d040582c
            return false;
        }
    }
}<|MERGE_RESOLUTION|>--- conflicted
+++ resolved
@@ -55,15 +55,9 @@
 
     /**
      * @Flow\Inject
-<<<<<<< HEAD
      * @var \TYPO3\Flow\Log\LoggerInterface
      */
     protected $i18nLogger;
-=======
-     * @var \TYPO3\Flow\Log\SystemLoggerInterface
-     */
-    protected $systemLogger;
->>>>>>> d040582c
 
     /**
      * Parsed data (structure depends on concrete model).
@@ -129,11 +123,7 @@
     public function getTargetBySource($source, $pluralFormIndex = 0)
     {
         if (!isset($this->xmlParsedData['translationUnits'])) {
-<<<<<<< HEAD
             $this->i18nLogger->log(sprintf('No trans-unit elements were found in "%s". This is allowed per specification, but no translation can be applied then.', $this->sourcePath), LOG_DEBUG);
-=======
-            $this->systemLogger->log(sprintf('No trans-unit elements were found in "%s". This is allowed per specification, but no translation can be applied then.', $this->sourcePath), LOG_WARNING);
->>>>>>> d040582c
             return false;
         }
         foreach ($this->xmlParsedData['translationUnits'] as $translationUnit) {
@@ -143,11 +133,7 @@
             }
 
             if (count($translationUnit) <= $pluralFormIndex) {
-<<<<<<< HEAD
                 $this->i18nLogger->log('The plural form index "' . $pluralFormIndex . '" for the source translation "' . $source . '"  in ' . $this->sourcePath . ' is not available.', LOG_DEBUG);
-=======
-                $this->systemLogger->log('The plural form index "' . $pluralFormIndex . '" for the source translation "' . $source . '"  in ' . $this->sourcePath . ' is not available.', LOG_WARNING);
->>>>>>> d040582c
                 return false;
             }
 
@@ -169,20 +155,12 @@
     public function getTargetByTransUnitId($transUnitId, $pluralFormIndex = 0)
     {
         if (!isset($this->xmlParsedData['translationUnits'][$transUnitId])) {
-<<<<<<< HEAD
             $this->i18nLogger->log('No trans-unit element with the id "' . $transUnitId . '" was found in ' . $this->sourcePath . '. Either this translation has been removed or the id in the code or template referring to the translation is wrong.', LOG_DEBUG);
-=======
-            $this->systemLogger->log('No trans-unit element with the id "' . $transUnitId . '" was found in ' . $this->sourcePath . '. Either this translation has been removed or the id in the code or template referring to the translation is wrong.', LOG_WARNING);
->>>>>>> d040582c
             return false;
         }
 
         if (!isset($this->xmlParsedData['translationUnits'][$transUnitId][$pluralFormIndex])) {
-<<<<<<< HEAD
             $this->i18nLogger->log('The plural form index "' . $pluralFormIndex . '" for the trans-unit element with the id "' . $transUnitId . '" in ' . $this->sourcePath . ' is not available.', LOG_DEBUG);
-=======
-            $this->systemLogger->log('The plural form index "' . $pluralFormIndex . '" for the trans-unit element with the id "' . $transUnitId . '" in ' . $this->sourcePath . ' is not available.', LOG_WARNING);
->>>>>>> d040582c
             return false;
         }
 
@@ -191,11 +169,7 @@
         } elseif ($this->locale->getLanguage() === $this->xmlParsedData['sourceLocale']->getLanguage()) {
             return $this->xmlParsedData['translationUnits'][$transUnitId][$pluralFormIndex]['source'] ?: false;
         } else {
-<<<<<<< HEAD
             $this->i18nLogger->log('The target translation was empty and the source translation language (' . $this->xmlParsedData['sourceLocale']->getLanguage() . ') does not match the current locale (' . $this->locale->getLanguage() . ') for the trans-unit element with the id "' . $transUnitId . '" in ' . $this->sourcePath, LOG_DEBUG);
-=======
-            $this->systemLogger->log('The target translation was empty and the source translation language (' . $this->xmlParsedData['sourceLocale']->getLanguage() . ') does not match the current locale (' . $this->locale->getLanguage() . ') for the trans-unit element with the id "' . $transUnitId . '" in ' . $this->sourcePath, LOG_WARNING);
->>>>>>> d040582c
             return false;
         }
     }
