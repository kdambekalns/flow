<?php
namespace TYPO3\Flow\Log\Backend;

/*                                                                        *
 * This script belongs to the Flow framework.                             *
 *                                                                        *
 * It is free software; you can redistribute it and/or modify it under    *
 * the terms of the MIT license.                                          *
 *                                                                        */

/**
 * An abstract Log backend
 *
 * @api
 */
abstract class AbstractBackend implements \TYPO3\Flow\Log\Backend\BackendInterface
{
    /**
     * One of the LOG_* constants. Anything below that will be filtered out.
     * @var integer
     */
    protected $severityThreshold = LOG_INFO;
<<<<<<< HEAD

    /**
     * Flag telling if the IP address of the current client (if available) should be logged.
     * @var boolean
     */
    protected $logIpAddress = false;

    /**
     * Constructs this log backend
     *
     * @param mixed $options Configuration options - depends on the actual backend
     * @api
     */
    public function __construct($options = array())
    {
        if (is_array($options) || $options instanceof \ArrayAccess) {
            foreach ($options as $optionKey => $optionValue) {
                $methodName = 'set' . ucfirst($optionKey);
                if (method_exists($this, $methodName)) {
                    $this->$methodName($optionValue);
                }
            }
        }
    }

    /**
     * The maximum severity to log, anything less severe will not be logged.
     *
     * @param integer $severityThreshold One of the LOG_* constants
     * @return void
     * @api
     */
    public function setSeverityThreshold($severityThreshold)
    {
        $this->severityThreshold = $severityThreshold;
    }

    /**
=======

    /**
     * Flag telling if the IP address of the current client (if available) should be logged.
     * @var boolean
     */
    protected $logIpAddress = false;

    /**
     * Constructs this log backend
     *
     * @param mixed $options Configuration options - depends on the actual backend
     * @api
     */
    public function __construct($options = array())
    {
        if (is_array($options) || $options instanceof \ArrayAccess) {
            foreach ($options as $optionKey => $optionValue) {
                $methodName = 'set' . ucfirst($optionKey);
                if (method_exists($this, $methodName)) {
                    $this->$methodName($optionValue);
                }
            }
        }
    }

    /**
     * The maximum severity to log, anything less severe will not be logged.
     *
     * @param integer $severityThreshold One of the LOG_* constants
     * @return void
     * @api
     */
    public function setSeverityThreshold($severityThreshold)
    {
        $this->severityThreshold = $severityThreshold;
    }

    /**
>>>>>>> d040582c
     * Enables or disables logging of IP addresses.
     *
     * @param boolean $logIpAddress Set to TRUE to enable logging of IP address, or FALSE to disable
     * @return void
     */
    public function setLogIpAddress($logIpAddress)
    {
        $this->logIpAddress = $logIpAddress;
    }

    /**
     * Returns a suitable form of a variable (be it a string, array, object ...) for logfile output
     *
     * @param mixed $var The variable
     * @param integer $spaces Number of spaces to add before a line
     * @return string text output
     */
    protected function getFormattedVarDump($var, $spaces = 4)
    {
        if ($spaces > 100) {
            return null;
        }
        $output = '';
        if (is_array($var)) {
            foreach ($var as $k => $v) {
                if (is_array($v)) {
                    $output .= str_repeat(' ', $spaces) . $k . ' => array (' . PHP_EOL . $this->getFormattedVarDump($v, $spaces + 3) . str_repeat(' ', $spaces) . ')' . PHP_EOL;
                } else {
                    if (is_object($v)) {
                        $output .= str_repeat(' ', $spaces) . $k . ' => object: ' . get_class($v) . PHP_EOL;
                    } else {
                        $output .= str_repeat(' ', $spaces) . $k . ' => ' . ($v === null ? '␀' : $v) . PHP_EOL;
                    }
                }
            }
        } else {
            if (is_object($var)) {
                $output .= str_repeat(' ', $spaces) . ' [ OBJECT: ' . strtoupper(get_class($var)) . ' ]:' . PHP_EOL;
                if (is_array(get_object_vars($var))) {
                    foreach (get_object_vars($var) as $objVarName => $objVarValue) {
                        if (is_array($objVarValue) || is_object($objVarValue)) {
                            $output .= str_repeat(' ', $spaces) . $objVarName . ' => ' . PHP_EOL;
                            $output .= $this->getFormattedVarDump($objVarValue, $spaces + 3);
                        } else {
                            $output .= str_repeat(' ', $spaces) . $objVarName . ' => ' . ($objVarValue === null ? '␀' : $objVarValue) . PHP_EOL;
                        }
                    }
                }
                $output .= PHP_EOL;
            } else {
                $output .= str_repeat(' ', $spaces) . '=> ' . ($var === null ? '␀' : $var) . PHP_EOL;
            }
        }
        return $output;
    }
}<|MERGE_RESOLUTION|>--- conflicted
+++ resolved
@@ -20,7 +20,6 @@
      * @var integer
      */
     protected $severityThreshold = LOG_INFO;
-<<<<<<< HEAD
 
     /**
      * Flag telling if the IP address of the current client (if available) should be logged.
@@ -59,46 +58,6 @@
     }
 
     /**
-=======
-
-    /**
-     * Flag telling if the IP address of the current client (if available) should be logged.
-     * @var boolean
-     */
-    protected $logIpAddress = false;
-
-    /**
-     * Constructs this log backend
-     *
-     * @param mixed $options Configuration options - depends on the actual backend
-     * @api
-     */
-    public function __construct($options = array())
-    {
-        if (is_array($options) || $options instanceof \ArrayAccess) {
-            foreach ($options as $optionKey => $optionValue) {
-                $methodName = 'set' . ucfirst($optionKey);
-                if (method_exists($this, $methodName)) {
-                    $this->$methodName($optionValue);
-                }
-            }
-        }
-    }
-
-    /**
-     * The maximum severity to log, anything less severe will not be logged.
-     *
-     * @param integer $severityThreshold One of the LOG_* constants
-     * @return void
-     * @api
-     */
-    public function setSeverityThreshold($severityThreshold)
-    {
-        $this->severityThreshold = $severityThreshold;
-    }
-
-    /**
->>>>>>> d040582c
      * Enables or disables logging of IP addresses.
      *
      * @param boolean $logIpAddress Set to TRUE to enable logging of IP address, or FALSE to disable
