--- conflicted
+++ resolved
@@ -21,7 +21,6 @@
      * @var array
      */
     protected $severityLabels;
-<<<<<<< HEAD
 
     /**
      * @var string
@@ -246,232 +245,6 @@
     }
 
     /**
-=======
-
-    /**
-     * @var string
-     */
-    protected $logFileUrl = '';
-
-    /**
-     * @var integer
-     */
-    protected $maximumLogFileSize = 0;
-
-    /**
-     * @var integer
-     */
-    protected $logFilesToKeep = 0;
-
-    /**
-     * @var boolean
-     */
-    protected $createParentDirectories = false;
-
-    /**
-     * @var boolean
-     */
-    protected $logMessageOrigin = false;
-
-    /**
-     * @var resource
-     */
-    protected $fileHandle;
-
-    /**
-     * Sets URL pointing to the log file. Usually the full directory and
-     * the filename, however any valid stream URL is possible.
-     *
-     * @param string $logFileUrl URL pointing to the log file
-     * @return void
-     * @api
-     */
-    public function setLogFileURL($logFileUrl)
-    {
-        $this->logFileUrl = $logFileUrl;
-    }
-
-    /**
-     * Sets the flag telling if parent directories in the path leading to
-     * the log file URL should be created if they don't exist.
-     *
-     * The default is to not create parent directories automatically.
-     *
-     * @param boolean $flag TRUE if parent directories should be created
-     * @return void
-     * @api
-     */
-    public function setCreateParentDirectories($flag)
-    {
-        $this->createParentDirectories = ($flag === true);
-    }
-
-    /**
-     * Sets the maximum log file size, if the logfile is bigger, a new one
-     * is started.
-     *
-     * @param integer $maximumLogFileSize Maximum size in bytes
-     * @return void
-     * @api
-     * @see setLogFilesToKeep()
-     */
-    public function setMaximumLogFileSize($maximumLogFileSize)
-    {
-        $this->maximumLogFileSize = $maximumLogFileSize;
-    }
-
-    /**
-     * If a new log file is started, keep this number of old log files.
-     *
-     * @param integer $logFilesToKeep Number of old log files to keep
-     * @return void
-     * @api
-     * @see setMaximumLogFileSize()
-     */
-    public function setLogFilesToKeep($logFilesToKeep)
-    {
-        $this->logFilesToKeep = $logFilesToKeep;
-    }
-
-    /**
-     * If enabled, a hint about where the log message was created is added to the
-     * log file.
-     *
-     * @param boolean $flag
-     * @return void
-     * @api
-     */
-    public function setLogMessageOrigin($flag)
-    {
-        $this->logMessageOrigin = ($flag === true);
-    }
-
-    /**
-     * Carries out all actions necessary to prepare the logging backend, such as opening
-     * the log file or opening a database connection.
-     *
-     * @return void
-     * @throws \TYPO3\Flow\Log\Exception\CouldNotOpenResourceException
-     * @api
-     */
-    public function open()
-    {
-        $this->severityLabels = array(
-            LOG_EMERG   => 'EMERGENCY',
-            LOG_ALERT   => 'ALERT    ',
-            LOG_CRIT    => 'CRITICAL ',
-            LOG_ERR     => 'ERROR    ',
-            LOG_WARNING => 'WARNING  ',
-            LOG_NOTICE  => 'NOTICE   ',
-            LOG_INFO    => 'INFO     ',
-            LOG_DEBUG   => 'DEBUG    ',
-        );
-
-        if (file_exists($this->logFileUrl) && $this->maximumLogFileSize > 0 && filesize($this->logFileUrl) > $this->maximumLogFileSize) {
-            $this->rotateLogFile();
-        }
-
-        if (file_exists($this->logFileUrl)) {
-            $this->fileHandle = fopen($this->logFileUrl, 'ab');
-        } else {
-            $logPath = dirname($this->logFileUrl);
-            if (!file_exists($logPath) || (!is_dir($logPath) && !is_link($logPath))) {
-                if ($this->createParentDirectories === false) {
-                    throw new \TYPO3\Flow\Log\Exception\CouldNotOpenResourceException('Could not open log file "' . $this->logFileUrl . '" for write access because the parent directory does not exist.', 1243931200);
-                }
-                \TYPO3\Flow\Utility\Files::createDirectoryRecursively($logPath);
-            }
-
-            $this->fileHandle = fopen($this->logFileUrl, 'ab');
-            if ($this->fileHandle === false) {
-                throw new \TYPO3\Flow\Log\Exception\CouldNotOpenResourceException('Could not open log file "' . $this->logFileUrl . '" for write access.', 1243588980);
-            }
-
-            $streamMeta = stream_get_meta_data($this->fileHandle);
-            if ($streamMeta['wrapper_type'] === 'plainfile') {
-                fclose($this->fileHandle);
-                chmod($this->logFileUrl, 0666);
-                $this->fileHandle = fopen($this->logFileUrl, 'ab');
-            }
-        }
-        if ($this->fileHandle === false) {
-            throw new \TYPO3\Flow\Log\Exception\CouldNotOpenResourceException('Could not open log file "' . $this->logFileUrl . '" for write access.', 1229448440);
-        }
-    }
-
-    /**
-     * Rotate the log file and make sure the configured number of files
-     * is kept.
-     *
-     * @return void
-     */
-    protected function rotateLogFile()
-    {
-        if (file_exists($this->logFileUrl . '.lock')) {
-            return;
-        } else {
-            touch($this->logFileUrl . '.lock');
-        }
-
-        if ($this->logFilesToKeep === 0) {
-            unlink($this->logFileUrl);
-        } else {
-            for ($logFileCount = $this->logFilesToKeep; $logFileCount > 0; --$logFileCount) {
-                $rotatedLogFileUrl =  $this->logFileUrl . '.' . $logFileCount;
-                if (file_exists($rotatedLogFileUrl)) {
-                    if ($logFileCount == $this->logFilesToKeep) {
-                        unlink($rotatedLogFileUrl);
-                    } else {
-                        rename($rotatedLogFileUrl, $this->logFileUrl . '.' . ($logFileCount + 1));
-                    }
-                }
-            }
-            rename($this->logFileUrl, $this->logFileUrl . '.1');
-        }
-
-        unlink($this->logFileUrl . '.lock');
-    }
-
-    /**
-     * Appends the given message along with the additional information into the log.
-     *
-     * @param string $message The message to log
-     * @param integer $severity One of the LOG_* constants
-     * @param mixed $additionalData A variable containing more information about the event to be logged
-     * @param string $packageKey Key of the package triggering the log (determined automatically if not specified)
-     * @param string $className Name of the class triggering the log (determined automatically if not specified)
-     * @param string $methodName Name of the method triggering the log (determined automatically if not specified)
-     * @return void
-     * @api
-     */
-    public function append($message, $severity = LOG_INFO, $additionalData = null, $packageKey = null, $className = null, $methodName = null)
-    {
-        if ($severity > $this->severityThreshold) {
-            return;
-        }
-
-        if (function_exists('posix_getpid')) {
-            $processId = ' ' . str_pad(posix_getpid(), 10);
-        } else {
-            $processId = ' ';
-        }
-        $ipAddress = ($this->logIpAddress === true) ? str_pad((isset($_SERVER['REMOTE_ADDR']) ? $_SERVER['REMOTE_ADDR'] : ''), 15) : '';
-        $severityLabel = (isset($this->severityLabels[$severity])) ? $this->severityLabels[$severity] : 'UNKNOWN  ';
-        $output = strftime('%y-%m-%d %H:%M:%S', time()) . $processId . ' ' . $ipAddress . $severityLabel . ' ' . str_pad($packageKey, 20) . ' ' . $message;
-
-        if ($this->logMessageOrigin === true && ($className !== null || $methodName !== null)) {
-            $output .= ' [logged in ' . $className . '::' . $methodName . '()]';
-        }
-        if (!empty($additionalData)) {
-            $output .= PHP_EOL . $this->getFormattedVarDump($additionalData);
-        }
-        if ($this->fileHandle !== false) {
-            fputs($this->fileHandle, $output . PHP_EOL);
-        }
-    }
-
-    /**
->>>>>>> c186a992
      * Carries out all actions necessary to cleanly close the logging backend, such as
      * closing the log file or disconnecting from a database.
      *
