--- conflicted
+++ resolved
@@ -20,7 +20,6 @@
      * @var array
      */
     protected $logEntries = array();
-<<<<<<< HEAD
 
     /**
      * @var array
@@ -120,107 +119,6 @@
             $this->resetInternalLogs();
         }
 
-=======
-
-    /**
-     * @var array
-     */
-    protected $exceptions = array();
-
-    /**
-     * Adds a backend to which the logger sends the logging data
-     *
-     * @param \TYPO3\Flow\Log\Backend\BackendInterface $backend A backend implementation
-     * @return void
-     * @api
-     */
-    public function addBackend(\TYPO3\Flow\Log\Backend\BackendInterface $backend)
-    {
-        $this->log('Method "addBackend" called on object earlyLogger. Not supported, silently ignoring.');
-    }
-
-    /**
-     * Runs the close() method of a backend and removes the backend
-     * from the logger.
-     *
-     * @param \TYPO3\Flow\Log\Backend\BackendInterface $backend The backend to remove
-     * @return void
-     * @api
-     */
-    public function removeBackend(\TYPO3\Flow\Log\Backend\BackendInterface $backend)
-    {
-        $this->log('Method "removeBackend" called on object earlyLogger. Not supported, silently ignoring');
-    }
-
-    /**
-     * Resets internal log arrays
-     *
-     * @return void
-     */
-    protected function resetInternalLogs()
-    {
-        $this->logEntries = array();
-        $this->exceptions = array();
-    }
-
-    /**
-     * Writes the given message along with the additional information into the log.
-     *
-     * @param string $message The message to log
-     * @param integer $severity An integer value, one of the LOG_* constants
-     * @param mixed $additionalData A variable containing more information about the event to be logged
-     * @param string $packageKey Key of the package triggering the log (determined automatically if not specified)
-     * @param string $className Name of the class triggering the log (determined automatically if not specified)
-     * @param string $methodName Name of the method triggering the log (determined automatically if not specified)
-     * @return void
-     * @api
-     */
-    public function log($message, $severity = LOG_INFO, $additionalData = null, $packageKey = null, $className = null, $methodName = null)
-    {
-        $this->logEntries[] = func_get_args();
-    }
-
-    /**
-     * Writes information about the given exception into the log.
-     *
-     * @param \Exception $exception The exception to log
-     * @param array $additionalData Additional data to log
-     * @return void
-     * @api
-     */
-    public function logException(\Exception $exception, array $additionalData = array())
-    {
-        $this->exceptions[] = func_get_args();
-    }
-
-    /**
-     * Replays internal logs on provided logger. Use to transfer early logs to real logger when available.
-     *
-     * @see \TYPO3\Flow\Package\PackageManager
-     *
-     * @param SystemLoggerInterface $logger
-     * @param boolean $resetLogs
-     * @return SystemLoggerInterface
-     */
-    public function replayLogsOn(SystemLoggerInterface $logger, $resetLogs = true)
-    {
-        if (count($this->logEntries) > 0) {
-            $logger->log('[Replaying logs from instance of EarlyLogger. Order of internal log-entries is maintained, but other log-entries might not be in order.]');
-            foreach ($this->logEntries as $logEntry) {
-                call_user_func_array(array($logger, 'log'), $logEntry);
-            }
-            $logger->log('[Done replaying logs from instance of EarlyLogger.]');
-        }
-        if (count($this->exceptions) > 0) {
-            foreach ($this->logEntries as $logEntry) {
-                call_user_func_array(array($logger, 'logException'), $logEntry);
-            }
-        }
-        if ($resetLogs === true) {
-            $this->resetInternalLogs();
-        }
-
->>>>>>> d040582c
         return $logger;
     }
 }