<?php
namespace TYPO3\Flow\Log;

/*                                                                        *
 * This script belongs to the Flow framework.                             *
 *                                                                        *
 * It is free software; you can redistribute it and/or modify it under    *
 * the terms of the MIT license.                                          *
 *                                                                        */
use TYPO3\Flow\Core\Bootstrap;
use TYPO3\Flow\Error\Debugger;
use TYPO3\Flow\Exception;
use TYPO3\Flow\Http\HttpRequestHandlerInterface;
use TYPO3\Flow\Log\Exception\NoSuchBackendException;
use TYPO3\Flow\Object\ObjectManagerInterface;

/**
 * The default logger of the Flow framework
 *
 * @api
 */
class Logger implements SystemLoggerInterface, SecurityLoggerInterface
{
    /**
     * @var \SplObjectStorage
     */
    protected $backends;

    /**
     * Constructs the logger
     *
     */
    public function __construct()
    {
        $this->backends = new \SplObjectStorage();
    }

    /**
     * Sets the given backend as the only backend for this Logger.
     *
     * This method allows for conveniently injecting a backend through some Objects.yaml configuration.
     *
     * @param Backend\BackendInterface $backend A backend implementation
     * @return void
     * @api
     */
    public function setBackend(Backend\BackendInterface $backend)
    {
        $this->backends = new \SplObjectStorage();
        $this->backends->attach($backend);
    }

    /**
     * Adds the backend to which the logger sends the logging data
     *
     * @param Backend\BackendInterface $backend A backend implementation
     * @return void
     * @api
     */
    public function addBackend(Backend\BackendInterface $backend)
    {
        $this->backends->attach($backend);
        $backend->open();
    }

    /**
     * Runs the close() method of a backend and removes the backend
     * from the logger.
     *
     * @param Backend\BackendInterface $backend The backend to remove
     * @return void
     * @throws NoSuchBackendException if the given backend is unknown to this logger
     * @api
     */
    public function removeBackend(Backend\BackendInterface $backend)
    {
        if (!$this->backends->contains($backend)) {
            throw new NoSuchBackendException('Backend is unknown to this logger.', 1229430381);
        }
        $backend->close();
        $this->backends->detach($backend);
    }

    /**
     * Writes the given message along with the additional information into the log.
     *
     * @param string $message The message to log
     * @param integer $severity An integer value, one of the LOG_* constants
     * @param mixed $additionalData A variable containing more information about the event to be logged
     * @param string $packageKey Key of the package triggering the log (determined automatically if not specified)
     * @param string $className Name of the class triggering the log (determined automatically if not specified)
     * @param string $methodName Name of the method triggering the log (determined automatically if not specified)
     * @return void
     * @api
     */
    public function log($message, $severity = LOG_INFO, $additionalData = null, $packageKey = null, $className = null, $methodName = null)
    {
        if ($packageKey === null) {
            $backtrace = debug_backtrace(false);
            $className = isset($backtrace[1]['class']) ? $backtrace[1]['class'] : null;
            $methodName = isset($backtrace[1]['function']) ? $backtrace[1]['function'] : null;
            $explodedClassName = explode('\\', $className);
            // FIXME: This is not really the package key:
            $packageKey = isset($explodedClassName[1]) ? $explodedClassName[1] : '';
        }
        foreach ($this->backends as $backend) {
            $backend->append($message, $severity, $additionalData, $packageKey, $className, $methodName);
        }
    }

    /**
     * Writes information about the given exception into the log.
     *
     * @param \Exception $exception The exception to log
     * @param array $additionalData Additional data to log
     * @return void
     * @api
     */
    public function logException(\Exception $exception, array $additionalData = array())
    {
        $backTrace = $exception->getTrace();
        $className = isset($backTrace[0]['class']) ? $backTrace[0]['class'] : '?';
        $methodName = isset($backTrace[0]['function']) ? $backTrace[0]['function'] : '?';
        $message = $this->getExceptionLogMessage($exception);

        if ($exception->getPrevious() !== null) {
            $additionalData['previousException'] = $this->getExceptionLogMessage($exception->getPrevious());
        }

        $explodedClassName = explode('\\', $className);
        // FIXME: This is not really the package key:
        $packageKey = (isset($explodedClassName[1])) ? $explodedClassName[1] : null;

        if (!file_exists(FLOW_PATH_DATA . 'Logs/Exceptions')) {
            mkdir(FLOW_PATH_DATA . 'Logs/Exceptions');
        }
        if (file_exists(FLOW_PATH_DATA . 'Logs/Exceptions') && is_dir(FLOW_PATH_DATA . 'Logs/Exceptions') && is_writable(FLOW_PATH_DATA . 'Logs/Exceptions')) {
            $referenceCode = ($exception instanceof Exception) ? $exception->getReferenceCode() : date('YmdHis', $_SERVER['REQUEST_TIME']) . substr(md5(rand()), 0, 6);
            $exceptionDumpPathAndFilename = FLOW_PATH_DATA . 'Logs/Exceptions/' . $referenceCode . '.txt';
            file_put_contents($exceptionDumpPathAndFilename, $this->renderExceptionInfo($exception));
            $message .= ' - See also: ' . basename($exceptionDumpPathAndFilename);
        } else {
            $this->log(sprintf('Could not write exception backtrace into %s because the directory could not be created or is not writable.', FLOW_PATH_DATA . 'Logs/Exceptions/'), LOG_WARNING, array(), 'Flow', __CLASS__, __FUNCTION__);
        }

        $this->log($message, LOG_CRIT, $additionalData, $packageKey, $className, $methodName);
    }

    /**
     * Get current exception post mortem informations with support for exception chaining
     *
     * @param \Exception $exception
     * @return string
     */
    protected function renderExceptionInfo(\Exception $exception)
    {
        $maximumDepth = 100;
        $backTrace = $exception->getTrace();
        $message = $this->getExceptionLogMessage($exception);
        $postMortemInfo = $this->renderBacktrace($message, $backTrace);
        $depth = 0;
        while ($exception->getPrevious() instanceof \Exception && $depth < $maximumDepth) {
            $exception = $exception->getPrevious();
            $message = 'Previous exception: ' . $this->getExceptionLogMessage($exception);
            $backTrace = $exception->getTrace();
            $postMortemInfo .= PHP_EOL . $this->renderBacktrace($message, $backTrace);
            ++$depth;
        }

        $postMortemInfo .= $this->renderRequestInfo();

        if ($depth === $maximumDepth) {
            $postMortemInfo .= PHP_EOL . 'Maximum chainging depth reached ...';
        }

        return $postMortemInfo;
    }

    /**
     * @param \Exception $exception
     * @return string
     */
    protected function getExceptionLogMessage(\Exception $exception)
    {
        $exceptionCodeNumber = ($exception->getCode() > 0) ? ' #' . $exception->getCode() : '';
        $backTrace = $exception->getTrace();
        $line = isset($backTrace[0]['line']) ? ' in line ' . $backTrace[0]['line'] . ' of ' . $backTrace[0]['file'] : '';
        return 'Uncaught exception' . $exceptionCodeNumber . $line . ': ' . $exception->getMessage();
    }

    /**
     * Renders background information about the circumstances of the exception.
     *
     * @param string $message
     * @param array $backTrace
     * @return string
     */
    protected function renderBacktrace($message, $backTrace)
    {
        return $message . PHP_EOL . PHP_EOL . Debugger::getBacktraceCode($backTrace, false, true);
    }

    /**
     * Render information about the current request, if possible
     *
     * @return string
     */
    protected function renderRequestInfo()
    {
        $output = '';
        if (Bootstrap::$staticObjectManager instanceof ObjectManagerInterface) {
<<<<<<< HEAD
            $bootstrap = Bootstrap::$staticObjectManager->get(\TYPO3\Flow\Core\Bootstrap::class);
=======
            $bootstrap = Bootstrap::$staticObjectManager->get('TYPO3\Flow\Core\Bootstrap');
>>>>>>> c186a992
            /* @var Bootstrap $bootstrap */
            $requestHandler = $bootstrap->getActiveRequestHandler();
            if ($requestHandler instanceof HttpRequestHandlerInterface) {
                $request = $requestHandler->getHttpRequest();
                $response = $requestHandler->getHttpResponse();
                $output .= PHP_EOL . 'HTTP REQUEST:' . PHP_EOL . ($request == '' ? '[request was empty]' : $request) . PHP_EOL;
                $output .= PHP_EOL . 'HTTP RESPONSE:' . PHP_EOL . ($response == '' ? '[response was empty]' : $response) . PHP_EOL;
            }
        }

        return $output;
    }

    /**
     * Cleanly closes all registered backends before destructing this Logger
     *
     * @return void
     */
    public function shutdownObject()
    {
        foreach ($this->backends as $backend) {
            $backend->close();
        }
    }
}<|MERGE_RESOLUTION|>--- conflicted
+++ resolved
@@ -209,11 +209,7 @@
     {
         $output = '';
         if (Bootstrap::$staticObjectManager instanceof ObjectManagerInterface) {
-<<<<<<< HEAD
             $bootstrap = Bootstrap::$staticObjectManager->get(\TYPO3\Flow\Core\Bootstrap::class);
-=======
-            $bootstrap = Bootstrap::$staticObjectManager->get('TYPO3\Flow\Core\Bootstrap');
->>>>>>> c186a992
             /* @var Bootstrap $bootstrap */
             $requestHandler = $bootstrap->getActiveRequestHandler();
             if ($requestHandler instanceof HttpRequestHandlerInterface) {
