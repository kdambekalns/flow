--- conflicted
+++ resolved
@@ -28,11 +28,7 @@
      * @return \TYPO3\Flow\Log\LoggerInterface The created logger frontend
      * @api
      */
-<<<<<<< HEAD
     public function create($identifier, $loggerObjectName, $backendObjectNames, array $backendOptions = array())
-=======
-    public static function create($identifier, $loggerObjectName, $backendObjectNames, array $backendOptions = array())
->>>>>>> d040582c
     {
         $logger = new $loggerObjectName;
 
