<?php
namespace TYPO3\Flow\Mvc;

/*                                                                        *
 * This script belongs to the Flow framework.                             *
 *                                                                        *
 * It is free software; you can redistribute it and/or modify it under    *
 * the terms of the MIT license.                                          *
 *                                                                        */

use TYPO3\Flow\Annotations as Flow;
use TYPO3\Flow\Http\Request as HttpRequest;
use TYPO3\Flow\Object\Exception\UnknownObjectException;
use TYPO3\Flow\Object\ObjectManagerInterface;
use TYPO3\Flow\Package\PackageManagerInterface;
use TYPO3\Flow\Security\Cryptography\HashService;
use TYPO3\Flow\Utility\Arrays;

/**
 * Represents an internal request targeted to a controller action
 *
 * @api
 */
class ActionRequest implements RequestInterface
{
    /**
     * @Flow\Inject
     * @var ObjectManagerInterface
     */
    protected $objectManager;

    /**
     * @Flow\Inject
     * @var HashService
     */
    protected $hashService;

    /**
     * @Flow\Inject
     * @var PackageManagerInterface
     */
    protected $packageManager;

    /**
     * Package key of the controller which is supposed to handle this request.
     * @var string
     */
    protected $controllerPackageKey = null;

    /**
     * Subpackage key of the controller which is supposed to handle this request.
     * @var string
     */
    protected $controllerSubpackageKey = null;

    /**
     * Object name of the controller which is supposed to handle this request.
     * @var string
     */
    protected $controllerName = null;

    /**
     * Name of the action the controller is supposed to take.
     * @var string
     */
    protected $controllerActionName = null;

    /**
     * The arguments for this request. They must be only simple types, no
     * objects allowed.
     * @var array
     */
    protected $arguments = array();

    /**
     * Framework-internal arguments for this request, such as __referrer.
     * All framework-internal arguments start with double underscore (__),
     * and are only used from within the framework. Not for user consumption.
     * Internal Arguments can be objects, in contrast to public arguments.
     * @var array
     */
    protected $internalArguments = array();

    /**
     * Arguments and configuration for plugins – including widgets – which are
     * sub controllers to the controller referred to by this request.
     * @var array
     */
    protected $pluginArguments = array();

    /**
     * An optional namespace for arguments of this request. Used, for example, in
     * plugins and widgets.
     * @var string
     */
    protected $argumentNamespace = '';

    /**
     * The requested representation format
     * @var string
     */
    protected $format = null;

    /**
     * If this request has been changed and needs to be dispatched again
     * @var boolean
     */
    protected $dispatched = false;

    /**
     * The parent request – either another ActionRequest or Http Request
     * @var ActionRequest|HttpRequest
     */
    protected $parentRequest;

    /**
     * Cached pointer to the root request (usually an HTTP request)
     * @var object
     */
    protected $rootRequest;

    /**
     * Cached pointer to a request referring to this one (if any)
     * @var ActionRequest
     */
    protected $referringRequest;

    /**
     * Constructs this action request
     *
     * @param ActionRequest|HttpRequest $parentRequest Either an HTTP request or another ActionRequest
     * @throws \InvalidArgumentException
     * @api
     */
    public function __construct($parentRequest)
    {
        if (!$parentRequest instanceof HttpRequest && !$parentRequest instanceof ActionRequest) {
            throw new \InvalidArgumentException('The parent request passed to ActionRequest::__construct() must be either an HTTP request or another ActionRequest', 1327846149);
        }
        $this->parentRequest = $parentRequest;
    }

    /**
     * Returns the parent request
     *
     * @return ActionRequest|HttpRequest
     * @api
     */
    public function getParentRequest()
    {
        return $this->parentRequest;
    }

    /**
     * Returns the top level request: the HTTP request object
     *
     * @return HttpRequest
     * @api
     */
    public function getHttpRequest()
    {
        if ($this->rootRequest === null) {
            $this->rootRequest = ($this->parentRequest instanceof HttpRequest) ? $this->parentRequest : $this->parentRequest->getHttpRequest();
        }
        return $this->rootRequest;
    }

    /**
     * Returns the top level ActionRequest: the one just below the HTTP request
     *
     * @return ActionRequest
     * @api
     */
    public function getMainRequest()
    {
        return ($this->parentRequest instanceof HttpRequest) ? $this : $this->parentRequest->getMainRequest();
    }

    /**
     * Checks if this request is the uppermost ActionRequest, just one below the
     * HTTP request.
     *
     * @return boolean
     * @api
     */
    public function isMainRequest()
    {
        return ($this->parentRequest instanceof HttpRequest);
    }

    /**
     * Returns an ActionRequest which referred to this request, if any.
     *
     * The referring request is not set or determined automatically but must be
     * explicitly set through the corresponding internal argument "__referrer".
     * This mechanism is used by Flow's form and validation mechanisms.
     *
     * @return ActionRequest the referring request, or NULL if no referrer found
     */
    public function getReferringRequest()
    {
        if ($this->referringRequest !== null) {
            return $this->referringRequest;
        }
        if (!isset($this->internalArguments['__referrer'])) {
            return null;
        }
        if (is_array($this->internalArguments['__referrer'])) {
            $referrerArray = $this->internalArguments['__referrer'];

            $referringRequest = new ActionRequest($this->getHttpRequest());

            $arguments = array();
            if (isset($referrerArray['arguments'])) {
                $serializedArgumentsWithHmac = $referrerArray['arguments'];
                $serializedArguments = $this->hashService->validateAndStripHmac($serializedArgumentsWithHmac);
                $arguments = unserialize(base64_decode($serializedArguments));
                unset($referrerArray['arguments']);
            }

            $referringRequest->setArguments(Arrays::arrayMergeRecursiveOverrule($arguments, $referrerArray));
            return $referringRequest;
        } else {
            $this->referringRequest = $this->internalArguments['__referrer'];
        }
        return $this->referringRequest;
    }

    /**
     * Sets the dispatched flag
     *
     * @param boolean $flag If this request has been dispatched
     * @return void
     * @api
     */
    public function setDispatched($flag)
    {
        $this->dispatched = $flag ? true : false;

        if ($flag) {
            $this->emitRequestDispatched($this);
        }
    }

    /**
     * If this request has been dispatched and addressed by the responsible
     * controller and the response is ready to be sent.
     *
     * The dispatcher will try to dispatch the request again if it has not been
     * addressed yet.
     *
     * @return boolean TRUE if this request has been dispatched successfully
     * @api
     */
    public function isDispatched()
    {
        return $this->dispatched;
    }

    /**
     * Returns the object name of the controller defined by the package key and
     * controller name
     *
     * @return string The controller's Object Name
     * @api
     */
    public function getControllerObjectName()
    {
        $possibleObjectName = '@package\@subpackage\Controller\@controllerController';
        $possibleObjectName = str_replace('@package', str_replace('.', '\\', $this->controllerPackageKey), $possibleObjectName);
        $possibleObjectName = str_replace('@subpackage', $this->controllerSubpackageKey, $possibleObjectName);
        $possibleObjectName = str_replace('@controller', $this->controllerName, $possibleObjectName);
        $possibleObjectName = str_replace('\\\\', '\\', $possibleObjectName);

        $controllerObjectName = $this->objectManager->getCaseSensitiveObjectName($possibleObjectName);
        return ($controllerObjectName !== false) ? $controllerObjectName : '';
    }

    /**
     * Explicitly sets the object name of the controller
     *
     * @param string $unknownCasedControllerObjectName The fully qualified controller object name
     * @return void
     * @throws \TYPO3\Flow\Object\Exception\UnknownObjectException
     * @api
     */
    public function setControllerObjectName($unknownCasedControllerObjectName)
    {
        $controllerObjectName = $this->objectManager->getCaseSensitiveObjectName($unknownCasedControllerObjectName);

        if ($controllerObjectName === false) {
            throw new UnknownObjectException('The object "' . $unknownCasedControllerObjectName . '" is not registered.', 1268844071);
        }

        $this->controllerPackageKey = $this->objectManager->getPackageKeyByObjectName($controllerObjectName);

        $matches = array();
        $subject = substr($controllerObjectName, strlen($this->controllerPackageKey) + 1);
        preg_match('/
			^(
				Controller
			|
				(?P<subpackageKey>.+)\\\\Controller
			)
			\\\\(?P<controllerName>[a-z\\\\]+)Controller
			$/ix', $subject, $matches
        );

        $this->controllerSubpackageKey = (isset($matches['subpackageKey'])) ? $matches['subpackageKey'] : null;
        $this->controllerName = $matches['controllerName'];
    }

    /**
     * Sets the package key of the controller.
     *
     * This function tries to determine the correct case for the given package key.
     * If the Package Manager does not know the specified package, the package key
     * cannot be verified or corrected and is stored as is.
     *
     * @param string $packageKey The package key
     * @return void
     * @api
     */
    public function setControllerPackageKey($packageKey)
    {
        $correctlyCasedPackageKey = $this->packageManager->getCaseSensitivePackageKey($packageKey);
        $this->controllerPackageKey = ($correctlyCasedPackageKey !== false) ? $correctlyCasedPackageKey : $packageKey;
    }

    /**
     * Returns the package key of the specified controller.
     *
     * @return string The package key
     * @api
     */
    public function getControllerPackageKey()
    {
        return $this->controllerPackageKey;
    }

    /**
     * Sets the subpackage key of the controller.
     *
     * @param string $subpackageKey The subpackage key.
     * @return void
     */
    public function setControllerSubpackageKey($subpackageKey)
    {
        $this->controllerSubpackageKey = (empty($subpackageKey) ? null : $subpackageKey);
    }

    /**
     * Returns the subpackage key of the specified controller.
     * If there is no subpackage key set, the method returns NULL.
     *
     * @return string The subpackage key
     * @api
     */
    public function getControllerSubpackageKey()
    {
        $controllerObjectName = $this->getControllerObjectName();
        if ($this->controllerSubpackageKey !== null && $controllerObjectName !== '') {

            // Extract the subpackage key from the controller object name to assure that the case is correct.
            return substr($controllerObjectName, strlen($this->controllerPackageKey) + 1, strlen($this->controllerSubpackageKey));
        } else {
            return $this->controllerSubpackageKey;
        }
    }

    /**
     * Sets the name of the controller which is supposed to handle the request.
     * Note: This is not the object name of the controller!
     *
     * Examples: "Standard", "Account", ...
     *
     * @param string $controllerName Name of the controller
     * @return void
     * @throws \TYPO3\Flow\Mvc\Exception\InvalidControllerNameException
     */
    public function setControllerName($controllerName)
    {
        if (!is_string($controllerName)) {
            throw new Exception\InvalidControllerNameException('The controller name must be a valid string, ' . gettype($controllerName) . ' given.', 1187176358);
        }
        if (strpos($controllerName, '_') !== false) {
            throw new Exception\InvalidControllerNameException('The controller name must not contain underscores.', 1217846412);
        }
        $this->controllerName = $controllerName;
    }

    /**
     * Returns the object name of the controller supposed to handle this request, if one
     * was set already (if not, the name of the default controller is returned)
     *
     * @return string Name of the controller
     * @api
     */
    public function getControllerName()
    {
        $controllerObjectName = $this->getControllerObjectName();
        if ($controllerObjectName !== '') {

            // Extract the controller name from the controller object name to assure that the case is correct.
            // Note: Controller name can also contain sub structure like "Foo\Bar\Baz"
            return substr($controllerObjectName, -(strlen($this->controllerName) + 10), - 10);
        } else {
            return $this->controllerName;
        }
    }

    /**
     * Sets the name of the action contained in this request.
     *
     * Note that the action name must start with a lower case letter and is case sensitive.
     *
     * @param string $actionName Name of the action to execute by the controller
     * @return void
     * @throws \TYPO3\Flow\Mvc\Exception\InvalidActionNameException if the action name is not valid
     */
    public function setControllerActionName($actionName)
    {
        if (!is_string($actionName)) {
            throw new Exception\InvalidActionNameException('The action name must be a valid string, ' . gettype($actionName) . ' given (' . $actionName . ').', 1187176358);
        }
        if ($actionName === '') {
            throw new Exception\InvalidActionNameException('The action name must not be an empty string.', 1289472991);
        }
        if ($actionName[0] !== strtolower($actionName[0])) {
            throw new Exception\InvalidActionNameException('The action name must start with a lower case letter, "' . $actionName . '" does not match this criteria.', 1218473352);
        }
        $this->controllerActionName = $actionName;
    }

    /**
     * Returns the name of the action the controller is supposed to execute.
     *
     * @return string Action name
     * @api
     */
    public function getControllerActionName()
    {
        $controllerObjectName = $this->getControllerObjectName();
        if ($controllerObjectName !== '' && ($this->controllerActionName === strtolower($this->controllerActionName))) {
            $controllerClassName = $this->objectManager->getClassNameByObjectName($controllerObjectName);
            $lowercaseActionMethodName = strtolower($this->controllerActionName) . 'action';
            foreach (get_class_methods($controllerClassName) as $existingMethodName) {
                if (strtolower($existingMethodName) === $lowercaseActionMethodName) {
                    $this->controllerActionName = substr($existingMethodName, 0, -6);
                    break;
                }
            }
        }
        return $this->controllerActionName;
    }

    /**
     * Sets the value of the specified argument
     *
     * @param string $argumentName Name of the argument to set
     * @param mixed $value The new value
     * @return void
     * @throws \TYPO3\Flow\Mvc\Exception\InvalidArgumentNameException if the given argument name is no string
     * @throws \TYPO3\Flow\Mvc\Exception\InvalidArgumentTypeException if the given argument value is an object
     */
    public function setArgument($argumentName, $value)
    {
        if (!is_string($argumentName) || strlen($argumentName) === 0) {
            throw new Exception\InvalidArgumentNameException('Invalid argument name (must be a non-empty string).', 1210858767);
        }

        if (substr($argumentName, 0, 2) === '__') {
            $this->internalArguments[$argumentName] = $value;
            return;
        }

        if (is_object($value)) {
            throw new Exception\InvalidArgumentTypeException('You are not allowed to store objects in the request arguments. Please convert the object of type "' . get_class($value) . '" given for argument "' . $argumentName . '" to a simple type first.', 1302783022);
        }

        if (substr($argumentName, 0, 2) === '--') {
            $this->pluginArguments[substr($argumentName, 2)] = $value;
            return;
        }

        switch ($argumentName) {
            case '@package':
                $this->setControllerPackageKey($value);
                break;
            case '@subpackage':
                $this->setControllerSubpackageKey($value);
                break;
            case '@controller':
                $this->setControllerName($value);
                break;
            case '@action':
                $this->setControllerActionName($value);
                break;
            case '@format':
                $this->setFormat($value);
                break;
            default:
                $this->arguments[$argumentName] = $value;
        }
    }

    /**
     * Returns the value of the specified argument
     *
     * @param string $argumentName Name of the argument
     * @return string Value of the argument
     * @throws \TYPO3\Flow\Mvc\Exception\NoSuchArgumentException if such an argument does not exist
     * @api
     */
    public function getArgument($argumentName)
    {
        if (!isset($this->arguments[$argumentName])) {
            throw new Exception\NoSuchArgumentException('An argument "' . $argumentName . '" does not exist for this request.', 1176558158);
        }
        return $this->arguments[$argumentName];
    }

    /**
     * Checks if an argument of the given name exists (is set)
     *
     * @param string $argumentName Name of the argument to check
     * @return boolean TRUE if the argument is set, otherwise FALSE
     * @api
     */
    public function hasArgument($argumentName)
    {
        return isset($this->arguments[$argumentName]);
    }

    /**
     * Sets the specified arguments.
     *
     * The arguments array will be reset therefore any arguments
     * which existed before will be overwritten!
     *
     * @param array $arguments An array of argument names and their values
     * @return void
     * @throws Exception\InvalidArgumentNameException if an argument name is not a string
     * @throws Exception\InvalidArgumentTypeException if an argument value is an object
     */
    public function setArguments(array $arguments)
    {
        $this->arguments = array();
        foreach ($arguments as $key => $value) {
            $this->setArgument($key, $value);
        }
    }

    /**
     * Returns an Array of arguments and their values
     *
     * @return array Array of arguments and their values (which may be arguments and values as well)
     * @api
     */
    public function getArguments()
    {
        return $this->arguments;
    }

    /**
     * Returns the value of the specified internal argument.
     *
     * Internal arguments are set via setArgument(). In order to be handled as an
     * internal argument, its name must start with two underscores.
     *
     * @param string $argumentName Name of the argument, for example "__fooBar"
     * @return string Value of the argument, or NULL if not set.
     */
    public function getInternalArgument($argumentName)
    {
        return (isset($this->internalArguments[$argumentName]) ? $this->internalArguments[$argumentName] : null);
    }

    /**
     * Returns the internal arguments of the request, that is, all arguments whose
     * name starts with two underscores.
     *
     * @return array
     */
    public function getInternalArguments()
    {
        return $this->internalArguments;
    }

    /**
     * Sets a namespace for the arguments of this request.
     *
     * This doesn't affect the actual behavior of argument handling within this
     * classes' methods but is used in other parts of Flow and its libraries to
     * render argument names which don't conflict with each other.
     *
     * @param string $namespace Argument namespace
     * @return void
     */
    public function setArgumentNamespace($namespace)
    {
        $this->argumentNamespace = $namespace;
    }

    /**
     * Returns the argument namespace, if any.
     *
     * @return string
     */
    public function getArgumentNamespace()
    {
        return $this->argumentNamespace;
    }

    /**
     * Returns an array of plugin argument configurations
     *
     * @return array
     */
    public function getPluginArguments()
    {
        return $this->pluginArguments;
    }

    /**
     * Sets the requested representation format
     *
     * @param string $format The desired format, something like "html", "xml", "png", "json" or the like. Can even be something like "rss.xml".
     * @return void
     */
    public function setFormat($format)
    {
        $this->format = strtolower($format);
    }

    /**
     * Returns the requested representation format
     *
     * @return string The desired format, something like "html", "xml", "png", "json" or the like.
     * @api
     */
    public function getFormat()
    {
        return $this->format;
    }

    /**
     * Emits a signal when a Request has been dispatched
     *
     * The action request is not proxyable, so the signal is dispatched manually here.
     * The safeguard allows unit tests without the dispatcher dependency.
     *
     * @param ActionRequest $request
     * @return void
     * @Flow\Signal
     */
    protected function emitRequestDispatched($request)
    {
        if ($this->objectManager !== null) {
<<<<<<< HEAD
            $dispatcher = $this->objectManager->get(\TYPO3\Flow\SignalSlot\Dispatcher::class);
            if ($dispatcher !== null) {
                $dispatcher->dispatch(\TYPO3\Flow\Mvc\ActionRequest::class, 'requestDispatched', array($request));
=======
            $dispatcher = $this->objectManager->get('TYPO3\Flow\SignalSlot\Dispatcher');
            if ($dispatcher !== null) {
                $dispatcher->dispatch('TYPO3\Flow\Mvc\ActionRequest', 'requestDispatched', array($request));
>>>>>>> c186a992
            }
        }
    }

    /**
     * Resets the dispatched status to FALSE
     */
    public function __clone()
    {
        $this->dispatched = false;
    }

    /**
     * We provide our own __sleep method, where we serialize all properties *except* the parentRequest if it is
     * a HTTP request -- as this one contains $_SERVER etc.
     *
     * @return array
     */
    public function __sleep()
    {
        $properties = array('controllerPackageKey', 'controllerSubpackageKey', 'controllerName', 'controllerActionName', 'arguments', 'internalArguments', 'pluginArguments', 'argumentNamespace', 'format', 'dispatched');
        if ($this->parentRequest instanceof ActionRequest) {
            $properties[] = 'parentRequest';
        }
        return $properties;
    }
}<|MERGE_RESOLUTION|>--- conflicted
+++ resolved
@@ -657,15 +657,9 @@
     protected function emitRequestDispatched($request)
     {
         if ($this->objectManager !== null) {
-<<<<<<< HEAD
             $dispatcher = $this->objectManager->get(\TYPO3\Flow\SignalSlot\Dispatcher::class);
             if ($dispatcher !== null) {
                 $dispatcher->dispatch(\TYPO3\Flow\Mvc\ActionRequest::class, 'requestDispatched', array($request));
-=======
-            $dispatcher = $this->objectManager->get('TYPO3\Flow\SignalSlot\Dispatcher');
-            if ($dispatcher !== null) {
-                $dispatcher->dispatch('TYPO3\Flow\Mvc\ActionRequest', 'requestDispatched', array($request));
->>>>>>> c186a992
             }
         }
     }
