<?php
namespace TYPO3\Flow\Mvc\Controller;

/*                                                                        *
 * This script belongs to the Flow framework.                             *
 *                                                                        *
 * It is free software; you can redistribute it and/or modify it under    *
 * the terms of the MIT license.                                          *
 *                                                                        */

use TYPO3\Flow\Annotations as Flow;
use TYPO3\Flow\Error\Result;
use TYPO3\Flow\Mvc\Exception\ForwardException;
use TYPO3\Flow\Mvc\Exception\InvalidActionVisibilityException;
use TYPO3\Flow\Mvc\Exception\NoSuchActionException;
use TYPO3\Flow\Property\Exception\TargetNotFoundException;
use TYPO3\Flow\Property\TypeConverter\Error\TargetNotFoundError;

/**
 * An HTTP based multi-action controller.
 *
 * The action specified in the given ActionRequest is dispatched to a method in
 * the concrete controller whose name ends with "*Action". If no matching action
 * method is found, the action specified in $errorMethodName is invoked.
 *
 * This controller also takes care of mapping arguments found in the ActionRequest
 * to the corresponding method arguments of the action method. It also invokes
 * validation for these arguments by invoking the Property Mapper.
 *
 * By defining media types in $supportedMediaTypes, content negotiation based on
 * the browser's Accept header and additional routing configuration is used to
 * determine the output format the controller should return.
 *
 * Depending on the action being called, a fitting view - by default a Fluid template
 * view - will be selected. By specifying patterns, custom view classes or an alternative
 * controller / action to template path mapping can be defined.
 *
 * @api
 */
class ActionController extends AbstractController
{
    /**
     * @Flow\Inject
     * @var \TYPO3\Flow\Object\ObjectManagerInterface
     */
    protected $objectManager;

    /**
     * @Flow\Inject
     * @var \TYPO3\Flow\Reflection\ReflectionService
     */
    protected $reflectionService;

    /**
     * @Flow\Inject
     * @var \TYPO3\Flow\Mvc\Controller\MvcPropertyMappingConfigurationService
     */
    protected $mvcPropertyMappingConfigurationService;

    /**
     * @Flow\Inject
     * @var \TYPO3\Flow\Mvc\ViewConfigurationManager
     */
    protected $viewConfigurationManager;

    /**
     * The current view, as resolved by resolveView()
     *
     * @var \TYPO3\Flow\Mvc\View\ViewInterface
     * @api
     */
    protected $view = null;

    /**
     * Pattern after which the view object name is built if no format-specific
     * view could be resolved.
     *
     * @var string
     * @api
     */
    protected $viewObjectNamePattern = '@package\View\@controller\@action@format';

    /**
     * A list of formats and object names of the views which should render them.
     *
     * Example:
     *
     * array('html' => 'MyCompany\MyApp\MyHtmlView', 'json' => 'MyCompany\...
     *
     * @var array
     */
    protected $viewFormatToObjectNameMap = array();

    /**
     * The default view object to use if none of the resolved views can render
     * a response for the current request.
     *
     * @var string
     * @api
     */
    protected $defaultViewObjectName = 'TYPO3\Fluid\View\TemplateView';

    /**
     * Name of the action method
     *
     * @var string
     */
    protected $actionMethodName;

    /**
     * Name of the special error action method which is called in case of errors
     *
     * @var string
     * @api
     */
    protected $errorMethodName = 'errorAction';

    /**
     * @var array
     */
    protected $settings;

    /**
     * @var \TYPO3\Flow\Log\SystemLoggerInterface
     * @Flow\Inject
     */
    protected $systemLogger;

    /**
     * @param array $settings
     * @return void
     */
    public function injectSettings(array $settings)
    {
        $this->settings = $settings;
    }

    /**
     * Handles a request. The result output is returned by altering the given response.
     *
     * @param \TYPO3\Flow\Mvc\RequestInterface $request The request object
     * @param \TYPO3\Flow\Mvc\ResponseInterface $response The response, modified by this handler
     * @return void
     * @throws \TYPO3\Flow\Mvc\Exception\UnsupportedRequestTypeException
     * @api
     */
    public function processRequest(\TYPO3\Flow\Mvc\RequestInterface $request, \TYPO3\Flow\Mvc\ResponseInterface $response)
    {
        $this->initializeController($request, $response);

        $this->actionMethodName = $this->resolveActionMethodName();

        $this->initializeActionMethodArguments();
        $this->initializeActionMethodValidators();
        $this->mvcPropertyMappingConfigurationService->initializePropertyMappingConfigurationFromRequest($this->request, $this->arguments);

        $this->initializeAction();
        $actionInitializationMethodName = 'initialize' . ucfirst($this->actionMethodName);
        if (method_exists($this, $actionInitializationMethodName)) {
            call_user_func(array($this, $actionInitializationMethodName));
        }

        $this->mapRequestArgumentsToControllerArguments();

        if ($this->view === null) {
            $this->view = $this->resolveView();
        }
        if ($this->view !== null) {
            $this->view->assign('settings', $this->settings);
            $this->view->setControllerContext($this->controllerContext);
            $this->initializeView($this->view);
        }

        $this->callActionMethod();
    }

    /**
     * Resolves and checks the current action method name
     *
     * @return string Method name of the current action
     * @throws NoSuchActionException
     * @throws InvalidActionVisibilityException
     */
    protected function resolveActionMethodName()
    {
        $actionMethodName = $this->request->getControllerActionName() . 'Action';
        if (!is_callable(array($this, $actionMethodName))) {
            throw new NoSuchActionException(sprintf('An action "%s" does not exist in controller "%s".', $actionMethodName, get_class($this)), 1186669086);
        }
        if (!$this->reflectionService->isMethodPublic(get_class($this), $actionMethodName)) {
            throw new InvalidActionVisibilityException(sprintf('The action "%s" in controller "%s" is not public!', $actionMethodName, get_class($this)), 1186669086);
        }
        return $actionMethodName;
    }

    /**
     * Implementation of the arguments initialization in the action controller:
     * Automatically registers arguments of the current action
     *
     * Don't override this method - use initializeAction() instead.
     *
     * @return void
     * @throws \TYPO3\Flow\Mvc\Exception\InvalidArgumentTypeException
     * @see initializeArguments()
     */
    protected function initializeActionMethodArguments()
    {
        $actionMethodParameters = static::getActionMethodParameters($this->objectManager);
        if (isset($actionMethodParameters[$this->actionMethodName])) {
            $methodParameters = $actionMethodParameters[$this->actionMethodName];
        } else {
            $methodParameters = array();
        }

        $this->arguments->removeAll();
        foreach ($methodParameters as $parameterName => $parameterInfo) {
            $dataType = null;
            if (isset($parameterInfo['type'])) {
                $dataType = $parameterInfo['type'];
            } elseif ($parameterInfo['array']) {
                $dataType = 'array';
            }
            if ($dataType === null) {
                throw new \TYPO3\Flow\Mvc\Exception\InvalidArgumentTypeException('The argument type for parameter $' . $parameterName . ' of method ' . get_class($this) . '->' . $this->actionMethodName . '() could not be detected.', 1253175643);
            }
            $defaultValue = (isset($parameterInfo['defaultValue']) ? $parameterInfo['defaultValue'] : null);
            $this->arguments->addNewArgument($parameterName, $dataType, ($parameterInfo['optional'] === false), $defaultValue);
        }
    }

    /**
     * Returns a map of action method names and their parameters.
     *
     * @param \TYPO3\Flow\Object\ObjectManagerInterface $objectManager
     * @return array Array of method parameters by action name
     * @Flow\CompileStatic
     */
    public static function getActionMethodParameters($objectManager)
    {
        $reflectionService = $objectManager->get('TYPO3\Flow\Reflection\ReflectionService');

        $result = array();

        $className = get_called_class();
        $methodNames = get_class_methods($className);
        foreach ($methodNames as $methodName) {
            if (strlen($methodName) > 6 && strpos($methodName, 'Action', strlen($methodName) - 6) !== false) {
                $result[$methodName] = $reflectionService->getMethodParameters($className, $methodName);
            }
        }

        return $result;
    }

    /**
     * This is a helper method purely used to make initializeActionMethodValidators()
     * testable without mocking static methods.
     *
     * @return array
     */
    protected function getInformationNeededForInitializeActionMethodValidators()
    {
        return array(
            static::getActionValidationGroups($this->objectManager),
            static::getActionMethodParameters($this->objectManager),
            static::getActionValidateAnnotationData($this->objectManager),
            static::getActionIgnoredValidationArguments($this->objectManager)
        );
    }

    /**
     * Adds the needed validators to the Arguments:
     *
     * - Validators checking the data type from the @param annotation
     * - Custom validators specified with validate annotations.
     * - Model-based validators (validate annotations in the model)
     * - Custom model validator classes
     *
     * @return void
     */
    protected function initializeActionMethodValidators()
    {
        list($validateGroupAnnotations, $actionMethodParameters, $actionValidateAnnotations, $actionIgnoredArguments) = $this->getInformationNeededForInitializeActionMethodValidators();

        if (isset($validateGroupAnnotations[$this->actionMethodName])) {
            $validationGroups = $validateGroupAnnotations[$this->actionMethodName];
        } else {
            $validationGroups = array('Default', 'Controller');
        }

        if (isset($actionMethodParameters[$this->actionMethodName])) {
            $methodParameters = $actionMethodParameters[$this->actionMethodName];
        } else {
            $methodParameters = array();
        }

        if (isset($actionValidateAnnotations[$this->actionMethodName])) {
            $validateAnnotations = $actionValidateAnnotations[$this->actionMethodName];
        } else {
            $validateAnnotations = array();
        }
        $parameterValidators = $this->validatorResolver->buildMethodArgumentsValidatorConjunctions(get_class($this), $this->actionMethodName, $methodParameters, $validateAnnotations);

        if (isset($actionIgnoredArguments[$this->actionMethodName])) {
            $ignoredArguments = $actionIgnoredArguments[$this->actionMethodName];
        } else {
            $ignoredArguments = array();
        }

        foreach ($this->arguments as $argument) {
            $argumentName = $argument->getName();
            if (isset($ignoredArguments[$argumentName]) && !$ignoredArguments[$argumentName]['evaluate']) {
                continue;
            }

            $validator = $parameterValidators[$argumentName];

            $baseValidatorConjunction = $this->validatorResolver->getBaseValidatorConjunction($argument->getDataType(), $validationGroups);
            if (count($baseValidatorConjunction) > 0) {
                $validator->addValidator($baseValidatorConjunction);
            }
            $argument->setValidator($validator);
        }
    }

    /**
     * Returns a map of action method names and their validation groups.
     *
     * @param \TYPO3\Flow\Object\ObjectManagerInterface $objectManager
     * @return array Array of validation groups by action method name
     * @Flow\CompileStatic
     */
    public static function getActionValidationGroups($objectManager)
    {
        $reflectionService = $objectManager->get('TYPO3\Flow\Reflection\ReflectionService');

        $result = array();

        $className = get_called_class();
        $methodNames = get_class_methods($className);
        foreach ($methodNames as $methodName) {
            if (strlen($methodName) > 6 && strpos($methodName, 'Action', strlen($methodName) - 6) !== false) {
                $validationGroupsAnnotation = $reflectionService->getMethodAnnotation($className, $methodName, 'TYPO3\Flow\Annotations\ValidationGroups');
                if ($validationGroupsAnnotation !== null) {
                    $result[$methodName] = $validationGroupsAnnotation->validationGroups;
                }
            }
        }

        return $result;
    }

    /**
     * Returns a map of action method names and their validation parameters.
     *
     * @param \TYPO3\Flow\Object\ObjectManagerInterface $objectManager
     * @return array Array of validate annotation parameters by action method name
     * @Flow\CompileStatic
     */
    public static function getActionValidateAnnotationData($objectManager)
    {
        $reflectionService = $objectManager->get('TYPO3\Flow\Reflection\ReflectionService');

        $result = array();

        $className = get_called_class();
        $methodNames = get_class_methods($className);
        foreach ($methodNames as $methodName) {
            if (strlen($methodName) > 6 && strpos($methodName, 'Action', strlen($methodName) - 6) !== false) {
                $validateAnnotations = $reflectionService->getMethodAnnotations($className, $methodName, 'TYPO3\Flow\Annotations\Validate');
                $result[$methodName] = array_map(function ($validateAnnotation) {
                    return array(
                        'type' => $validateAnnotation->type,
                        'options' => $validateAnnotation->options,
                        'argumentName' => $validateAnnotation->argumentName,
                    );
                }, $validateAnnotations);
            }
        }

        return $result;
    }

    /**
     * Initializes the controller before invoking an action method.
     *
     * Override this method to solve tasks which all actions have in
     * common.
     *
     * @return void
     * @api
     */
    protected function initializeAction()
    {
    }

    /**
     * Calls the specified action method and passes the arguments.
     *
     * If the action returns a string, it is appended to the content in the
     * response object. If the action doesn't return anything and a valid
     * view exists, the view is rendered automatically.
     *
     * @return void
     */
    protected function callActionMethod()
    {
        $preparedArguments = array();
        foreach ($this->arguments as $argument) {
            $preparedArguments[] = $argument->getValue();
        }

        $validationResult = $this->arguments->getValidationResults();

        if (!$validationResult->hasErrors()) {
            $actionResult = call_user_func_array(array($this, $this->actionMethodName), $preparedArguments);
        } else {
            $actionIgnoredArguments = static::getActionIgnoredValidationArguments($this->objectManager);
            if (isset($actionIgnoredArguments[$this->actionMethodName])) {
                $ignoredArguments = $actionIgnoredArguments[$this->actionMethodName];
            } else {
                $ignoredArguments = array();
            }

<<<<<<< HEAD
            // if there exists more errors than in ignoreValidationAnnotations => call error method
            // else => call action method
            $shouldCallActionMethod = true;
            /** @var Result $subValidationResult */
=======
            // if there exists more errors than in ignoreValidationAnnotations_=> call error method
            // else => call action method
            $shouldCallActionMethod = true;
>>>>>>> d040582c
            foreach ($validationResult->getSubResults() as $argumentName => $subValidationResult) {
                if (!$subValidationResult->hasErrors()) {
                    continue;
                }
<<<<<<< HEAD
                if (isset($ignoredArguments[$argumentName]) && $subValidationResult->getErrors('TYPO3\Flow\Property\TypeConverter\Error\TargetNotFoundError') === array()) {
                    continue;
                }
                $shouldCallActionMethod = false;
                break;
=======

                if (isset($ignoredArguments[$argumentName])) {
                    continue;
                }

                $shouldCallActionMethod = false;
>>>>>>> d040582c
            }

            if ($shouldCallActionMethod) {
                $actionResult = call_user_func_array(array($this, $this->actionMethodName), $preparedArguments);
            } else {
                $actionResult = call_user_func(array($this, $this->errorMethodName));
            }
        }

        if ($actionResult === null && $this->view instanceof \TYPO3\Flow\Mvc\View\ViewInterface) {
            $this->response->appendContent($this->view->render());
        } elseif (is_string($actionResult) && strlen($actionResult) > 0) {
            $this->response->appendContent($actionResult);
        } elseif (is_object($actionResult) && method_exists($actionResult, '__toString')) {
            $this->response->appendContent((string)$actionResult);
        }
    }

    /**
     * @param \TYPO3\Flow\Object\ObjectManagerInterface $objectManager
     * @return array Array of argument names as key by action method name
     * @Flow\CompileStatic
     */
    public static function getActionIgnoredValidationArguments($objectManager)
    {
        $reflectionService = $objectManager->get('TYPO3\Flow\Reflection\ReflectionService');

        $result = array();

        $className = get_called_class();
        $methodNames = get_class_methods($className);
        foreach ($methodNames as $methodName) {
            if (strlen($methodName) > 6 && strpos($methodName, 'Action', strlen($methodName) - 6) !== false) {
                $ignoreValidationAnnotations = $reflectionService->getMethodAnnotations($className, $methodName, 'TYPO3\Flow\Annotations\IgnoreValidation');
                /** @var Flow\IgnoreValidation $ignoreValidationAnnotation */
                foreach ($ignoreValidationAnnotations as $ignoreValidationAnnotation) {
                    if (!isset($ignoreValidationAnnotation->argumentName)) {
                        throw new \InvalidArgumentException('An IgnoreValidation annotation on a method must be given an argument name.', 1318456607);
                    }
                    $result[$methodName][$ignoreValidationAnnotation->argumentName] = array(
                        'evaluate' => $ignoreValidationAnnotation->evaluate
                    );
                }
            }
        }

        return $result;
    }

    /**
     * Prepares a view for the current action and stores it in $this->view.
     * By default, this method tries to locate a view with a name matching
     * the current action.
     *
     * @return \TYPO3\Flow\Mvc\View\ViewInterface the resolved view
     * @throws \TYPO3\Flow\Mvc\Exception\ViewNotFoundException if no view can be resolved
     */
    protected function resolveView()
    {
        $viewsConfiguration = $this->viewConfigurationManager->getViewConfiguration($this->request);

        if (isset($viewsConfiguration['viewObjectName'])) {
            $viewObjectName = $viewsConfiguration['viewObjectName'];
        } elseif (($resolvedViewObjectName = $this->resolveViewObjectName()) !== false) {
            $viewObjectName = $resolvedViewObjectName;
        } elseif ($this->defaultViewObjectName !== '') {
            $viewObjectName = $this->defaultViewObjectName;
        }

        if (isset($viewsConfiguration['options'])) {
            $view = $this->objectManager->get($viewObjectName, $viewsConfiguration['options']);
        } else {
            $view = $this->objectManager->get($viewObjectName);
        }

        if (!isset($view)) {
            throw new \TYPO3\Flow\Mvc\Exception\ViewNotFoundException(sprintf('Could not resolve view for action "%s" in controller "%s"', $this->request->getControllerActionName(), get_class($this)), 1355153185);
        }
        if (!$view instanceof \TYPO3\Flow\Mvc\View\ViewInterface) {
            throw new \TYPO3\Flow\Mvc\Exception\ViewNotFoundException(sprintf('View has to be of type ViewInterface, got "%s" in action "%s" of controller "%s"', get_class($view), $this->request->getControllerActionName(), get_class($this)), 1355153188);
        }

        return $view;
    }

    /**
     * Determines the fully qualified view object name.
     *
     * @return mixed The fully qualified view object name or FALSE if no matching view could be found.
     * @api
     */
    protected function resolveViewObjectName()
    {
        $possibleViewObjectName = $this->viewObjectNamePattern;
        $packageKey = $this->request->getControllerPackageKey();
        $subpackageKey = $this->request->getControllerSubpackageKey();
        $format = $this->request->getFormat();

        if ($subpackageKey !== null && $subpackageKey !== '') {
            $packageKey .= '\\' . $subpackageKey;
        }
        $possibleViewObjectName = str_replace('@package', str_replace('.', '\\', $packageKey), $possibleViewObjectName);
        $possibleViewObjectName = str_replace('@controller', $this->request->getControllerName(), $possibleViewObjectName);
        $possibleViewObjectName = str_replace('@action', $this->request->getControllerActionName(), $possibleViewObjectName);

        $viewObjectName = $this->objectManager->getCaseSensitiveObjectName(strtolower(str_replace('@format', $format, $possibleViewObjectName)));
        if ($viewObjectName === false) {
            $viewObjectName = $this->objectManager->getCaseSensitiveObjectName(strtolower(str_replace('@format', '', $possibleViewObjectName)));
        }
        if ($viewObjectName === false && isset($this->viewFormatToObjectNameMap[$format])) {
            $viewObjectName = $this->viewFormatToObjectNameMap[$format];
        }
        return $viewObjectName;
    }

    /**
     * Initializes the view before invoking an action method.
     *
     * Override this method to solve assign variables common for all actions
     * or prepare the view in another way before the action is called.
     *
     * @param \TYPO3\Flow\Mvc\View\ViewInterface $view The view to be initialized
     * @return void
     * @api
     */
    protected function initializeView(\TYPO3\Flow\Mvc\View\ViewInterface $view)
    {
    }

    /**
     * A special action which is called if the originally intended action could
     * not be called, for example if the arguments were not valid.
     *
<<<<<<< HEAD
     * The default implementation checks for TargetNotFoundErrors, sets a flash message, request errors and forwards back
=======
     * The default implementation sets a flash message, request errors and forwards back
>>>>>>> d040582c
     * to the originating action. This is suitable for most actions dealing with form input.
     *
     * @return string
     * @api
     */
    protected function errorAction()
    {
<<<<<<< HEAD
        $this->handleTargetNotFoundError();
=======
>>>>>>> d040582c
        $this->addErrorFlashMessage();
        $this->forwardToReferringRequest();

        return $this->getFlattenedValidationErrorMessage();
    }

    /**
<<<<<<< HEAD
     * Checks if the arguments validation result contain errors of type TargetNotFoundError and throws a TargetNotFoundException if that's the case for a top-level object.
     * You can override this method (or the errorAction()) if you need a different behavior
     *
     * @return void
     * @throws TargetNotFoundException
     * @api
     */
    protected function handleTargetNotFoundError()
    {
        foreach (array_keys($this->request->getArguments()) as $argumentName) {
            /** @var TargetNotFoundError $targetNotFoundError */
            $targetNotFoundError = $this->arguments->getValidationResults()->forProperty($argumentName)->getFirstError('TYPO3\Flow\Property\TypeConverter\Error\TargetNotFoundError');
            if ($targetNotFoundError !== false) {
                throw new TargetNotFoundException($targetNotFoundError->getMessage(), $targetNotFoundError->getCode());
            }
        }
    }

    /**
     * If an error occurred during this request, this adds a flash message describing the error to the flash
     * message container.
     *
     * @return void
     */
    protected function addErrorFlashMessage()
    {
        $errorFlashMessage = $this->getErrorFlashMessage();
        if ($errorFlashMessage !== false) {
            $this->flashMessageContainer->addMessage($errorFlashMessage);
        }
    }

    /**
=======
>>>>>>> d040582c
     * If information on the request before the current request was sent, this method forwards back
     * to the originating request. This effectively ends processing of the current request, so do not
     * call this method before you have finished the necessary business logic!
     *
     * @return void
     * @throws ForwardException
     */
    protected function forwardToReferringRequest()
    {
        $referringRequest = $this->request->getReferringRequest();
        if ($referringRequest === null) {
            return;
        }
        $packageKey = $referringRequest->getControllerPackageKey();
        $subpackageKey = $referringRequest->getControllerSubpackageKey();
        if ($subpackageKey !== null) {
            $packageKey .= '\\' . $subpackageKey;
        }
        $argumentsForNextController = $referringRequest->getArguments();
        $argumentsForNextController['__submittedArguments'] = $this->request->getArguments();
        $argumentsForNextController['__submittedArgumentValidationResults'] = $this->arguments->getValidationResults();

        $this->forward($referringRequest->getControllerActionName(), $referringRequest->getControllerName(), $packageKey, $argumentsForNextController);
    }

    /**
     * @deprecated since 3.0 - Use forwardToReferringRequest() instead. This method might be reworked to issue a "real" redirect at some point!
     * @return void
     */
    protected function redirectToReferringRequest()
    {
        $this->forwardToReferringRequest();
    }

    /**
<<<<<<< HEAD
=======
     * If an error occurred during this request, this adds a flash message describing the error to the flash
     * message container.
     *
     * @return void
     */
    protected function addErrorFlashMessage()
    {
        $errorFlashMessage = $this->getErrorFlashMessage();
        if ($errorFlashMessage !== false) {
            $this->flashMessageContainer->addMessage($errorFlashMessage);
        }
    }

    /**
>>>>>>> d040582c
     * Returns a string containing all validation errors separated by PHP_EOL.
     *
     * @return string
     */
    protected function getFlattenedValidationErrorMessage()
    {
        $outputMessage = 'Validation failed while trying to call ' . get_class($this) . '->' . $this->actionMethodName . '().' . PHP_EOL;
        $logMessage = $outputMessage;

        foreach ($this->arguments->getValidationResults()->getFlattenedErrors() as $propertyPath => $errors) {
            foreach ($errors as $error) {
                $logMessage .= 'Error for ' . $propertyPath . ':  ' . $error->render() . PHP_EOL;
            }
        }
        $this->systemLogger->log($logMessage, LOG_ERR);

        return $outputMessage;
    }

    /**
     * A template method for displaying custom error flash messages, or to
     * display no flash message at all on errors. Override this to customize
     * the flash message in your action controller.
     *
     * @return \TYPO3\Flow\Error\Message The flash message or FALSE if no flash message should be set
     * @api
     */
    protected function getErrorFlashMessage()
    {
        return new \TYPO3\Flow\Error\Error('An error occurred while trying to call %1$s->%2$s()', null, array(get_class($this), $this->actionMethodName));
    }
}<|MERGE_RESOLUTION|>--- conflicted
+++ resolved
@@ -422,34 +422,19 @@
                 $ignoredArguments = array();
             }
 
-<<<<<<< HEAD
             // if there exists more errors than in ignoreValidationAnnotations => call error method
             // else => call action method
             $shouldCallActionMethod = true;
             /** @var Result $subValidationResult */
-=======
-            // if there exists more errors than in ignoreValidationAnnotations_=> call error method
-            // else => call action method
-            $shouldCallActionMethod = true;
->>>>>>> d040582c
             foreach ($validationResult->getSubResults() as $argumentName => $subValidationResult) {
                 if (!$subValidationResult->hasErrors()) {
                     continue;
                 }
-<<<<<<< HEAD
                 if (isset($ignoredArguments[$argumentName]) && $subValidationResult->getErrors('TYPO3\Flow\Property\TypeConverter\Error\TargetNotFoundError') === array()) {
                     continue;
                 }
                 $shouldCallActionMethod = false;
                 break;
-=======
-
-                if (isset($ignoredArguments[$argumentName])) {
-                    continue;
-                }
-
-                $shouldCallActionMethod = false;
->>>>>>> d040582c
             }
 
             if ($shouldCallActionMethod) {
@@ -583,11 +568,7 @@
      * A special action which is called if the originally intended action could
      * not be called, for example if the arguments were not valid.
      *
-<<<<<<< HEAD
      * The default implementation checks for TargetNotFoundErrors, sets a flash message, request errors and forwards back
-=======
-     * The default implementation sets a flash message, request errors and forwards back
->>>>>>> d040582c
      * to the originating action. This is suitable for most actions dealing with form input.
      *
      * @return string
@@ -595,10 +576,7 @@
      */
     protected function errorAction()
     {
-<<<<<<< HEAD
         $this->handleTargetNotFoundError();
-=======
->>>>>>> d040582c
         $this->addErrorFlashMessage();
         $this->forwardToReferringRequest();
 
@@ -606,7 +584,6 @@
     }
 
     /**
-<<<<<<< HEAD
      * Checks if the arguments validation result contain errors of type TargetNotFoundError and throws a TargetNotFoundException if that's the case for a top-level object.
      * You can override this method (or the errorAction()) if you need a different behavior
      *
@@ -640,8 +617,6 @@
     }
 
     /**
-=======
->>>>>>> d040582c
      * If information on the request before the current request was sent, this method forwards back
      * to the originating request. This effectively ends processing of the current request, so do not
      * call this method before you have finished the necessary business logic!
@@ -677,23 +652,6 @@
     }
 
     /**
-<<<<<<< HEAD
-=======
-     * If an error occurred during this request, this adds a flash message describing the error to the flash
-     * message container.
-     *
-     * @return void
-     */
-    protected function addErrorFlashMessage()
-    {
-        $errorFlashMessage = $this->getErrorFlashMessage();
-        if ($errorFlashMessage !== false) {
-            $this->flashMessageContainer->addMessage($errorFlashMessage);
-        }
-    }
-
-    /**
->>>>>>> d040582c
      * Returns a string containing all validation errors separated by PHP_EOL.
      *
      * @return string
