--- conflicted
+++ resolved
@@ -21,7 +21,6 @@
      * @var array
      */
     protected $argumentNames = array();
-<<<<<<< HEAD
 
     /**
      * Adds or replaces the argument specified by $value. The argument's name is taken from the
@@ -280,266 +279,6 @@
                 ->merge($argumentValidationResults);
         }
 
-=======
-
-    /**
-     * Adds or replaces the argument specified by $value. The argument's name is taken from the
-     * argument object itself, therefore the $offset does not have any meaning in this context.
-     *
-     * @param mixed $offset Offset - not used here
-     * @param mixed $value The argument.
-     * @return void
-     * @throws \InvalidArgumentException if the argument is not a valid Controller Argument object
-     * @api
-     */
-    public function offsetSet($offset, $value)
-    {
-        if (!$value instanceof Argument) {
-            throw new \InvalidArgumentException('Controller arguments must be valid \TYPO3\Flow\Mvc\Controller\Argument objects.', 1187953786);
-        }
-
-        $argumentName = $value->getName();
-        parent::offsetSet($argumentName, $value);
-        $this->argumentNames[$argumentName] = true;
-    }
-
-    /**
-     * Sets an argument, aliased to offsetSet()
-     *
-     * @param mixed $value The value
-     * @return void
-     * @throws \InvalidArgumentException if the argument is not a valid Controller Argument object
-     * @api
-     */
-    public function append($value)
-    {
-        if (!$value instanceof Argument) {
-            throw new \InvalidArgumentException('Controller arguments must be valid \TYPO3\Flow\Mvc\Controller\Argument objects.', 1187953786);
-        }
-        $this->offsetSet(null, $value);
-    }
-
-    /**
-     * Unsets an argument
-     *
-     * @param mixed $offset Offset
-     * @return void
-     * @api
-     */
-    public function offsetUnset($offset)
-    {
-        $translatedOffset = $this->translateToLongArgumentName($offset);
-        parent::offsetUnset($translatedOffset);
-
-        unset($this->argumentNames[$translatedOffset]);
-        if ($offset != $translatedOffset) {
-            unset($this->argumentShortNames[$offset]);
-        }
-    }
-
-    /**
-     * Returns whether the requested index exists
-     *
-     * @param mixed $offset Offset
-     * @return boolean
-     * @api
-     */
-    public function offsetExists($offset)
-    {
-        $translatedOffset = $this->translateToLongArgumentName($offset);
-        return parent::offsetExists($translatedOffset);
-    }
-
-    /**
-     * Returns the value at the specified index
-     *
-     * @param mixed $offset Offset
-     * @return \TYPO3\Flow\Mvc\Controller\Argument The requested argument object
-     * @throws \TYPO3\Flow\Mvc\Exception\NoSuchArgumentException if the argument does not exist
-     * @api
-     */
-    public function offsetGet($offset)
-    {
-        $translatedOffset = $this->translateToLongArgumentName($offset);
-        if ($translatedOffset === '') {
-            throw new \TYPO3\Flow\Mvc\Exception\NoSuchArgumentException('An argument "' . $offset . '" does not exist.', 1216909923);
-        }
-        return parent::offsetGet($translatedOffset);
-    }
-
-    /**
-     * Creates, adds and returns a new controller argument to this composite object.
-     * If an argument with the same name exists already, it will be replaced by the
-     * new argument object.
-     *
-     * @param string $name Name of the argument
-     * @param string $dataType Name of one of the built-in data types
-     * @param boolean $isRequired TRUE if this argument should be marked as required
-     * @param mixed $defaultValue Default value of the argument. Only makes sense if $isRequired==FALSE
-     * @return \TYPO3\Flow\Mvc\Controller\Argument The new argument
-     * @api
-     */
-    public function addNewArgument($name, $dataType = 'string', $isRequired = true, $defaultValue = null)
-    {
-        $argument = new Argument($name, $dataType);
-        $argument->setRequired($isRequired);
-        $argument->setDefaultValue($defaultValue);
-
-        $this->addArgument($argument);
-        return $argument;
-    }
-
-    /**
-     * Adds the specified controller argument to this composite object.
-     * If an argument with the same name exists already, it will be replaced by the
-     * new argument object.
-     *
-     * Note that the argument will be cloned, not referenced.
-     *
-     * @param \TYPO3\Flow\Mvc\Controller\Argument $argument The argument to add
-     * @return void
-     * @api
-     */
-    public function addArgument(\TYPO3\Flow\Mvc\Controller\Argument $argument)
-    {
-        $this->offsetSet(null, $argument);
-    }
-
-    /**
-     * Returns an argument specified by name
-     *
-     * @param string $argumentName Name of the argument to retrieve
-     * @return \TYPO3\Flow\Mvc\Controller\Argument
-     * @throws \TYPO3\Flow\Mvc\Exception\NoSuchArgumentException
-     * @api
-     */
-    public function getArgument($argumentName)
-    {
-        return $this->offsetGet($argumentName);
-    }
-
-    /**
-     * Checks if an argument with the specified name exists
-     *
-     * @param string $argumentName Name of the argument to check for
-     * @return boolean TRUE if such an argument exists, otherwise FALSE
-     * @see offsetExists()
-     * @api
-     */
-    public function hasArgument($argumentName)
-    {
-        return $this->offsetExists($argumentName);
-    }
-
-    /**
-     * Returns the names of all arguments contained in this object
-     *
-     * @return array Argument names
-     * @api
-     */
-    public function getArgumentNames()
-    {
-        return array_keys($this->argumentNames);
-    }
-
-    /**
-     * Returns the short names of all arguments contained in this object that have one.
-     *
-     * @return array Argument short names
-     * @api
-     */
-    public function getArgumentShortNames()
-    {
-        $argumentShortNames = array();
-        foreach ($this as $argument) {
-            $argumentShortNames[$argument->getShortName()] = true;
-        }
-        return array_keys($argumentShortNames);
-    }
-
-    /**
-     * Magic setter method for the argument values. Each argument
-     * value can be set by just calling the setArgumentName() method.
-     *
-     * @param string $methodName Name of the method
-     * @param array $arguments Method arguments
-     * @return void
-     * @throws \LogicException
-     */
-    public function __call($methodName, array $arguments)
-    {
-        if (substr($methodName, 0, 3) !== 'set') {
-            throw new \LogicException('Unknown method "' . $methodName . '".', 1210858451);
-        }
-        $firstLowerCaseArgumentName = $this->translateToLongArgumentName(strtolower($methodName[3]) . substr($methodName, 4));
-        $firstUpperCaseArgumentName = $this->translateToLongArgumentName(ucfirst(substr($methodName, 3)));
-
-        if (in_array($firstLowerCaseArgumentName, $this->getArgumentNames())) {
-            $argument = parent::offsetGet($firstLowerCaseArgumentName);
-            $argument->setValue($arguments[0]);
-        } elseif (in_array($firstUpperCaseArgumentName, $this->getArgumentNames())) {
-            $argument = parent::offsetGet($firstUpperCaseArgumentName);
-            $argument->setValue($arguments[0]);
-        }
-    }
-
-    /**
-     * Translates a short argument name to its corresponding long name. If the
-     * specified argument name is a real argument name already, it will be returned again.
-     *
-     * If an argument with the specified name or short name does not exist, an empty
-     * string is returned.
-     *
-     * @param string $argumentName argument name
-     * @return string long argument name or empty string
-     */
-    protected function translateToLongArgumentName($argumentName)
-    {
-        if (in_array($argumentName, $this->getArgumentNames())) {
-            return $argumentName;
-        }
-        foreach ($this as $argument) {
-            if ($argumentName === $argument->getShortName()) {
-                return $argument->getName();
-            }
-        }
-        return '';
-    }
-
-    /**
-     * Remove all arguments and resets this object
-     *
-     * @return void
-     */
-    public function removeAll()
-    {
-        foreach ($this->argumentNames as $argumentName => $booleanValue) {
-            parent::offsetUnset($argumentName);
-        }
-        $this->argumentNames = array();
-    }
-
-    /**
-     * Get all property mapping / validation errors
-     *
-     * @return \TYPO3\Flow\Error\Result
-     */
-    public function getValidationResults()
-    {
-        $results = new \TYPO3\Flow\Error\Result();
-
-        foreach ($this as $argument) {
-            $argumentValidationResults = $argument->getValidationResults();
-            if ($argumentValidationResults === null) {
-                continue;
-            }
-
-            $results
-                ->forProperty($argument->getName())
-                ->merge($argumentValidationResults);
-        }
-
->>>>>>> c186a992
         return $results;
     }
 }