--- conflicted
+++ resolved
@@ -28,7 +28,6 @@
      * @var \TYPO3\Flow\Mvc\RequestInterface
      */
     protected $request;
-<<<<<<< HEAD
 
     /**
      * @var \TYPO3\Flow\Http\Response
@@ -112,91 +111,6 @@
     }
 
     /**
-=======
-
-    /**
-     * @var \TYPO3\Flow\Http\Response
-     */
-    protected $response;
-
-    /**
-     * @var \TYPO3\Flow\Mvc\Controller\Arguments
-     */
-    protected $arguments;
-
-    /**
-     * @var \TYPO3\Flow\Mvc\Routing\UriBuilder
-     */
-    protected $uriBuilder;
-
-    /**
-     * @Flow\Inject
-     * @var \TYPO3\Flow\Mvc\FlashMessageContainer
-     */
-    protected $flashMessageContainer;
-
-    /**
-     * Constructs this context
-     *
-     * @param \TYPO3\Flow\Mvc\RequestInterface $request
-     * @param \TYPO3\Flow\Http\Response $response
-     * @param \TYPO3\Flow\Mvc\Controller\Arguments $arguments
-     * @param \TYPO3\Flow\Mvc\Routing\UriBuilder $uriBuilder
-     */
-    public function __construct(RequestInterface $request, Response $response, Arguments $arguments, UriBuilder $uriBuilder)
-    {
-        $this->request = $request;
-        $this->response = $response;
-        $this->arguments = $arguments;
-        $this->uriBuilder = $uriBuilder;
-    }
-
-    /**
-     * Get the request of the controller
-     *
-     * @return \TYPO3\Flow\Mvc\RequestInterface
-     * @api
-     */
-    public function getRequest()
-    {
-        return $this->request;
-    }
-
-    /**
-     * Get the response of the controller
-     *
-     * @return \TYPO3\Flow\Mvc\ResponseInterface
-     * @api
-     */
-    public function getResponse()
-    {
-        return $this->response;
-    }
-
-    /**
-     * Get the arguments of the controller
-     *
-     * @return \TYPO3\Flow\Mvc\Controller\Arguments
-     * @api
-     */
-    public function getArguments()
-    {
-        return $this->arguments;
-    }
-
-    /**
-     * Returns the URI Builder bound to this context
-     *
-     * @return \TYPO3\Flow\Mvc\Routing\UriBuilder
-     * @api
-     */
-    public function getUriBuilder()
-    {
-        return $this->uriBuilder;
-    }
-
-    /**
->>>>>>> d040582c
      * Get the flash message container
      *
      * @return \TYPO3\Flow\Mvc\FlashMessageContainer A container for flash messages
