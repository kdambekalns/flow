<?php
namespace TYPO3\Flow\Mvc\Controller;

/*                                                                        *
 * This script belongs to the Flow framework.                             *
 *                                                                        *
 * It is free software; you can redistribute it and/or modify it under    *
 * the terms of the MIT license.                                          *
 *                                                                        */

use TYPO3\Flow\Annotations as Flow;

/**
 * This is a Service which can generate a request hash and check whether the currently given arguments
 * fit to the request hash.
 *
 * It is used when forms are generated and submitted:
 * After a form has been generated, the method "generateRequestHash" is called with the names of all form fields.
 * It cleans up the array of form fields and creates another representation of it, which is then serialized and hashed.
 *
 * Both serialized form field list and the added hash form the request hash, which will be sent over the wire (as an argument __hmac).
 *
 * On the validation side, the validation happens in two steps:
 * 1) Check if the request hash is consistent (the hash value fits to the serialized string)
 * 2) Check that _all_ GET/POST parameters submitted occur inside the form field list of the request hash.
 *
 * Note: It is crucially important that a private key is computed into the hash value! This is done inside the HashService.
 *
 * @Flow\Scope("singleton")
 */
class MvcPropertyMappingConfigurationService
{
    /**
     * @Flow\Inject
     * @var \TYPO3\Flow\Security\Cryptography\HashService
     */
    protected $hashService;
<<<<<<< HEAD

    /**
     * Generate a request hash for a list of form fields
     *
     * @param array $formFieldNames Array of form fields
     * @param string $fieldNamePrefix
     * @return string trusted properties token
     * @throws \TYPO3\Flow\Security\Exception\InvalidArgumentForHashGenerationException
     */
    public function generateTrustedPropertiesToken($formFieldNames, $fieldNamePrefix = '')
    {
        $formFieldArray = array();
        foreach ($formFieldNames as $formField) {
            $formFieldParts = explode('[', $formField);
            $currentPosition =& $formFieldArray;
            for ($i=0; $i < count($formFieldParts); $i++) {
                $formFieldPart = $formFieldParts[$i];
                $formFieldPart = rtrim($formFieldPart, ']');

                if (!is_array($currentPosition)) {
                    throw new \TYPO3\Flow\Security\Exception\InvalidArgumentForHashGenerationException('The form field "' . $formField . '" is declared as array, but it collides with a previous form field of the same name which declared the field as string. This is an inconsistency you need to fix inside your Fluid form. (String overridden by Array)', 1255072196);
                }

                if ($i === count($formFieldParts) - 1) {
                    if (isset($currentPosition[$formFieldPart]) && is_array($currentPosition[$formFieldPart])) {
                        throw new \TYPO3\Flow\Security\Exception\InvalidArgumentForHashGenerationException('The form field "' . $formField . '" is declared as string, but it collides with a previous form field of the same name which declared the field as array. This is an inconsistency you need to fix inside your Fluid form. (Array overridden by String)', 1255072587);
                    }
                    // Last iteration - add a string
                    if ($formFieldPart === '') {
                        $currentPosition[] = 1;
                    } else {
                        $currentPosition[$formFieldPart] = 1;
                    }
                } else {
                    if ($formFieldPart === '') {
                        throw new \TYPO3\Flow\Security\Exception\InvalidArgumentForHashGenerationException('The form field "' . $formField . '" is invalid. Reason: "[]" used not as last argument, but somewhere in the middle (like foo[][bar]).', 1255072832);
                    }
                    if (!isset($currentPosition[$formFieldPart])) {
                        $currentPosition[$formFieldPart] = array();
                    }
                    $currentPosition =& $currentPosition[$formFieldPart];
                }
            }
        }
        if ($fieldNamePrefix !== '') {
            $formFieldArray = (isset($formFieldArray[$fieldNamePrefix]) ? $formFieldArray[$fieldNamePrefix] : array());
        }
        return $this->serializeAndHashFormFieldArray($formFieldArray);
    }

    /**
     * Serialize and hash the form field array
     *
     * @param array $formFieldArray form field array to be serialized and hashed
     * @return string Hash
     */
    protected function serializeAndHashFormFieldArray($formFieldArray)
    {
        $serializedFormFieldArray = serialize($formFieldArray);
        return $this->hashService->appendHmac($serializedFormFieldArray);
    }

=======

    /**
     * Generate a request hash for a list of form fields
     *
     * @param array $formFieldNames Array of form fields
     * @param string $fieldNamePrefix
     * @return string trusted properties token
     * @throws \TYPO3\Flow\Security\Exception\InvalidArgumentForHashGenerationException
     */
    public function generateTrustedPropertiesToken($formFieldNames, $fieldNamePrefix = '')
    {
        $formFieldArray = array();
        foreach ($formFieldNames as $formField) {
            $formFieldParts = explode('[', $formField);
            $currentPosition =& $formFieldArray;
            for ($i=0; $i < count($formFieldParts); $i++) {
                $formFieldPart = $formFieldParts[$i];
                $formFieldPart = rtrim($formFieldPart, ']');

                if (!is_array($currentPosition)) {
                    throw new \TYPO3\Flow\Security\Exception\InvalidArgumentForHashGenerationException('The form field "' . $formField . '" is declared as array, but it collides with a previous form field of the same name which declared the field as string. This is an inconsistency you need to fix inside your Fluid form. (String overridden by Array)', 1255072196);
                }

                if ($i === count($formFieldParts) - 1) {
                    if (isset($currentPosition[$formFieldPart]) && is_array($currentPosition[$formFieldPart])) {
                        throw new \TYPO3\Flow\Security\Exception\InvalidArgumentForHashGenerationException('The form field "' . $formField . '" is declared as string, but it collides with a previous form field of the same name which declared the field as array. This is an inconsistency you need to fix inside your Fluid form. (Array overridden by String)', 1255072587);
                    }
                    // Last iteration - add a string
                    if ($formFieldPart === '') {
                        $currentPosition[] = 1;
                    } else {
                        $currentPosition[$formFieldPart] = 1;
                    }
                } else {
                    if ($formFieldPart === '') {
                        throw new \TYPO3\Flow\Security\Exception\InvalidArgumentForHashGenerationException('The form field "' . $formField . '" is invalid. Reason: "[]" used not as last argument, but somewhere in the middle (like foo[][bar]).', 1255072832);
                    }
                    if (!isset($currentPosition[$formFieldPart])) {
                        $currentPosition[$formFieldPart] = array();
                    }
                    $currentPosition =& $currentPosition[$formFieldPart];
                }
            }
        }
        if ($fieldNamePrefix !== '') {
            $formFieldArray = (isset($formFieldArray[$fieldNamePrefix]) ? $formFieldArray[$fieldNamePrefix] : array());
        }
        return $this->serializeAndHashFormFieldArray($formFieldArray);
    }

    /**
     * Serialize and hash the form field array
     *
     * @param array $formFieldArray form field array to be serialized and hashed
     * @return string Hash
     */
    protected function serializeAndHashFormFieldArray($formFieldArray)
    {
        $serializedFormFieldArray = serialize($formFieldArray);
        return $this->hashService->appendHmac($serializedFormFieldArray);
    }
>>>>>>> d040582c

    /**
     * Initialize the property mapping configuration in $controllerArguments if
     * the trusted properties are set inside the request.
     *
     * @param \TYPO3\Flow\Mvc\ActionRequest $request
     * @param \TYPO3\Flow\Mvc\Controller\Arguments $controllerArguments
     * @return void
     */
    public function initializePropertyMappingConfigurationFromRequest(\TYPO3\Flow\Mvc\ActionRequest $request, \TYPO3\Flow\Mvc\Controller\Arguments $controllerArguments)
    {
        $trustedPropertiesToken = $request->getInternalArgument('__trustedProperties');
        if (!is_string($trustedPropertiesToken)) {
            return;
        }
        $serializedTrustedProperties = $this->hashService->validateAndStripHmac($trustedPropertiesToken);

<<<<<<< HEAD
        $trustedProperties = unserialize($serializedTrustedProperties);
        foreach ($trustedProperties as $propertyName => $propertyConfiguration) {
            if (!$controllerArguments->hasArgument($propertyName)) {
                continue;
            }
            $propertyMappingConfiguration = $controllerArguments->getArgument($propertyName)->getPropertyMappingConfiguration();
            $this->modifyPropertyMappingConfiguration($propertyConfiguration, $propertyMappingConfiguration);
        }
    }

    /**
     * Modify the passed $propertyMappingConfiguration according to the $propertyConfiguration which
     * has been generated by Fluid. In detail, if the $propertyConfiguration contains
     * an __identity field, we allow modification of objects; else we allow creation.
     *
     * All other properties are specified as allowed properties.
     *
     * @param array $propertyConfiguration
     * @param \TYPO3\Flow\Property\PropertyMappingConfiguration $propertyMappingConfiguration
     * @return void
     */
    protected function modifyPropertyMappingConfiguration($propertyConfiguration, \TYPO3\Flow\Property\PropertyMappingConfiguration $propertyMappingConfiguration)
    {
        if (!is_array($propertyConfiguration)) {
            return;
        }
        if (isset($propertyConfiguration['__identity'])) {
            $propertyMappingConfiguration->setTypeConverterOption('TYPO3\Flow\Property\TypeConverter\PersistentObjectConverter', \TYPO3\Flow\Property\TypeConverter\PersistentObjectConverter::CONFIGURATION_MODIFICATION_ALLOWED, true);
            unset($propertyConfiguration['__identity']);
        } else {
            $propertyMappingConfiguration->setTypeConverterOption('TYPO3\Flow\Property\TypeConverter\PersistentObjectConverter', \TYPO3\Flow\Property\TypeConverter\PersistentObjectConverter::CONFIGURATION_CREATION_ALLOWED, true);
        }

=======
    /**
     * Initialize the property mapping configuration in $controllerArguments if
     * the trusted properties are set inside the request.
     *
     * @param \TYPO3\Flow\Mvc\ActionRequest $request
     * @param \TYPO3\Flow\Mvc\Controller\Arguments $controllerArguments
     * @return void
     */
    public function initializePropertyMappingConfigurationFromRequest(\TYPO3\Flow\Mvc\ActionRequest $request, \TYPO3\Flow\Mvc\Controller\Arguments $controllerArguments)
    {
        $trustedPropertiesToken = $request->getInternalArgument('__trustedProperties');
        if (!is_string($trustedPropertiesToken)) {
            return;
        }
        $serializedTrustedProperties = $this->hashService->validateAndStripHmac($trustedPropertiesToken);

        $trustedProperties = unserialize($serializedTrustedProperties);
        foreach ($trustedProperties as $propertyName => $propertyConfiguration) {
            if (!$controllerArguments->hasArgument($propertyName)) {
                continue;
            }
            $propertyMappingConfiguration = $controllerArguments->getArgument($propertyName)->getPropertyMappingConfiguration();
            $this->modifyPropertyMappingConfiguration($propertyConfiguration, $propertyMappingConfiguration);
        }
    }

    /**
     * Modify the passed $propertyMappingConfiguration according to the $propertyConfiguration which
     * has been generated by Fluid. In detail, if the $propertyConfiguration contains
     * an __identity field, we allow modification of objects; else we allow creation.
     *
     * All other properties are specified as allowed properties.
     *
     * @param array $propertyConfiguration
     * @param \TYPO3\Flow\Property\PropertyMappingConfiguration $propertyMappingConfiguration
     * @return void
     */
    protected function modifyPropertyMappingConfiguration($propertyConfiguration, \TYPO3\Flow\Property\PropertyMappingConfiguration $propertyMappingConfiguration)
    {
        if (!is_array($propertyConfiguration)) {
            return;
        }
        if (isset($propertyConfiguration['__identity'])) {
            $propertyMappingConfiguration->setTypeConverterOption('TYPO3\Flow\Property\TypeConverter\PersistentObjectConverter', \TYPO3\Flow\Property\TypeConverter\PersistentObjectConverter::CONFIGURATION_MODIFICATION_ALLOWED, true);
            unset($propertyConfiguration['__identity']);
        } else {
            $propertyMappingConfiguration->setTypeConverterOption('TYPO3\Flow\Property\TypeConverter\PersistentObjectConverter', \TYPO3\Flow\Property\TypeConverter\PersistentObjectConverter::CONFIGURATION_CREATION_ALLOWED, true);
        }

>>>>>>> d040582c
        foreach ($propertyConfiguration as $innerKey => $innerValue) {
            if (is_array($innerValue)) {
                $this->modifyPropertyMappingConfiguration($innerValue, $propertyMappingConfiguration->forProperty($innerKey));
            }
            $propertyMappingConfiguration->allowProperties($innerKey);
        }
    }
}<|MERGE_RESOLUTION|>--- conflicted
+++ resolved
@@ -35,7 +35,6 @@
      * @var \TYPO3\Flow\Security\Cryptography\HashService
      */
     protected $hashService;
-<<<<<<< HEAD
 
     /**
      * Generate a request hash for a list of form fields
@@ -98,121 +97,7 @@
         return $this->hashService->appendHmac($serializedFormFieldArray);
     }
 
-=======
 
-    /**
-     * Generate a request hash for a list of form fields
-     *
-     * @param array $formFieldNames Array of form fields
-     * @param string $fieldNamePrefix
-     * @return string trusted properties token
-     * @throws \TYPO3\Flow\Security\Exception\InvalidArgumentForHashGenerationException
-     */
-    public function generateTrustedPropertiesToken($formFieldNames, $fieldNamePrefix = '')
-    {
-        $formFieldArray = array();
-        foreach ($formFieldNames as $formField) {
-            $formFieldParts = explode('[', $formField);
-            $currentPosition =& $formFieldArray;
-            for ($i=0; $i < count($formFieldParts); $i++) {
-                $formFieldPart = $formFieldParts[$i];
-                $formFieldPart = rtrim($formFieldPart, ']');
-
-                if (!is_array($currentPosition)) {
-                    throw new \TYPO3\Flow\Security\Exception\InvalidArgumentForHashGenerationException('The form field "' . $formField . '" is declared as array, but it collides with a previous form field of the same name which declared the field as string. This is an inconsistency you need to fix inside your Fluid form. (String overridden by Array)', 1255072196);
-                }
-
-                if ($i === count($formFieldParts) - 1) {
-                    if (isset($currentPosition[$formFieldPart]) && is_array($currentPosition[$formFieldPart])) {
-                        throw new \TYPO3\Flow\Security\Exception\InvalidArgumentForHashGenerationException('The form field "' . $formField . '" is declared as string, but it collides with a previous form field of the same name which declared the field as array. This is an inconsistency you need to fix inside your Fluid form. (Array overridden by String)', 1255072587);
-                    }
-                    // Last iteration - add a string
-                    if ($formFieldPart === '') {
-                        $currentPosition[] = 1;
-                    } else {
-                        $currentPosition[$formFieldPart] = 1;
-                    }
-                } else {
-                    if ($formFieldPart === '') {
-                        throw new \TYPO3\Flow\Security\Exception\InvalidArgumentForHashGenerationException('The form field "' . $formField . '" is invalid. Reason: "[]" used not as last argument, but somewhere in the middle (like foo[][bar]).', 1255072832);
-                    }
-                    if (!isset($currentPosition[$formFieldPart])) {
-                        $currentPosition[$formFieldPart] = array();
-                    }
-                    $currentPosition =& $currentPosition[$formFieldPart];
-                }
-            }
-        }
-        if ($fieldNamePrefix !== '') {
-            $formFieldArray = (isset($formFieldArray[$fieldNamePrefix]) ? $formFieldArray[$fieldNamePrefix] : array());
-        }
-        return $this->serializeAndHashFormFieldArray($formFieldArray);
-    }
-
-    /**
-     * Serialize and hash the form field array
-     *
-     * @param array $formFieldArray form field array to be serialized and hashed
-     * @return string Hash
-     */
-    protected function serializeAndHashFormFieldArray($formFieldArray)
-    {
-        $serializedFormFieldArray = serialize($formFieldArray);
-        return $this->hashService->appendHmac($serializedFormFieldArray);
-    }
->>>>>>> d040582c
-
-    /**
-     * Initialize the property mapping configuration in $controllerArguments if
-     * the trusted properties are set inside the request.
-     *
-     * @param \TYPO3\Flow\Mvc\ActionRequest $request
-     * @param \TYPO3\Flow\Mvc\Controller\Arguments $controllerArguments
-     * @return void
-     */
-    public function initializePropertyMappingConfigurationFromRequest(\TYPO3\Flow\Mvc\ActionRequest $request, \TYPO3\Flow\Mvc\Controller\Arguments $controllerArguments)
-    {
-        $trustedPropertiesToken = $request->getInternalArgument('__trustedProperties');
-        if (!is_string($trustedPropertiesToken)) {
-            return;
-        }
-        $serializedTrustedProperties = $this->hashService->validateAndStripHmac($trustedPropertiesToken);
-
-<<<<<<< HEAD
-        $trustedProperties = unserialize($serializedTrustedProperties);
-        foreach ($trustedProperties as $propertyName => $propertyConfiguration) {
-            if (!$controllerArguments->hasArgument($propertyName)) {
-                continue;
-            }
-            $propertyMappingConfiguration = $controllerArguments->getArgument($propertyName)->getPropertyMappingConfiguration();
-            $this->modifyPropertyMappingConfiguration($propertyConfiguration, $propertyMappingConfiguration);
-        }
-    }
-
-    /**
-     * Modify the passed $propertyMappingConfiguration according to the $propertyConfiguration which
-     * has been generated by Fluid. In detail, if the $propertyConfiguration contains
-     * an __identity field, we allow modification of objects; else we allow creation.
-     *
-     * All other properties are specified as allowed properties.
-     *
-     * @param array $propertyConfiguration
-     * @param \TYPO3\Flow\Property\PropertyMappingConfiguration $propertyMappingConfiguration
-     * @return void
-     */
-    protected function modifyPropertyMappingConfiguration($propertyConfiguration, \TYPO3\Flow\Property\PropertyMappingConfiguration $propertyMappingConfiguration)
-    {
-        if (!is_array($propertyConfiguration)) {
-            return;
-        }
-        if (isset($propertyConfiguration['__identity'])) {
-            $propertyMappingConfiguration->setTypeConverterOption('TYPO3\Flow\Property\TypeConverter\PersistentObjectConverter', \TYPO3\Flow\Property\TypeConverter\PersistentObjectConverter::CONFIGURATION_MODIFICATION_ALLOWED, true);
-            unset($propertyConfiguration['__identity']);
-        } else {
-            $propertyMappingConfiguration->setTypeConverterOption('TYPO3\Flow\Property\TypeConverter\PersistentObjectConverter', \TYPO3\Flow\Property\TypeConverter\PersistentObjectConverter::CONFIGURATION_CREATION_ALLOWED, true);
-        }
-
-=======
     /**
      * Initialize the property mapping configuration in $controllerArguments if
      * the trusted properties are set inside the request.
@@ -262,7 +147,6 @@
             $propertyMappingConfiguration->setTypeConverterOption('TYPO3\Flow\Property\TypeConverter\PersistentObjectConverter', \TYPO3\Flow\Property\TypeConverter\PersistentObjectConverter::CONFIGURATION_CREATION_ALLOWED, true);
         }
 
->>>>>>> d040582c
         foreach ($propertyConfiguration as $innerKey => $innerValue) {
             if (is_array($innerValue)) {
                 $this->modifyPropertyMappingConfiguration($innerValue, $propertyMappingConfiguration->forProperty($innerKey));
