<?php
namespace TYPO3\Flow\Mvc;

/*                                                                        *
 * This script belongs to the Flow framework.                             *
 *                                                                        *
 * It is free software; you can redistribute it and/or modify it under    *
 * the terms of the MIT license.                                          *
 *                                                                        */

use TYPO3\Flow\Annotations as Flow;

/**
 * This is a container for all Flash Messages.
 *
 * @Flow\Scope("session")
 * @api
 */
class FlashMessageContainer
{
    /**
     * @var array
     */
    protected $messages = array();
<<<<<<< HEAD

    /**
     * Add a flash message object.
     *
     * @param \TYPO3\Flow\Error\Message $message
     * @return void
     * @Flow\Session(autoStart=true)
     * @api
     */
    public function addMessage(\TYPO3\Flow\Error\Message $message)
    {
        $this->messages[] = $message;
    }

    /**
     * Returns all currently stored flash messages.
     *
     * @param string $severity severity of messages (from \TYPO3\Flow\Error\Message::SEVERITY_* constants) to return.
     * @return array<\TYPO3\Flow\Error\Message>
     * @api
     */
    public function getMessages($severity = null)
    {
        if ($severity === null) {
            return $this->messages;
        }

        $messages = array();
        foreach ($this->messages as $message) {
            if ($message->getSeverity() === $severity) {
                $messages[] = $message;
            }
        }
        return $messages;
    }

    /**
=======

    /**
     * Add a flash message object.
     *
     * @param \TYPO3\Flow\Error\Message $message
     * @return void
     * @Flow\Session(autoStart=true)
     * @api
     */
    public function addMessage(\TYPO3\Flow\Error\Message $message)
    {
        $this->messages[] = $message;
    }

    /**
     * Returns all currently stored flash messages.
     *
     * @param string $severity severity of messages (from \TYPO3\Flow\Error\Message::SEVERITY_* constants) to return.
     * @return array<\TYPO3\Flow\Error\Message>
     * @api
     */
    public function getMessages($severity = null)
    {
        if ($severity === null) {
            return $this->messages;
        }

        $messages = array();
        foreach ($this->messages as $message) {
            if ($message->getSeverity() === $severity) {
                $messages[] = $message;
            }
        }
        return $messages;
    }

    /**
>>>>>>> c186a992
     * Remove messages from this container.
     *
     * @param string $severity severity of messages (from \TYPO3\Flow\Error\Message::SEVERITY_* constants) to remove.
     * @return void
     * @Flow\Session(autoStart=true)
     * @api
     */
    public function flush($severity = null)
    {
        if ($severity === null) {
            $this->messages = array();
        } else {
            foreach ($this->messages as $index => $message) {
                if ($message->getSeverity() === $severity) {
                    unset($this->messages[$index]);
                }
            }
        }
    }

    /**
     * Get all flash messages (with given severity) currently available and remove them from the container.
     *
     * @param string $severity severity of the messages (One of the \TYPO3\Flow\Error\Message::SEVERITY_* constants)
     * @return array<\TYPO3\Flow\Error\Message>
     * @api
     */
    public function getMessagesAndFlush($severity = null)
    {
        $messages = $this->getMessages($severity);
        if (count($messages) > 0) {
            $this->flush($severity);
        }
        return $messages;
    }
}<|MERGE_RESOLUTION|>--- conflicted
+++ resolved
@@ -22,7 +22,6 @@
      * @var array
      */
     protected $messages = array();
-<<<<<<< HEAD
 
     /**
      * Add a flash message object.
@@ -60,45 +59,6 @@
     }
 
     /**
-=======
-
-    /**
-     * Add a flash message object.
-     *
-     * @param \TYPO3\Flow\Error\Message $message
-     * @return void
-     * @Flow\Session(autoStart=true)
-     * @api
-     */
-    public function addMessage(\TYPO3\Flow\Error\Message $message)
-    {
-        $this->messages[] = $message;
-    }
-
-    /**
-     * Returns all currently stored flash messages.
-     *
-     * @param string $severity severity of messages (from \TYPO3\Flow\Error\Message::SEVERITY_* constants) to return.
-     * @return array<\TYPO3\Flow\Error\Message>
-     * @api
-     */
-    public function getMessages($severity = null)
-    {
-        if ($severity === null) {
-            return $this->messages;
-        }
-
-        $messages = array();
-        foreach ($this->messages as $message) {
-            if ($message->getSeverity() === $severity) {
-                $messages[] = $message;
-            }
-        }
-        return $messages;
-    }
-
-    /**
->>>>>>> c186a992
      * Remove messages from this container.
      *
      * @param string $severity severity of messages (from \TYPO3\Flow\Error\Message::SEVERITY_* constants) to remove.
