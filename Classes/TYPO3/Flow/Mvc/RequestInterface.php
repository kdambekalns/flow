--- conflicted
+++ resolved
@@ -23,7 +23,6 @@
      * @api
      */
     public function setDispatched($flag);
-<<<<<<< HEAD
 
     /**
      * If this request has been dispatched and addressed by the responsible
@@ -47,31 +46,6 @@
     public function getControllerObjectName();
 
     /**
-=======
-
-    /**
-     * If this request has been dispatched and addressed by the responsible
-     * controller and the response is ready to be sent.
-     *
-     * The dispatcher will try to dispatch the request again if it has not been
-     * addressed yet.
-     *
-     * @return boolean TRUE if this request has been dispatched successfully
-     * @api
-     */
-    public function isDispatched();
-
-    /**
-     * Returns the object name of the controller which is supposed to process the
-     * request.
-     *
-     * @return string The controller's object name
-     * @api
-     */
-    public function getControllerObjectName();
-
-    /**
->>>>>>> c186a992
      * Returns the top level Request: the one just below the HTTP request
      *
      * @return \TYPO3\Flow\Mvc\RequestInterface
