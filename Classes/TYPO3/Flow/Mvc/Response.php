--- conflicted
+++ resolved
@@ -20,7 +20,6 @@
      * @var string
      */
     protected $content = null;
-<<<<<<< HEAD
 
     /**
      * Overrides and sets the content of the response
@@ -71,58 +70,6 @@
     }
 
     /**
-=======
-
-    /**
-     * Overrides and sets the content of the response
-     *
-     * @param string $content The response content
-     * @return void
-     * @api
-     */
-    public function setContent($content)
-    {
-        $this->content = $content;
-    }
-
-    /**
-     * Appends content to the already existing content.
-     *
-     * @param string $content More response content
-     * @return void
-     * @api
-     */
-    public function appendContent($content)
-    {
-        $this->content .= $content;
-    }
-
-    /**
-     * Returns the response content without sending it.
-     *
-     * @return string The response content
-     * @api
-     */
-    public function getContent()
-    {
-        return $this->content;
-    }
-
-    /**
-     * Sends the response
-     *
-     * @return void
-     * @api
-     */
-    public function send()
-    {
-        if ($this->content !== null) {
-            echo $this->getContent();
-        }
-    }
-
-    /**
->>>>>>> c186a992
      * Returns the content of the response.
      *
      * @return string
