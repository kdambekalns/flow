<?php
namespace TYPO3\Flow\Mvc\Routing;

/*                                                                        *
 * This script belongs to the Flow framework.                             *
 *                                                                        *
 * It is free software; you can redistribute it and/or modify it under    *
 * the terms of the MIT license.                                          *
 *                                                                        */

use TYPO3\Flow\Annotations as Flow;
use TYPO3\Flow\Persistence\PersistenceManagerInterface;
use TYPO3\Flow\Reflection\ObjectAccess;
use TYPO3\Flow\Utility\Arrays;

/**
 * Dynamic Route Part
 *
 * @api
 */
class DynamicRoutePart extends AbstractRoutePart implements DynamicRoutePartInterface
{
    /**
     * @var PersistenceManagerInterface
     * @Flow\Inject
     */
    protected $persistenceManager;
<<<<<<< HEAD

    /**
     * The split string represents the end of a Dynamic Route Part.
     * If it is empty, Route Part will be equal to the remaining request path.
     *
     * @var string
     */
    protected $splitString = '';

    /**
     * Sets split string of the Route Part.
     *
     * @param string $splitString
     * @return void
     * @api
     */
    public function setSplitString($splitString)
    {
        $this->splitString = $splitString;
    }

    /**
     * Checks whether this Dynamic Route Part corresponds to the given $routePath.
     *
     * On successful match this method sets $this->value to the corresponding uriPart
     * and shortens $routePath respectively.
     *
     * @param string $routePath The request path to be matched - without query parameters, host and fragment.
     * @return boolean TRUE if Route Part matched $routePath, otherwise FALSE.
     */
    final public function match(&$routePath)
    {
        $this->value = null;
        if ($this->name === null || $this->name === '') {
            return false;
        }
        $valueToMatch = $this->findValueToMatch($routePath);
        $matchResult = $this->matchValue($valueToMatch);
        if ($matchResult !== true) {
            return $matchResult;
        }
        $this->removeMatchingPortionFromRequestPath($routePath, $valueToMatch);

        return true;
    }

    /**
     * Returns the first part of $routePath.
     * If a split string is set, only the first part of the value until location of the splitString is returned.
     * This method can be overridden by custom RoutePartHandlers to implement custom matching mechanisms.
     *
     * @param string $routePath The request path to be matched
     * @return string value to match, or an empty string if $routePath is empty or split string was not found
     * @api
     */
    protected function findValueToMatch($routePath)
    {
        if (!isset($routePath) || $routePath === '' || $routePath[0] === '/') {
            return '';
        }
        $valueToMatch = $routePath;
        if ($this->splitString !== '') {
            $splitStringPosition = strpos($valueToMatch, $this->splitString);
            if ($splitStringPosition !== false) {
                $valueToMatch = substr($valueToMatch, 0, $splitStringPosition);
            }
        }
        if (strpos($valueToMatch, '/') !== false) {
            return '';
        }
        return $valueToMatch;
    }

    /**
     * Checks, whether given value can be matched.
     * In the case of default Dynamic Route Parts a value matches when it's not empty.
     * This method can be overridden by custom RoutePartHandlers to implement custom matching mechanisms.
     *
     * @param string $value value to match
     * @return boolean TRUE if value could be matched successfully, otherwise FALSE.
     * @api
     */
    protected function matchValue($value)
    {
        if ($value === null || $value === '') {
            return false;
        }
        $this->value = rawurldecode($value);
        return true;
    }

    /**
     * Removes matching part from $routePath.
     * This method can be overridden by custom RoutePartHandlers to implement custom matching mechanisms.
     *
     * @param string $routePath The request path to be matched
     * @param string $valueToMatch The matching value
     * @return void
     * @api
     */
    protected function removeMatchingPortionFromRequestPath(&$routePath, $valueToMatch)
    {
        if ($valueToMatch !== null && $valueToMatch !== '') {
            $routePath = substr($routePath, strlen($valueToMatch));
        }
    }

    /**
     * Checks whether $routeValues contains elements which correspond to this Dynamic Route Part.
     * If a corresponding element is found in $routeValues, this element is removed from the array.
     *
     * @param array $routeValues An array with key/value pairs to be resolved by Dynamic Route Parts.
     * @return boolean TRUE if current Route Part could be resolved, otherwise FALSE
     */
    final public function resolve(array &$routeValues)
    {
        $this->value = null;
        if ($this->name === null || $this->name === '') {
            return false;
        }
        $valueToResolve = $this->findValueToResolve($routeValues);
        if (!$this->resolveValue($valueToResolve)) {
            return false;
        }
        $routeValues = Arrays::unsetValueByPath($routeValues, $this->name);
        return true;
    }

    /**
     * Returns the route value of the current route part.
     * This method can be overridden by custom RoutePartHandlers to implement custom resolving mechanisms.
     *
     * @param array $routeValues An array with key/value pairs to be resolved by Dynamic Route Parts.
     * @return string|array value to resolve.
     * @api
     */
    protected function findValueToResolve(array $routeValues)
    {
        return ObjectAccess::getPropertyPath($routeValues, $this->name);
    }

    /**
=======

    /**
     * The split string represents the end of a Dynamic Route Part.
     * If it is empty, Route Part will be equal to the remaining request path.
     *
     * @var string
     */
    protected $splitString = '';

    /**
     * Sets split string of the Route Part.
     *
     * @param string $splitString
     * @return void
     * @api
     */
    public function setSplitString($splitString)
    {
        $this->splitString = $splitString;
    }

    /**
     * Checks whether this Dynamic Route Part corresponds to the given $routePath.
     *
     * On successful match this method sets $this->value to the corresponding uriPart
     * and shortens $routePath respectively.
     *
     * @param string $routePath The request path to be matched - without query parameters, host and fragment.
     * @return boolean TRUE if Route Part matched $routePath, otherwise FALSE.
     */
    final public function match(&$routePath)
    {
        $this->value = null;
        if ($this->name === null || $this->name === '') {
            return false;
        }
        $valueToMatch = $this->findValueToMatch($routePath);
        $matchResult = $this->matchValue($valueToMatch);
        if ($matchResult !== true) {
            return $matchResult;
        }
        $this->removeMatchingPortionFromRequestPath($routePath, $valueToMatch);

        return true;
    }

    /**
     * Returns the first part of $routePath.
     * If a split string is set, only the first part of the value until location of the splitString is returned.
     * This method can be overridden by custom RoutePartHandlers to implement custom matching mechanisms.
     *
     * @param string $routePath The request path to be matched
     * @return string value to match, or an empty string if $routePath is empty or split string was not found
     * @api
     */
    protected function findValueToMatch($routePath)
    {
        if (!isset($routePath) || $routePath === '' || $routePath[0] === '/') {
            return '';
        }
        $valueToMatch = $routePath;
        if ($this->splitString !== '') {
            $splitStringPosition = strpos($valueToMatch, $this->splitString);
            if ($splitStringPosition !== false) {
                $valueToMatch = substr($valueToMatch, 0, $splitStringPosition);
            }
        }
        if (strpos($valueToMatch, '/') !== false) {
            return '';
        }
        return $valueToMatch;
    }

    /**
     * Checks, whether given value can be matched.
     * In the case of default Dynamic Route Parts a value matches when it's not empty.
     * This method can be overridden by custom RoutePartHandlers to implement custom matching mechanisms.
     *
     * @param string $value value to match
     * @return boolean TRUE if value could be matched successfully, otherwise FALSE.
     * @api
     */
    protected function matchValue($value)
    {
        if ($value === null || $value === '') {
            return false;
        }
        $this->value = urldecode($value);
        return true;
    }

    /**
     * Removes matching part from $routePath.
     * This method can be overridden by custom RoutePartHandlers to implement custom matching mechanisms.
     *
     * @param string $routePath The request path to be matched
     * @param string $valueToMatch The matching value
     * @return void
     * @api
     */
    protected function removeMatchingPortionFromRequestPath(&$routePath, $valueToMatch)
    {
        if ($valueToMatch !== null && $valueToMatch !== '') {
            $routePath = substr($routePath, strlen($valueToMatch));
        }
    }

    /**
     * Checks whether $routeValues contains elements which correspond to this Dynamic Route Part.
     * If a corresponding element is found in $routeValues, this element is removed from the array.
     *
     * @param array $routeValues An array with key/value pairs to be resolved by Dynamic Route Parts.
     * @return boolean TRUE if current Route Part could be resolved, otherwise FALSE
     */
    final public function resolve(array &$routeValues)
    {
        $this->value = null;
        if ($this->name === null || $this->name === '') {
            return false;
        }
        $valueToResolve = $this->findValueToResolve($routeValues);
        if (!$this->resolveValue($valueToResolve)) {
            return false;
        }
        $routeValues = Arrays::unsetValueByPath($routeValues, $this->name);
        return true;
    }

    /**
     * Returns the route value of the current route part.
     * This method can be overridden by custom RoutePartHandlers to implement custom resolving mechanisms.
     *
     * @param array $routeValues An array with key/value pairs to be resolved by Dynamic Route Parts.
     * @return string|array value to resolve.
     * @api
     */
    protected function findValueToResolve(array $routeValues)
    {
        return ObjectAccess::getPropertyPath($routeValues, $this->name);
    }

    /**
>>>>>>> d040582c
     * Checks, whether given value can be resolved and if so, sets $this->value to the resolved value.
     * If $value is empty, this method checks whether a default value exists.
     * This method can be overridden by custom RoutePartHandlers to implement custom resolving mechanisms.
     *
     * @param mixed $value value to resolve
     * @return boolean TRUE if value could be resolved successfully, otherwise FALSE.
     * @api
     */
    protected function resolveValue($value)
    {
        if ($value === null) {
            return false;
        }
        if (is_object($value)) {
            $value = $this->persistenceManager->getIdentifierByObject($value);
            if ($value === null || (!is_string($value) && !is_integer($value))) {
                return false;
            }
        }
<<<<<<< HEAD
        $this->value = rawurlencode($value);
=======
        $this->value = urlencode($value);
>>>>>>> d040582c
        if ($this->lowerCase) {
            $this->value = strtolower($this->value);
        }
        return true;
    }
}<|MERGE_RESOLUTION|>--- conflicted
+++ resolved
@@ -25,7 +25,6 @@
      * @Flow\Inject
      */
     protected $persistenceManager;
-<<<<<<< HEAD
 
     /**
      * The split string represents the end of a Dynamic Route Part.
@@ -168,150 +167,6 @@
     }
 
     /**
-=======
-
-    /**
-     * The split string represents the end of a Dynamic Route Part.
-     * If it is empty, Route Part will be equal to the remaining request path.
-     *
-     * @var string
-     */
-    protected $splitString = '';
-
-    /**
-     * Sets split string of the Route Part.
-     *
-     * @param string $splitString
-     * @return void
-     * @api
-     */
-    public function setSplitString($splitString)
-    {
-        $this->splitString = $splitString;
-    }
-
-    /**
-     * Checks whether this Dynamic Route Part corresponds to the given $routePath.
-     *
-     * On successful match this method sets $this->value to the corresponding uriPart
-     * and shortens $routePath respectively.
-     *
-     * @param string $routePath The request path to be matched - without query parameters, host and fragment.
-     * @return boolean TRUE if Route Part matched $routePath, otherwise FALSE.
-     */
-    final public function match(&$routePath)
-    {
-        $this->value = null;
-        if ($this->name === null || $this->name === '') {
-            return false;
-        }
-        $valueToMatch = $this->findValueToMatch($routePath);
-        $matchResult = $this->matchValue($valueToMatch);
-        if ($matchResult !== true) {
-            return $matchResult;
-        }
-        $this->removeMatchingPortionFromRequestPath($routePath, $valueToMatch);
-
-        return true;
-    }
-
-    /**
-     * Returns the first part of $routePath.
-     * If a split string is set, only the first part of the value until location of the splitString is returned.
-     * This method can be overridden by custom RoutePartHandlers to implement custom matching mechanisms.
-     *
-     * @param string $routePath The request path to be matched
-     * @return string value to match, or an empty string if $routePath is empty or split string was not found
-     * @api
-     */
-    protected function findValueToMatch($routePath)
-    {
-        if (!isset($routePath) || $routePath === '' || $routePath[0] === '/') {
-            return '';
-        }
-        $valueToMatch = $routePath;
-        if ($this->splitString !== '') {
-            $splitStringPosition = strpos($valueToMatch, $this->splitString);
-            if ($splitStringPosition !== false) {
-                $valueToMatch = substr($valueToMatch, 0, $splitStringPosition);
-            }
-        }
-        if (strpos($valueToMatch, '/') !== false) {
-            return '';
-        }
-        return $valueToMatch;
-    }
-
-    /**
-     * Checks, whether given value can be matched.
-     * In the case of default Dynamic Route Parts a value matches when it's not empty.
-     * This method can be overridden by custom RoutePartHandlers to implement custom matching mechanisms.
-     *
-     * @param string $value value to match
-     * @return boolean TRUE if value could be matched successfully, otherwise FALSE.
-     * @api
-     */
-    protected function matchValue($value)
-    {
-        if ($value === null || $value === '') {
-            return false;
-        }
-        $this->value = urldecode($value);
-        return true;
-    }
-
-    /**
-     * Removes matching part from $routePath.
-     * This method can be overridden by custom RoutePartHandlers to implement custom matching mechanisms.
-     *
-     * @param string $routePath The request path to be matched
-     * @param string $valueToMatch The matching value
-     * @return void
-     * @api
-     */
-    protected function removeMatchingPortionFromRequestPath(&$routePath, $valueToMatch)
-    {
-        if ($valueToMatch !== null && $valueToMatch !== '') {
-            $routePath = substr($routePath, strlen($valueToMatch));
-        }
-    }
-
-    /**
-     * Checks whether $routeValues contains elements which correspond to this Dynamic Route Part.
-     * If a corresponding element is found in $routeValues, this element is removed from the array.
-     *
-     * @param array $routeValues An array with key/value pairs to be resolved by Dynamic Route Parts.
-     * @return boolean TRUE if current Route Part could be resolved, otherwise FALSE
-     */
-    final public function resolve(array &$routeValues)
-    {
-        $this->value = null;
-        if ($this->name === null || $this->name === '') {
-            return false;
-        }
-        $valueToResolve = $this->findValueToResolve($routeValues);
-        if (!$this->resolveValue($valueToResolve)) {
-            return false;
-        }
-        $routeValues = Arrays::unsetValueByPath($routeValues, $this->name);
-        return true;
-    }
-
-    /**
-     * Returns the route value of the current route part.
-     * This method can be overridden by custom RoutePartHandlers to implement custom resolving mechanisms.
-     *
-     * @param array $routeValues An array with key/value pairs to be resolved by Dynamic Route Parts.
-     * @return string|array value to resolve.
-     * @api
-     */
-    protected function findValueToResolve(array $routeValues)
-    {
-        return ObjectAccess::getPropertyPath($routeValues, $this->name);
-    }
-
-    /**
->>>>>>> d040582c
      * Checks, whether given value can be resolved and if so, sets $this->value to the resolved value.
      * If $value is empty, this method checks whether a default value exists.
      * This method can be overridden by custom RoutePartHandlers to implement custom resolving mechanisms.
@@ -331,11 +186,7 @@
                 return false;
             }
         }
-<<<<<<< HEAD
         $this->value = rawurlencode($value);
-=======
-        $this->value = urlencode($value);
->>>>>>> d040582c
         if ($this->lowerCase) {
             $this->value = strtolower($this->value);
         }
