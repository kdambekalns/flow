<?php
namespace TYPO3\Flow\Mvc\Routing;

/*                                                                        *
 * This script belongs to the Flow framework.                             *
 *                                                                        *
 * It is free software; you can redistribute it and/or modify it under    *
 * the terms of the MIT license.                                          *
 *                                                                        */

use Doctrine\Common\Persistence\ObjectManager;
use TYPO3\Flow\Annotations as Flow;
use TYPO3\Flow\Persistence\QueryInterface;
use TYPO3\Flow\Persistence\Repository;

/**
 * Repository for object path mapping objects
 * @see \TYPO3\Flow\Mvc\Routing\ObjectPathMapping
 *
 * @Flow\Scope("singleton")
 */
class ObjectPathMappingRepository extends Repository
{
    /**
     * @var string
     */
    const ENTITY_CLASSNAME = 'TYPO3\Flow\Mvc\Routing\ObjectPathMapping';
<<<<<<< HEAD

    /**
     * Doctrine's Entity Manager. Note that "ObjectManager" is the name of the related interface.
     *
     * @Flow\Inject
     * @var ObjectManager
     */
    protected $entityManager;

    /**
     * @var array
     */
    protected $defaultOrderings = array(
        'objectType' => QueryInterface::ORDER_ASCENDING,
        'uriPattern' => QueryInterface::ORDER_ASCENDING
    );

    /**
     * @param string $objectType the object type of the ObjectPathMapping object
     * @param string $uriPattern the URI pattern of the ObjectPathMapping object
     * @param string $pathSegment the URI path segment of the ObjectPathMapping object
     * @param boolean $caseSensitive whether the path segment lookup should be done case-sensitive
     * @return \TYPO3\Flow\Mvc\Routing\ObjectPathMapping
     */
    public function findOneByObjectTypeUriPatternAndPathSegment($objectType, $uriPattern, $pathSegment, $caseSensitive = false)
    {
        $query = $this->createQuery();
        return $query->matching(
            $query->logicalAnd(
                $query->equals('objectType', $objectType),
                $query->equals('uriPattern', $uriPattern),
                $query->equals('pathSegment', $pathSegment, $caseSensitive)
            )
        )
        ->execute()
        ->getFirst();
    }

    /**
     * @param string $objectType the object type of the ObjectPathMapping object
     * @param string $uriPattern the URI pattern of the ObjectPathMapping object
     * @param string|integer $identifier the identifier of the object, for example the UUID, @see \TYPO3\Flow\Persistence\PersistenceManagerInterface::getIdentifierByObject()
     * @return \TYPO3\Flow\Mvc\Routing\ObjectPathMapping
     * @throws \InvalidArgumentException
     */
    public function findOneByObjectTypeUriPatternAndIdentifier($objectType, $uriPattern, $identifier)
    {
        $query = $this->createQuery();
        return $query->matching(
            $query->logicalAnd(
                $query->equals('objectType', $objectType),
                $query->equals('uriPattern', $uriPattern),
                $query->equals('identifier', $identifier)
            )
        )
        ->execute()
        ->getFirst();
    }

    /**
=======

    /**
     * Doctrine's Entity Manager. Note that "ObjectManager" is the name of the related interface.
     *
     * @Flow\Inject
     * @var ObjectManager
     */
    protected $entityManager;

    /**
     * @var array
     */
    protected $defaultOrderings = array(
        'objectType' => QueryInterface::ORDER_ASCENDING,
        'uriPattern' => QueryInterface::ORDER_ASCENDING
    );

    /**
     * @param string $objectType the object type of the ObjectPathMapping object
     * @param string $uriPattern the URI pattern of the ObjectPathMapping object
     * @param string $pathSegment the URI path segment of the ObjectPathMapping object
     * @param boolean $caseSensitive whether the path segment lookup should be done case-sensitive
     * @return \TYPO3\Flow\Mvc\Routing\ObjectPathMapping
     */
    public function findOneByObjectTypeUriPatternAndPathSegment($objectType, $uriPattern, $pathSegment, $caseSensitive = false)
    {
        $query = $this->createQuery();
        return $query->matching(
            $query->logicalAnd(
                $query->equals('objectType', $objectType),
                $query->equals('uriPattern', $uriPattern),
                $query->equals('pathSegment', $pathSegment, $caseSensitive)
            )
        )
        ->execute()
        ->getFirst();
    }

    /**
     * @param string $objectType the object type of the ObjectPathMapping object
     * @param string $uriPattern the URI pattern of the ObjectPathMapping object
     * @param string|integer $identifier the identifier of the object, for example the UUID, @see \TYPO3\Flow\Persistence\PersistenceManagerInterface::getIdentifierByObject()
     * @return \TYPO3\Flow\Mvc\Routing\ObjectPathMapping
     * @throws \InvalidArgumentException
     */
    public function findOneByObjectTypeUriPatternAndIdentifier($objectType, $uriPattern, $identifier)
    {
        $query = $this->createQuery();
        return $query->matching(
            $query->logicalAnd(
                $query->equals('objectType', $objectType),
                $query->equals('uriPattern', $uriPattern),
                $query->equals('identifier', $identifier)
            )
        )
        ->execute()
        ->getFirst();
    }

    /**
>>>>>>> d040582c
     * Persists all entities managed by the repository and all cascading dependencies
     *
     * @return void
     */
    public function persistEntities()
    {
        foreach ($this->entityManager->getUnitOfWork()->getIdentityMap() as $className => $entities) {
            if ($className === $this->entityClassName) {
                foreach ($entities as $entityToPersist) {
                    $this->entityManager->flush($entityToPersist);
                }
                return;
            }
        }
    }
}<|MERGE_RESOLUTION|>--- conflicted
+++ resolved
@@ -25,7 +25,6 @@
      * @var string
      */
     const ENTITY_CLASSNAME = 'TYPO3\Flow\Mvc\Routing\ObjectPathMapping';
-<<<<<<< HEAD
 
     /**
      * Doctrine's Entity Manager. Note that "ObjectManager" is the name of the related interface.
@@ -86,68 +85,6 @@
     }
 
     /**
-=======
-
-    /**
-     * Doctrine's Entity Manager. Note that "ObjectManager" is the name of the related interface.
-     *
-     * @Flow\Inject
-     * @var ObjectManager
-     */
-    protected $entityManager;
-
-    /**
-     * @var array
-     */
-    protected $defaultOrderings = array(
-        'objectType' => QueryInterface::ORDER_ASCENDING,
-        'uriPattern' => QueryInterface::ORDER_ASCENDING
-    );
-
-    /**
-     * @param string $objectType the object type of the ObjectPathMapping object
-     * @param string $uriPattern the URI pattern of the ObjectPathMapping object
-     * @param string $pathSegment the URI path segment of the ObjectPathMapping object
-     * @param boolean $caseSensitive whether the path segment lookup should be done case-sensitive
-     * @return \TYPO3\Flow\Mvc\Routing\ObjectPathMapping
-     */
-    public function findOneByObjectTypeUriPatternAndPathSegment($objectType, $uriPattern, $pathSegment, $caseSensitive = false)
-    {
-        $query = $this->createQuery();
-        return $query->matching(
-            $query->logicalAnd(
-                $query->equals('objectType', $objectType),
-                $query->equals('uriPattern', $uriPattern),
-                $query->equals('pathSegment', $pathSegment, $caseSensitive)
-            )
-        )
-        ->execute()
-        ->getFirst();
-    }
-
-    /**
-     * @param string $objectType the object type of the ObjectPathMapping object
-     * @param string $uriPattern the URI pattern of the ObjectPathMapping object
-     * @param string|integer $identifier the identifier of the object, for example the UUID, @see \TYPO3\Flow\Persistence\PersistenceManagerInterface::getIdentifierByObject()
-     * @return \TYPO3\Flow\Mvc\Routing\ObjectPathMapping
-     * @throws \InvalidArgumentException
-     */
-    public function findOneByObjectTypeUriPatternAndIdentifier($objectType, $uriPattern, $identifier)
-    {
-        $query = $this->createQuery();
-        return $query->matching(
-            $query->logicalAnd(
-                $query->equals('objectType', $objectType),
-                $query->equals('uriPattern', $uriPattern),
-                $query->equals('identifier', $identifier)
-            )
-        )
-        ->execute()
-        ->getFirst();
-    }
-
-    /**
->>>>>>> d040582c
      * Persists all entities managed by the repository and all cascading dependencies
      *
      * @return void
