<?php
namespace TYPO3\Flow\Mvc\Routing;

/*                                                                        *
 * This script belongs to the Flow framework.                             *
 *                                                                        *
 * It is free software; you can redistribute it and/or modify it under    *
 * the terms of the MIT license.                                          *
 *                                                                        */

use TYPO3\Flow\Annotations as Flow;
use TYPO3\Flow\Http\Request;
use TYPO3\Flow\Mvc\Exception\InvalidRoutePartHandlerException;
use TYPO3\Flow\Mvc\Exception\InvalidRoutePartValueException;
use TYPO3\Flow\Mvc\Exception\InvalidUriPatternException;
use TYPO3\Flow\Object\ObjectManagerInterface;
use TYPO3\Flow\Persistence\PersistenceManagerInterface;
use TYPO3\Flow\Reflection\ObjectAccess;
use TYPO3\Flow\Utility\Arrays;

/**
 * Implementation of a standard route
 */
class Route
{
    const ROUTEPART_TYPE_STATIC = 'static';
    const ROUTEPART_TYPE_DYNAMIC = 'dynamic';
    const PATTERN_EXTRACTROUTEPARTS = '/(?P<optionalStart>\(?)(?P<dynamic>{?)(?P<content>@?[^}{\(\)]+)}?(?P<optionalEnd>\)?)/';

    /**
     * Route name
     *
     * @var string
     */
    protected $name = null;

    /**
     * Default values
     *
     * @var array
     */
    protected $defaults = array();

    /**
     * URI Pattern of this route
     *
     * @var string
     */
    protected $uriPattern = null;

    /**
     * Specifies whether Route Parts of this Route should be converted to lower case when resolved.
     *
     * @var boolean
     */
    protected $lowerCase = true;

    /**
     * Specifies whether Route Values, that are not part of the Routes configuration, should be appended as query string
     *
     * @var boolean
     */
    protected $appendExceedingArguments = false;

    /**
     * Contains the routing results (indexed by "package", "controller" and
     * "action") after a successful call of matches()
     *
     * @var array
     */
    protected $matchResults = array();

    /**
     * Contains the matching uri (excluding protocol and host) after a
     * successful call of resolves()
     *
     * @var string
     */
    protected $resolvedUriPath;

    /**
     * Contains associative array of Route Part options
     * (key: Route Part name, value: array of Route Part options)
     *
     * @var array
     */
    protected $routePartsConfiguration = array();

    /**
     * Container for Route Parts.
     *
     * @var array
     */
    protected $routeParts = array();

    /**
     * If not empty only the specified HTTP verbs are accepted by this route
     *
     * @var array non-associative array e.g. array('GET', 'POST')
     */
    protected $httpMethods = array();

    /**
     * Indicates whether this route is parsed.
     * For better performance, routes are only parsed if needed.
     *
     * @var boolean
     */
    protected $isParsed = false;

    /**
     * @Flow\Inject
     * @var ObjectManagerInterface
     */
    protected $objectManager;

    /**
     * @Flow\Inject
     * @var PersistenceManagerInterface
     */
    protected $persistenceManager;

    /**
     * Sets Route name.
     *
     * @param string $name The Route name
     * @return void
     */
    public function setName($name)
    {
        $this->name = $name;
    }

    /**
     * Returns the name of this Route.
     *
     * @return string Route name.
     */
    public function getName()
    {
        return $this->name;
    }

    /**
     * Sets default values for this Route.
     * This array is merged with the actual matchResults when match() is called.
     *
     * @param array $defaults
     * @return void
     */
    public function setDefaults(array $defaults)
    {
        $this->defaults = $defaults;
    }

    /**
     * Returns default values for this Route.
     *
     * @return array Route defaults
     */
    public function getDefaults()
    {
        return $this->defaults;
    }

    /**
     * Sets the URI pattern this route should match with
     *
     * @param string $uriPattern
     * @return void
     * @throws \InvalidArgumentException
     */
    public function setUriPattern($uriPattern)
    {
        if (!is_string($uriPattern)) {
            throw new \InvalidArgumentException(sprintf('URI Pattern must be of type string, %s given.', gettype($uriPattern)), 1223499724);
        }
        $this->uriPattern = $uriPattern;
        $this->isParsed = false;
    }

    /**
     * Returns the URI pattern this route should match with
     *
     * @return string the URI pattern
     */
    public function getUriPattern()
    {
        return $this->uriPattern;
    }

    /**
     * Specifies whether Route parts of this route should be converted to lower case when resolved.
     * This setting can be overwritten for all dynamic Route parts.
     *
     * @param boolean $lowerCase TRUE: Route parts are converted to lower case by default. FALSE: Route parts are not altered.
     * @return void
     */
    public function setLowerCase($lowerCase)
    {
        $this->lowerCase = (boolean)$lowerCase;
    }

    /**
     * Getter for $this->lowerCase.
     *
     * @return boolean TRUE if this Route part will be converted to lower case, otherwise FALSE.
     * @see setLowerCase()
     */
    public function isLowerCase()
    {
        return $this->lowerCase;
    }

    /**
     * Specifies whether Route values, that are not part of the Route configuration, should be appended to the
     * Resulting URI as query string.
     * If set to FALSE, the route won't resolve if there are route values left after iterating through all Route Part
     * handlers and removing the matching default values.
     *
     * @param boolean $appendExceedingArguments TRUE: exceeding arguments will be appended to the resulting URI
     * @return void
     */
    public function setAppendExceedingArguments($appendExceedingArguments)
    {
        $this->appendExceedingArguments = (boolean)$appendExceedingArguments;
    }

    /**
     * Returns TRUE if exceeding arguments should be appended to the URI as query string, otherwise FALSE
     *
     * @return boolean
     */
    public function getAppendExceedingArguments()
    {
        return $this->appendExceedingArguments;
    }

    /**
     * By default all Dynamic Route Parts are resolved by
     * \TYPO3\Flow\Mvc\Routing\DynamicRoutePart.
     * But you can specify different classes to handle particular Route Parts.
     *
     * Note: Route Part handlers must implement
     * \TYPO3\Flow\Mvc\Routing\DynamicRoutePartInterface.
     *
     * Usage: setRoutePartsConfiguration(array('@controller' =>
<<<<<<< HEAD
     *            array('handler' => \TYPO3\Package\Subpackage\MyRoutePartHandler::class)));
=======
     *            array('handler' => 'TYPO3\Package\Subpackage\MyRoutePartHandler')));
>>>>>>> c186a992
     *
     * @param array $routePartsConfiguration Route Parts configuration options
     * @return void
     */
    public function setRoutePartsConfiguration(array $routePartsConfiguration)
    {
        $this->routePartsConfiguration = $routePartsConfiguration;
    }

    /**
     * Returns the route parts configuration of this route
     *
     * @return array $routePartsConfiguration
     */
    public function getRoutePartsConfiguration()
    {
        return $this->routePartsConfiguration;
    }

    /**
     * Limits the HTTP verbs that are accepted by this route.
     * If empty all HTTP verbs are accepted
     *
     * @param array $httpMethods non-associative array in the format array('GET', 'POST', ...)
     * @return void
     */
    public function setHttpMethods(array $httpMethods)
    {
        $this->httpMethods = $httpMethods;
    }

    /**
     * @return array
     */
    public function getHttpMethods()
    {
        return $this->httpMethods;
    }

    /**
     * Whether or not this route is limited to one or more HTTP verbs
     *
     * @return boolean
     */
    public function hasHttpMethodConstraints()
    {
        return $this->httpMethods !== array();
    }

    /**
     * Returns an array with the Route match results.
     *
     * @return array An array of Route Parts and their values for further handling by the Router
     * @see \TYPO3\Flow\Mvc\Routing\Router
     */
    public function getMatchResults()
    {
        return $this->matchResults;
    }

    /**
     * @return string
     * @deprecated since Flow 2.1. Use getMatchingRequestPath() instead
     */
    public function getMatchingUri()
    {
        return $this->getResolvedUriPath();
    }

    /**
     * Returns the URI path which corresponds to this Route.
     *
     * @return string A string containing the corresponding uri (excluding protocol and host)
     */
    public function getResolvedUriPath()
    {
        return $this->resolvedUriPath;
    }

    /**
     * Checks whether $routePath corresponds to this Route.
     * If all Route Parts match successfully TRUE is returned and
     * $this->matchResults contains an array combining Route default values and
     * calculated matchResults from the individual Route Parts.
     *
     * @param \TYPO3\Flow\Http\Request $httpRequest the HTTP request to match
     * @return boolean TRUE if this Route corresponds to the given $routePath, otherwise FALSE
     * @throws InvalidRoutePartValueException
     * @see getMatchResults()
     */
    public function matches(Request $httpRequest)
    {
        $routePath = $httpRequest->getRelativePath();
        $this->matchResults = null;
        if ($this->uriPattern === null) {
            return false;
        }
        if (!$this->isParsed) {
            $this->parse();
        }
        if ($this->hasHttpMethodConstraints() && (!in_array($httpRequest->getMethod(), $this->httpMethods))) {
            return false;
        }
        $matchResults = array();

        $routePath = trim($routePath, '/');
        $skipOptionalParts = false;
        $optionalPartCount = 0;
        /** @var $routePart RoutePartInterface */
        foreach ($this->routeParts as $routePart) {
            if ($routePart->isOptional()) {
                $optionalPartCount++;
                if ($skipOptionalParts) {
                    if ($routePart->getDefaultValue() === null) {
                        return false;
                    }
                    continue;
                }
            } else {
                $optionalPartCount = 0;
                $skipOptionalParts = false;
            }
            if ($routePart->match($routePath) !== true) {
                if ($routePart->isOptional() && $optionalPartCount === 1) {
                    if ($routePart->getDefaultValue() === null) {
                        return false;
                    }
                    $skipOptionalParts = true;
                } else {
                    return false;
                }
            }
            $routePartValue = $routePart->getValue();
            if ($routePartValue !== null) {
                if ($this->containsObject($routePartValue)) {
                    throw new InvalidRoutePartValueException('RoutePart::getValue() must only return simple types after calling RoutePart::match(). RoutePart "' . get_class($routePart) . '" returned one or more objects in Route "' . $this->getName() . '".');
                }
                $matchResults = Arrays::setValueByPath($matchResults, $routePart->getName(), $routePartValue);
            }
        }
        if (strlen($routePath) > 0) {
            return false;
        }

        $this->matchResults = Arrays::arrayMergeRecursiveOverrule($this->defaults, $matchResults);
        return true;
    }

    /**
     * Checks whether $routeValues can be resolved to a corresponding uri.
     * If all Route Parts can resolve one or more of the $routeValues, TRUE is
     * returned and $this->matchingURI contains the generated URI (excluding
     * protocol and host).
     *
     * @param array $routeValues An array containing key/value pairs to be resolved to uri segments
     * @return boolean TRUE if this Route corresponds to the given $routeValues, otherwise FALSE
     * @throws InvalidRoutePartValueException
     * @see getMatchingUri()
     */
    public function resolves(array $routeValues)
    {
        $this->resolvedUriPath = null;
        if ($this->uriPattern === null) {
            return false;
        }
        if (!$this->isParsed) {
            $this->parse();
        }

        $resolvedUriPath = '';
        $remainingDefaults = $this->defaults;
        $requireOptionalRouteParts = false;
        $matchingOptionalUriPortion = '';
        /** @var $routePart RoutePartInterface */
        foreach ($this->routeParts as $routePart) {
            if (!$routePart->resolve($routeValues)) {
                if (!$routePart->hasDefaultValue()) {
                    return false;
                }
            }
            if ($routePart->getName() !== null) {
                $remainingDefaults = Arrays::unsetValueByPath($remainingDefaults, $routePart->getName());
            }
            $routePartValue = null;
            if ($routePart->hasValue()) {
                $routePartValue = $routePart->getValue();
                if (!is_string($routePartValue)) {
                    throw new InvalidRoutePartValueException('RoutePart::getValue() must return a string after calling RoutePart::resolve(), got ' . (is_object($routePartValue) ? get_class($routePartValue) : gettype($routePartValue)) . ' for RoutePart "' . get_class($routePart) . '" in Route "' . $this->getName() . '".');
                }
            }
            $routePartDefaultValue = $routePart->getDefaultValue();
            if ($routePartDefaultValue !== null && !is_string($routePartDefaultValue)) {
                throw new InvalidRoutePartValueException('RoutePart::getDefaultValue() must return a string, got ' . (is_object($routePartDefaultValue) ? get_class($routePartDefaultValue) : gettype($routePartDefaultValue)) . ' for RoutePart "' . get_class($routePart) . '" in Route "' . $this->getName() . '".');
            }
            if (!$routePart->isOptional()) {
                $resolvedUriPath .= $routePart->hasValue() ? $routePartValue : $routePartDefaultValue;
                $requireOptionalRouteParts = false;
                continue;
            }
            if ($routePart->hasValue() && strtolower($routePartValue) !== strtolower($routePartDefaultValue)) {
                $matchingOptionalUriPortion .= $routePartValue;
                $requireOptionalRouteParts = true;
            } else {
                $matchingOptionalUriPortion .= $routePartDefaultValue;
            }
            if ($requireOptionalRouteParts) {
                $resolvedUriPath .= $matchingOptionalUriPortion;
                $matchingOptionalUriPortion = '';
            }
        }

        if ($this->compareAndRemoveMatchingDefaultValues($remainingDefaults, $routeValues) !== true) {
            return false;
        }
        if (isset($routeValues['@format']) && $routeValues['@format'] === '') {
            unset($routeValues['@format']);
        }

        // add query string
        if (count($routeValues) > 0) {
            $routeValues = Arrays::removeEmptyElementsRecursively($routeValues);
            $routeValues = $this->persistenceManager->convertObjectsToIdentityArrays($routeValues);
            if (!$this->appendExceedingArguments) {
                $internalArguments = $this->extractInternalArguments($routeValues);
                if ($routeValues !== array()) {
                    return false;
                }
                $routeValues = $internalArguments;
            }
            $queryString = http_build_query($routeValues, null, '&');
            if ($queryString !== '') {
                $resolvedUriPath .= strpos($resolvedUriPath, '?') !== false ? '&' . $queryString : '?' . $queryString;
            }
        }
        $this->resolvedUriPath = $resolvedUriPath;
        return true;
    }

    /**
     * Recursively iterates through the defaults of this route.
     * If a route value is equal to a default value, it's removed
     * from $routeValues.
     * If a value exists but is not equal to is corresponding default,
     * iteration is interrupted and FALSE is returned.
     *
     * @param array $defaults
     * @param array $routeValues
     * @return boolean FALSE if one of the $routeValues is not equal to it's default value. Otherwise TRUE
     */
    protected function compareAndRemoveMatchingDefaultValues(array $defaults, array &$routeValues)
    {
        foreach ($defaults as $key => $defaultValue) {
            if (!isset($routeValues[$key])) {
                if ($defaultValue === '' || ($key === '@format' && strtolower($defaultValue) === 'html')) {
                    continue;
                }
                return false;
            }
            if (is_array($defaultValue)) {
                if (!is_array($routeValues[$key])) {
                    return false;
                }
                if ($this->compareAndRemoveMatchingDefaultValues($defaultValue, $routeValues[$key]) === false) {
                    return false;
                }
                continue;
            } elseif (is_array($routeValues[$key])) {
                return false;
            }
            if (strtolower($routeValues[$key]) !== strtolower($defaultValue)) {
                return false;
            }
            unset($routeValues[$key]);
        }
        return true;
    }

    /**
     * Removes all internal arguments (prefixed with two underscores) from the given $arguments
     * and returns them as array
     *
     * @param array $arguments
     * @return array the internal arguments
     */
    protected function extractInternalArguments(array &$arguments)
    {
        $internalArguments = array();
        foreach ($arguments as $argumentKey => &$argumentValue) {
            if (substr($argumentKey, 0, 2) === '__') {
                $internalArguments[$argumentKey] = $argumentValue;
                unset($arguments[$argumentKey]);
                continue;
            }
            if (substr($argumentKey, 0, 2) === '--' && is_array($argumentValue)) {
                $internalArguments[$argumentKey] = $this->extractInternalArguments($argumentValue);
                if ($internalArguments[$argumentKey] === array()) {
                    unset($internalArguments[$argumentKey]);
                }
                if ($argumentValue === array()) {
                    unset($arguments[$argumentKey]);
                }
            }
        }
        return $internalArguments;
    }

    /**
     * Checks if the given subject contains an object
     *
     * @param mixed $subject
     * @return boolean If it contains an object or not
     */
    protected function containsObject($subject)
    {
        if (is_object($subject)) {
            return true;
        }
        if (!is_array($subject)) {
            return false;
        }
        foreach ($subject as $value) {
            if ($this->containsObject($value)) {
                return true;
            }
        }
        return false;
    }

    /**
     * Iterates through all segments in $this->uriPattern and creates
     * appropriate RoutePart instances.
     *
     * @return void
     * @throws \TYPO3\Flow\Mvc\Exception\InvalidRoutePartHandlerException
     * @throws \TYPO3\Flow\Mvc\Exception\InvalidUriPatternException
     */
    public function parse()
    {
        if ($this->isParsed || $this->uriPattern === null || $this->uriPattern === '') {
            return;
        }
        $this->routeParts = array();
        $currentRoutePartIsOptional = false;
        if (substr($this->uriPattern, -1) === '/') {
            throw new InvalidUriPatternException('The URI pattern "' . $this->uriPattern . '" of route "' . $this->getName() . '" ends with a slash, which is not allowed. You can put the trailing slash in brackets to make it optional.', 1234782997);
        }
        if ($this->uriPattern[0] === '/') {
            throw new InvalidUriPatternException('The URI pattern "' . $this->uriPattern . '" of route "' . $this->getName() . '" starts with a slash, which is not allowed.', 1234782983);
        }

        $matches = array();
        preg_match_all(self::PATTERN_EXTRACTROUTEPARTS, $this->uriPattern, $matches, PREG_SET_ORDER);

        /** @var $lastRoutePart RoutePartInterface */
        $lastRoutePart = null;
        foreach ($matches as $match) {
            $routePartType = empty($match['dynamic']) ? self::ROUTEPART_TYPE_STATIC : self::ROUTEPART_TYPE_DYNAMIC;
            $routePartName = $match['content'];
            if (!empty($match['optionalStart'])) {
                if ($lastRoutePart !== null && $lastRoutePart->isOptional()) {
                    throw new InvalidUriPatternException('the URI pattern "' . $this->uriPattern . '" of route "' . $this->getName() . '" contains successive optional Route sections, which is not allowed.', 1234562050);
                }
                $currentRoutePartIsOptional = true;
            }
            $routePart = null;
            switch ($routePartType) {
                case self::ROUTEPART_TYPE_DYNAMIC:
                    if ($lastRoutePart instanceof DynamicRoutePartInterface) {
                        throw new InvalidUriPatternException('the URI pattern "' . $this->uriPattern . '" of route "' . $this->getName() . '" contains successive Dynamic Route Parts, which is not allowed.', 1218446975);
                    }
                    if (isset($this->routePartsConfiguration[$routePartName]['handler'])) {
                        $routePart = $this->objectManager->get($this->routePartsConfiguration[$routePartName]['handler']);
                        if (!$routePart instanceof DynamicRoutePartInterface) {
                            throw new InvalidRoutePartHandlerException('routePart handlers must implement "\TYPO3\Flow\Mvc\Routing\DynamicRoutePartInterface" in route "' . $this->getName() . '"', 1218480972);
                        }
                    } elseif (isset($this->routePartsConfiguration[$routePartName]['objectType'])) {
                        $routePart = new IdentityRoutePart();
                        $routePart->setObjectType($this->routePartsConfiguration[$routePartName]['objectType']);
                        if (isset($this->routePartsConfiguration[$routePartName]['uriPattern'])) {
                            $routePart->setUriPattern($this->routePartsConfiguration[$routePartName]['uriPattern']);
                        }
                    } else {
                        $routePart = new DynamicRoutePart();
                    }
                    $routePartDefaultValue = ObjectAccess::getPropertyPath($this->defaults, $routePartName);
                    if ($routePartDefaultValue !== null) {
                        $routePart->setDefaultValue($routePartDefaultValue);
                    }
                    break;
                case self::ROUTEPART_TYPE_STATIC:
                    $routePart = new StaticRoutePart();
                    if ($lastRoutePart !== null && $lastRoutePart instanceof DynamicRoutePartInterface) {
                        /** @var DynamicRoutePartInterface $lastRoutePart */
                        $lastRoutePart->setSplitString($routePartName);
                    }
            }
            $routePart->setName($routePartName);
            $routePart->setOptional($currentRoutePartIsOptional);
            $routePart->setLowerCase($this->lowerCase);
            if (isset($this->routePartsConfiguration[$routePartName]['options'])) {
                $routePart->setOptions($this->routePartsConfiguration[$routePartName]['options']);
            }
            if (isset($this->routePartsConfiguration[$routePartName]['toLowerCase'])) {
                $routePart->setLowerCase($this->routePartsConfiguration[$routePartName]['toLowerCase']);
            }

            $this->routeParts[] = $routePart;
            if (!empty($match['optionalEnd'])) {
                if (!$currentRoutePartIsOptional) {
                    throw new InvalidUriPatternException('The URI pattern "' . $this->uriPattern . '" of route "' . $this->getName() . '" contains an unopened optional section.', 1234564495);
                }
                $currentRoutePartIsOptional = false;
            }
            $lastRoutePart = $routePart;
        }
        if ($currentRoutePartIsOptional) {
            throw new InvalidUriPatternException('The URI pattern "' . $this->uriPattern . '" of route "' . $this->getName() . '" contains an unterminated optional section.', 1234563922);
        }
        $this->isParsed = true;
    }
}<|MERGE_RESOLUTION|>--- conflicted
+++ resolved
@@ -245,11 +245,7 @@
      * \TYPO3\Flow\Mvc\Routing\DynamicRoutePartInterface.
      *
      * Usage: setRoutePartsConfiguration(array('@controller' =>
-<<<<<<< HEAD
      *            array('handler' => \TYPO3\Package\Subpackage\MyRoutePartHandler::class)));
-=======
-     *            array('handler' => 'TYPO3\Package\Subpackage\MyRoutePartHandler')));
->>>>>>> c186a992
      *
      * @param array $routePartsConfiguration Route Parts configuration options
      * @return void
