<?php
namespace TYPO3\Flow\Mvc\Routing;

/*                                                                        *
 * This script belongs to the Flow framework.                             *
 *                                                                        *
 * It is free software; you can redistribute it and/or modify it under    *
 * the terms of the MIT license.                                          *
 *                                                                        */

use TYPO3\Flow\Annotations as Flow;
use TYPO3\Flow\Configuration\ConfigurationManager;
use TYPO3\Flow\Http\Request;
use TYPO3\Flow\Log\SystemLoggerInterface;
use TYPO3\Flow\Mvc\Exception\InvalidRouteSetupException;
use TYPO3\Flow\Mvc\Exception\NoMatchingRouteException;

/**
 * The default web router
 *
 * @Flow\Scope("singleton")
 * @api
 */
class Router implements RouterInterface
{
    /**
     * @Flow\Inject
     * @var SystemLoggerInterface
     */
    protected $systemLogger;

    /**
     * @Flow\Inject
<<<<<<< HEAD
     * @var ConfigurationManager
     */
    protected $configurationManager;

    /**
     * @Flow\Inject
=======
>>>>>>> d040582c
     * @var RouterCachingService
     */
    protected $routerCachingService;

    /**
     * Array containing the configuration for all routes
     *
     * @var array
     */
<<<<<<< HEAD
    protected $routesConfiguration = null;
=======
    protected $routesConfiguration = array();
>>>>>>> d040582c

    /**
     * Array of routes to match against
     *
     * @var array
     */
    protected $routes = array();

    /**
     * TRUE if route object have been created, otherwise FALSE
     *
     * @var boolean
     */
    protected $routesCreated = false;

    /**
     * @var Route
     */
    protected $lastMatchedRoute;

    /**
     * @var Route
     */
    protected $lastResolvedRoute;

    /**
     * Sets the routes configuration.
     *
<<<<<<< HEAD
     * @param array $routesConfiguration The routes configuration or NULL if it should be fetched from configuration
     * @return void
     */
    public function setRoutesConfiguration(array $routesConfiguration = null)
=======
     * @param array $routesConfiguration The routes configuration
     * @return void
     */
    public function setRoutesConfiguration(array $routesConfiguration)
>>>>>>> d040582c
    {
        $this->routesConfiguration = $routesConfiguration;
        $this->routesCreated = false;
    }

    /**
     * Iterates through all configured routes and calls matches() on them.
     * Returns the matchResults of the matching route or NULL if no matching
     * route could be found.
     *
     * @param Request $httpRequest The web request to be analyzed. Will be modified by the router.
     * @return array The results of the matching route or NULL if no route matched
     */
    public function route(Request $httpRequest)
    {
        $cachedMatchResults = $this->routerCachingService->getCachedMatchResults($httpRequest);
        if ($cachedMatchResults !== false) {
            return $cachedMatchResults;
        }
        $this->lastMatchedRoute = null;
        $this->createRoutesFromConfiguration();

        /** @var $route Route */
        foreach ($this->routes as $route) {
            if ($route->matches($httpRequest) === true) {
                $this->lastMatchedRoute = $route;
                $matchResults = $route->getMatchResults();
                if ($matchResults !== null) {
                    $this->routerCachingService->storeMatchResults($httpRequest, $matchResults);
                }
                $this->systemLogger->log(sprintf('Router route(): Route "%s" matched the path "%s".', $route->getName(), $httpRequest->getRelativePath()), LOG_DEBUG);
                return $matchResults;
            }
        }
        $this->systemLogger->log(sprintf('Router route(): No route matched the route path "%s".', $httpRequest->getRelativePath()), LOG_NOTICE);
        return null;
    }

    /**
     * Returns the route that has been matched with the last route() call.
     * Returns NULL if no route matched or route() has not been called yet
     *
     * @return Route
     */
    public function getLastMatchedRoute()
    {
        return $this->lastMatchedRoute;
    }

    /**
     * Returns a list of configured routes
     *
     * @return array
     */
    public function getRoutes()
    {
        $this->createRoutesFromConfiguration();
        return $this->routes;
    }

    /**
     * Manually adds a route to the beginning of the configured routes
     *
     * @param Route $route
     * @return void
     */
    public function addRoute(Route $route)
    {
        $this->createRoutesFromConfiguration();
        array_unshift($this->routes, $route);
    }

    /**
     * Builds the corresponding uri (excluding protocol and host) by iterating
     * through all configured routes and calling their respective resolves()
     * method. If no matching route is found, an empty string is returned.
     * Note: calls of this message are cached by RouterCachingAspect
     *
     * @param array $routeValues Key/value pairs to be resolved. E.g. array('@package' => 'MyPackage', '@controller' => 'MyController');
     * @return string
     * @throws NoMatchingRouteException
     */
    public function resolve(array $routeValues)
    {
        $cachedResolvedUriPath = $this->routerCachingService->getCachedResolvedUriPath($routeValues);
        if ($cachedResolvedUriPath !== false) {
            return $cachedResolvedUriPath;
        }

        $this->lastResolvedRoute = null;
        $this->createRoutesFromConfiguration();

        /** @var $route Route */
        foreach ($this->routes as $route) {
            if ($route->resolves($routeValues)) {
                $this->lastResolvedRoute = $route;
                $resolvedUriPath = $route->getResolvedUriPath();
                if ($resolvedUriPath !== null) {
                    $this->routerCachingService->storeResolvedUriPath($resolvedUriPath, $routeValues);
                }
                return $resolvedUriPath;
            }
        }
        $this->systemLogger->log('Router resolve(): Could not resolve a route for building an URI for the given route values.', LOG_WARNING, $routeValues);
        throw new NoMatchingRouteException('Could not resolve a route and its corresponding URI for the given parameters. This may be due to referring to a not existing package / controller / action while building a link or URI. Refer to log and check the backtrace for more details.', 1301610453);
    }

    /**
     * Returns the route that has been resolved with the last resolve() call.
     * Returns NULL if no route was found or resolve() has not been called yet
     *
     * @return Route
     */
    public function getLastResolvedRoute()
    {
        return $this->lastResolvedRoute;
    }

    /**
     * Creates \TYPO3\Flow\Mvc\Routing\Route objects from the injected routes
     * configuration.
     *
     * @return void
     * @throws InvalidRouteSetupException
     */
    protected function createRoutesFromConfiguration()
    {
<<<<<<< HEAD
        if ($this->routesCreated === true) {
            return;
        }
        $this->initializeRoutesConfiguration();
        $this->routes = array();
        $routesWithHttpMethodConstraints = array();
        foreach ($this->routesConfiguration as $routeConfiguration) {
            $route = new Route();
            if (isset($routeConfiguration['name'])) {
                $route->setName($routeConfiguration['name']);
            }
            $uriPattern = $routeConfiguration['uriPattern'];
            $route->setUriPattern($uriPattern);
            if (isset($routeConfiguration['defaults'])) {
                $route->setDefaults($routeConfiguration['defaults']);
            }
            if (isset($routeConfiguration['routeParts'])) {
                $route->setRoutePartsConfiguration($routeConfiguration['routeParts']);
            }
            if (isset($routeConfiguration['toLowerCase'])) {
                $route->setLowerCase($routeConfiguration['toLowerCase']);
            }
            if (isset($routeConfiguration['appendExceedingArguments'])) {
                $route->setAppendExceedingArguments($routeConfiguration['appendExceedingArguments']);
            }
            if (isset($routeConfiguration['httpMethods'])) {
                if (isset($routesWithHttpMethodConstraints[$uriPattern]) && $routesWithHttpMethodConstraints[$uriPattern] === false) {
                    throw new InvalidRouteSetupException(sprintf('There are multiple routes with the uriPattern "%s" and "httpMethods" option set. Please specify accepted HTTP methods for all of these, or adjust the uriPattern', $uriPattern), 1365678427);
                }
                $routesWithHttpMethodConstraints[$uriPattern] = true;
                $route->setHttpMethods($routeConfiguration['httpMethods']);
            } else {
                if (isset($routesWithHttpMethodConstraints[$uriPattern]) && $routesWithHttpMethodConstraints[$uriPattern] === true) {
                    throw new InvalidRouteSetupException(sprintf('There are multiple routes with the uriPattern "%s" and "httpMethods" option set. Please specify accepted HTTP methods for all of these, or adjust the uriPattern', $uriPattern), 1365678432);
                }
                $routesWithHttpMethodConstraints[$uriPattern] = false;
            }
            $this->routes[] = $route;
        }
        $this->routesCreated = true;
    }

    /**
     * Checks if a routes configuration was set and otherwise loads the configuration from the configuration manager.
     *
     * @return void
     */
    protected function initializeRoutesConfiguration()
    {
        if ($this->routesConfiguration === null) {
            $this->routesConfiguration = $this->configurationManager->getConfiguration(ConfigurationManager::CONFIGURATION_TYPE_ROUTES);
=======
        if ($this->routesCreated === false) {
            $this->routes = array();
            $routesWithHttpMethodConstraints = array();
            foreach ($this->routesConfiguration as $routeConfiguration) {
                $route = new Route();
                if (isset($routeConfiguration['name'])) {
                    $route->setName($routeConfiguration['name']);
                }
                $uriPattern = $routeConfiguration['uriPattern'];
                $route->setUriPattern($uriPattern);
                if (isset($routeConfiguration['defaults'])) {
                    $route->setDefaults($routeConfiguration['defaults']);
                }
                if (isset($routeConfiguration['routeParts'])) {
                    $route->setRoutePartsConfiguration($routeConfiguration['routeParts']);
                }
                if (isset($routeConfiguration['toLowerCase'])) {
                    $route->setLowerCase($routeConfiguration['toLowerCase']);
                }
                if (isset($routeConfiguration['appendExceedingArguments'])) {
                    $route->setAppendExceedingArguments($routeConfiguration['appendExceedingArguments']);
                }
                if (isset($routeConfiguration['httpMethods'])) {
                    if (isset($routesWithHttpMethodConstraints[$uriPattern]) && $routesWithHttpMethodConstraints[$uriPattern] === false) {
                        throw new InvalidRouteSetupException(sprintf('There are multiple routes with the uriPattern "%s" and "httpMethods" option set. Please specify accepted HTTP methods for all of these, or adjust the uriPattern', $uriPattern), 1365678427);
                    }
                    $routesWithHttpMethodConstraints[$uriPattern] = true;
                    $route->setHttpMethods($routeConfiguration['httpMethods']);
                } else {
                    if (isset($routesWithHttpMethodConstraints[$uriPattern]) && $routesWithHttpMethodConstraints[$uriPattern] === true) {
                        throw new InvalidRouteSetupException(sprintf('There are multiple routes with the uriPattern "%s" and "httpMethods" option set. Please specify accepted HTTP methods for all of these, or adjust the uriPattern', $uriPattern), 1365678432);
                    }
                    $routesWithHttpMethodConstraints[$uriPattern] = false;
                }
                $this->routes[] = $route;
            }
            $this->routesCreated = true;
>>>>>>> d040582c
        }
    }
}<|MERGE_RESOLUTION|>--- conflicted
+++ resolved
@@ -31,15 +31,12 @@
 
     /**
      * @Flow\Inject
-<<<<<<< HEAD
      * @var ConfigurationManager
      */
     protected $configurationManager;
 
     /**
      * @Flow\Inject
-=======
->>>>>>> d040582c
      * @var RouterCachingService
      */
     protected $routerCachingService;
@@ -49,11 +46,7 @@
      *
      * @var array
      */
-<<<<<<< HEAD
     protected $routesConfiguration = null;
-=======
-    protected $routesConfiguration = array();
->>>>>>> d040582c
 
     /**
      * Array of routes to match against
@@ -82,17 +75,10 @@
     /**
      * Sets the routes configuration.
      *
-<<<<<<< HEAD
      * @param array $routesConfiguration The routes configuration or NULL if it should be fetched from configuration
      * @return void
      */
     public function setRoutesConfiguration(array $routesConfiguration = null)
-=======
-     * @param array $routesConfiguration The routes configuration
-     * @return void
-     */
-    public function setRoutesConfiguration(array $routesConfiguration)
->>>>>>> d040582c
     {
         $this->routesConfiguration = $routesConfiguration;
         $this->routesCreated = false;
@@ -220,7 +206,6 @@
      */
     protected function createRoutesFromConfiguration()
     {
-<<<<<<< HEAD
         if ($this->routesCreated === true) {
             return;
         }
@@ -272,45 +257,6 @@
     {
         if ($this->routesConfiguration === null) {
             $this->routesConfiguration = $this->configurationManager->getConfiguration(ConfigurationManager::CONFIGURATION_TYPE_ROUTES);
-=======
-        if ($this->routesCreated === false) {
-            $this->routes = array();
-            $routesWithHttpMethodConstraints = array();
-            foreach ($this->routesConfiguration as $routeConfiguration) {
-                $route = new Route();
-                if (isset($routeConfiguration['name'])) {
-                    $route->setName($routeConfiguration['name']);
-                }
-                $uriPattern = $routeConfiguration['uriPattern'];
-                $route->setUriPattern($uriPattern);
-                if (isset($routeConfiguration['defaults'])) {
-                    $route->setDefaults($routeConfiguration['defaults']);
-                }
-                if (isset($routeConfiguration['routeParts'])) {
-                    $route->setRoutePartsConfiguration($routeConfiguration['routeParts']);
-                }
-                if (isset($routeConfiguration['toLowerCase'])) {
-                    $route->setLowerCase($routeConfiguration['toLowerCase']);
-                }
-                if (isset($routeConfiguration['appendExceedingArguments'])) {
-                    $route->setAppendExceedingArguments($routeConfiguration['appendExceedingArguments']);
-                }
-                if (isset($routeConfiguration['httpMethods'])) {
-                    if (isset($routesWithHttpMethodConstraints[$uriPattern]) && $routesWithHttpMethodConstraints[$uriPattern] === false) {
-                        throw new InvalidRouteSetupException(sprintf('There are multiple routes with the uriPattern "%s" and "httpMethods" option set. Please specify accepted HTTP methods for all of these, or adjust the uriPattern', $uriPattern), 1365678427);
-                    }
-                    $routesWithHttpMethodConstraints[$uriPattern] = true;
-                    $route->setHttpMethods($routeConfiguration['httpMethods']);
-                } else {
-                    if (isset($routesWithHttpMethodConstraints[$uriPattern]) && $routesWithHttpMethodConstraints[$uriPattern] === true) {
-                        throw new InvalidRouteSetupException(sprintf('There are multiple routes with the uriPattern "%s" and "httpMethods" option set. Please specify accepted HTTP methods for all of these, or adjust the uriPattern', $uriPattern), 1365678432);
-                    }
-                    $routesWithHttpMethodConstraints[$uriPattern] = false;
-                }
-                $this->routes[] = $route;
-            }
-            $this->routesCreated = true;
->>>>>>> d040582c
         }
     }
 }