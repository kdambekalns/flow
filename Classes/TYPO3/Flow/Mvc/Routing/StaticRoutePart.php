<?php
namespace TYPO3\Flow\Mvc\Routing;

/*                                                                        *
 * This script belongs to the Flow framework.                             *
 *                                                                        *
 * It is free software; you can redistribute it and/or modify it under    *
 * the terms of the MIT license.                                          *
 *                                                                        */


/**
 * Static Route Part
 *
 */
class StaticRoutePart extends \TYPO3\Flow\Mvc\Routing\AbstractRoutePart
{
    /**
     * Gets default value of the Route Part.
     *
     * @return string
     */
    public function getDefaultValue()
    {
        return $this->name;
    }
<<<<<<< HEAD

    /**
     * Checks whether this Static Route Part correspond to the given $routePath.
     * This is TRUE if $routePath is not empty and the first part is equal to the Route Part name.
     *
     * @param string $routePath The request path to be matched - without query parameters, host and fragment.
     * @return boolean TRUE if Route Part matched $routePath, otherwise FALSE.
     */
    public function match(&$routePath)
    {
        $this->value = null;
        if ($this->name === null || $this->name === '') {
            return false;
        }
        if ($routePath === '') {
            return false;
        }
        $valueToMatch = substr($routePath, 0, strlen($this->name));
        if ($valueToMatch !== $this->name) {
            return false;
        }
        $shortenedRequestPath = substr($routePath, strlen($valueToMatch));
        $routePath = ($shortenedRequestPath !== false) ? $shortenedRequestPath : '';

        return true;
    }

=======

    /**
     * Checks whether this Static Route Part correspond to the given $routePath.
     * This is TRUE if $routePath is not empty and the first part is equal to the Route Part name.
     *
     * @param string $routePath The request path to be matched - without query parameters, host and fragment.
     * @return boolean TRUE if Route Part matched $routePath, otherwise FALSE.
     */
    public function match(&$routePath)
    {
        $this->value = null;
        if ($this->name === null || $this->name === '') {
            return false;
        }
        if ($routePath === '') {
            return false;
        }
        $valueToMatch = substr($routePath, 0, strlen($this->name));
        if ($valueToMatch !== $this->name) {
            return false;
        }
        $shortenedRequestPath = substr($routePath, strlen($valueToMatch));
        $routePath = ($shortenedRequestPath !== false) ? $shortenedRequestPath : '';

        return true;
    }

>>>>>>> d040582c
    /**
     * Sets the Route Part value to the Route Part name and returns TRUE if successful.
     *
     * @param array $routeValues not used but needed to implement \TYPO3\Flow\Mvc\Routing\AbstractRoutePart
     * @return boolean
     */
    public function resolve(array &$routeValues)
    {
        if ($this->name === null || $this->name === '') {
            return false;
        }
        $this->value = $this->name;
        if ($this->lowerCase) {
            $this->value = strtolower($this->value);
        }
        return true;
    }
}<|MERGE_RESOLUTION|>--- conflicted
+++ resolved
@@ -24,7 +24,6 @@
     {
         return $this->name;
     }
-<<<<<<< HEAD
 
     /**
      * Checks whether this Static Route Part correspond to the given $routePath.
@@ -52,35 +51,6 @@
         return true;
     }
 
-=======
-
-    /**
-     * Checks whether this Static Route Part correspond to the given $routePath.
-     * This is TRUE if $routePath is not empty and the first part is equal to the Route Part name.
-     *
-     * @param string $routePath The request path to be matched - without query parameters, host and fragment.
-     * @return boolean TRUE if Route Part matched $routePath, otherwise FALSE.
-     */
-    public function match(&$routePath)
-    {
-        $this->value = null;
-        if ($this->name === null || $this->name === '') {
-            return false;
-        }
-        if ($routePath === '') {
-            return false;
-        }
-        $valueToMatch = substr($routePath, 0, strlen($this->name));
-        if ($valueToMatch !== $this->name) {
-            return false;
-        }
-        $shortenedRequestPath = substr($routePath, strlen($valueToMatch));
-        $routePath = ($shortenedRequestPath !== false) ? $shortenedRequestPath : '';
-
-        return true;
-    }
-
->>>>>>> d040582c
     /**
      * Sets the Route Part value to the Route Part name and returns TRUE if successful.
      *
