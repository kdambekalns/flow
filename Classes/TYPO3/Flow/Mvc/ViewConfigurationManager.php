--- conflicted
+++ resolved
@@ -27,7 +27,6 @@
      * @var \TYPO3\Flow\Cache\Frontend\VariableFrontend
      */
     protected $cache;
-<<<<<<< HEAD
 
     /**
      * @Flow\Inject
@@ -91,71 +90,6 @@
         return $viewConfiguration;
     }
 
-=======
-
-    /**
-     * @Flow\Inject
-     * @var \TYPO3\Flow\Configuration\ConfigurationManager
-     */
-    protected $configurationManager;
-
-    /**
-     * @Flow\Inject
-     * @var \TYPO3\Eel\CompilingEvaluator
-     */
-    protected $eelEvaluator;
-
-    /**
-     * This method walks through the view configuration and applies
-     * matching configurations in the order of their specifity score.
-     * Possible options are currently the viewObjectName to specify
-     * a different class that will be used to create the view and
-     * an array of options that will be set on the view object.
-     *
-     * @param \TYPO3\Flow\Mvc\ActionRequest $request
-     * @return array
-     */
-    public function getViewConfiguration(ActionRequest $request)
-    {
-        $cacheIdentifier = $this->createCacheIdentifier($request);
-
-        $viewConfiguration = $this->cache->get($cacheIdentifier);
-        if ($viewConfiguration === false) {
-            $configurations = $this->configurationManager->getConfiguration('Views');
-
-            $requestMatcher = new RequestMatcher($request);
-            $context = new Context($requestMatcher);
-            $matchingConfigurations = array();
-            foreach ($configurations as $order => $configuration) {
-                $requestMatcher->resetWeight();
-                if (!isset($configuration['requestFilter'])) {
-                    $matchingConfigurations[$order]['configuration'] = $configuration;
-                    $matchingConfigurations[$order]['weight'] = $order;
-                } else {
-                    $result = $this->eelEvaluator->evaluate($configuration['requestFilter'], $context);
-                    if ($result === false) {
-                        continue;
-                    }
-                    $matchingConfigurations[$order]['configuration'] = $configuration;
-                    $matchingConfigurations[$order]['weight'] = $requestMatcher->getWeight() + $order;
-                }
-            }
-
-            usort($matchingConfigurations, function ($configuration1, $configuration2) {
-                return $configuration1['weight'] > $configuration2['weight'];
-            });
-
-            $viewConfiguration = array();
-            foreach ($matchingConfigurations as $key => $matchingConfiguration) {
-                $viewConfiguration = Arrays::arrayMergeRecursiveOverrule($viewConfiguration, $matchingConfiguration['configuration']);
-            }
-            $this->cache->set($cacheIdentifier, $viewConfiguration);
-        }
-
-        return $viewConfiguration;
-    }
-
->>>>>>> d040582c
     /**
      * Create a complete cache identifier for the given
      * request that conforms to cache identifier syntax
