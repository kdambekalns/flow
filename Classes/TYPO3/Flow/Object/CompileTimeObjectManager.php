--- conflicted
+++ resolved
@@ -186,7 +186,6 @@
      *
      * @param array $packages A list of packages to consider
      * @return array A list of class names which were discovered in the given packages
-<<<<<<< HEAD
      *
      * @throws \TYPO3\Flow\Configuration\Exception\InvalidConfigurationTypeException
      */
@@ -208,18 +207,6 @@
                 $classFiles = $package->getClassFiles();
                 if (count($classFiles) > 0) {
                     if (isset($this->allSettings['TYPO3']['Flow']['object']['registerFunctionalTestClasses']) && $this->allSettings['TYPO3']['Flow']['object']['registerFunctionalTestClasses'] === true) {
-=======
-     */
-    protected function registerClassFiles(array $packages)
-    {
-        $availableClassNames = array('' => array('DateTime'));
-
-        foreach ($packages as $packageKey => $package) {
-            if ($package->isObjectManagementEnabled()) {
-                $classFiles = $package->getClassFiles();
-                if (count($classFiles) > 0) {
-                    if ($this->allSettings['TYPO3']['Flow']['object']['registerFunctionalTestClasses'] === true) {
->>>>>>> d040582c
                         $classFiles = array_merge($classFiles, $package->getFunctionalTestsClassFiles());
                     }
                     foreach (array_keys($classFiles) as $fullClassName) {
@@ -231,7 +218,6 @@
                 }
             }
         }
-<<<<<<< HEAD
         return $this->filterClassNamesFromConfiguration($availableClassNames, $includeClassesConfiguration);
     }
 
@@ -241,22 +227,10 @@
      *
      * @param array $classNames 2-level array - key of first level is package key, value of second level is classname (FQN)
      * @param array $includeClassesConfiguration array of includeClasses configurations
-=======
-
-        return $this->filterClassNamesFromConfiguration($availableClassNames);
-    }
-
-    /**
-     * Given an array of class names by package key this filters out all classes that
-     * have been configured to be excluded from object management.
-     *
-     * @param array $classNames 2-level array - key of first level is package key, value of second level is classname (FQN)
->>>>>>> d040582c
      * @return array The input array with all configured to be excluded from object management filtered out
      * @throws \TYPO3\Flow\Configuration\Exception\InvalidConfigurationTypeException
      * @throws \TYPO3\Flow\Configuration\Exception\NoSuchOptionException
      */
-<<<<<<< HEAD
     protected function filterClassNamesFromConfiguration(array $classNames, $includeClassesConfiguration)
     {
         if (isset($this->allSettings['TYPO3']['Flow']['object']['excludeClasses'])) {
@@ -346,49 +320,6 @@
             }
         }
 
-=======
-    protected function filterClassNamesFromConfiguration(array $classNames)
-    {
-        if (isset($this->allSettings['TYPO3']['Flow']['object']) && isset($this->allSettings['TYPO3']['Flow']['object']['excludeClasses'])) {
-            if (!is_array($this->allSettings['TYPO3']['Flow']['object']['excludeClasses'])) {
-                throw new \TYPO3\Flow\Configuration\Exception\InvalidConfigurationTypeException('The setting "TYPO3.Flow.object.excludeClasses" is invalid. Check the syntax in the YAML file.');
-            }
-
-            $excludeClasses = array();
-            $registeredPackageKeys = array_keys($classNames);
-            foreach ($this->allSettings['TYPO3']['Flow']['object']['excludeClasses'] as $packageKey => $filterExpressions) {
-                if (strpos($packageKey, '*') === false) {
-                    $excludeClasses[$packageKey] = $filterExpressions;
-                    continue;
-                }
-                $packageKey = rtrim($packageKey, '*');
-                foreach ($registeredPackageKeys as $registeredPackageKey) {
-                    if (strpos($registeredPackageKey, $packageKey) === 0) {
-                        $excludeClasses[$registeredPackageKey] = $filterExpressions;
-                    }
-                }
-            }
-
-            foreach ($excludeClasses as $packageKey => $filterExpressions) {
-                if (!array_key_exists($packageKey, $classNames)) {
-                    $this->systemLogger->log('The package "' . $packageKey . '" specified in the setting "TYPO3.Flow.object.excludeClasses" does not exist or is not active.', LOG_DEBUG);
-                    continue;
-                }
-                if (!is_array($filterExpressions)) {
-                    throw new \TYPO3\Flow\Configuration\Exception\InvalidConfigurationTypeException('The value given for setting "TYPO3.Flow.object.excludeClasses.\'' . $packageKey . '\'" is  invalid. Check the syntax in the YAML file.');
-                }
-                foreach ($filterExpressions as $filterExpression) {
-                    $classNames[$packageKey] = array_filter(
-                        $classNames[$packageKey],
-                        function ($className) use ($filterExpression) {
-                            $match = preg_match('/' . $filterExpression . '/', $className);
-                            return $match !== 1;
-                        }
-                    );
-                }
-            }
-        }
->>>>>>> d040582c
         return $classNames;
     }
 
@@ -475,14 +406,10 @@
         $this->objectNameBuildStack[] = $objectName;
 
         $object = parent::get($objectName);
-<<<<<<< HEAD
         /** @var Configuration $objectConfiguration */
         $objectConfiguration = $this->objectConfigurations[$objectName];
         /** @var Property $property */
         foreach ($objectConfiguration->getProperties() as $propertyName => $property) {
-=======
-        foreach ($this->objectConfigurations[$objectName]->getProperties() as $propertyName => $property) {
->>>>>>> d040582c
             if ($property->getAutowiring() !== Configuration::AUTOWIRING_MODE_ON) {
                 continue;
             }
@@ -490,14 +417,9 @@
                 case Property::PROPERTY_TYPES_STRAIGHTVALUE:
                     $value = $property->getValue();
                 break;
-<<<<<<< HEAD
                 case Property::PROPERTY_TYPES_CONFIGURATION:
                     $propertyValue = $property->getValue();
                     $value = $this->configurationManager->getConfiguration($propertyValue['type'], $propertyValue['path']);
-=======
-                case Property::PROPERTY_TYPES_SETTING:
-                    $value = \TYPO3\Flow\Utility\Arrays::getValueByPath($this->allSettings, explode('.', $property->getValue()));
->>>>>>> d040582c
                 break;
                 case Property::PROPERTY_TYPES_OBJECT:
                     $propertyObjectName = $property->getValue();
