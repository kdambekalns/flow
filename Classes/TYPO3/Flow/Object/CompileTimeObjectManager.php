--- conflicted
+++ resolved
@@ -430,10 +430,6 @@
                 break;
                 default:
                     throw new Exception\CannotBuildObjectException('Invalid property type.', 1297090029);
-<<<<<<< HEAD
-=======
-                break;
->>>>>>> c186a992
             }
 
             if (method_exists($object, $setterMethodName = 'inject' . ucfirst($propertyName))) {
