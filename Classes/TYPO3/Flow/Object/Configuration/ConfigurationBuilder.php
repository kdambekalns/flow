--- conflicted
+++ resolved
@@ -87,11 +87,7 @@
                     if (!isset($rawObjectConfigurationsByPackages[$packageKey][$interfaceName]) && $implementationClassName === false) {
                         continue;
                     }
-<<<<<<< HEAD
                     if ($this->reflectionService->isClassAnnotatedWith($interfaceName, \TYPO3\Flow\Annotations\Scope::class)) {
-=======
-                    if ($this->reflectionService->isClassAnnotatedWith($interfaceName, 'TYPO3\Flow\Annotations\Scope')) {
->>>>>>> c186a992
                         throw new InvalidObjectConfigurationException(sprintf('Scope annotations in interfaces don\'t have any effect, therefore you better remove it from %s in order to avoid confusion.', $interfaceName), 1299095595);
                     }
                     $interfaceNames[$interfaceName] = true;
@@ -165,19 +161,11 @@
      */
     protected function enhanceRawConfigurationWithAnnotationOptions($className, array $rawObjectConfiguration)
     {
-<<<<<<< HEAD
         if ($this->reflectionService->isClassAnnotatedWith($className, \TYPO3\Flow\Annotations\Scope::class)) {
             $rawObjectConfiguration['scope'] = $this->reflectionService->getClassAnnotation($className, \TYPO3\Flow\Annotations\Scope::class)->value;
         }
         if ($this->reflectionService->isClassAnnotatedWith($className, \TYPO3\Flow\Annotations\Autowiring::class)) {
             $rawObjectConfiguration['autowiring'] = $this->reflectionService->getClassAnnotation($className, \TYPO3\Flow\Annotations\Autowiring::class)->enabled;
-=======
-        if ($this->reflectionService->isClassAnnotatedWith($className, 'TYPO3\Flow\Annotations\Scope')) {
-            $rawObjectConfiguration['scope'] = $this->reflectionService->getClassAnnotation($className, 'TYPO3\Flow\Annotations\Scope')->value;
-        }
-        if ($this->reflectionService->isClassAnnotatedWith($className, 'TYPO3\Flow\Annotations\Autowiring')) {
-            $rawObjectConfiguration['autowiring'] = $this->reflectionService->getClassAnnotation($className, 'TYPO3\Flow\Annotations\Autowiring')->enabled;
->>>>>>> c186a992
         }
         return $rawObjectConfiguration;
     }
@@ -188,11 +176,7 @@
      * @param string $objectName Name of the object
      * @param array $rawConfigurationOptions The configuration array with options for the object configuration
      * @param string $configurationSourceHint A human readable hint on the original source of the configuration (for troubleshooting)
-<<<<<<< HEAD
      * @param Configuration $existingObjectConfiguration If set, this object configuration object will be used instead of creating a fresh one
-=======
-     * @param Configuration existingObjectConfiguration If set, this object configuration object will be used instead of creating a fresh one
->>>>>>> c186a992
      * @return Configuration The object configuration object
      * @throws InvalidObjectConfigurationException if errors occurred during parsing
      */
@@ -325,11 +309,7 @@
                     $objectName = $annotations[0];
                 }
             }
-<<<<<<< HEAD
             $objectConfiguration = $this->parseConfigurationArray($objectName, $objectNameOrConfiguration, $parentObjectConfiguration->getConfigurationSourceHint() . ', property "' . $propertyName . '"');
-=======
-            $objectConfiguration = $this->parseConfigurationArray($objectName, $objectNameOrConfiguration, $parentObjectConfiguration->getConfigurationSourceHint() . ', property "' . $propertyName .'"');
->>>>>>> c186a992
             $property = new ConfigurationProperty($propertyName, $objectConfiguration, ConfigurationProperty::PROPERTY_TYPES_OBJECT);
         } else {
             $property = new ConfigurationProperty($propertyName, $objectNameOrConfiguration, ConfigurationProperty::PROPERTY_TYPES_OBJECT);
@@ -402,11 +382,7 @@
                             $debuggingHint = sprintf('No default implementation for the required interface %s was configured, therefore no specific class name could be used for this dependency. ', $parameterInformation['class']);
                         }
 
-<<<<<<< HEAD
                         $autowiringAnnotation = $this->reflectionService->getMethodAnnotation($className, '__construct', \TYPO3\Flow\Annotations\Autowiring::class);
-=======
-                        $autowiringAnnotation = $this->reflectionService->getMethodAnnotation($className, '__construct', 'TYPO3\Flow\Annotations\Autowiring');
->>>>>>> c186a992
                         if (isset($arguments[$index]) && ($objectConfiguration->getAutowiring() === Configuration::AUTOWIRING_MODE_OFF
                                 || $autowiringAnnotation !== null && $autowiringAnnotation->enabled === false)) {
                             $arguments[$index]->setAutowiring(Configuration::AUTOWIRING_MODE_OFF);
@@ -449,17 +425,10 @@
                 }
             }
             foreach ($classMethodNames as $methodName) {
-<<<<<<< HEAD
                 if (isset($methodName[6]) && strpos($methodName, 'inject') === 0 && $methodName[6] === strtoupper($methodName[6])) {
                     $propertyName = lcfirst(substr($methodName, 6));
 
                     $autowiringAnnotation = $this->reflectionService->getMethodAnnotation($className, $methodName, \TYPO3\Flow\Annotations\Autowiring::class);
-=======
-                if (strlen($methodName) > 6 && substr($methodName, 0, 6) === 'inject' && $methodName[6] === strtoupper($methodName[6])) {
-                    $propertyName = lcfirst(substr($methodName, 6));
-
-                    $autowiringAnnotation = $this->reflectionService->getMethodAnnotation($className, $methodName, 'TYPO3\Flow\Annotations\Autowiring');
->>>>>>> c186a992
                     if ($autowiringAnnotation !== null && $autowiringAnnotation->enabled === false) {
                         continue;
                     }
@@ -475,20 +444,12 @@
                         }
                         $methodParameters = $this->reflectionService->getMethodParameters($className, $methodName);
                         if (count($methodParameters) !== 1) {
-<<<<<<< HEAD
                             $this->systemLogger->log(sprintf('Could not autowire property %s because %s() expects %s instead of exactly 1 parameter.', $className . '::' . $propertyName, $methodName, (count($methodParameters) ?: 'none')), LOG_DEBUG);
-=======
-                            $this->systemLogger->log(sprintf('Could not autowire property %s because %s() expects %s instead of exactly 1 parameter.', "$className::$propertyName", $methodName, (count($methodParameters) ?: 'none')), LOG_DEBUG);
->>>>>>> c186a992
                             continue;
                         }
                         $methodParameter = array_pop($methodParameters);
                         if ($methodParameter['class'] === null) {
-<<<<<<< HEAD
                             $this->systemLogger->log(sprintf('Could not autowire property %s because the method parameter in %s() contained no class type hint.', $className . '::' . $propertyName, $methodName), LOG_DEBUG);
-=======
-                            $this->systemLogger->log(sprintf('Could not autowire property %s because the method parameter in %s() contained no class type hint.', "$className::$propertyName", $methodName), LOG_DEBUG);
->>>>>>> c186a992
                             continue;
                         }
                         $properties[$propertyName] = new ConfigurationProperty($propertyName, $methodParameter['class'], ConfigurationProperty::PROPERTY_TYPES_OBJECT);
@@ -496,21 +457,13 @@
                 }
             }
 
-<<<<<<< HEAD
             foreach ($this->reflectionService->getPropertyNamesByAnnotation($className, \TYPO3\Flow\Annotations\Inject::class) as $propertyName) {
-=======
-            foreach ($this->reflectionService->getPropertyNamesByAnnotation($className, 'TYPO3\Flow\Annotations\Inject') as $propertyName) {
->>>>>>> c186a992
                 if ($this->reflectionService->isPropertyPrivate($className, $propertyName)) {
                     throw new \TYPO3\Flow\Object\Exception(sprintf('The property "%%s" in class "%s" must not be private when annotated for injection.', $propertyName, $className), 1328109641);
                 }
                 if (!array_key_exists($propertyName, $properties)) {
                     /** @var Inject $injectAnnotation */
-<<<<<<< HEAD
                     $injectAnnotation = $this->reflectionService->getPropertyAnnotation($className, $propertyName, \TYPO3\Flow\Annotations\Inject::class);
-=======
-                    $injectAnnotation = $this->reflectionService->getPropertyAnnotation($className, $propertyName, 'TYPO3\Flow\Annotations\Inject');
->>>>>>> c186a992
                     // TODO: Should be removed with 3.2. Inject settings by Inject-Annotation is deprecated since 3.0. Injecting settings by annotation should be done using the InjectConfiguration annotation
                     if ($injectAnnotation->setting !== null) {
                         $packageKey = $injectAnnotation->package !== null ? $injectAnnotation->package : $objectConfiguration->getPackageKey();
@@ -524,11 +477,7 @@
                 }
             }
 
-<<<<<<< HEAD
             foreach ($this->reflectionService->getPropertyNamesByAnnotation($className, \TYPO3\Flow\Annotations\InjectConfiguration::class) as $propertyName) {
-=======
-            foreach ($this->reflectionService->getPropertyNamesByAnnotation($className, 'TYPO3\Flow\Annotations\InjectConfiguration') as $propertyName) {
->>>>>>> c186a992
                 if ($this->reflectionService->isPropertyPrivate($className, $propertyName)) {
                     throw new \TYPO3\Flow\Object\Exception(sprintf('The property "%s" in class "%s" must not be private when annotated for configuration injection.', $propertyName, $className), 1416765599);
                 }
@@ -536,11 +485,7 @@
                     continue;
                 }
                 /** @var InjectConfiguration $injectConfigurationAnnotation */
-<<<<<<< HEAD
                 $injectConfigurationAnnotation = $this->reflectionService->getPropertyAnnotation($className, $propertyName, \TYPO3\Flow\Annotations\InjectConfiguration::class);
-=======
-                $injectConfigurationAnnotation = $this->reflectionService->getPropertyAnnotation($className, $propertyName, 'TYPO3\Flow\Annotations\InjectConfiguration');
->>>>>>> c186a992
                 if ($injectConfigurationAnnotation->type === ConfigurationManager::CONFIGURATION_TYPE_SETTINGS) {
                     $packageKey = $injectConfigurationAnnotation->package !== null ? $injectConfigurationAnnotation->package : $objectConfiguration->getPackageKey();
                     $configurationPath = rtrim($packageKey . '.' . $injectConfigurationAnnotation->path, '.');
