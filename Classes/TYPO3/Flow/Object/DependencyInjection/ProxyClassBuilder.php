--- conflicted
+++ resolved
@@ -116,11 +116,7 @@
 
         foreach ($this->objectConfigurations as $objectName => $objectConfiguration) {
             $className = $objectConfiguration->getClassName();
-<<<<<<< HEAD
             if ($className === '' || $this->compiler->hasCacheEntryForClass($className) === true) {
-=======
-            if ($this->compiler->hasCacheEntryForClass($className) === true) {
->>>>>>> d040582c
                 continue;
             }
 
@@ -206,14 +202,10 @@
 
     /**
      * Renders code to set related entities in an object from identifier/type information.
-<<<<<<< HEAD
      * Used in __wakeup() methods.
      *
      * Note: This method adds code which ignores objects of type TYPO3\Flow\Resource\ResourcePointer in order to provide
      *       backwards compatibility data generated with Flow 2.2.x which still provided that class.
-=======
-     * Used in wakeup methods.
->>>>>>> d040582c
      *
      * @return string
      */
@@ -447,11 +439,7 @@
                     if ($propertyValue instanceof Configuration) {
                         $commands = array_merge($commands, $this->buildPropertyInjectionCodeByConfiguration($objectConfiguration, $propertyName, $propertyValue));
                     } else {
-<<<<<<< HEAD
                         $commands = array_merge($commands, $this->buildPropertyInjectionCodeByString($objectConfiguration, $propertyConfiguration, $propertyName, $propertyValue));
-=======
-                        $commands = array_merge($commands, $this->buildPropertyInjectionCodeByString($objectConfiguration, $propertyName, $propertyValue));
->>>>>>> d040582c
                     }
 
                 break;
@@ -466,7 +454,6 @@
                         $preparedSetterArgument = $propertyValue;
                     }
                     $commands[] = 'if (\TYPO3\Flow\Reflection\ObjectAccess::setProperty($this, \'' . $propertyName . '\', ' . $preparedSetterArgument . ') === FALSE) { $this->' . $propertyName . ' = ' . $preparedSetterArgument . ';}';
-<<<<<<< HEAD
                     break;
                 case ConfigurationProperty::PROPERTY_TYPES_CONFIGURATION:
                     $configurationType = $propertyValue['type'];
@@ -474,11 +461,6 @@
                         throw new \TYPO3\Flow\Object\Exception\UnknownObjectException('The configuration injection specified for property "' . $propertyName . '" in the object configuration of object "' . $objectConfiguration->getObjectName() . '" refers to the unknown configuration type "' . $configurationType . '".', 1420736211);
                     }
                     $commands = array_merge($commands, $this->buildPropertyInjectionCodeByConfigurationTypeAndPath($objectConfiguration, $propertyName, $configurationType, $propertyValue['path']));
-=======
-                break;
-                case ConfigurationProperty::PROPERTY_TYPES_SETTING:
-                    $commands = array_merge($commands, $this->buildPropertyInjectionCodeBySettingPath($objectConfiguration, $propertyName, $propertyValue));
->>>>>>> d040582c
                 break;
             }
             $injectedProperties[] = $propertyName;
@@ -534,27 +516,15 @@
      * Builds code which injects an object which was specified by its object name
      *
      * @param Configuration $objectConfiguration Configuration of the object to inject into
-<<<<<<< HEAD
      * @param ConfigurationProperty $propertyConfiguration
-=======
-     * @param $propertyName
-     * @param $propertyObjectName
->>>>>>> d040582c
      * @param string $propertyName Name of the property to inject
      * @param string $propertyObjectName Object name of the object to inject
      * @return array PHP code
      * @throws \TYPO3\Flow\Object\Exception\UnknownObjectException
      */
-<<<<<<< HEAD
     public function buildPropertyInjectionCodeByString(Configuration $objectConfiguration, ConfigurationProperty $propertyConfiguration, $propertyName, $propertyObjectName)
     {
         $className = $objectConfiguration->getClassName();
-=======
-    public function buildPropertyInjectionCodeByString(Configuration $objectConfiguration, $propertyName, $propertyObjectName)
-    {
-        $className = $objectConfiguration->getClassName();
-        $injectAnnotation = $this->reflectionService->getPropertyAnnotation($className, $propertyName, 'TYPO3\Flow\Annotations\Inject');
->>>>>>> d040582c
 
         if (strpos($propertyObjectName, '.') !== false) {
             $settingPath = explode('.', $propertyObjectName);
@@ -562,19 +532,6 @@
             $propertyObjectName = Arrays::getValueByPath($settings, $settingPath);
         }
 
-<<<<<<< HEAD
-=======
-        if ($injectAnnotation !== null && $injectAnnotation->setting !== null) {
-            if ($injectAnnotation->package === null) {
-                $settingPath = $objectConfiguration->getPackageKey();
-            } else {
-                $settingPath = $injectAnnotation->package;
-            }
-            $settingPath .= '.' . $injectAnnotation->setting;
-            return array('$this->' . $propertyName . ' = \TYPO3\Flow\Core\Bootstrap::$staticObjectManager->get(\'TYPO3\Flow\Configuration\ConfigurationManager\')->getConfiguration(\TYPO3\Flow\Configuration\ConfigurationManager::CONFIGURATION_TYPE_SETTINGS, \'' . $settingPath . '\');');
-        }
-
->>>>>>> d040582c
         if (!isset($this->objectConfigurations[$propertyObjectName])) {
             $configurationSource = $objectConfiguration->getConfigurationSourceHint();
             if (!isset($propertyObjectName[0])) {
@@ -587,11 +544,7 @@
             }
         }
         $propertyClassName = $this->objectConfigurations[$propertyObjectName]->getClassName();
-<<<<<<< HEAD
         if ($this->objectConfigurations[$propertyObjectName]->getScope() === Configuration::SCOPE_PROTOTYPE && !$this->objectConfigurations[$propertyObjectName]->isCreatedByFactory()) {
-=======
-        if ($this->objectConfigurations[$propertyObjectName]->getScope() === Configuration::SCOPE_PROTOTYPE) {
->>>>>>> d040582c
             $preparedSetterArgument = 'new \\' . $propertyClassName . '(' . $this->buildMethodParametersCode($this->objectConfigurations[$propertyObjectName]->getArguments()) . ')';
         } else {
             $preparedSetterArgument = '\TYPO3\Flow\Core\Bootstrap::$staticObjectManager->get(\'' . $propertyObjectName . '\')';
@@ -602,11 +555,7 @@
             return $result;
         }
 
-<<<<<<< HEAD
         if ($propertyConfiguration->isLazyLoading() && $this->objectConfigurations[$propertyObjectName]->getScope() !== Configuration::SCOPE_PROTOTYPE) {
-=======
-        if ($injectAnnotation->lazy === true && $this->objectConfigurations[$propertyObjectName]->getScope() !== Configuration::SCOPE_PROTOTYPE) {
->>>>>>> d040582c
             return $this->buildLazyPropertyInjectionCode($propertyObjectName, $propertyClassName, $propertyName, $preparedSetterArgument);
         } else {
             return array('$this->' . $propertyName . ' = ' . $preparedSetterArgument . ';');
@@ -614,7 +563,6 @@
     }
 
     /**
-<<<<<<< HEAD
      * Builds code which assigns the value stored in the specified configuration into the given class property.
      *
      * @param Configuration $objectConfiguration Configuration of the object to inject into
@@ -631,20 +579,6 @@
         } else {
             $preparedSetterArgument = '\TYPO3\Flow\Core\Bootstrap::$staticObjectManager->get(\'TYPO3\Flow\Configuration\ConfigurationManager\')->getConfiguration(\'' . $configurationType . '\')';
         }
-=======
-     * Builds code which assigns the value stored in the specified setting into the given
-     * class property.
-     *
-     * @param Configuration $objectConfiguration Configuration of the object to inject into
-     * @param string $propertyName Name of the property to inject
-     * @param string $settingPath Path with "." as separator specifying the setting value to inject
-     * @return array PHP code
-     */
-    public function buildPropertyInjectionCodeBySettingPath(Configuration $objectConfiguration, $propertyName, $settingPath)
-    {
-        $className = $objectConfiguration->getClassName();
-        $preparedSetterArgument = '\TYPO3\Flow\Core\Bootstrap::$staticObjectManager->get(\'TYPO3\Flow\Configuration\ConfigurationManager\')->getConfiguration(\TYPO3\Flow\Configuration\ConfigurationManager::CONFIGURATION_TYPE_SETTINGS, \'' . $settingPath . '\')';
->>>>>>> d040582c
 
         $result = $this->buildSetterInjectionCode($className, $propertyName, $preparedSetterArgument);
         if ($result !== null) {
