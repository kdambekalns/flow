--- conflicted
+++ resolved
@@ -241,11 +241,7 @@
         $code = '';
         if ($this->reflectionService->hasMethod($className, '__sleep') === false) {
             $code = "\t\t\$this->Flow_Object_PropertiesToSerialize = array();
-<<<<<<< HEAD
 	\$reflectionService = \\TYPO3\\Flow\\Core\\Bootstrap::\$staticObjectManager->get(\\TYPO3\\Flow\\Reflection\\ReflectionService::class);
-=======
-	\$reflectionService = \\TYPO3\\Flow\\Core\\Bootstrap::\$staticObjectManager->get('TYPO3\\Flow\\Reflection\\ReflectionService');
->>>>>>> c186a992
 	\$reflectedClass = new \\ReflectionClass('" . $className . "');
 	\$allReflectedProperties = \$reflectedClass->getProperties();
 	foreach (\$allReflectedProperties as \$reflectionProperty) {
@@ -410,19 +406,11 @@
                 break;
             }
             if ($objectConfiguration->getScope() === Configuration::SCOPE_SINGLETON) {
-<<<<<<< HEAD
                 $code .= '		if (!array_key_exists(' . $index . ', $arguments)) throw new \TYPO3\Flow\Object\Exception\UnresolvedDependenciesException(\'Missing required constructor argument $' . $parameterName . ' in class \' . __CLASS__ . \'. Please check your calling code and Dependency Injection configuration.\', 1296143787);' . "\n";
             } else {
                 $code .= '		if (!array_key_exists(' . $index . ', $arguments)) throw new \TYPO3\Flow\Object\Exception\UnresolvedDependenciesException(\'Missing required constructor argument $' . $parameterName . ' in class \' . __CLASS__ . \'. Note that constructor injection is only support for objects of scope singleton (and this is not a singleton) – for other scopes you must pass each required argument to the constructor yourself.\', 1296143788);' . "\n";
             }
             $index++;
-=======
-                $code .= '		if (!array_key_exists(' . $index . ', $arguments)) throw new \TYPO3\Flow\Object\Exception\UnresolvedDependenciesException(\'Missing required constructor argument $' . $parameterName . ' in class \' . __CLASS__ . \'. ' . 'Please check your calling code and Dependency Injection configuration.\', 1296143787);' . "\n";
-            } else {
-                $code .= '		if (!array_key_exists(' . $index . ', $arguments)) throw new \TYPO3\Flow\Object\Exception\UnresolvedDependenciesException(\'Missing required constructor argument $' . $parameterName . ' in class \' . __CLASS__ . \'. ' . 'Note that constructor injection is only support for objects of scope singleton (and this is not a singleton) – for other scopes you must pass each required argument to the constructor yourself.\', 1296143788);' . "\n";
-            }
-            $index ++;
->>>>>>> c186a992
         }
 
         return $code;
@@ -587,15 +575,9 @@
     {
         $className = $objectConfiguration->getClassName();
         if ($configurationPath !== null) {
-<<<<<<< HEAD
             $preparedSetterArgument = '\TYPO3\Flow\Core\Bootstrap::$staticObjectManager->get(\TYPO3\Flow\Configuration\ConfigurationManager::class)->getConfiguration(\'' . $configurationType . '\', \'' . $configurationPath . '\')';
         } else {
             $preparedSetterArgument = '\TYPO3\Flow\Core\Bootstrap::$staticObjectManager->get(\TYPO3\Flow\Configuration\ConfigurationManager::class)->getConfiguration(\'' . $configurationType . '\')';
-=======
-            $preparedSetterArgument = '\TYPO3\Flow\Core\Bootstrap::$staticObjectManager->get(\'TYPO3\Flow\Configuration\ConfigurationManager\')->getConfiguration(\'' . $configurationType . '\', \'' . $configurationPath . '\')';
-        } else {
-            $preparedSetterArgument = '\TYPO3\Flow\Core\Bootstrap::$staticObjectManager->get(\'TYPO3\Flow\Configuration\ConfigurationManager\')->getConfiguration(\'' . $configurationType . '\')';
->>>>>>> c186a992
         }
 
         $result = $this->buildSetterInjectionCode($className, $propertyName, $preparedSetterArgument);
@@ -647,19 +629,11 @@
     {
         $setterMethodName = 'inject' . ucfirst($propertyName);
         if ($this->reflectionService->hasMethod($className, $setterMethodName)) {
-<<<<<<< HEAD
             return array('$this->' . $setterMethodName . '(' . $preparedSetterArgument . ');');
         }
         $setterMethodName = 'set' . ucfirst($propertyName);
         if ($this->reflectionService->hasMethod($className, $setterMethodName)) {
             return array('$this->' . $setterMethodName . '(' . $preparedSetterArgument . ');');
-=======
-            return array("\$this->$setterMethodName($preparedSetterArgument);");
-        }
-        $setterMethodName = 'set' . ucfirst($propertyName);
-        if ($this->reflectionService->hasMethod($className, $setterMethodName)) {
-            return array("\$this->$setterMethodName($preparedSetterArgument);");
->>>>>>> c186a992
         }
         if (!property_exists($className, $propertyName)) {
             return array();
@@ -681,11 +655,7 @@
             return '';
         }
         $className = $objectConfiguration->getClassName();
-<<<<<<< HEAD
         $code = "\n" . '		if (get_class($this) === \'' . $className . '\') {' . "\n";
-=======
-        $code = "\n". '		if (get_class($this) === \'' . $className . '\') {' . "\n";
->>>>>>> c186a992
         $code .= '			$this->' . $lifecycleInitializationMethodName . '(' . $cause . ');' . "\n";
         $code .= '		}' . "\n";
         return $code;
@@ -704,11 +674,7 @@
             return '';
         }
         $className = $objectConfiguration->getClassName();
-<<<<<<< HEAD
         $code = "\n" . '		if (get_class($this) === \'' . $className . '\') {' . "\n";
-=======
-        $code = "\n". '		if (get_class($this) === \'' . $className . '\') {' . "\n";
->>>>>>> c186a992
         $code .= '		\TYPO3\Flow\Core\Bootstrap::$staticObjectManager->registerShutdownObject($this, \'' . $lifecycleShutdownMethodName . '\');' . PHP_EOL;
         $code .= '		}' . "\n";
         return $code;
@@ -784,11 +750,7 @@
     protected function compileStaticMethods($className, $proxyClass)
     {
         if ($this->classesWithCompileStaticAnnotation === null) {
-<<<<<<< HEAD
             $this->classesWithCompileStaticAnnotation = array_flip($this->reflectionService->getClassesContainingMethodsAnnotatedWith(\TYPO3\Flow\Annotations\CompileStatic::class));
-=======
-            $this->classesWithCompileStaticAnnotation = array_flip($this->reflectionService->getClassesContainingMethodsAnnotatedWith('TYPO3\Flow\Annotations\CompileStatic'));
->>>>>>> c186a992
         }
         if (!isset($this->classesWithCompileStaticAnnotation[$className])) {
             return;
@@ -796,11 +758,7 @@
 
         $methodNames = get_class_methods($className);
         foreach ($methodNames as $methodName) {
-<<<<<<< HEAD
             if ($this->reflectionService->isMethodStatic($className, $methodName) && $this->reflectionService->isMethodAnnotatedWith($className, $methodName, \TYPO3\Flow\Annotations\CompileStatic::class)) {
-=======
-            if ($this->reflectionService->isMethodStatic($className, $methodName) && $this->reflectionService->isMethodAnnotatedWith($className, $methodName, 'TYPO3\Flow\Annotations\CompileStatic')) {
->>>>>>> c186a992
                 $compiledMethod = $proxyClass->getMethod($methodName);
 
                 $value = call_user_func(array($className, $methodName), $this->objectManager);
