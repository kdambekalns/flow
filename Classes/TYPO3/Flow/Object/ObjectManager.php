<?php
namespace TYPO3\Flow\Object;

/*                                                                        *
 * This script belongs to the Flow framework.                             *
 *                                                                        *
 * It is free software; you can redistribute it and/or modify it under    *
 * the terms of the MIT license.                                          *
 *                                                                        */

use TYPO3\Flow\Object\Configuration\Configuration as ObjectConfiguration;
use TYPO3\Flow\Object\Configuration\ConfigurationArgument as ObjectConfigurationArgument;
use TYPO3\Flow\Core\ApplicationContext;
use Doctrine\ORM\Mapping as ORM;
use TYPO3\Flow\Annotations as Flow;
use TYPO3\Flow\Object\DependencyInjection\DependencyProxy;

/**
 * Object Manager
 *
 * @Flow\Scope("singleton")
 * @Flow\Proxy(false)
 */
class ObjectManager implements ObjectManagerInterface
{
    /**
     * The configuration context for this Flow run
     *
     * @var \TYPO3\Flow\Core\ApplicationContext
     */
    protected $context;

    /**
     * @var \TYPO3\Flow\Object\ObjectSerializer
     */
    protected $objectSerializer;

    /**
     * An array of settings of all packages, indexed by package key
     *
     * @var array
     */
    protected $allSettings;

    /**
     * @var array
     */
    protected $objects = array();

    /**
     * @var array<\TYPO3\Flow\Object\DependencyInjection\DependencyProxy>
     */
    protected $dependencyProxies = array();

    /**
     * @var array
     */
    protected $classesBeingInstantiated = array();

    /**
     * @var array
     */
    protected $cachedLowerCasedObjectNames = array();

    /**
     * A SplObjectStorage containing those objects which need to be shutdown when the container
     * shuts down. Each value of each entry is the respective shutdown method name.
     *
     * @var \SplObjectStorage
     */
    protected $shutdownObjects;

    /**
     * Constructor for this Object Container
     *
     * @param \TYPO3\Flow\Core\ApplicationContext $context The configuration context for this Flow run
     */
    public function __construct(ApplicationContext $context)
    {
        $this->context = $context;
        $this->shutdownObjects = new \SplObjectStorage;
    }

    /**
     * Sets the objects array
     *
     * @param array $objects An array of object names and some information about each registered object (scope, lower cased name etc.)
     * @return void
     */
    public function setObjects(array $objects)
    {
        $this->objects = $objects;
<<<<<<< HEAD
        $this->objects[\TYPO3\Flow\Object\ObjectManagerInterface::class]['i'] = $this;
=======
        $this->objects['TYPO3\Flow\Object\ObjectManagerInterface']['i'] = $this;
>>>>>>> c186a992
        $this->objects[get_class($this)]['i'] = $this;
    }

    /**
     * Injects the global settings array, indexed by package key.
     *
     * @param array $settings The global settings
     * @return void
     * @Flow\Autowiring(false)
     */
    public function injectAllSettings(array $settings)
    {
        $this->allSettings = $settings;
    }

    /**
     * Returns the context Flow is running in.
     *
     * @return \TYPO3\Flow\Core\ApplicationContext The context, for example "Development" or "Production"
     */
    public function getContext()
    {
        return $this->context;
    }

    /**
     * Returns TRUE if an object with the given name is registered
     *
     * @param  string $objectName Name of the object
     * @return boolean TRUE if the object has been registered, otherwise FALSE
     * @throws \InvalidArgumentException
     * @api
     */
    public function isRegistered($objectName)
    {
        if (isset($this->objects[$objectName])) {
            return true;
        }

        if ($objectName[0] === '\\') {
            throw new \InvalidArgumentException('Object names must not start with a backslash ("' . $objectName . '")', 1270827335);
        }
        return false;
    }

    /**
     * Registers the passed shutdown lifecycle method for the given object
     *
     * @param object $object The object to register the shutdown method for
     * @param string $shutdownLifecycleMethodName The method name of the shutdown method to be called
     * @return void
     * @api
     */
    public function registerShutdownObject($object, $shutdownLifecycleMethodName)
    {
        $this->shutdownObjects[$object] = $shutdownLifecycleMethodName;
    }

    /**
     * Returns a fresh or existing instance of the object specified by $objectName.
     *
     * @param string $objectName The name of the object to return an instance of
     * @return object The object instance
     * @throws \TYPO3\Flow\Object\Exception\UnknownObjectException if an object with the given name does not exist
     * @throws \InvalidArgumentException
     * @api
     */
    public function get($objectName)
    {
        if (func_num_args() > 1 && isset($this->objects[$objectName]) && $this->objects[$objectName]['s'] !== ObjectConfiguration::SCOPE_PROTOTYPE) {
            throw new \InvalidArgumentException('You cannot provide constructor arguments for singleton objects via get(). If you need to pass arguments to the constructor, define them in the Objects.yaml configuration.', 1298049934);
        }

        if (isset($this->objects[$objectName]['i'])) {
            return $this->objects[$objectName]['i'];
        }

        if (isset($this->objects[$objectName]['f'])) {
            $this->objects[$objectName]['i'] = $this->buildObjectByFactory($objectName);
            return $this->objects[$objectName]['i'];
        }

        $className = $this->getClassNameByObjectName($objectName);
        if ($className === false) {
            $hint = ($objectName[0] === '\\') ? ' Hint: You specified an object name with a leading backslash!' : '';
            throw new \TYPO3\Flow\Object\Exception\UnknownObjectException('Object "' . $objectName . '" is not registered.' . $hint, 1264589155);
        }

        if (!isset($this->objects[$objectName]) || $this->objects[$objectName]['s'] === ObjectConfiguration::SCOPE_PROTOTYPE) {
            return $this->instantiateClass($className, array_slice(func_get_args(), 1));
        }

        $this->objects[$objectName]['i'] = $this->instantiateClass($className, array());
        return $this->objects[$objectName]['i'];
    }

    /**
     * Returns the scope of the specified object.
     *
     * @param string $objectName The object name
     * @return integer One of the Configuration::SCOPE_ constants
     * @throws \TYPO3\Flow\Object\Exception\UnknownObjectException
     * @api
     */
    public function getScope($objectName)
    {
        if (!isset($this->objects[$objectName])) {
            $hint = ($objectName[0] === '\\') ? ' Hint: You specified an object name with a leading backslash!' : '';
            throw new \TYPO3\Flow\Object\Exception\UnknownObjectException('Object "' . $objectName . '" is not registered.' . $hint, 1265367590);
        }
        return $this->objects[$objectName]['s'];
    }

    /**
     * Returns the case sensitive object name of an object specified by a
     * case insensitive object name. If no object of that name exists,
     * FALSE is returned.
     *
     * In general, the case sensitive variant is used everywhere in Flow,
     * however there might be special situations in which the
     * case sensitive name is not available. This method helps you in these
     * rare cases.
     *
     * @param  string $caseInsensitiveObjectName The object name in lower-, upper- or mixed case
     * @return mixed Either the mixed case object name or FALSE if no object of that name was found.
     * @api
     */
    public function getCaseSensitiveObjectName($caseInsensitiveObjectName)
    {
        $lowerCasedObjectName = ltrim(strtolower($caseInsensitiveObjectName), '\\');
        if (isset($this->cachedLowerCasedObjectNames[$lowerCasedObjectName])) {
            return $this->cachedLowerCasedObjectNames[$lowerCasedObjectName];
        }

        foreach ($this->objects as $objectName => $information) {
            if (isset($information['l']) && $information['l'] === $lowerCasedObjectName) {
                $this->cachedLowerCasedObjectNames[$lowerCasedObjectName] = $objectName;
                return $objectName;
            }
        }

        return false;
    }

    /**
     * Returns the object name corresponding to a given class name.
     *
     * @param string $className The class name
     * @return string The object name corresponding to the given class name or FALSE if no object is configured to use that class
     * @throws \InvalidArgumentException
     * @api
     */
    public function getObjectNameByClassName($className)
    {
        if (isset($this->objects[$className]) && (!isset($this->objects[$className]['c']) || $this->objects[$className]['c'] === $className)) {
            return $className;
        }

        foreach ($this->objects as $objectName => $information) {
            if (isset($information['c']) && $information['c'] === $className) {
                return $objectName;
            }
        }
        if ($className[0] === '\\') {
            throw new \InvalidArgumentException('Class names must not start with a backslash ("' . $className . '")', 1270826088);
        }

        return false;
    }

    /**
     * Returns the implementation class name for the specified object
     *
     * @param string $objectName The object name
     * @return string The class name corresponding to the given object name or FALSE if no such object is registered
     * @api
     */
    public function getClassNameByObjectName($objectName)
    {
        if (!isset($this->objects[$objectName])) {
            return (class_exists($objectName)) ? $objectName : false;
        }
        return (isset($this->objects[$objectName]['c']) ? $this->objects[$objectName]['c'] : $objectName);
    }

    /**
     * Returns the key of the package the specified object is contained in.
     *
     * @param string $objectName The object name
     * @return string The package key or FALSE if no such object exists
     * @api
     */
    public function getPackageKeyByObjectName($objectName)
    {
        return (isset($this->objects[$objectName]) ? $this->objects[$objectName]['p'] : false);
    }

    /**
     * Sets the instance of the given object
     *
     * Objects of scope sessions are assumed to be the real session object, not the
     * lazy loading proxy.
     *
     * @param string $objectName The object name
     * @param object $instance A prebuilt instance
     * @return void
     * @throws \TYPO3\Flow\Object\Exception\WrongScopeException
     * @throws \TYPO3\Flow\Object\Exception\UnknownObjectException
     */
    public function setInstance($objectName, $instance)
    {
        if (!isset($this->objects[$objectName])) {
            if (!class_exists($objectName, false)) {
                throw new \TYPO3\Flow\Object\Exception\UnknownObjectException('Cannot set instance of object "' . $objectName . '" because the object or class name is unknown to the Object Manager.', 1265370539);
            } else {
                throw new \TYPO3\Flow\Object\Exception\WrongScopeException('Cannot set instance of class "' . $objectName . '" because no matching object configuration was found. Classes which exist but are not registered are considered to be of scope prototype. However, setInstance() only accepts "session" and "singleton" instances. Check your object configuration and class name spellings.', 12653705341);
            }
        }
        if ($this->objects[$objectName]['s'] === ObjectConfiguration::SCOPE_PROTOTYPE) {
            throw new \TYPO3\Flow\Object\Exception\WrongScopeException('Cannot set instance of object "' . $objectName . '" because it is of scope prototype. Only session and singleton instances can be set.', 1265370540);
        }
        $this->objects[$objectName]['i'] = $instance;
    }

    /**
     * Returns TRUE if this object manager already has an instance for the specified
     * object.
     *
     * @param string $objectName The object name
     * @return boolean TRUE if an instance already exists
     */
    public function hasInstance($objectName)
    {
        return isset($this->objects[$objectName]['i']);
    }

    /**
     * Returns the instance of the specified object or NULL if no instance has been
     * registered yet.
     *
     * @param string $objectName The object name
     * @return object The object or NULL
     */
    public function getInstance($objectName)
    {
        return isset($this->objects[$objectName]['i']) ? $this->objects[$objectName]['i'] : null;
    }

    /**
     * This method is used internally to retrieve either an actual (singleton) instance
     * of the specified dependency or, if no instance exists yet, a Dependency Proxy
     * object which automatically triggers the creation of an instance as soon as
     * it is used the first time.
     *
     * Internally used by the injectProperties method of generated proxy classes.
     *
     * @param string $hash
     * @param mixed &$propertyReferenceVariable Reference of the variable to inject into once the proxy is activated
     * @return mixed
     */
    public function getLazyDependencyByHash($hash,  &$propertyReferenceVariable)
    {
        if (!isset($this->dependencyProxies[$hash])) {
            return null;
        }
        $this->dependencyProxies[$hash]->_addPropertyVariable($propertyReferenceVariable);
        return $this->dependencyProxies[$hash];
    }

    /**
     * Creates a new DependencyProxy class for a dependency built through code
     * identified through "hash" for a dependency of class $className. The
     * closure in $builder contains code for actually creating the dependency
     * instance once it needs to be materialized.
     *
     * Internally used by the injectProperties method of generated proxy classes.
     *
     * @param string $hash An md5 hash over the code needed to actually build the dependency instance
     * @param string &$propertyReferenceVariable A first variable where the dependency needs to be injected into
     * @param string $className Name of the class of the dependency which eventually will be instantiated
     * @param \Closure $builder An anonymous function which creates the instance to be injected
     * @return \TYPO3\Flow\Object\DependencyInjection\DependencyProxy
     */
    public function createLazyDependency($hash, &$propertyReferenceVariable, $className, \Closure $builder)
    {
        $this->dependencyProxies[$hash] = new DependencyProxy($className, $builder);
        $this->dependencyProxies[$hash]->_addPropertyVariable($propertyReferenceVariable);
        return $this->dependencyProxies[$hash];
    }


    /**
     * Unsets the instance of the given object
     *
     * If run during standard runtime, the whole application might become unstable
     * because certain parts might already use an instance of this object. Therefore
     * this method should only be used in a setUp() method of a functional test case.
     *
     * @param string $objectName The object name
     * @return void
     */
    public function forgetInstance($objectName)
    {
        unset($this->objects[$objectName]['i']);
    }

    /**
     * Returns all instances of objects with scope session
     *
     * @return array
     */
    public function getSessionInstances()
    {
        $sessionObjects = array();
        foreach ($this->objects as $information) {
            if (isset($information['i']) && $information['s'] === ObjectConfiguration::SCOPE_SESSION) {
                $sessionObjects[] = $information['i'];
            }
        }
        return $sessionObjects;
    }

    /**
     * Shuts down this Object Container by calling the shutdown methods of all
     * object instances which were configured to be shut down.
     *
     * @return void
     */
    public function shutdown()
    {
        foreach ($this->shutdownObjects as $object) {
            $methodName = $this->shutdownObjects[$object];
            $object->$methodName();
        }
    }

    /**
     * Returns the an array of package settings or a single setting value by the given path.
     *
     * @param array $settingsPath Path to the setting(s) as an array, for example array('TYPO3', 'Flow', 'persistence', 'backendOptions')
     * @return mixed Either an array of settings or the value of a single setting
     */
    public function getSettingsByPath(array $settingsPath)
    {
        return \TYPO3\Flow\Utility\Arrays::getValueByPath($this->allSettings, $settingsPath);
    }

    /**
     * Invokes the Factory defined in the object configuration of the specified object in order
     * to build an instance. Arguments which were defined in the object configuration are
     * passed to the factory method.
     *
     * @param string $objectName Name of the object to build
     * @return object The built object
     */
    protected function buildObjectByFactory($objectName)
    {
        $factory = $this->get($this->objects[$objectName]['f'][0]);
        $factoryMethodName = $this->objects[$objectName]['f'][1];

        $factoryMethodArguments = array();
        foreach ($this->objects[$objectName]['fa'] as $index => $argumentInformation) {
            switch ($argumentInformation['t']) {
                case ObjectConfigurationArgument::ARGUMENT_TYPES_SETTING :
                    $settingPath = explode('.', $argumentInformation['v']);
                    $factoryMethodArguments[$index] = \TYPO3\Flow\Utility\Arrays::getValueByPath($this->allSettings, $settingPath);
                break;
                case ObjectConfigurationArgument::ARGUMENT_TYPES_STRAIGHTVALUE :
                    $factoryMethodArguments[$index] = $argumentInformation['v'];
                break;
                case ObjectConfigurationArgument::ARGUMENT_TYPES_OBJECT :
                    $factoryMethodArguments[$index] = $this->get($argumentInformation['v']);
                break;
            }
        }

        if (count($factoryMethodArguments) === 0) {
            return $factory->$factoryMethodName();
        } else {
            return call_user_func_array(array($factory, $factoryMethodName), $factoryMethodArguments);
        }
    }

    /**
     * Speed optimized alternative to ReflectionClass::newInstanceArgs()
     *
     * @param string $className Name of the class to instantiate
     * @param array $arguments Arguments to pass to the constructor
     * @return object The object
     * @throws \TYPO3\Flow\Object\Exception\CannotBuildObjectException
     * @throws \Exception
     */
    protected function instantiateClass($className, array $arguments)
    {
        if (isset($this->classesBeingInstantiated[$className])) {
            throw new \TYPO3\Flow\Object\Exception\CannotBuildObjectException('Circular dependency detected while trying to instantiate class "' . $className . '".', 1168505928);
        }

        try {
            switch (count($arguments)) {
                case 0: $object = new $className(); break;
                case 1: $object = new $className($arguments[0]); break;
                case 2: $object = new $className($arguments[0], $arguments[1]); break;
                case 3: $object = new $className($arguments[0], $arguments[1], $arguments[2]); break;
                case 4: $object = new $className($arguments[0], $arguments[1], $arguments[2], $arguments[3]); break;
                case 5: $object = new $className($arguments[0], $arguments[1], $arguments[2], $arguments[3], $arguments[4]); break;
                case 6: $object = new $className($arguments[0], $arguments[1], $arguments[2], $arguments[3], $arguments[4], $arguments[5]); break;
                default:
                    $class = new \ReflectionClass($className);
                    $object =  $class->newInstanceArgs($arguments);
            }
            unset($this->classesBeingInstantiated[$className]);
            return $object;
        } catch (\Exception $exception) {
            unset($this->classesBeingInstantiated[$className]);
            throw $exception;
        }
    }
}<|MERGE_RESOLUTION|>--- conflicted
+++ resolved
@@ -90,11 +90,7 @@
     public function setObjects(array $objects)
     {
         $this->objects = $objects;
-<<<<<<< HEAD
         $this->objects[\TYPO3\Flow\Object\ObjectManagerInterface::class]['i'] = $this;
-=======
-        $this->objects['TYPO3\Flow\Object\ObjectManagerInterface']['i'] = $this;
->>>>>>> c186a992
         $this->objects[get_class($this)]['i'] = $this;
     }
 
