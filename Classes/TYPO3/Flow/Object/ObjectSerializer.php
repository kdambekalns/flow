<?php
namespace TYPO3\Flow\Object;

/*
 * This file is part of the TYPO3.Flow package.
 *
 * (c) Contributors of the Neos Project - www.neos.io
 *
 * This package is Open Source Software. For the full copyright and license
 * information, please view the LICENSE file which was distributed with this
 * source code.
 */

use Doctrine\ORM\Mapping as ORM;
use TYPO3\Flow\Annotations as Flow;
use TYPO3\Flow\Object\Configuration\Configuration;
use TYPO3\Flow\Persistence\PersistenceManagerInterface;
use TYPO3\Flow\Reflection\PropertyReflection;
use TYPO3\Flow\Reflection\ReflectionService;

/**
 * The object serializer. This serializer traverses an object tree and transforms
 * it into an array.
 * Dependant objects are only included if they are not singleton and the property
 * is not annotated transient.
 * Afterwards it can reconstitute the objects from the array.
 *
 * @Flow\Scope("singleton")
 */
class ObjectSerializer
{
    const TYPE = 't';
    const VALUE = 'v';
    const CLASSNAME = 'c';
    const PROPERTIES = 'p';

    /**
     * Objects stored as an array of properties
     * @var array
     */
    protected $objectsAsArray = [];

    /**
     * @var array
     */
    protected $reconstitutedObjects = [];

    /**
     * @var \SplObjectStorage
     */
    protected $objectReferences;

    /**
     * The object manager
     * @var ObjectManagerInterface
     */
    protected $objectManager;

    /**
     * The reflection service
     * @var ReflectionService
     */
    protected $reflectionService;

    /**
     * The persistence manager
     * @var PersistenceManagerInterface
     */
    protected $persistenceManager;

    /**
     * Injects the object manager
     *
     * @param ObjectManagerInterface $objectManager The object manager
     * @return void
     */
    public function injectObjectManager(ObjectManagerInterface $objectManager)
    {
        $this->objectManager = $objectManager;
    }

    /**
     * Injects the reflection service
     *
     * @param ReflectionService $reflectionService The reflection service
     * @return void
     */
    public function injectReflectionService(ReflectionService $reflectionService)
    {
        $this->reflectionService = $reflectionService;
    }

    /**
     * Inject the persistence manager
     *
     * @param PersistenceManagerInterface $persistenceManager The persistence manager
     * @return void
     */
    public function injectPersistenceManager(PersistenceManagerInterface $persistenceManager)
    {
        $this->persistenceManager = $persistenceManager;
    }

    /**
     * Clears the internal state, discarding all stored objects.
     *
     * @return void
     */
    public function clearState()
    {
        $this->objectsAsArray = [];
        $this->reconstitutedObjects = [];
    }

    /**
     * Serializes an object as property array.
     *
     * @param object $object The object to store in the registry
     * @param boolean $isTopLevelItem Internal flag for managing the recursion
     * @return array The property array
     */
    public function serializeObjectAsPropertyArray($object, $isTopLevelItem = true)
    {
        if ($isTopLevelItem) {
            $this->objectReferences = new \SplObjectStorage();
        }
        $this->objectReferences->attach($object);

        $className = get_class($object);
        $propertyArray = [];
        foreach ($this->reflectionService->getClassPropertyNames($className) as $propertyName) {
            if ($this->reflectionService->isPropertyTaggedWith($className, $propertyName, 'transient')) {
                continue;
            }

            $propertyReflection = new PropertyReflection($className, $propertyName);
            $propertyValue = $propertyReflection->getValue($object);

            if (is_object($propertyValue) && $propertyValue instanceof DependencyInjection\DependencyProxy) {
                continue;
            }

            if (is_object($propertyValue) && isset($this->objectReferences[$propertyValue])) {
                $propertyArray[$propertyName][self::TYPE] = 'object';
                $propertyArray[$propertyName][self::VALUE] = \spl_object_hash($propertyValue);
                continue;
            }

            $propertyClassName = (is_object($propertyValue)) ? get_class($propertyValue) : '';

            if ($propertyClassName === 'SplObjectStorage') {
                $propertyArray[$propertyName][self::TYPE] = 'SplObjectStorage';
                $propertyArray[$propertyName][self::VALUE] = [];

                foreach ($propertyValue as $storedObject) {
                    $propertyArray[$propertyName][self::VALUE][] = spl_object_hash($storedObject);
                    $this->serializeObjectAsPropertyArray($storedObject, false);
                }
            } elseif (is_object($propertyValue) && $propertyValue instanceof \Doctrine\Common\Collections\Collection) {
                $propertyArray[$propertyName][self::TYPE] = 'Collection';
                $propertyArray[$propertyName][self::CLASSNAME] = get_class($propertyValue);
                foreach ($propertyValue as $storedObject) {
                    $propertyArray[$propertyName][self::VALUE][] = spl_object_hash($storedObject);
                    $this->serializeObjectAsPropertyArray($storedObject, false);
                }
            } elseif (is_object($propertyValue) && $propertyValue instanceof \ArrayObject) {
                $propertyArray[$propertyName][self::TYPE] = 'ArrayObject';
                $propertyArray[$propertyName][self::VALUE] = $this->buildStorageArrayForArrayProperty($propertyValue->getArrayCopy());
            } elseif (is_object($propertyValue)
                        && $this->persistenceManager->isNewObject($propertyValue) === false
                        && (
<<<<<<< HEAD
                            $this->reflectionService->isClassAnnotatedWith($propertyClassName, \TYPO3\Flow\Annotations\Entity::class)
                            || $this->reflectionService->isClassAnnotatedWith($propertyClassName, \TYPO3\Flow\Annotations\ValueObject::class)
                            || $this->reflectionService->isClassAnnotatedWith($propertyClassName, 'Doctrine\ORM\Mapping\Entity')
=======
                            $this->reflectionService->isClassAnnotatedWith($propertyClassName, Flow\Entity::class)
                            || $this->reflectionService->isClassAnnotatedWith($propertyClassName, Flow\ValueObject::class)
                            || $this->reflectionService->isClassAnnotatedWith($propertyClassName, ORM\Entity::class)
>>>>>>> c3f2521f
                        )) {
                $propertyArray[$propertyName][self::TYPE] = 'persistenceObject';
                $propertyArray[$propertyName][self::VALUE] = get_class($propertyValue) . ':' . $this->persistenceManager->getIdentifierByObject($propertyValue);
            } elseif (is_object($propertyValue)) {
                $propertyObjectName = $this->objectManager->getObjectNameByClassName($propertyClassName);
                if ($this->objectManager->getScope($propertyObjectName) === Configuration::SCOPE_SINGLETON) {
                    continue;
                }

                $propertyArray[$propertyName][self::TYPE] = 'object';
                $propertyArray[$propertyName][self::VALUE] = spl_object_hash($propertyValue);
                $this->serializeObjectAsPropertyArray($propertyValue, false);
            } elseif (is_array($propertyValue)) {
                $propertyArray[$propertyName][self::TYPE] = 'array';
                $propertyArray[$propertyName][self::VALUE] = $this->buildStorageArrayForArrayProperty($propertyValue);
            } else {
                $propertyArray[$propertyName][self::TYPE] = 'simple';
                $propertyArray[$propertyName][self::VALUE] = $propertyValue;
            }
        }

        $this->objectsAsArray[spl_object_hash($object)] = [
            self::CLASSNAME => $className,
            self::PROPERTIES => $propertyArray
        ];

        if ($isTopLevelItem) {
            return $this->objectsAsArray;
        }
    }

    /**
     * Builds a storable array out of an array property. It calls itself recursively
     * for multidimensional arrays. For objects putObject() ist called with the object's
     * hash value as $objectName.
     *
     * @param array $arrayProperty The source array property
     * @return array The array property to store
     */
    protected function buildStorageArrayForArrayProperty(array $arrayProperty)
    {
        $storableArray = [];

        foreach ($arrayProperty as $key => $value) {
            $storableArray[$key] = [];

            if (is_array($value)) {
                $storableArray[$key][self::TYPE] = 'array';
                $storableArray[$key][self::VALUE] = $this->buildStorageArrayForArrayProperty($value);
            } elseif (is_object($value)) {
                $storableArray[$key][self::TYPE] = 'object';
                $storableArray[$key][self::VALUE] = spl_object_hash($value);

                $this->serializeObjectAsPropertyArray($value, false);
            } else {
                $storableArray[$key][self::TYPE] = 'simple';
                $storableArray[$key][self::VALUE] = $value;
            }
        }

        return $storableArray;
    }

    /**
     * Deserializes a given object tree and reinjects all dependencies.
     *
     * @param array $dataArray The serialized objects array
     * @return array The deserialized objects in an array
     */
    public function deserializeObjectsArray(array $dataArray)
    {
        $this->objectsAsArray = $dataArray;
        $objects = [];

        foreach ($this->objectsAsArray as $objectHash => $objectData) {
            if (!isset($objectData[self::CLASSNAME]) || !$this->objectManager->isRegistered($objectData[self::CLASSNAME])) {
                continue;
            }
            $objects[$objectHash] = $this->reconstituteObject($objectHash, $objectData);
        }

        return $objects;
    }

    /**
     * Reconstitutes an object from a serialized object without calling the constructor.
     *
     * @param string $objectHash Identifier of the serialized object
     * @param array $objectData The object data array
     * @return object
     */
    protected function reconstituteObject($objectHash, array $objectData)
    {
        if (isset($this->reconstitutedObjects[$objectHash])) {
            return $this->reconstitutedObjects[$objectHash];
        }

        $className = $this->objectManager->getClassNameByObjectName($objectData[self::CLASSNAME]);
        $object = unserialize('O:' . strlen($className) . ':"' . $className . '":0:{};');
        $this->reconstitutedObjects[$objectHash] = $object;

        foreach ($objectData[self::PROPERTIES] as $propertyName => $propertyData) {
            switch ($propertyData[self::TYPE]) {
                case 'simple':
                    $propertyValue = $propertyData[self::VALUE];
                    break;
                case 'array':
                    $propertyValue = $this->reconstituteArray($propertyData[self::VALUE]);
                    break;
                case 'Collection':
                    $propertyValue = $this->reconstituteCollection($propertyData[self::CLASSNAME], $propertyData[self::VALUE]);
                    break;
                case 'ArrayObject':
                    $propertyValue = new \ArrayObject($this->reconstituteArray($propertyData[self::VALUE]));
                    break;
                case 'object':
                    $propertyValue = $this->reconstituteObject($propertyData[self::VALUE], $this->objectsAsArray[$propertyData[self::VALUE]]);
                    break;
                case 'SplObjectStorage':
                    $propertyValue = $this->reconstituteSplObjectStorage($propertyData[self::VALUE]);
                    break;
                case 'persistenceObject':
                    list($propertyClassName, $propertyUuid) = explode(':', $propertyData[self::VALUE]);
                    $propertyValue = $this->reconstitutePersistenceObject($propertyClassName, $propertyUuid);
                    break;
            }

            $reflectionProperty = new \ReflectionProperty(get_class($object), $propertyName);
            $reflectionProperty->setAccessible(true);
            $reflectionProperty->setValue($object, $propertyValue);
        }

        return $object;
    }

    /**
     * Reconstitutes an array from a data array.
     *
     * @param array $dataArray The data array to reconstitute from
     * @return array The reconstituted array
     */
    protected function reconstituteArray($dataArray)
    {
        $result = [];

        foreach ($dataArray as $key => $entryData) {
            $value = null;

            switch ($entryData[self::TYPE]) {
                case 'simple':
                    $value = $entryData[self::VALUE];
                    break;
                case 'array':
                    $value = $this->reconstituteArray($entryData[self::VALUE]);
                    break;
                case 'object':
                    $value = $this->reconstituteObject($entryData[self::VALUE], $this->objectsAsArray[$entryData[self::VALUE]]);
                    break;
                case 'SplObjectStorage':
                    $value = $this->reconstituteSplObjectStorage($this->objectsAsArray[$entryData[self::VALUE]]);
                    break;
                case 'Collection':
                    $value = $this->reconstituteCollection($entryData[self::CLASSNAME], $entryData[self::VALUE]);
                    break;
                case 'persistenceObject':
                    $value = $this->reconstitutePersistenceObject($entryData[self::VALUE][self::CLASSNAME], $entryData[self::VALUE]['UUID']);
                    break;
            }

            $result[$key] = $value;
        }

        return $result;
    }

    /**
     * Reconstitutes a Doctrine Collection from a data array.
     *
     * @param string $type The collection type (class name) to create
     * @param array $dataArray The data array to reconstitute from
     * @return \Doctrine\Common\Collections\Collection The reconstituted Collection
     */
    protected function reconstituteCollection($type, array $dataArray)
    {
        $result = new $type();

        foreach ($dataArray as $objectHash) {
            $result->add($this->reconstituteObject($objectHash, $this->objectsAsArray[$objectHash]));
        }

        return $result;
    }

    /**
     * Reconstitutes an SplObjectStorage from a data array.
     *
     * @param array $dataArray The data array to reconstitute from
     * @return \SplObjectStorage The reconstituted SplObjectStorage
     */
    protected function reconstituteSplObjectStorage(array $dataArray)
    {
        $result = new \SplObjectStorage();

        foreach ($dataArray as $objectHash) {
            $result->attach($this->reconstituteObject($objectHash, $this->objectsAsArray[$objectHash]));
        }

        return $result;
    }

    /**
     * Reconstitutes a persistence object (entity or valueobject) identified by the given UUID.
     *
     * @param string $className The class name of the object to retrieve
     * @param string $uuid The UUID of the object
     * @return object The reconstituted persistence object, NULL if none was found
     */
    protected function reconstitutePersistenceObject($className, $uuid)
    {
        return $this->persistenceManager->getObjectByIdentifier($uuid, $className);
    }
}<|MERGE_RESOLUTION|>--- conflicted
+++ resolved
@@ -169,15 +169,9 @@
             } elseif (is_object($propertyValue)
                         && $this->persistenceManager->isNewObject($propertyValue) === false
                         && (
-<<<<<<< HEAD
-                            $this->reflectionService->isClassAnnotatedWith($propertyClassName, \TYPO3\Flow\Annotations\Entity::class)
-                            || $this->reflectionService->isClassAnnotatedWith($propertyClassName, \TYPO3\Flow\Annotations\ValueObject::class)
-                            || $this->reflectionService->isClassAnnotatedWith($propertyClassName, 'Doctrine\ORM\Mapping\Entity')
-=======
                             $this->reflectionService->isClassAnnotatedWith($propertyClassName, Flow\Entity::class)
                             || $this->reflectionService->isClassAnnotatedWith($propertyClassName, Flow\ValueObject::class)
                             || $this->reflectionService->isClassAnnotatedWith($propertyClassName, ORM\Entity::class)
->>>>>>> c3f2521f
                         )) {
                 $propertyArray[$propertyName][self::TYPE] = 'persistenceObject';
                 $propertyArray[$propertyName][self::VALUE] = get_class($propertyValue) . ':' . $this->persistenceManager->getIdentifierByObject($propertyValue);
