<?php
namespace TYPO3\Flow\Object\Proxy;

/*                                                                        *
 * This script belongs to the Flow framework.                             *
 *                                                                        *
 * It is free software; you can redistribute it and/or modify it under    *
 * the terms of the MIT license.                                          *
 *                                                                        */

use Doctrine\ORM\Mapping as ORM;
use TYPO3\Flow\Annotations as Flow;

/**
 * Builder for proxy classes which are used to implement Dependency Injection and
 * Aspect-Oriented Programming
 *
 * @Flow\Scope("singleton")
 * @Flow\Proxy(false)
 */
class Compiler
{
    /**
     * @var string
     */
    const ORIGINAL_CLASSNAME_SUFFIX = '_Original';

    /**
     * @var array
     */
    protected $settings = array();

    /**
     * @var \TYPO3\Flow\Object\CompileTimeObjectManager
     */
    protected $objectManager;

    /**
     * @var \TYPO3\Flow\Cache\Frontend\PhpFrontend
     */
    protected $classesCache;

    /**
     * @var \TYPO3\Flow\Reflection\ReflectionService
     */
    protected $reflectionService;

    /**
     * @var array
     */
    protected $proxyClasses = array();

    /**
     * Hardcoded list of Flow sub packages (first 14 characters) which must be immune proxying for security, technical or conceptual reasons.
     * @var array
     */
    protected $blacklistedSubPackages = array('TYPO3\Flow\Aop', 'TYPO3\Flow\Cor', 'TYPO3\Flow\Obj', 'TYPO3\Flow\Pac', 'TYPO3\Flow\Ref', 'TYPO3\Flow\Uti');

    /**
     * The final map of proxy classes that end up in the cache.
     *
     * @var array
     */
    protected $storedProxyClasses = array();

    /**
     * Injects the Flow settings
     *
     * @param array $settings The settings
     * @return void
     */
    public function injectSettings(array $settings)
    {
        $this->settings = $settings;
    }

    /**
     * @param \TYPO3\Flow\Object\CompileTimeObjectManager $objectManager
     * @return void
     */
    public function injectObjectManager(\TYPO3\Flow\Object\CompileTimeObjectManager $objectManager)
    {
        $this->objectManager = $objectManager;
    }

    /**
     * Injects the cache for storing the renamed original classes and proxy classes
     *
     * @param \TYPO3\Flow\Cache\Frontend\PhpFrontend $classesCache
     * @return void
     * @Flow\Autowiring(false)
     */
    public function injectClassesCache(\TYPO3\Flow\Cache\Frontend\PhpFrontend $classesCache)
    {
        $this->classesCache = $classesCache;
    }

    /**
     * @param \TYPO3\Flow\Reflection\ReflectionService $reflectionService
     * @return void
     */
    public function injectReflectionService(\TYPO3\Flow\Reflection\ReflectionService $reflectionService)
    {
        $this->reflectionService = $reflectionService;
    }

    /**
     * Returns a proxy class object for the specified original class.
     *
     * If no such proxy class has been created yet by this renderer,
     * this function will create one and register it for later use.
     *
     * If the class is not proxable, FALSE will be returned
     *
     * @param string $fullClassName Name of the original class
     * @return \TYPO3\Flow\Object\Proxy\ProxyClass|boolean
     */
    public function getProxyClass($fullClassName)
    {
        if (interface_exists($fullClassName) || in_array('TYPO3\Flow\Tests\BaseTestCase', class_parents($fullClassName))) {
            return false;
        }

        if (class_exists($fullClassName) === false) {
            return false;
        }

        $classReflection = new \ReflectionClass($fullClassName);
        if ($classReflection->isInternal() === true) {
            return false;
        }

        $proxyAnnotation = $this->reflectionService->getClassAnnotation($fullClassName, 'TYPO3\Flow\Annotations\Proxy');
        if ($proxyAnnotation !== null && $proxyAnnotation->enabled === false) {
            return false;
        }

        if (in_array(substr($fullClassName, 0, 14), $this->blacklistedSubPackages)) {
            return false;
        }

        if (!isset($this->proxyClasses[$fullClassName])) {
            $this->proxyClasses[$fullClassName] = new ProxyClass($fullClassName);
            $this->proxyClasses[$fullClassName]->injectReflectionService($this->reflectionService);
        }
        return $this->proxyClasses[$fullClassName];
    }

    /**
     * Checks if the specified class still exists in the code cache. If that is the case, it means that obviously
     * the proxy class doesn't have to be rebuilt because otherwise the cache would have been flushed by the file
     * monitor or some other mechanism.
     *
     * @param string $fullClassName Name of the original class
     * @return boolean TRUE if a cache entry exists
     */
    public function hasCacheEntryForClass($fullClassName)
    {
        if (isset($this->proxyClasses[$fullClassName])) {
            return false;
        }
        return $this->classesCache->has(str_replace('\\', '_', $fullClassName));
    }

    /**
     * Compiles the configured proxy classes and methods as static PHP code and stores it in the proxy class code cache.
     * Also builds the static object container which acts as a registry for non-prototype objects during runtime.
     *
     * @return integer Number of classes which have been compiled
     */
    public function compile()
    {
        $classCount = 0;
        foreach ($this->objectManager->getRegisteredClassNames() as $fullOriginalClassNames) {
            foreach ($fullOriginalClassNames as $fullOriginalClassName) {
                if (isset($this->proxyClasses[$fullOriginalClassName])) {
                    $proxyClassCode = $this->proxyClasses[$fullOriginalClassName]->render();
                    if ($proxyClassCode !== '') {
                        $class = new \ReflectionClass($fullOriginalClassName);
                        $classPathAndFilename = $class->getFileName();
                        $this->cacheOriginalClassFileAndProxyCode($fullOriginalClassName, $classPathAndFilename, $proxyClassCode);
                        $this->storedProxyClasses[str_replace('\\', '_', $fullOriginalClassName)] = true;
                        $classCount ++;
                    }
                } else {
                    if ($this->classesCache->has(str_replace('\\', '_', $fullOriginalClassName))) {
                        $this->storedProxyClasses[str_replace('\\', '_', $fullOriginalClassName)] = true;
                    }
                }
            }
        }
        return $classCount;
    }

    /**
     * @return string
     */
    public function getStoredProxyClassMap()
    {
        $return = "<?php
/**
 * This is a cached list of all proxy classes. Only classes in this array will
 * actually be loaded from the proxy class cache in the ClassLoader.
 */
return " . var_export($this->storedProxyClasses, true) . ";";

        return $return;
    }

    /**
     * Reads the specified class file, appends ORIGINAL_CLASSNAME_SUFFIX to its
     * class name and stores the result in the proxy classes cache.
     *
     * @param string $className Short class name of the class to copy
     * @param string $pathAndFilename Full path and filename of the original class file
     * @param string $proxyClassCode The code that makes up the proxy class
     * @return void
     *
     * @throws Exception If the original class filename doesn't match the actual class name inside the file.
     */
    protected function cacheOriginalClassFileAndProxyCode($className, $pathAndFilename, $proxyClassCode)
    {
        $classCode = file_get_contents($pathAndFilename);
        $classCode = $this->stripOpeningPhpTag($classCode);

        $classNameSuffix = self::ORIGINAL_CLASSNAME_SUFFIX;
<<<<<<< HEAD
        $classCode = preg_replace_callback('/^([a-z\s]*)(interface|class)\s+([a-zA-Z0-9_]+)/m', function ($matches) use ($pathAndFilename, $classNameSuffix) {
=======
        $classCode = preg_replace_callback('/^([a-z ]*)(interface|class)\s+([a-zA-Z0-9_]+)/m', function ($matches) use ($pathAndFilename, $classNameSuffix) {
>>>>>>> d040582c
            $classNameAccordingToFileName = basename($pathAndFilename, '.php');
            if ($matches[3] !== $classNameAccordingToFileName) {
                throw new Exception('The name of the class "' . $matches[3] . '" is not the same as the filename which is "' . basename($pathAndFilename) . '". Path: ' . $pathAndFilename, 1398356897);
            }
            return $matches[1] . $matches[2] . ' ' . $matches[3] . $classNameSuffix;
        }, $classCode);

        $classCode = preg_replace('/\\?>[\n\s\r]*$/', '', $classCode);

        $proxyClassCode .= "\n" . '# PathAndFilename: ' . $pathAndFilename;

        $this->classesCache->set(str_replace('\\', '_', $className), $classCode . $proxyClassCode);
    }

    /**
     * Removes the first opening php tag ("<?php") from the given $classCode if there is any
     *
     * @param string $classCode
     * @return string the original class code without opening php tag
     */
    protected function stripOpeningPhpTag($classCode)
    {
        return preg_replace('/^\s*\\<\\?php(.*\n|.*)/', '$1', $classCode, 1);
    }


    /**
     * Render the source (string) form of an Annotation instance.
     *
     * @param \Doctrine\Common\Annotations\Annotation $annotation
     * @return string
     */
    public static function renderAnnotation($annotation)
    {
        $annotationAsString = '@\\' . get_class($annotation);

        $optionNames = get_class_vars(get_class($annotation));
        $optionsAsStrings = array();
        foreach ($optionNames as $optionName => $optionDefault) {
            $optionValue = $annotation->$optionName;
            $optionValueAsString = '';
            if (is_object($optionValue)) {
                $optionValueAsString = self::renderAnnotation($optionValue);
            } elseif (is_scalar($optionValue) && is_string($optionValue)) {
                $optionValueAsString = '"' . $optionValue . '"';
            } elseif (is_bool($optionValue)) {
                $optionValueAsString = $optionValue ? 'true' : 'false';
            } elseif (is_scalar($optionValue)) {
                $optionValueAsString = $optionValue;
            } elseif (is_array($optionValue)) {
                $optionValueAsString = self::renderOptionArrayValueAsString($optionValue);
            }
            switch ($optionName) {
                case 'value':
                    $optionsAsStrings[] = $optionValueAsString;
                    break;
                default:
                    if ($optionValue === $optionDefault) {
                        continue;
                    }
                    $optionsAsStrings[] = $optionName . '=' . $optionValueAsString;
            }
        }
        return $annotationAsString . ($optionsAsStrings !== array() ? '(' . implode(', ', $optionsAsStrings) . ')' : '');
    }

    /**
     * Render an array value as string for an annotation.
     *
     * @param array $optionValue
     * @return string
     */
    protected static function renderOptionArrayValueAsString(array $optionValue)
    {
        $values = array();
        foreach ($optionValue as $k => $v) {
            $value = '';
            if (is_string($k)) {
                $value .= '"' . $k . '"=';
            }
            if (is_object($v)) {
                $value .= self::renderAnnotation($v);
            } elseif (is_array($v)) {
                $value .= self::renderOptionArrayValueAsString($v);
            } elseif (is_scalar($v) && is_string($v)) {
                $value .= '"' . $v . '"';
            } elseif (is_bool($v)) {
                $value .= $v ? 'true' : 'false';
            } elseif (is_scalar($v)) {
                $value .= $v;
            }
            $values[] = $value;
        }
        return '{ ' . implode(', ', $values) . ' }';
    }
}<|MERGE_RESOLUTION|>--- conflicted
+++ resolved
@@ -224,11 +224,7 @@
         $classCode = $this->stripOpeningPhpTag($classCode);
 
         $classNameSuffix = self::ORIGINAL_CLASSNAME_SUFFIX;
-<<<<<<< HEAD
         $classCode = preg_replace_callback('/^([a-z\s]*)(interface|class)\s+([a-zA-Z0-9_]+)/m', function ($matches) use ($pathAndFilename, $classNameSuffix) {
-=======
-        $classCode = preg_replace_callback('/^([a-z ]*)(interface|class)\s+([a-zA-Z0-9_]+)/m', function ($matches) use ($pathAndFilename, $classNameSuffix) {
->>>>>>> d040582c
             $classNameAccordingToFileName = basename($pathAndFilename, '.php');
             if ($matches[3] !== $classNameAccordingToFileName) {
                 throw new Exception('The name of the class "' . $matches[3] . '" is not the same as the filename which is "' . basename($pathAndFilename) . '". Path: ' . $pathAndFilename, 1398356897);
