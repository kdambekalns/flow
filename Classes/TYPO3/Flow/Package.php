--- conflicted
+++ resolved
@@ -15,12 +15,7 @@
 use TYPO3\Fluid\Core\Parser\TemplateParser;
 
 /**
-<<<<<<< HEAD
- * The TYPO3 Flow Package
-=======
  * The Flow Package
- *
->>>>>>> d040582c
  */
 class Package extends BasePackage
 {
