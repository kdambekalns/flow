<?php
namespace TYPO3\Flow;

/*                                                                        *
 * This script belongs to the Flow framework.                             *
 *                                                                        *
 * It is free software; you can redistribute it and/or modify it under    *
 * the terms of the MIT license.                                          *
 *                                                                        */

use TYPO3\Flow\Package\Package as BasePackage;
use TYPO3\Flow\Package\PackageInterface;
use TYPO3\Flow\Package\PackageManagerInterface;
use TYPO3\Flow\Resource\ResourceManager;
use TYPO3\Fluid\Core\Parser\TemplateParser;

/**
 * The Flow Package
 */
class Package extends BasePackage
{
    /**
     * @var boolean
     */
    protected $protected = true;

    /**
     * Invokes custom PHP code directly after the package manager has been initialized.
     *
     * @param Core\Bootstrap $bootstrap The current bootstrap
     * @return void
     */
    public function boot(Core\Bootstrap $bootstrap)
    {
        $bootstrap->registerRequestHandler(new Cli\SlaveRequestHandler($bootstrap));
        $bootstrap->registerRequestHandler(new Cli\CommandRequestHandler($bootstrap));
        $bootstrap->registerRequestHandler(new Http\RequestHandler($bootstrap));

        if ($bootstrap->getContext()->isTesting()) {
            $bootstrap->registerRequestHandler(new Tests\FunctionalTestRequestHandler($bootstrap));
        }

        $bootstrap->registerCompiletimeCommand('typo3.flow:core:*');
        $bootstrap->registerCompiletimeCommand('typo3.flow:cache:flush');

        $dispatcher = $bootstrap->getSignalSlotDispatcher();
<<<<<<< HEAD
        $dispatcher->connect(\TYPO3\Flow\Mvc\Dispatcher::class, 'afterControllerInvocation', function ($request) use ($bootstrap) {
            if (!$request instanceof Mvc\ActionRequest || $request->getHttpRequest()->isMethodSafe() !== true) {
                $bootstrap->getObjectManager()->get(\TYPO3\Flow\Persistence\PersistenceManagerInterface::class)->persistAll();
            } elseif ($request->getHttpRequest()->isMethodSafe()) {
                $bootstrap->getObjectManager()->get(\TYPO3\Flow\Persistence\PersistenceManagerInterface::class)->persistAll(true);
            }
        });
        $dispatcher->connect(\TYPO3\Flow\Cli\SlaveRequestHandler::class, 'dispatchedCommandLineSlaveRequest', \TYPO3\Flow\Persistence\PersistenceManagerInterface::class, 'persistAll');

        $context = $bootstrap->getContext();
        if (!$context->isProduction()) {
            $dispatcher->connect(\TYPO3\Flow\Core\Booting\Sequence::class, 'afterInvokeStep', function ($step) use ($bootstrap, $dispatcher) {
                if ($step->getIdentifier() === 'typo3.flow:resources') {
                    $publicResourcesFileMonitor = \TYPO3\Flow\Monitor\FileMonitor::createFileMonitorAtBoot('Flow_PublicResourcesFiles', $bootstrap);
                    $packageManager = $bootstrap->getEarlyInstance(\TYPO3\Flow\Package\PackageManagerInterface::class);
=======
        $dispatcher->connect('TYPO3\Flow\Mvc\Dispatcher', 'afterControllerInvocation', function ($request) use ($bootstrap) {
            if (!$request instanceof Mvc\ActionRequest || $request->getHttpRequest()->isMethodSafe() !== true) {
                $bootstrap->getObjectManager()->get('TYPO3\Flow\Persistence\PersistenceManagerInterface')->persistAll();
            } elseif ($request->getHttpRequest()->isMethodSafe()) {
                $bootstrap->getObjectManager()->get('TYPO3\Flow\Persistence\PersistenceManagerInterface')->persistAll(true);
            }
        });
        $dispatcher->connect('TYPO3\Flow\Cli\SlaveRequestHandler', 'dispatchedCommandLineSlaveRequest', 'TYPO3\Flow\Persistence\PersistenceManagerInterface', 'persistAll');

        $context = $bootstrap->getContext();
        if (!$context->isProduction()) {
            $dispatcher->connect('TYPO3\Flow\Core\Booting\Sequence', 'afterInvokeStep', function ($step) use ($bootstrap, $dispatcher) {
                if ($step->getIdentifier() === 'typo3.flow:resources') {
                    $publicResourcesFileMonitor = \TYPO3\Flow\Monitor\FileMonitor::createFileMonitorAtBoot('Flow_PublicResourcesFiles', $bootstrap);
                    $packageManager = $bootstrap->getEarlyInstance('TYPO3\Flow\Package\PackageManagerInterface');
>>>>>>> c186a992
                    foreach ($packageManager->getActivePackages() as $packageKey => $package) {
                        if ($packageManager->isPackageFrozen($packageKey)) {
                            continue;
                        }

                        $publicResourcesPath = $package->getResourcesPath() . 'Public/';
                        if (is_dir($publicResourcesPath)) {
                            $publicResourcesFileMonitor->monitorDirectory($publicResourcesPath);
                        }
                    }
                    $publicResourcesFileMonitor->detectChanges();
                    $publicResourcesFileMonitor->shutdownObject();
                }
            });
        }

        $publishResources = function ($identifier, $changedFiles) use ($bootstrap) {
            if ($identifier !== 'Flow_PublicResourcesFiles') {
                return;
            }
            $objectManager = $bootstrap->getObjectManager();
<<<<<<< HEAD
            $resourceManager = $objectManager->get(\TYPO3\Flow\Resource\ResourceManager::class);
            $resourceManager->getCollection(ResourceManager::DEFAULT_STATIC_COLLECTION_NAME)->publish();
        };

        $dispatcher->connect(\TYPO3\Flow\Monitor\FileMonitor::class, 'filesHaveChanged', $publishResources);

        $dispatcher->connect(\TYPO3\Flow\Core\Bootstrap::class, 'bootstrapShuttingDown', \TYPO3\Flow\Configuration\ConfigurationManager::class, 'shutdown');
        $dispatcher->connect(\TYPO3\Flow\Core\Bootstrap::class, 'bootstrapShuttingDown', \TYPO3\Flow\Object\ObjectManagerInterface::class, 'shutdown');

        $dispatcher->connect(\TYPO3\Flow\Core\Bootstrap::class, 'bootstrapShuttingDown', \TYPO3\Flow\Reflection\ReflectionService::class, 'saveToCache');

        $dispatcher->connect(\TYPO3\Flow\Command\CoreCommandController::class, 'finishedCompilationRun', \TYPO3\Flow\Security\Authorization\Privilege\Method\MethodPrivilegePointcutFilter::class, 'savePolicyCache');

        $dispatcher->connect(\TYPO3\Flow\Security\Authentication\AuthenticationProviderManager::class, 'authenticatedToken', function () use ($bootstrap) {
            $session = $bootstrap->getObjectManager()->get(\TYPO3\Flow\Session\SessionInterface::class);
=======
            $resourceManager = $objectManager->get('TYPO3\Flow\Resource\ResourceManager');
            $resourceManager->getCollection(ResourceManager::DEFAULT_STATIC_COLLECTION_NAME)->publish();
        };

        $dispatcher->connect('TYPO3\Flow\Monitor\FileMonitor', 'filesHaveChanged', $publishResources);

        $dispatcher->connect('TYPO3\Flow\Core\Bootstrap', 'bootstrapShuttingDown', 'TYPO3\Flow\Configuration\ConfigurationManager', 'shutdown');
        $dispatcher->connect('TYPO3\Flow\Core\Bootstrap', 'bootstrapShuttingDown', 'TYPO3\Flow\Object\ObjectManagerInterface', 'shutdown');

        $dispatcher->connect('TYPO3\Flow\Core\Bootstrap', 'bootstrapShuttingDown', 'TYPO3\Flow\Reflection\ReflectionService', 'saveToCache');

        $dispatcher->connect('TYPO3\Flow\Command\CoreCommandController', 'finishedCompilationRun', 'TYPO3\Flow\Security\Authorization\Privilege\Method\MethodPrivilegePointcutFilter', 'savePolicyCache');

        $dispatcher->connect('TYPO3\Flow\Security\Authentication\AuthenticationProviderManager', 'authenticatedToken', function () use ($bootstrap) {
            $session = $bootstrap->getObjectManager()->get('TYPO3\Flow\Session\SessionInterface');
>>>>>>> c186a992
            if ($session->isStarted()) {
                $session->renewId();
            }
        });

<<<<<<< HEAD
        $dispatcher->connect(\TYPO3\Flow\Monitor\FileMonitor::class, 'filesHaveChanged', \TYPO3\Flow\Cache\CacheManager::class, 'flushSystemCachesByChangedFiles');

        $dispatcher->connect(\TYPO3\Flow\Tests\FunctionalTestCase::class, 'functionalTestTearDown', \TYPO3\Flow\Mvc\Routing\RouterCachingService::class, 'flushCaches');

        $dispatcher->connect(\TYPO3\Flow\Configuration\ConfigurationManager::class, 'configurationManagerReady', function (Configuration\ConfigurationManager $configurationManager) {
            $configurationManager->registerConfigurationType('Views', Configuration\ConfigurationManager::CONFIGURATION_PROCESSING_TYPE_APPEND);
        });
        $dispatcher->connect(\TYPO3\Flow\Command\CacheCommandController::class, 'warmupCaches', \TYPO3\Flow\Configuration\ConfigurationManager::class, 'warmup');

        $dispatcher->connect(\TYPO3\Fluid\Core\Parser\TemplateParser::class, 'initializeNamespaces', function (TemplateParser $templateParser) use ($bootstrap) {
            /** @var PackageManagerInterface $packageManager */
            $packageManager = $bootstrap->getEarlyInstance(\TYPO3\Flow\Package\PackageManagerInterface::class);
=======
        $dispatcher->connect('TYPO3\Flow\Monitor\FileMonitor', 'filesHaveChanged', 'TYPO3\Flow\Cache\CacheManager', 'flushSystemCachesByChangedFiles');

        $dispatcher->connect('TYPO3\Flow\Tests\FunctionalTestCase', 'functionalTestTearDown', 'TYPO3\Flow\Mvc\Routing\RouterCachingService', 'flushCaches');

        $dispatcher->connect('TYPO3\Flow\Configuration\ConfigurationManager', 'configurationManagerReady', function (Configuration\ConfigurationManager $configurationManager) {
            $configurationManager->registerConfigurationType('Views', Configuration\ConfigurationManager::CONFIGURATION_PROCESSING_TYPE_APPEND);
        });
        $dispatcher->connect('TYPO3\Flow\Command\CacheCommandController', 'warmupCaches', 'TYPO3\Flow\Configuration\ConfigurationManager', 'warmup');

        $dispatcher->connect('TYPO3\Fluid\Core\Parser\TemplateParser', 'initializeNamespaces', function (TemplateParser $templateParser) use ($bootstrap) {
            /** @var PackageManagerInterface $packageManager */
            $packageManager = $bootstrap->getEarlyInstance('TYPO3\Flow\Package\PackageManagerInterface');
>>>>>>> c186a992
            /** @var PackageInterface $package */
            foreach ($packageManager->getActivePackages() as $package) {
                $templateParser->registerNamespace(strtolower($package->getPackageKey()), $package->getNamespace() . '\\ViewHelpers');
            }
        });

<<<<<<< HEAD
        $dispatcher->connect(\TYPO3\Flow\Package\PackageManager::class, 'packageStatesUpdated', function () use ($dispatcher) {
            $dispatcher->connect(\TYPO3\Flow\Core\Bootstrap::class, 'bootstrapShuttingDown', \TYPO3\Flow\Cache\CacheManager::class, 'flushCaches');
=======
        $dispatcher->connect('TYPO3\Flow\Package\PackageManager', 'packageStatesUpdated', function () use ($dispatcher) {
            $dispatcher->connect('TYPO3\Flow\Core\Bootstrap', 'bootstrapShuttingDown', 'TYPO3\Flow\Cache\CacheManager', 'flushCaches');
>>>>>>> c186a992
        });
    }
}<|MERGE_RESOLUTION|>--- conflicted
+++ resolved
@@ -44,7 +44,6 @@
         $bootstrap->registerCompiletimeCommand('typo3.flow:cache:flush');
 
         $dispatcher = $bootstrap->getSignalSlotDispatcher();
-<<<<<<< HEAD
         $dispatcher->connect(\TYPO3\Flow\Mvc\Dispatcher::class, 'afterControllerInvocation', function ($request) use ($bootstrap) {
             if (!$request instanceof Mvc\ActionRequest || $request->getHttpRequest()->isMethodSafe() !== true) {
                 $bootstrap->getObjectManager()->get(\TYPO3\Flow\Persistence\PersistenceManagerInterface::class)->persistAll();
@@ -60,23 +59,6 @@
                 if ($step->getIdentifier() === 'typo3.flow:resources') {
                     $publicResourcesFileMonitor = \TYPO3\Flow\Monitor\FileMonitor::createFileMonitorAtBoot('Flow_PublicResourcesFiles', $bootstrap);
                     $packageManager = $bootstrap->getEarlyInstance(\TYPO3\Flow\Package\PackageManagerInterface::class);
-=======
-        $dispatcher->connect('TYPO3\Flow\Mvc\Dispatcher', 'afterControllerInvocation', function ($request) use ($bootstrap) {
-            if (!$request instanceof Mvc\ActionRequest || $request->getHttpRequest()->isMethodSafe() !== true) {
-                $bootstrap->getObjectManager()->get('TYPO3\Flow\Persistence\PersistenceManagerInterface')->persistAll();
-            } elseif ($request->getHttpRequest()->isMethodSafe()) {
-                $bootstrap->getObjectManager()->get('TYPO3\Flow\Persistence\PersistenceManagerInterface')->persistAll(true);
-            }
-        });
-        $dispatcher->connect('TYPO3\Flow\Cli\SlaveRequestHandler', 'dispatchedCommandLineSlaveRequest', 'TYPO3\Flow\Persistence\PersistenceManagerInterface', 'persistAll');
-
-        $context = $bootstrap->getContext();
-        if (!$context->isProduction()) {
-            $dispatcher->connect('TYPO3\Flow\Core\Booting\Sequence', 'afterInvokeStep', function ($step) use ($bootstrap, $dispatcher) {
-                if ($step->getIdentifier() === 'typo3.flow:resources') {
-                    $publicResourcesFileMonitor = \TYPO3\Flow\Monitor\FileMonitor::createFileMonitorAtBoot('Flow_PublicResourcesFiles', $bootstrap);
-                    $packageManager = $bootstrap->getEarlyInstance('TYPO3\Flow\Package\PackageManagerInterface');
->>>>>>> c186a992
                     foreach ($packageManager->getActivePackages() as $packageKey => $package) {
                         if ($packageManager->isPackageFrozen($packageKey)) {
                             continue;
@@ -98,7 +80,6 @@
                 return;
             }
             $objectManager = $bootstrap->getObjectManager();
-<<<<<<< HEAD
             $resourceManager = $objectManager->get(\TYPO3\Flow\Resource\ResourceManager::class);
             $resourceManager->getCollection(ResourceManager::DEFAULT_STATIC_COLLECTION_NAME)->publish();
         };
@@ -114,29 +95,11 @@
 
         $dispatcher->connect(\TYPO3\Flow\Security\Authentication\AuthenticationProviderManager::class, 'authenticatedToken', function () use ($bootstrap) {
             $session = $bootstrap->getObjectManager()->get(\TYPO3\Flow\Session\SessionInterface::class);
-=======
-            $resourceManager = $objectManager->get('TYPO3\Flow\Resource\ResourceManager');
-            $resourceManager->getCollection(ResourceManager::DEFAULT_STATIC_COLLECTION_NAME)->publish();
-        };
-
-        $dispatcher->connect('TYPO3\Flow\Monitor\FileMonitor', 'filesHaveChanged', $publishResources);
-
-        $dispatcher->connect('TYPO3\Flow\Core\Bootstrap', 'bootstrapShuttingDown', 'TYPO3\Flow\Configuration\ConfigurationManager', 'shutdown');
-        $dispatcher->connect('TYPO3\Flow\Core\Bootstrap', 'bootstrapShuttingDown', 'TYPO3\Flow\Object\ObjectManagerInterface', 'shutdown');
-
-        $dispatcher->connect('TYPO3\Flow\Core\Bootstrap', 'bootstrapShuttingDown', 'TYPO3\Flow\Reflection\ReflectionService', 'saveToCache');
-
-        $dispatcher->connect('TYPO3\Flow\Command\CoreCommandController', 'finishedCompilationRun', 'TYPO3\Flow\Security\Authorization\Privilege\Method\MethodPrivilegePointcutFilter', 'savePolicyCache');
-
-        $dispatcher->connect('TYPO3\Flow\Security\Authentication\AuthenticationProviderManager', 'authenticatedToken', function () use ($bootstrap) {
-            $session = $bootstrap->getObjectManager()->get('TYPO3\Flow\Session\SessionInterface');
->>>>>>> c186a992
             if ($session->isStarted()) {
                 $session->renewId();
             }
         });
 
-<<<<<<< HEAD
         $dispatcher->connect(\TYPO3\Flow\Monitor\FileMonitor::class, 'filesHaveChanged', \TYPO3\Flow\Cache\CacheManager::class, 'flushSystemCachesByChangedFiles');
 
         $dispatcher->connect(\TYPO3\Flow\Tests\FunctionalTestCase::class, 'functionalTestTearDown', \TYPO3\Flow\Mvc\Routing\RouterCachingService::class, 'flushCaches');
@@ -149,33 +112,14 @@
         $dispatcher->connect(\TYPO3\Fluid\Core\Parser\TemplateParser::class, 'initializeNamespaces', function (TemplateParser $templateParser) use ($bootstrap) {
             /** @var PackageManagerInterface $packageManager */
             $packageManager = $bootstrap->getEarlyInstance(\TYPO3\Flow\Package\PackageManagerInterface::class);
-=======
-        $dispatcher->connect('TYPO3\Flow\Monitor\FileMonitor', 'filesHaveChanged', 'TYPO3\Flow\Cache\CacheManager', 'flushSystemCachesByChangedFiles');
-
-        $dispatcher->connect('TYPO3\Flow\Tests\FunctionalTestCase', 'functionalTestTearDown', 'TYPO3\Flow\Mvc\Routing\RouterCachingService', 'flushCaches');
-
-        $dispatcher->connect('TYPO3\Flow\Configuration\ConfigurationManager', 'configurationManagerReady', function (Configuration\ConfigurationManager $configurationManager) {
-            $configurationManager->registerConfigurationType('Views', Configuration\ConfigurationManager::CONFIGURATION_PROCESSING_TYPE_APPEND);
-        });
-        $dispatcher->connect('TYPO3\Flow\Command\CacheCommandController', 'warmupCaches', 'TYPO3\Flow\Configuration\ConfigurationManager', 'warmup');
-
-        $dispatcher->connect('TYPO3\Fluid\Core\Parser\TemplateParser', 'initializeNamespaces', function (TemplateParser $templateParser) use ($bootstrap) {
-            /** @var PackageManagerInterface $packageManager */
-            $packageManager = $bootstrap->getEarlyInstance('TYPO3\Flow\Package\PackageManagerInterface');
->>>>>>> c186a992
             /** @var PackageInterface $package */
             foreach ($packageManager->getActivePackages() as $package) {
                 $templateParser->registerNamespace(strtolower($package->getPackageKey()), $package->getNamespace() . '\\ViewHelpers');
             }
         });
 
-<<<<<<< HEAD
         $dispatcher->connect(\TYPO3\Flow\Package\PackageManager::class, 'packageStatesUpdated', function () use ($dispatcher) {
             $dispatcher->connect(\TYPO3\Flow\Core\Bootstrap::class, 'bootstrapShuttingDown', \TYPO3\Flow\Cache\CacheManager::class, 'flushCaches');
-=======
-        $dispatcher->connect('TYPO3\Flow\Package\PackageManager', 'packageStatesUpdated', function () use ($dispatcher) {
-            $dispatcher->connect('TYPO3\Flow\Core\Bootstrap', 'bootstrapShuttingDown', 'TYPO3\Flow\Cache\CacheManager', 'flushCaches');
->>>>>>> c186a992
         });
     }
 }