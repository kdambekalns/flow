--- conflicted
+++ resolved
@@ -48,7 +48,7 @@
 
         $dispatcher = $bootstrap->getSignalSlotDispatcher();
         $dispatcher->connect(\TYPO3\Flow\Mvc\Dispatcher::class, 'afterControllerInvocation', function ($request) use ($bootstrap) {
-            if ($bootstrap->getObjectManager()->hasInstance('TYPO3\Flow\Persistence\PersistenceManagerInterface')) {
+            if ($bootstrap->getObjectManager()->hasInstance(\TYPO3\Flow\Persistence\PersistenceManagerInterface::class)) {
                 if (!$request instanceof Mvc\ActionRequest || $request->getHttpRequest()->isMethodSafe() !== true) {
                     $bootstrap->getObjectManager()->get(\TYPO3\Flow\Persistence\PersistenceManagerInterface::class)->persistAll();
                 } elseif ($request->getHttpRequest()->isMethodSafe()) {
@@ -96,12 +96,8 @@
 
         $dispatcher->connect(\TYPO3\Flow\Core\Bootstrap::class, 'bootstrapShuttingDown', \TYPO3\Flow\Reflection\ReflectionService::class, 'saveToCache');
 
-<<<<<<< HEAD
         $dispatcher->connect(\TYPO3\Flow\Command\CoreCommandController::class, 'finishedCompilationRun', \TYPO3\Flow\Security\Authorization\Privilege\Method\MethodPrivilegePointcutFilter::class, 'savePolicyCache');
-=======
-        $dispatcher->connect('TYPO3\Flow\Command\CoreCommandController', 'finishedCompilationRun', 'TYPO3\Flow\Security\Authorization\Privilege\Method\MethodPrivilegePointcutFilter', 'savePolicyCache');
-        $dispatcher->connect('TYPO3\Flow\Command\CoreCommandController', 'finishedCompilationRun', 'TYPO3\Flow\Aop\Pointcut\RuntimeExpressionEvaluator', 'saveRuntimeExpressions');
->>>>>>> 4b50ddc1
+        $dispatcher->connect(\TYPO3\Flow\Command\CoreCommandController::class, 'finishedCompilationRun', \TYPO3\Flow\Aop\Pointcut\RuntimeExpressionEvaluator::class, 'saveRuntimeExpressions');
 
         $dispatcher->connect(\TYPO3\Flow\Security\Authentication\AuthenticationProviderManager::class, 'authenticatedToken', function () use ($bootstrap) {
             $session = $bootstrap->getObjectManager()->get(\TYPO3\Flow\Session\SessionInterface::class);
