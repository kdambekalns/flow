<?php
namespace TYPO3\Flow\Package;

/*                                                                        *
 * This script belongs to the Flow framework.                             *
 *                                                                        *
 * It is free software; you can redistribute it and/or modify it under    *
 * the terms of the MIT license.                                          *
 *                                                                        */

/**
 * Documentation for a package
 *
 * @api
 */
class Documentation
{
    /**
     * Reference to the package of this documentation
     * @var \TYPO3\Flow\Package\PackageInterface
     */
    protected $package;
<<<<<<< HEAD

    /**
     * @var string
     */
    protected $documentationName;

    /**
     * Absolute path to the documentation
     * @var string
     */
    protected $documentationPath;

    /**
     * Constructor
     *
     * @param \TYPO3\Flow\Package\PackageInterface $package Reference to the package of this documentation
     * @param string $documentationName Name of the documentation
     * @param string $documentationPath Absolute path to the documentation directory
     */
    public function __construct($package, $documentationName, $documentationPath)
    {
        $this->package = $package;
        $this->documentationName = $documentationName;
        $this->documentationPath = $documentationPath;
    }

    /**
     * Get the package of this documentation
     *
     * @return \TYPO3\Flow\Package\PackageInterface The package of this documentation
     * @api
     */
    public function getPackage()
    {
        return $this->package;
    }

    /**
     * Get the name of this documentation
     *
     * @return string The name of this documentation
     * @api
     */
    public function getDocumentationName()
    {
        return $this->documentationName;
    }

    /**
     * Get the full path to the directory of this documentation
     *
     * @return string Path to the directory of this documentation
     * @api
     */
    public function getDocumentationPath()
    {
        return $this->documentationPath;
    }

    /**
     * Returns the available documentation formats for this documentation
     *
     * @return array Array of \TYPO3\Flow\Package\DocumentationFormat
     * @api
     */
    public function getDocumentationFormats()
    {
        $documentationFormats = array();

        $documentationFormatsDirectoryIterator = new \DirectoryIterator($this->documentationPath);
        $documentationFormatsDirectoryIterator->rewind();
        while ($documentationFormatsDirectoryIterator->valid()) {
            $filename = $documentationFormatsDirectoryIterator->getFilename();
            if ($filename[0] != '.' && $documentationFormatsDirectoryIterator->isDir()) {
                $documentationFormat = new \TYPO3\Flow\Package\Documentation\Format($filename, $this->documentationPath . $filename . '/');
                $documentationFormats[$filename] = $documentationFormat;
            }
            $documentationFormatsDirectoryIterator->next();
        }

=======

    /**
     * @var string
     */
    protected $documentationName;

    /**
     * Absolute path to the documentation
     * @var string
     */
    protected $documentationPath;

    /**
     * Constructor
     *
     * @param \TYPO3\Flow\Package\PackageInterface $package Reference to the package of this documentation
     * @param string $documentationName Name of the documentation
     * @param string $documentationPath Absolute path to the documentation directory
     */
    public function __construct($package, $documentationName, $documentationPath)
    {
        $this->package = $package;
        $this->documentationName = $documentationName;
        $this->documentationPath = $documentationPath;
    }

    /**
     * Get the package of this documentation
     *
     * @return \TYPO3\Flow\Package\PackageInterface The package of this documentation
     * @api
     */
    public function getPackage()
    {
        return $this->package;
    }

    /**
     * Get the name of this documentation
     *
     * @return string The name of this documentation
     * @api
     */
    public function getDocumentationName()
    {
        return $this->documentationName;
    }

    /**
     * Get the full path to the directory of this documentation
     *
     * @return string Path to the directory of this documentation
     * @api
     */
    public function getDocumentationPath()
    {
        return $this->documentationPath;
    }

    /**
     * Returns the available documentation formats for this documentation
     *
     * @return array Array of \TYPO3\Flow\Package\DocumentationFormat
     * @api
     */
    public function getDocumentationFormats()
    {
        $documentationFormats = array();

        $documentationFormatsDirectoryIterator = new \DirectoryIterator($this->documentationPath);
        $documentationFormatsDirectoryIterator->rewind();
        while ($documentationFormatsDirectoryIterator->valid()) {
            $filename = $documentationFormatsDirectoryIterator->getFilename();
            if ($filename[0] != '.' && $documentationFormatsDirectoryIterator->isDir()) {
                $documentationFormat = new \TYPO3\Flow\Package\Documentation\Format($filename, $this->documentationPath . $filename . '/');
                $documentationFormats[$filename] = $documentationFormat;
            }
            $documentationFormatsDirectoryIterator->next();
        }

>>>>>>> d040582c
        return $documentationFormats;
    }
}<|MERGE_RESOLUTION|>--- conflicted
+++ resolved
@@ -20,7 +20,6 @@
      * @var \TYPO3\Flow\Package\PackageInterface
      */
     protected $package;
-<<<<<<< HEAD
 
     /**
      * @var string
@@ -101,88 +100,6 @@
             $documentationFormatsDirectoryIterator->next();
         }
 
-=======
-
-    /**
-     * @var string
-     */
-    protected $documentationName;
-
-    /**
-     * Absolute path to the documentation
-     * @var string
-     */
-    protected $documentationPath;
-
-    /**
-     * Constructor
-     *
-     * @param \TYPO3\Flow\Package\PackageInterface $package Reference to the package of this documentation
-     * @param string $documentationName Name of the documentation
-     * @param string $documentationPath Absolute path to the documentation directory
-     */
-    public function __construct($package, $documentationName, $documentationPath)
-    {
-        $this->package = $package;
-        $this->documentationName = $documentationName;
-        $this->documentationPath = $documentationPath;
-    }
-
-    /**
-     * Get the package of this documentation
-     *
-     * @return \TYPO3\Flow\Package\PackageInterface The package of this documentation
-     * @api
-     */
-    public function getPackage()
-    {
-        return $this->package;
-    }
-
-    /**
-     * Get the name of this documentation
-     *
-     * @return string The name of this documentation
-     * @api
-     */
-    public function getDocumentationName()
-    {
-        return $this->documentationName;
-    }
-
-    /**
-     * Get the full path to the directory of this documentation
-     *
-     * @return string Path to the directory of this documentation
-     * @api
-     */
-    public function getDocumentationPath()
-    {
-        return $this->documentationPath;
-    }
-
-    /**
-     * Returns the available documentation formats for this documentation
-     *
-     * @return array Array of \TYPO3\Flow\Package\DocumentationFormat
-     * @api
-     */
-    public function getDocumentationFormats()
-    {
-        $documentationFormats = array();
-
-        $documentationFormatsDirectoryIterator = new \DirectoryIterator($this->documentationPath);
-        $documentationFormatsDirectoryIterator->rewind();
-        while ($documentationFormatsDirectoryIterator->valid()) {
-            $filename = $documentationFormatsDirectoryIterator->getFilename();
-            if ($filename[0] != '.' && $documentationFormatsDirectoryIterator->isDir()) {
-                $documentationFormat = new \TYPO3\Flow\Package\Documentation\Format($filename, $this->documentationPath . $filename . '/');
-                $documentationFormats[$filename] = $documentationFormat;
-            }
-            $documentationFormatsDirectoryIterator->next();
-        }
-
->>>>>>> d040582c
         return $documentationFormats;
     }
 }