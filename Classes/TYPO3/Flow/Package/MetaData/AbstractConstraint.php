<?php
namespace TYPO3\Flow\Package\MetaData;

/*                                                                        *
 * This script belongs to the Flow framework.                             *
 *                                                                        *
 * It is free software; you can redistribute it and/or modify it under    *
 * the terms of the MIT license.                                          *
 *                                                                        */

/**
 * Constraint meta data model
 *
 */
abstract class AbstractConstraint
{
    /**
     * One of depends, conflicts or suggests
     * @var string
     */
    protected $constraintType;
<<<<<<< HEAD

    /**
     * The constraint name or value
     * @var string
     */
    protected $value;

    /**
     * Meta data constraint constructor
     *
     * @param string $constraintType
     * @param string $value
     * @param string $minVersion
     * @param string $maxVersion
     */
    public function __construct($constraintType, $value, $minVersion = null, $maxVersion = null)
    {
        $this->constraintType = $constraintType;
        $this->value = $value;
        $this->minVersion = $minVersion;
        $this->maxVersion = $maxVersion;
    }

    /**
     * @return string The constraint name or value
     */
    public function getValue()
    {
        return $this->value;
    }

    /**
     * @return string The constraint type (depends, conflicts, suggests)
     */
    public function getConstraintType()
    {
        return $this->constraintType;
    }

    /**
=======

    /**
     * The constraint name or value
     * @var string
     */
    protected $value;

    /**
     * Meta data constraint constructor
     *
     * @param string $constraintType
     * @param string $value
     * @param string $minVersion
     * @param string $maxVersion
     */
    public function __construct($constraintType, $value, $minVersion = null, $maxVersion = null)
    {
        $this->constraintType = $constraintType;
        $this->value = $value;
        $this->minVersion = $minVersion;
        $this->maxVersion = $maxVersion;
    }

    /**
     * @return string The constraint name or value
     */
    public function getValue()
    {
        return $this->value;
    }

    /**
     * @return string The constraint type (depends, conflicts, suggests)
     */
    public function getConstraintType()
    {
        return $this->constraintType;
    }

    /**
>>>>>>> d040582c
     * @return string The constraint scope (package, system)
     */
    abstract public function getConstraintScope();
}<|MERGE_RESOLUTION|>--- conflicted
+++ resolved
@@ -19,7 +19,6 @@
      * @var string
      */
     protected $constraintType;
-<<<<<<< HEAD
 
     /**
      * The constraint name or value
@@ -60,48 +59,6 @@
     }
 
     /**
-=======
-
-    /**
-     * The constraint name or value
-     * @var string
-     */
-    protected $value;
-
-    /**
-     * Meta data constraint constructor
-     *
-     * @param string $constraintType
-     * @param string $value
-     * @param string $minVersion
-     * @param string $maxVersion
-     */
-    public function __construct($constraintType, $value, $minVersion = null, $maxVersion = null)
-    {
-        $this->constraintType = $constraintType;
-        $this->value = $value;
-        $this->minVersion = $minVersion;
-        $this->maxVersion = $maxVersion;
-    }
-
-    /**
-     * @return string The constraint name or value
-     */
-    public function getValue()
-    {
-        return $this->value;
-    }
-
-    /**
-     * @return string The constraint type (depends, conflicts, suggests)
-     */
-    public function getConstraintType()
-    {
-        return $this->constraintType;
-    }
-
-    /**
->>>>>>> d040582c
      * @return string The constraint scope (package, system)
      */
     abstract public function getConstraintScope();
