<?php
namespace TYPO3\Flow\Package;

/*                                                                        *
 * This script belongs to the Flow framework.                             *
 *                                                                        *
 * It is free software; you can redistribute it and/or modify it under    *
 * the terms of the MIT license.                                          *
 *                                                                        */

use TYPO3\Flow\Package\Exception\MissingPackageManifestException;
use TYPO3\Flow\Utility\Files;
use TYPO3\Flow\Utility\PhpAnalyzer;

/**
 * Class for building Packages
 */
class PackageFactory
{
    /**
     * @var PackageManagerInterface
     */
    protected $packageManager;
<<<<<<< HEAD

    /**
     * @param \TYPO3\Flow\Package\PackageManagerInterface $packageManager
     */
    public function __construct(PackageManagerInterface $packageManager)
    {
        $this->packageManager = $packageManager;
    }

    /**
     * Returns a package instance.
     *
     * @param string $packagesBasePath the base install path of packages,
     * @param string $packagePath path to package, relative to base path
     * @param string $packageKey key / name of the package
     * @param string $classesPath path to the classes directory, relative to the package path
     * @param string $manifestPath path to the package's Composer manifest, relative to package path, defaults to same path
     * @return \TYPO3\Flow\Package\PackageInterface
     * @throws Exception\CorruptPackageException
     */
    public function create($packagesBasePath, $packagePath, $packageKey, $classesPath = null, $manifestPath = null)
    {
        $absolutePackagePath = Files::concatenatePaths(array($packagesBasePath, $packagePath)) . '/';
        $absoluteManifestPath = $manifestPath === null ? $absolutePackagePath : Files::concatenatePaths(array($absolutePackagePath, $manifestPath)) . '/';
        $autoLoadDirectives = array();
        try {
            $autoLoadDirectives = (array)PackageManager::getComposerManifest($absoluteManifestPath, 'autoload');
        } catch (MissingPackageManifestException $exception) {
        }
        if (isset($autoLoadDirectives[Package::AUTOLOADER_TYPE_PSR4])) {
            $packageClassPathAndFilename = Files::concatenatePaths(array($absolutePackagePath, 'Classes', 'Package.php'));
        } else {
            $packageClassPathAndFilename = Files::concatenatePaths(array($absolutePackagePath, 'Classes', str_replace('.', '/', $packageKey), 'Package.php'));
        }
        $package = null;
        if (file_exists($packageClassPathAndFilename)) {
            require_once($packageClassPathAndFilename);
            $packageClassContents = file_get_contents($packageClassPathAndFilename);
            $packageClassName = (new PhpAnalyzer($packageClassContents))->extractFullyQualifiedClassName();
            if ($packageClassName === null) {
                throw new Exception\CorruptPackageException(sprintf('The package "%s" does not contain a valid package class. Check if the file "%s" really contains a class.', $packageKey, $packageClassPathAndFilename), 1327587091);
            }
            $package = new $packageClassName($this->packageManager, $packageKey, $absolutePackagePath, $classesPath, $manifestPath);
            if (!$package instanceof PackageInterface) {
                throw new Exception\CorruptPackageException(sprintf('The package class of package "%s" does not implement \TYPO3\Flow\Package\PackageInterface. Check the file "%s".', $packageKey, $packageClassPathAndFilename), 1427193370);
            }
            return $package;
        }
        return new Package($this->packageManager, $packageKey, $absolutePackagePath, $classesPath, $manifestPath);
    }

    /**
=======

    /**
     * Constructor
     *
     * @param \TYPO3\Flow\Package\PackageManagerInterface $packageManager
     */
    public function __construct(PackageManagerInterface $packageManager)
    {
        $this->packageManager = $packageManager;
    }

    /**
     * Returns a package instance.
     *
     * @param string $packagesBasePath the base install path of packages,
     * @param string $packagePath path to package, relative to base path
     * @param string $packageKey key / name of the package
     * @param string $classesPath path to the classes directory, relative to the package path
     * @param string $manifestPath path to the package's Composer manifest, relative to package path, defaults to same path
     * @return \TYPO3\Flow\Package\PackageInterface
     * @throws Exception\CorruptPackageException
     */
    public function create($packagesBasePath, $packagePath, $packageKey, $classesPath, $manifestPath = '')
    {
        $packageClassPathAndFilename = Files::concatenatePaths(array($packagesBasePath, $packagePath, 'Classes/' . str_replace('.', '/', $packageKey) . '/Package.php'));
        if (file_exists($packageClassPathAndFilename)) {
            require_once($packageClassPathAndFilename);
            /**
             * @todo there should be a general method for getting Namespace from $packageKey
             * @todo it should be tested if the package class implements the interface
             */
            $packageClassName = str_replace('.', '\\', $packageKey) . '\Package';
            if (!class_exists($packageClassName)) {
                throw new \TYPO3\Flow\Package\Exception\CorruptPackageException(sprintf('The package "%s" does not contain a valid package class. Check if the file "%s" really contains a class called "%s".', $packageKey, $packageClassPathAndFilename, $packageClassName), 1327587091);
            }
        } else {
            $packageClassName = 'TYPO3\Flow\Package\Package';
        }
        $packagePath = Files::concatenatePaths(array($packagesBasePath, $packagePath)) . '/';

        $package = new $packageClassName($this->packageManager, $packageKey, $packagePath, $classesPath, $manifestPath);

        return $package;
    }

    /**
>>>>>>> d040582c
     * Resolves package key from Composer manifest
     *
     * If it is a Flow package the name of the containing directory will be used.
     *
     * Else if the composer name of the package matches the first part of the lowercased namespace of the package, the mixed
     * case version of the composer name / namespace will be used, with backslashes replaced by dots.
     *
     * Else the composer name will be used with the slash replaced by a dot
     *
     * @param object $manifest
     * @param string $packagePath
     * @param string $packagesBasePath
     * @return string
     * @throws \TYPO3\Flow\Package\Exception\InvalidPackageManifestException
     */
    public static function getPackageKeyFromManifest($manifest, $packagePath, $packagesBasePath)
    {
        if (!is_object($manifest)) {
            throw new  \TYPO3\Flow\Package\Exception\InvalidPackageManifestException('Invalid composer manifest.', 1348146450);
        }
        if (isset($manifest->type) && substr($manifest->type, 0, 11) === 'typo3-flow-') {
            $relativePackagePath = substr($packagePath, strlen($packagesBasePath));
            $packageKey = substr($relativePackagePath, strpos($relativePackagePath, '/') + 1, -1);
            /**
             * @todo check that manifest name and directory follows convention
             */
        } else {
            $packageKey = str_replace('/', '.', $manifest->name);
            if (isset($manifest->autoload) && isset($manifest->autoload->{"psr-0"})) {
                $namespaces = array_keys(get_object_vars($manifest->autoload->{"psr-0"}));
                foreach ($namespaces as $namespace) {
                    $namespaceLead = substr($namespace, 0, strlen($manifest->name));
                    $dottedNamespaceLead = str_replace('\\', '.', $namespaceLead);
                    if (strtolower($dottedNamespaceLead) === $packageKey) {
                        $packageKey = $dottedNamespaceLead;
                    }
                }
            }
        }
        $packageKey = preg_replace('/[^A-Za-z0-9.]/', '', $packageKey);
        return $packageKey;
    }
}<|MERGE_RESOLUTION|>--- conflicted
+++ resolved
@@ -21,7 +21,6 @@
      * @var PackageManagerInterface
      */
     protected $packageManager;
-<<<<<<< HEAD
 
     /**
      * @param \TYPO3\Flow\Package\PackageManagerInterface $packageManager
@@ -74,54 +73,6 @@
     }
 
     /**
-=======
-
-    /**
-     * Constructor
-     *
-     * @param \TYPO3\Flow\Package\PackageManagerInterface $packageManager
-     */
-    public function __construct(PackageManagerInterface $packageManager)
-    {
-        $this->packageManager = $packageManager;
-    }
-
-    /**
-     * Returns a package instance.
-     *
-     * @param string $packagesBasePath the base install path of packages,
-     * @param string $packagePath path to package, relative to base path
-     * @param string $packageKey key / name of the package
-     * @param string $classesPath path to the classes directory, relative to the package path
-     * @param string $manifestPath path to the package's Composer manifest, relative to package path, defaults to same path
-     * @return \TYPO3\Flow\Package\PackageInterface
-     * @throws Exception\CorruptPackageException
-     */
-    public function create($packagesBasePath, $packagePath, $packageKey, $classesPath, $manifestPath = '')
-    {
-        $packageClassPathAndFilename = Files::concatenatePaths(array($packagesBasePath, $packagePath, 'Classes/' . str_replace('.', '/', $packageKey) . '/Package.php'));
-        if (file_exists($packageClassPathAndFilename)) {
-            require_once($packageClassPathAndFilename);
-            /**
-             * @todo there should be a general method for getting Namespace from $packageKey
-             * @todo it should be tested if the package class implements the interface
-             */
-            $packageClassName = str_replace('.', '\\', $packageKey) . '\Package';
-            if (!class_exists($packageClassName)) {
-                throw new \TYPO3\Flow\Package\Exception\CorruptPackageException(sprintf('The package "%s" does not contain a valid package class. Check if the file "%s" really contains a class called "%s".', $packageKey, $packageClassPathAndFilename, $packageClassName), 1327587091);
-            }
-        } else {
-            $packageClassName = 'TYPO3\Flow\Package\Package';
-        }
-        $packagePath = Files::concatenatePaths(array($packagesBasePath, $packagePath)) . '/';
-
-        $package = new $packageClassName($this->packageManager, $packageKey, $packagePath, $classesPath, $manifestPath);
-
-        return $package;
-    }
-
-    /**
->>>>>>> d040582c
      * Resolves package key from Composer manifest
      *
      * If it is a Flow package the name of the containing directory will be used.
