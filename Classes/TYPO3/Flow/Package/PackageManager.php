<?php
namespace TYPO3\Flow\Package;

/*                                                                        *
 * This script belongs to the Flow framework.                             *
 *                                                                        *
 * It is free software; you can redistribute it and/or modify it under    *
 * the terms of the MIT license.                                          *
 *                                                                        */

use TYPO3\Flow\Package\Exception\MissingPackageManifestException;
use TYPO3\Flow\SignalSlot\Dispatcher;
use TYPO3\Flow\Utility\Files;
use TYPO3\Flow\Annotations as Flow;
use TYPO3\Flow\Utility\OpcodeCacheHelper;
use TYPO3\Flow\Utility\TypeHandling;

/**
 * The default Flow Package Manager
 *
 * @api
 * @Flow\Scope("singleton")
 */
class PackageManager implements \TYPO3\Flow\Package\PackageManagerInterface
{
    /**
     * @var \TYPO3\Flow\Core\ClassLoader
     */
    protected $classLoader;

    /**
     * @var \TYPO3\Flow\Core\Bootstrap
     */
    protected $bootstrap;

    /**
     * @var PackageFactory
     */
    protected $packageFactory;

    /**
     * @var Dispatcher
     */
    protected $dispatcher;

    /**
     * @var array
     */
    protected static $composerLockCache = null;

    /**
     * Array of available packages, indexed by package key (case sensitive)
     * @var array
     */
    protected $packages = array();

    /**
     * A translation table between lower cased and upper camel cased package keys
     * @var array
     */
    protected $packageKeys = array();

    /**
     * A map between ComposerName and PackageKey, only available when scanAvailablePackages is run
     * @var array
     */
    protected $composerNameToPackageKeyMap = array();

    /**
     * List of active packages as package key => package object
     * @var array
     */
    protected $activePackages = array();

    /**
     * Absolute path leading to the various package directories
     * @var string
     */
    protected $packagesBasePath = FLOW_PATH_PACKAGES;

    /**
     * @var string
     */
    protected $packageStatesPathAndFilename;

    /**
     * Package states configuration as stored in the PackageStates.php file
     * @var array
     */
    protected $packageStatesConfiguration = array();

    /**
     * @var array
     */
    protected $settings;

    /**
     * @var \TYPO3\Flow\Log\SystemLoggerInterface
     */
    protected $systemLogger;

    /**
     * Cached composer manifest data for this request
     */
    protected static $composerManifestData = array();

    /**
     * @param \TYPO3\Flow\Core\ClassLoader $classLoader
     * @return void
     */
    public function injectClassLoader(\TYPO3\Flow\Core\ClassLoader $classLoader)
    {
        $this->classLoader = $classLoader;
    }

    /**
     * @param array $settings
     * @return void
     */
    public function injectSettings(array $settings)
    {
        $this->settings = $settings;
    }

    /**
     * @param \TYPO3\Flow\Log\SystemLoggerInterface $systemLogger
     * @return void
     */
    public function injectSystemLogger(\TYPO3\Flow\Log\SystemLoggerInterface $systemLogger)
    {
        if ($this->systemLogger instanceof \TYPO3\Flow\Log\EarlyLogger) {
            $this->systemLogger->replayLogsOn($systemLogger);
            unset($this->systemLogger);
        }
        $this->systemLogger = $systemLogger;
    }

    /**
     * Initializes the package manager
     *
     * @param \TYPO3\Flow\Core\Bootstrap $bootstrap The current bootstrap
     * @return void
     */
    public function initialize(\TYPO3\Flow\Core\Bootstrap $bootstrap)
    {
        $this->systemLogger = new \TYPO3\Flow\Log\EarlyLogger();

        $this->bootstrap = $bootstrap;
        $this->packageStatesPathAndFilename = $this->packageStatesPathAndFilename ?: FLOW_PATH_CONFIGURATION . 'PackageStates.php';
        $this->packageFactory = new PackageFactory($this);

        $this->loadPackageStates();

        $this->activePackages = array();
        foreach ($this->packages as $packageKey => $package) {
            if ($package->isProtected() || (isset($this->packageStatesConfiguration['packages'][$packageKey]['state']) && $this->packageStatesConfiguration['packages'][$packageKey]['state'] === 'active')) {
                $this->activePackages[$packageKey] = $package;
            }
        }

        $this->classLoader->setPackages($this->packages, $this->activePackages);

        foreach ($this->activePackages as $package) {
            $package->boot($bootstrap);
        }
    }

    /**
     * Returns TRUE if a package is available (the package's files exist in the packages directory)
     * or FALSE if it's not. If a package is available it doesn't mean necessarily that it's active!
     *
     * @param string $packageKey The key of the package to check
     * @return boolean TRUE if the package is available, otherwise FALSE
     * @api
     */
    public function isPackageAvailable($packageKey)
    {
        $packageKey = $this->getCaseSensitivePackageKey($packageKey);
        return (isset($this->packages[$packageKey]));
    }

    /**
     * Returns TRUE if a package is activated or FALSE if it's not.
     *
     * @param string $packageKey The key of the package to check
     * @return boolean TRUE if package is active, otherwise FALSE
     * @api
     */
    public function isPackageActive($packageKey)
    {
        return (isset($this->activePackages[$packageKey]));
    }

    /**
     * Returns the base path for packages
     *
     * @return string
     */
    public function getPackagesBasePath()
    {
        return $this->packagesBasePath;
    }

    /**
     * Returns a PackageInterface object for the specified package.
     * A package is available, if the package directory contains valid MetaData information.
     *
     * @param string $packageKey
     * @return \TYPO3\Flow\Package\PackageInterface The requested package object
     * @throws \TYPO3\Flow\Package\Exception\UnknownPackageException if the specified package is not known
     * @api
     */
    public function getPackage($packageKey)
    {
        if (!$this->isPackageAvailable($packageKey)) {
            throw new \TYPO3\Flow\Package\Exception\UnknownPackageException('Package "' . $packageKey . '" is not available. Please check if the package exists and that the package key is correct (package keys are case sensitive).', 1166546734);
        }
        return $this->packages[$packageKey];
    }

    /**
     * Finds a package by a given object of that package; if no such package
     * could be found, NULL is returned. This basically works with comparing the package class' namespace
     * against the fully qualified class name of the given $object.
     * In order to not being satisfied with a shorter package's namespace, the packages to check are sorted
     * by the length of their namespace descending.
     *
     * @param object $object The object to find the possessing package of
     * @return PackageInterface The package the given object belongs to or NULL if it could not be found
     */
    public function getPackageOfObject($object)
    {
        return $this->getPackageByClassName(TypeHandling::getTypeForValue($object));
    }

    /**
     * Finds a package by a given class name of that package, @see getPackageOfObject().
     *
     * @param string $className The fully qualified class name to find the possessing package of
     * @return PackageInterface The package the given object belongs to or NULL if it could not be found
     */
    public function getPackageByClassName($className)
    {
        $sortedAvailablePackages = $this->getAvailablePackages();
        usort($sortedAvailablePackages, function (PackageInterface $packageOne, PackageInterface $packageTwo) {
            return strlen($packageTwo->getNamespace()) - strlen($packageOne->getNamespace());
        });

        /** @var $package PackageInterface */
        foreach ($sortedAvailablePackages as $package) {
            if (strpos($className, $package->getNamespace()) === 0) {
                return $package;
            }
        }
        return null;
    }

    /**
     * Returns an array of \TYPO3\Flow\Package objects of all available packages.
     * A package is available, if the package directory contains valid meta information.
     *
     * @return array Array of \TYPO3\Flow\Package\PackageInterface
     * @api
     */
    public function getAvailablePackages()
    {
        return $this->packages;
    }

    /**
     * Returns an array of \TYPO3\Flow\Package objects of all active packages.
     * A package is active, if it is available and has been activated in the package
     * manager settings.
     *
     * @return array Array of \TYPO3\Flow\Package\PackageInterface
     * @api
     */
    public function getActivePackages()
    {
        return $this->activePackages;
    }

    /**
     * Returns an array of \TYPO3\Flow\Package objects of all frozen packages.
     * A frozen package is not considered by file monitoring and provides some
     * precompiled reflection data in order to improve performance.
     *
     * @return array Array of \TYPO3\Flow\Package\PackageInterface
     */
    public function getFrozenPackages()
    {
        $frozenPackages = array();
        if ($this->bootstrap->getContext()->isDevelopment()) {
            foreach ($this->packages as $packageKey => $package) {
                if (isset($this->packageStatesConfiguration['packages'][$packageKey]['frozen']) &&
                        $this->packageStatesConfiguration['packages'][$packageKey]['frozen'] === true) {
                    $frozenPackages[$packageKey] = $package;
                }
            }
        }
        return $frozenPackages;
    }

    /**
     * Returns an array of \TYPO3\Flow\PackageInterface objects of all packages that match
     * the given package state, path, and type filters. All three filters must match, if given.
     *
     * @param string $packageState defaults to available
     * @param string $packagePath
     * @param string $packageType
     *
     * @return array Array of \TYPO3\Flow\Package\PackageInterface
     * @throws Exception\InvalidPackageStateException
     * @api
     */
    public function getFilteredPackages($packageState = 'available', $packagePath = null, $packageType = null)
    {
        $packages = array();
        switch (strtolower($packageState)) {
            case 'available':
                $packages = $this->getAvailablePackages();
            break;
            case 'active':
                $packages = $this->getActivePackages();
            break;
            case 'frozen':
                $packages = $this->getFrozenPackages();
            break;
            default:
                throw new \TYPO3\Flow\Package\Exception\InvalidPackageStateException('The package state "' . $packageState . '" is invalid', 1372458274);
        }

        if ($packagePath !== null) {
            $packages = $this->filterPackagesByPath($packages, $packagePath);
        }
        if ($packageType !== null) {
            $packages = $this->filterPackagesByType($packages, $packageType);
        }

        return $packages;
    }

    /**
     * Returns an array of \TYPO3\Flow\Package objects in the given array of packages
     * that are in the specified Package Path
     *
     * @param array $packages Array of \TYPO3\Flow\Package\PackageInterface to be filtered
     * @param string $filterPath Filter out anything that's not in this path
     * @return array Array of \TYPO3\Flow\Package\PackageInterface
     */
    protected function filterPackagesByPath(&$packages, $filterPath)
    {
        $filteredPackages = array();
        /** @var $package Package */
        foreach ($packages as $package) {
            $packagePath = substr($package->getPackagePath(), strlen(FLOW_PATH_PACKAGES));
            $packageGroup = substr($packagePath, 0, strpos($packagePath, '/'));
            if ($packageGroup === $filterPath) {
                $filteredPackages[$package->getPackageKey()] = $package;
            }
        }
        return $filteredPackages;
    }

    /**
     * Returns an array of \TYPO3\Flow\Package objects in the given array of packages
     * that are of the specified package type.
     *
     * @param array $packages Array of \TYPO3\Flow\Package\PackageInterface to be filtered
     * @param string $packageType Filter out anything that's not of this packageType
     * @return array Array of \TYPO3\Flow\Package\PackageInterface
     */
    protected function filterPackagesByType(&$packages, $packageType)
    {
        $filteredPackages = array();
        /** @var $package Package */
        foreach ($packages as $package) {
            if ($package->getComposerManifest('type') === $packageType) {
                $filteredPackages[$package->getPackageKey()] = $package;
            }
        }
        return $filteredPackages;
    }

    /**
     * Returns the upper camel cased version of the given package key or FALSE
     * if no such package is available.
     *
     * @param string $unknownCasedPackageKey The package key to convert
     * @return mixed The upper camel cased package key or FALSE if no such package exists
     * @api
     */
    public function getCaseSensitivePackageKey($unknownCasedPackageKey)
    {
        $lowerCasedPackageKey = strtolower($unknownCasedPackageKey);
        return (isset($this->packageKeys[$lowerCasedPackageKey])) ? $this->packageKeys[$lowerCasedPackageKey] : false;
    }

    /**
     * Resolves a Flow package key from a composer package name.
     *
     * @param string $composerName
     * @return string
     * @throws Exception\InvalidPackageStateException
     */
    public function getPackageKeyFromComposerName($composerName)
    {
        if (count($this->composerNameToPackageKeyMap) === 0) {
            foreach ($this->packageStatesConfiguration['packages'] as $packageKey => $packageStateConfiguration) {
                $this->composerNameToPackageKeyMap[strtolower($packageStateConfiguration['composerName'])] = $packageKey;
            }
        }
        $lowercasedComposerName = strtolower($composerName);
        if (!isset($this->composerNameToPackageKeyMap[$lowercasedComposerName])) {
            throw new \TYPO3\Flow\Package\Exception\InvalidPackageStateException('Could not find package with composer name "' . $composerName . '" in PackageStates configuration.', 1352320649);
        }
        return $this->composerNameToPackageKeyMap[$lowercasedComposerName];
    }

    /**
     * Check the conformance of the given package key
     *
     * @param string $packageKey The package key to validate
     * @return boolean If the package key is valid, returns TRUE otherwise FALSE
     * @api
     */
    public function isPackageKeyValid($packageKey)
    {
        return preg_match(PackageInterface::PATTERN_MATCH_PACKAGEKEY, $packageKey) === 1;
    }

    /**
     * Create a package, given the package key
     *
     * @param string $packageKey The package key of the new package
     * @param \TYPO3\Flow\Package\MetaData $packageMetaData If specified, this package meta object is used for writing the Package.xml file, otherwise a rudimentary Package.xml file is created
     * @param string $packagesPath If specified, the package will be created in this path, otherwise the default "Application" directory is used
     * @param string $packageType If specified, the package type will be set, otherwise it will default to "typo3-flow-package"
     * @return PackageInterface The newly created package
     * @throws \TYPO3\Flow\Package\Exception
     * @throws \TYPO3\Flow\Package\Exception\PackageKeyAlreadyExistsException
     * @throws \TYPO3\Flow\Package\Exception\InvalidPackageKeyException
     * @api
     */
    public function createPackage($packageKey, \TYPO3\Flow\Package\MetaData $packageMetaData = null, $packagesPath = null, $packageType = 'typo3-flow-package')
    {
        if (!$this->isPackageKeyValid($packageKey)) {
            throw new \TYPO3\Flow\Package\Exception\InvalidPackageKeyException('The package key "' . $packageKey . '" is invalid', 1220722210);
        }
        if ($this->isPackageAvailable($packageKey)) {
            throw new \TYPO3\Flow\Package\Exception\PackageKeyAlreadyExistsException('The package key "' . $packageKey . '" already exists', 1220722873);
        }

        if ($packagesPath === null) {
            if (is_array($this->settings['package']['packagesPathByType']) && isset($this->settings['package']['packagesPathByType'][$packageType])) {
                $packagesPath = $this->settings['package']['packagesPathByType'][$packageType];
            } else {
                $packagesPath = 'Application';
            }
            $packagesPath = Files::getUnixStylePath(Files::concatenatePaths(array($this->packagesBasePath, $packagesPath)));
        }

        if ($packageMetaData === null) {
            $packageMetaData = new MetaData($packageKey);
        }
        if ($packageMetaData->getPackageType() === null) {
            $packageMetaData->setPackageType($packageType);
        }

        $packagePath = Files::concatenatePaths(array($packagesPath, $packageKey)) . '/';
        Files::createDirectoryRecursively($packagePath);

        foreach (
            array(
                PackageInterface::DIRECTORY_METADATA,
                PackageInterface::DIRECTORY_CLASSES,
                PackageInterface::DIRECTORY_CONFIGURATION,
                PackageInterface::DIRECTORY_DOCUMENTATION,
                PackageInterface::DIRECTORY_RESOURCES,
                PackageInterface::DIRECTORY_TESTS_UNIT,
                PackageInterface::DIRECTORY_TESTS_FUNCTIONAL,
            ) as $path) {
            Files::createDirectoryRecursively(Files::concatenatePaths(array($packagePath, $path)));
        }

        $this->writeComposerManifest($packagePath, $packageKey, $packageMetaData);

        $packagePath = str_replace($this->packagesBasePath, '', $packagePath);
        $package = $this->packageFactory->create($this->packagesBasePath, $packagePath, $packageKey, PackageInterface::DIRECTORY_CLASSES);

        $this->packages[$packageKey] = $package;
        foreach (array_keys($this->packages) as $upperCamelCasedPackageKey) {
            $this->packageKeys[strtolower($upperCamelCasedPackageKey)] = $upperCamelCasedPackageKey;
        }

        $this->activatePackage($packageKey);

        return $package;
    }

    /**
     * Write a composer manifest for the package.
     *
     * @param string $manifestPath
     * @param string $packageKey
     * @param MetaData $packageMetaData
     * @return void
     */
    protected function writeComposerManifest($manifestPath, $packageKey, \TYPO3\Flow\Package\MetaData $packageMetaData = null)
    {
        $manifest = array(
            'name' => $this->getComposerPackageNameFromPackageKey($packageKey)
        );

        if ($packageMetaData !== null) {
            $manifest['type'] = $packageMetaData->getPackageType();
            $manifest['description'] = $packageMetaData->getDescription() ?: 'Add description here';
            if ($packageMetaData->getVersion()) {
                $manifest['version'] = $packageMetaData->getVersion();
            }
            $dependsConstraints = $this->getComposerManifestConstraints(MetaDataInterface::CONSTRAINT_TYPE_DEPENDS, $packageMetaData);
            if ($dependsConstraints !== array()) {
                $manifest['require'] = $dependsConstraints;
            }
            $suggestsConstraints = $this->getComposerManifestConstraints(MetaDataInterface::CONSTRAINT_TYPE_SUGGESTS, $packageMetaData);
            if ($suggestsConstraints !== array()) {
                $manifest['suggest'] = $suggestsConstraints;
            }
            $conflictsConstraints = $this->getComposerManifestConstraints(MetaDataInterface::CONSTRAINT_TYPE_CONFLICTS, $packageMetaData);
            if ($conflictsConstraints !== array()) {
                $manifest['conflict'] = $conflictsConstraints;
            }
        } else {
            $manifest['type'] = 'typo3-flow-package';
            $manifest['description'] = '';
        }
        if (!isset($manifest['require']) || empty($manifest['require'])) {
            $manifest['require'] = array('typo3/flow' => '*');
        }
        $manifest['autoload'] = array('psr-0' => array(str_replace('.', '\\', $packageKey) => 'Classes'));

        if (defined('JSON_PRETTY_PRINT')) {
            file_put_contents(Files::concatenatePaths(array($manifestPath, 'composer.json')), json_encode($manifest, JSON_UNESCAPED_SLASHES | JSON_PRETTY_PRINT));
        } else {
            file_put_contents(Files::concatenatePaths(array($manifestPath, 'composer.json')), json_encode($manifest));
        }
    }

    /**
     * Returns the composer manifest constraints ("require", "suggest" or "conflict") from the given package meta data
     *
     * @param string $constraintType one of the MetaDataInterface::CONSTRAINT_TYPE_* constants
     * @param MetaData $packageMetaData
     * @return array in the format array('<ComposerPackageName>' => '*', ...)
     */
    protected function getComposerManifestConstraints($constraintType, MetaData $packageMetaData)
    {
        $composerManifestConstraints = array();
        $constraints = $packageMetaData->getConstraintsByType($constraintType);
        foreach ($constraints as $constraint) {
            if (!$constraint instanceof MetaData\PackageConstraint) {
                continue;
            }
            $composerName = isset($this->packageStatesConfiguration['packages'][$constraint->getValue()]['composerName']) ? $this->packageStatesConfiguration['packages'][$constraint->getValue()]['composerName'] : $this->getComposerPackageNameFromPackageKey($constraint->getValue());
            $composerManifestConstraints[$composerName] = '*';
        }
        return $composerManifestConstraints;
    }

    /**
     * Determines the composer package name ("vendor/foo-bar") from the Flow package key ("Vendor.Foo.Bar")
     *
     * @param string $packageKey
     * @return string
     */
    protected function getComposerPackageNameFromPackageKey($packageKey)
    {
        $nameParts = explode('.', $packageKey);
        $vendor = array_shift($nameParts);
        return strtolower($vendor . '/' . implode('-', $nameParts));
    }

    /**
     * Deactivates a package
     *
     * @param string $packageKey The package to deactivate
     * @return void
     * @throws \TYPO3\Flow\Package\Exception\ProtectedPackageKeyException if a package is protected and cannot be deactivated
     * @api
     */
    public function deactivatePackage($packageKey)
    {
        if (!$this->isPackageActive($packageKey)) {
            return;
        }

        $package = $this->getPackage($packageKey);
        if ($package->isProtected()) {
            throw new \TYPO3\Flow\Package\Exception\ProtectedPackageKeyException('The package "' . $packageKey . '" is protected and cannot be deactivated.', 1308662891);
        }

        unset($this->activePackages[$packageKey]);
        $this->packageStatesConfiguration['packages'][$packageKey]['state'] = 'inactive';
        $this->sortAndSavePackageStates();
    }

    /**
     * Activates a package
     *
     * @param string $packageKey The package to activate
     * @return void
     * @api
     */
    public function activatePackage($packageKey)
    {
        if ($this->isPackageActive($packageKey)) {
            return;
        }

        $package = $this->getPackage($packageKey);
        $this->activePackages[$packageKey] = $package;
        $this->packageStatesConfiguration['packages'][$packageKey]['state'] = 'active';
        if (!isset($this->packageStatesConfiguration['packages'][$packageKey]['packagePath'])) {
            $this->packageStatesConfiguration['packages'][$packageKey]['packagePath'] = str_replace($this->packagesBasePath, '', $package->getPackagePath());
        }
        if (!isset($this->packageStatesConfiguration['packages'][$packageKey]['classesPath'])) {
            $this->packageStatesConfiguration['packages'][$packageKey]['classesPath'] = Package::DIRECTORY_CLASSES;
        }
        $this->sortAndSavePackageStates();
    }

    /**
     * Freezes a package
     *
     * @param string $packageKey The package to freeze
     * @return void
     * @throws \LogicException
     * @throws \TYPO3\Flow\Package\Exception\UnknownPackageException
     */
    public function freezePackage($packageKey)
    {
        if (!$this->bootstrap->getContext()->isDevelopment()) {
            throw new \LogicException('Package freezing is only supported in Development context.', 1338810870);
        }

        if (!$this->isPackageActive($packageKey)) {
            throw new \TYPO3\Flow\Package\Exception\UnknownPackageException('Package "' . $packageKey . '" is not available or active.', 1331715956);
        }
        if ($this->isPackageFrozen($packageKey)) {
            return;
        }

<<<<<<< HEAD
        $this->bootstrap->getObjectManager()->get(\TYPO3\Flow\Reflection\ReflectionService::class)->freezePackageReflection($packageKey);
=======
        $this->bootstrap->getObjectManager()->get('TYPO3\Flow\Reflection\ReflectionService')->freezePackageReflection($packageKey);
>>>>>>> c186a992

        $this->packageStatesConfiguration['packages'][$packageKey]['frozen'] = true;
        $this->sortAndSavePackageStates();
    }

    /**
     * Tells if a package is frozen
     *
     * @param string $packageKey The package to check
     * @return boolean
     */
    public function isPackageFrozen($packageKey)
    {
        return (
            $this->bootstrap->getContext()->isDevelopment()
            && isset($this->packageStatesConfiguration['packages'][$packageKey]['frozen'])
            && $this->packageStatesConfiguration['packages'][$packageKey]['frozen'] === true
        );
    }

    /**
     * Unfreezes a package
     *
     * @param string $packageKey The package to unfreeze
     * @return void
     */
    public function unfreezePackage($packageKey)
    {
        if (!$this->isPackageFrozen($packageKey)) {
            return;
        }

<<<<<<< HEAD
        $this->bootstrap->getObjectManager()->get(\TYPO3\Flow\Reflection\ReflectionService::class)->unfreezePackageReflection($packageKey);
=======
        $this->bootstrap->getObjectManager()->get('TYPO3\Flow\Reflection\ReflectionService')->unfreezePackageReflection($packageKey);
>>>>>>> c186a992

        unset($this->packageStatesConfiguration['packages'][$packageKey]['frozen']);
        $this->sortAndSavePackageStates();
    }

    /**
     * Refreezes a package
     *
     * @param string $packageKey The package to refreeze
     * @return void
     */
    public function refreezePackage($packageKey)
    {
        if (!$this->isPackageFrozen($packageKey)) {
            return;
        }

<<<<<<< HEAD
        $this->bootstrap->getObjectManager()->get(\TYPO3\Flow\Reflection\ReflectionService::class)->unfreezePackageReflection($packageKey);
=======
        $this->bootstrap->getObjectManager()->get('TYPO3\Flow\Reflection\ReflectionService')->unfreezePackageReflection($packageKey);
>>>>>>> c186a992
    }

    /**
     * Register a native Flow package
     *
     * @param PackageInterface $package The Package to be registered
     * @param boolean $sortAndSave allows for not saving packagestates when used in loops etc.
     * @return PackageInterface
     * @throws Exception\InvalidPackageStateException
     */
    public function registerPackage(PackageInterface $package, $sortAndSave = true)
    {
        $packageKey = $package->getPackageKey();
        $caseSensitivePackageKey = $this->getCaseSensitivePackageKey($packageKey);
        if ($this->isPackageAvailable($caseSensitivePackageKey)) {
<<<<<<< HEAD
            throw new Exception\InvalidPackageStateException('Package "' . $packageKey . '" is already registered as "' . $caseSensitivePackageKey . '".', 1338996122);
=======
            throw new Exception\InvalidPackageStateException('Package "' . $packageKey . '" is already registered as "' . $caseSensitivePackageKey .  '".', 1338996122);
>>>>>>> c186a992
        }

        $this->packages[$packageKey] = $package;
        $this->packageStatesConfiguration['packages'][$packageKey]['packagePath'] = str_replace($this->packagesBasePath, '', $package->getPackagePath());
        $this->packageStatesConfiguration['packages'][$packageKey]['classesPath'] = str_replace($package->getPackagePath(), '', $package->getClassesPath());

        if ($sortAndSave === true) {
            $this->sortAndSavePackageStates();
        }

        return $package;
    }

    /**
     * Unregisters a package from the list of available packages
     *
     * @param PackageInterface $package The package to be unregistered
     * @return void
     * @throws Exception\InvalidPackageStateException
     */
    public function unregisterPackage(PackageInterface $package)
    {
        $packageKey = $package->getPackageKey();
        if (!$this->isPackageAvailable($packageKey)) {
            throw new Exception\InvalidPackageStateException('Package "' . $packageKey . '" is not registered.', 1338996142);
        }
        $this->unregisterPackageByPackageKey($packageKey);
    }

    /**
     * Unregisters a package from the list of available packages
     *
     * @param string $packageKey Package Key of the package to be unregistered
     * @return void
     */
    protected function unregisterPackageByPackageKey($packageKey)
    {
        unset($this->packages[$packageKey]);
        unset($this->packageKeys[strtolower($packageKey)]);
        unset($this->packageStatesConfiguration['packages'][$packageKey]);
        $this->sortAndSavePackageStates();
    }

    /**
     * Removes a package from registry and deletes it from filesystem
     *
     * @param string $packageKey package to remove
     * @return void
     * @throws \TYPO3\Flow\Package\Exception\UnknownPackageException if the specified package is not known
     * @throws \TYPO3\Flow\Package\Exception\ProtectedPackageKeyException if a package is protected and cannot be deleted
     * @throws \TYPO3\Flow\Package\Exception
     * @api
     */
    public function deletePackage($packageKey)
    {
        if (!$this->isPackageAvailable($packageKey)) {
            throw new \TYPO3\Flow\Package\Exception\UnknownPackageException('Package "' . $packageKey . '" is not available and cannot be removed.', 1166543253);
        }

        $package = $this->getPackage($packageKey);
        if ($package->isProtected()) {
            throw new \TYPO3\Flow\Package\Exception\ProtectedPackageKeyException('The package "' . $packageKey . '" is protected and cannot be removed.', 1220722120);
        }

        if ($this->isPackageActive($packageKey)) {
            $this->deactivatePackage($packageKey);
        }

        $packagePath = $package->getPackagePath();
        try {
            Files::removeDirectoryRecursively($packagePath);
        } catch (\TYPO3\Flow\Utility\Exception $exception) {
            throw new \TYPO3\Flow\Package\Exception('Please check file permissions. The directory "' . $packagePath . '" for package "' . $packageKey . '" could not be removed.', 1301491089, $exception);
        }

        $this->unregisterPackage($package);
    }

    /**
     * Loads the states of available packages from the PackageStates.php file.
     * The result is stored in $this->packageStatesConfiguration.
     *
     * @return void
     */
    protected function loadPackageStates()
    {
        $this->packageStatesConfiguration = file_exists($this->packageStatesPathAndFilename) ? include($this->packageStatesPathAndFilename) : array();
        if (!isset($this->packageStatesConfiguration['version']) || $this->packageStatesConfiguration['version'] < 5) {
            $this->packageStatesConfiguration = array();
        }
        if ($this->packageStatesConfiguration === array() || !$this->bootstrap->getContext()->isProduction()) {
            $this->scanAvailablePackages();
        } else {
            $this->registerPackagesFromConfiguration();
        }
    }

    /**
     * Scans all directories in the packages directories for available packages.
     * For each package a Package object is created and stored in $this->packages.
     *
     * @return void
     * @throws \TYPO3\Flow\Package\Exception\DuplicatePackageException
     */
    protected function scanAvailablePackages()
    {
        $previousPackageStatesConfiguration = $this->packageStatesConfiguration;

        if (isset($this->packageStatesConfiguration['packages'])) {
            foreach ($this->packageStatesConfiguration['packages'] as $packageKey => $configuration) {
                if (!file_exists($this->packagesBasePath . $configuration['packagePath'])) {
                    unset($this->packageStatesConfiguration['packages'][$packageKey]);
                }
            }
        } else {
            $this->packageStatesConfiguration['packages'] = array();
        }

        $packagePaths = array();
        foreach (new \DirectoryIterator($this->packagesBasePath) as $parentFileInfo) {
            $parentFilename = $parentFileInfo->getFilename();
            if ($parentFilename[0] !== '.' && $parentFileInfo->isDir()) {
                $packagePaths = array_merge($packagePaths, $this->scanPackagesInPath($parentFileInfo->getPathName()));
            }
        }

        /**
         * @todo similar functionality in registerPackage - should be refactored
         */
        foreach ($packagePaths as $packagePath => $composerManifestPath) {
            try {
                $composerManifest = self::getComposerManifest($composerManifestPath);
                $packageKey = PackageFactory::getPackageKeyFromManifest($composerManifest, $packagePath, $this->packagesBasePath);
                $this->composerNameToPackageKeyMap[strtolower($composerManifest->name)] = $packageKey;
                $this->packageStatesConfiguration['packages'][$packageKey]['manifestPath'] = substr($composerManifestPath, strlen($packagePath)) ?: '';
                $this->packageStatesConfiguration['packages'][$packageKey]['composerName'] = $composerManifest->name;
            } catch (MissingPackageManifestException $exception) {
                $relativePackagePath = substr($packagePath, strlen($this->packagesBasePath));
                $packageKey = substr($relativePackagePath, strpos($relativePackagePath, '/') + 1, -1);
            }
            if (!isset($this->packageStatesConfiguration['packages'][$packageKey]['state'])) {
                /**
                 * @todo doesn't work, settings not available at this time
                 */
                if (is_array($this->settings['package']['inactiveByDefault']) && in_array($packageKey, $this->settings['package']['inactiveByDefault'], true)) {
                    $this->packageStatesConfiguration['packages'][$packageKey]['state'] = 'inactive';
                } else {
                    $this->packageStatesConfiguration['packages'][$packageKey]['state'] = 'active';
                }
            }

            $this->packageStatesConfiguration['packages'][$packageKey]['packagePath'] = str_replace($this->packagesBasePath, '', $packagePath);

            // Change this to read the target from Composer or any other source
            $this->packageStatesConfiguration['packages'][$packageKey]['classesPath'] = Package::DIRECTORY_CLASSES;
        }

        $this->registerPackagesFromConfiguration();
        if ($this->packageStatesConfiguration != $previousPackageStatesConfiguration) {
            $this->sortAndSavePackageStates();
        }
    }

    /**
     * Looks for composer.json in the given path and returns a path or NULL.
     *
     * @param string $packagePath
     * @return array
     */
    protected function findComposerManifestPaths($packagePath)
    {
        $manifestPaths = array();
        if (file_exists($packagePath . '/composer.json')) {
            $manifestPaths[] = $packagePath . '/';
        } else {
            $jsonPathsAndFilenames = Files::readDirectoryRecursively($packagePath, '.json');
            asort($jsonPathsAndFilenames);
            while (list($unusedKey, $jsonPathAndFilename) = each($jsonPathsAndFilenames)) {
                if (basename($jsonPathAndFilename) === 'composer.json') {
                    $manifestPath = dirname($jsonPathAndFilename) . '/';
                    $manifestPaths[] = $manifestPath;
                    $isNotSubPathOfManifestPath = function ($otherPath) use ($manifestPath) {
                        return strpos($otherPath, $manifestPath) !== 0;
                    };
                    $jsonPathsAndFilenames = array_filter($jsonPathsAndFilenames, $isNotSubPathOfManifestPath);
                }
            }
        }

        return $manifestPaths;
    }

    /**
     * Scans all sub directories of the specified directory and collects the package keys of packages it finds.
     *
     * The return of the array is to make this method usable in array_merge.
     *
     * @param string $startPath
     * @param array $collectedPackagePaths
     * @return array
     */
    protected function scanPackagesInPath($startPath, array &$collectedPackagePaths = array())
    {
        foreach (new \DirectoryIterator($startPath) as $fileInfo) {
            if (!$fileInfo->isDir()) {
                continue;
            }
            $filename = $fileInfo->getFilename();
            if ($filename[0] !== '.') {
                $currentPath = Files::getUnixStylePath($fileInfo->getPathName());
                $composerManifestPaths = $this->findComposerManifestPaths($currentPath);
                foreach ($composerManifestPaths as $composerManifestPath) {
                    $targetDirectory = rtrim(self::getComposerManifest($composerManifestPath, 'target-dir'), '/');
                    $packagePath = $targetDirectory ? substr(rtrim($composerManifestPath, '/'), 0, -strlen((string)$targetDirectory)) : $composerManifestPath;
                    $collectedPackagePaths[$packagePath] = $composerManifestPath;
                }
            }
        }
        return $collectedPackagePaths;
    }

    /**
     * Returns contents of Composer manifest - or part there of.
     *
     * @param string $manifestPath
     * @param string $key Optional. Only return the part of the manifest indexed by 'key'
     * @param object $composerManifest Optional. Manifest to use instead of reading it from file
     * @return mixed
     * @throws MissingPackageManifestException
     * @see json_decode for return values
     */
    public static function getComposerManifest($manifestPath, $key = null, $composerManifest = null)
    {
        if ($composerManifest === null) {
            $composerManifest = self::readComposerManifest($manifestPath);
        }

        if ($key !== null) {
            if (isset($composerManifest->{$key})) {
                $value = $composerManifest->{$key};
            } else {
                $value = null;
            }
        } else {
            $value = $composerManifest;
        }
        return $value;
    }

    /**
     * Read the content of the composer.lock
     *
     * @return array
     */
    public static function readComposerLock()
    {
        if (self::$composerLockCache === null) {
            if (!file_exists(FLOW_PATH_ROOT . 'composer.lock')) {
                return array();
            }
            $json = file_get_contents(FLOW_PATH_ROOT . 'composer.lock');
            $composerLock = json_decode($json, true);
            $composerPackageVersions = isset($composerLock['packages']) ? $composerLock['packages'] : array();
            $composerPackageDevVersions = isset($composerLock['packages-dev']) ? $composerLock['packages-dev'] : array();
            self::$composerLockCache = array_merge($composerPackageVersions, $composerPackageDevVersions);
        }

        return self::$composerLockCache;
    }

    /**
     * Read the content of composer.json in the given path
     *
     * @param string $manifestPath
     * @return \stdClass
     * @throws MissingPackageManifestException
     */
    protected static function readComposerManifest($manifestPath)
    {
        if (isset(self::$composerManifestData[$manifestPath])) {
            return self::$composerManifestData[$manifestPath];
        }

        if (!file_exists($manifestPath . 'composer.json')) {
            throw new MissingPackageManifestException(sprintf('No composer manifest file found at "%s/composer.json".', $manifestPath), 1349868540);
        }
        $json = file_get_contents($manifestPath . 'composer.json');
        $composerManifest = json_decode($json);
        $composerManifest->version = self::getPackageVersion($composerManifest->name);

        self::$composerManifestData[$manifestPath] = $composerManifest;
        return $composerManifest;
    }

    /**
     * Get the package version of the given package
     * Return normalized package version.
     *
     * @param string $packageName
     * @return string
     * @see https://getcomposer.org/doc/04-schema.md#version
     */
    protected static function getPackageVersion($packageName)
    {
        foreach (self::readComposerLock() as $packageState) {
            if (!isset($packageState['name'])) {
                continue;
            }
            if ($packageState['name'] === $packageName) {
                return preg_replace('/^v([0-9])/', '$1', $packageState['version'], 1);
            }
        }

        return '';
    }

    /**
     * Requires and registers all packages which were defined in packageStatesConfiguration
     *
     * @return void
     * @throws \TYPO3\Flow\Package\Exception\CorruptPackageException
     */
    protected function registerPackagesFromConfiguration()
    {
        foreach ($this->packageStatesConfiguration['packages'] as $packageKey => $stateConfiguration) {
            $packagePath = isset($stateConfiguration['packagePath']) ? $stateConfiguration['packagePath'] : null;
            $classesPath = isset($stateConfiguration['classesPath']) ? $stateConfiguration['classesPath'] : null;
            $manifestPath = isset($stateConfiguration['manifestPath']) ? $stateConfiguration['manifestPath'] : null;

            try {
                $package = $this->packageFactory->create($this->packagesBasePath, $packagePath, $packageKey, $classesPath, $manifestPath);
            } catch (\TYPO3\Flow\Package\Exception\InvalidPackagePathException $exception) {
                $this->unregisterPackageByPackageKey($packageKey);
                $this->systemLogger->log('Package ' . $packageKey . ' could not be loaded, it has been unregistered. Error description: "' . $exception->getMessage() . '" (' . $exception->getCode() . ')', LOG_WARNING);
                continue;
            }

            $this->registerPackage($package, false);

            if (!$this->packages[$packageKey] instanceof PackageInterface) {
                throw new \TYPO3\Flow\Package\Exception\CorruptPackageException(sprintf('The package class in package "%s" does not implement PackageInterface.', $packageKey), 1300782487);
            }

            $this->packageKeys[strtolower($packageKey)] = $packageKey;
            if ($stateConfiguration['state'] === 'active') {
                $this->activePackages[$packageKey] = $this->packages[$packageKey];
            }
        }
    }

    /**
     * Saves the current content of $this->packageStatesConfiguration to the
     * PackageStates.php file.
     *
     * @return void
     * @throws Exception\PackageStatesFileNotWritableException
     */
    protected function sortAndSavePackageStates()
    {
        $this->sortAvailablePackagesByDependencies();

        $this->packageStatesConfiguration['version'] = 5;

        $fileDescription = "# PackageStates.php\n\n";
        $fileDescription .= "# This file is maintained by Flow's package management. Although you can edit it\n";
        $fileDescription .= "# manually, you should rather use the command line commands for maintaining packages.\n";
        $fileDescription .= "# You'll find detailed information about the typo3.flow:package:* commands in their\n";
        $fileDescription .= "# respective help screens.\n\n";
        $fileDescription .= "# This file will be regenerated automatically if it doesn't exist. Deleting this file\n";
        $fileDescription .= "# should, however, never become necessary if you use the package commands.\n";

<<<<<<< HEAD
        $packageStatesCode = "<?php\n" . $fileDescription . "\nreturn " . var_export($this->packageStatesConfiguration, true) . ';';
=======
        $packageStatesCode = "<?php\n$fileDescription\nreturn " . var_export($this->packageStatesConfiguration, true) . ';';
>>>>>>> c186a992
        $result = @file_put_contents($this->packageStatesPathAndFilename, $packageStatesCode);
        if ($result === false) {
            throw new Exception\PackageStatesFileNotWritableException(sprintf('Flow could not update the list of installed packages because the file %s is not writable. Please, check the file system permissions and make sure that the web server can write to it.', $this->packageStatesPathAndFilename), 1382449759);
        }
        OpcodeCacheHelper::clearAllActive($this->packageStatesPathAndFilename);

        $this->emitPackageStatesUpdated();
    }

    /**
     * Orders all packages by comparing their dependencies. By this, the packages
     * and package configurations arrays holds all packages in the correct
     * initialization order.
     *
     * @return void
     */
    protected function sortAvailablePackagesByDependencies()
    {
        $sortedPackages = array();
        $unsortedPackages = array_fill_keys(array_keys($this->packages), 0);

        while (!empty($unsortedPackages)) {
            reset($unsortedPackages);
            $this->sortPackagesByDependencies(key($unsortedPackages), $sortedPackages, $unsortedPackages);
        }

        $this->packages = $sortedPackages;

        $packageStatesConfiguration = array();
        foreach ($sortedPackages as $packageKey => $package) {
            $packageStatesConfiguration[$packageKey] = $this->packageStatesConfiguration['packages'][$packageKey];
        }
        $this->packageStatesConfiguration['packages'] = $packageStatesConfiguration;
    }

    /**
     * Recursively sort dependencies of a package. This is a depth-first approach that recursively
     * adds all dependent packages to the sorted list before adding the given package. Visited
     * packages are flagged to break up cyclic dependencies.
     *
     * @param string $packageKey Package key to process
     * @param array $sortedPackages Array to sort packages into
     * @param array $unsortedPackages Array with state information of still unsorted packages
     */
    protected function sortPackagesByDependencies($packageKey, array &$sortedPackages, array &$unsortedPackages)
    {
        if ($unsortedPackages[$packageKey] === 0) {
            $package = $this->packages[$packageKey];
            $unsortedPackages[$packageKey] = 1;
            $dependentPackageConstraints = $package->getPackageMetaData()->getConstraintsByType(MetaDataInterface::CONSTRAINT_TYPE_DEPENDS);
            foreach ($dependentPackageConstraints as $constraint) {
                if ($constraint instanceof MetaData\PackageConstraint) {
                    $dependentPackageKey = $constraint->getValue();
                    if (isset($unsortedPackages[$dependentPackageKey])) {
                        $this->sortPackagesByDependencies($dependentPackageKey, $sortedPackages, $unsortedPackages);
                    }
                }
            }
            unset($unsortedPackages[$packageKey]);
            $sortedPackages[$packageKey] = $package;
        }
    }

    /**
     * Emits a signal when package states have been changed (e.g. when a package was created or activated)
     *
     * The advice is not proxyable, so the signal is dispatched manually here.
     *
     * @return void
     * @Flow\Signal
     */
    protected function emitPackageStatesUpdated()
    {
        if ($this->dispatcher === null) {
            $this->dispatcher = $this->bootstrap->getEarlyInstance(Dispatcher::class);
        }

        $this->dispatcher->dispatch(PackageManager::class, 'packageStatesUpdated');
    }
}<|MERGE_RESOLUTION|>--- conflicted
+++ resolved
@@ -650,11 +650,7 @@
             return;
         }
 
-<<<<<<< HEAD
         $this->bootstrap->getObjectManager()->get(\TYPO3\Flow\Reflection\ReflectionService::class)->freezePackageReflection($packageKey);
-=======
-        $this->bootstrap->getObjectManager()->get('TYPO3\Flow\Reflection\ReflectionService')->freezePackageReflection($packageKey);
->>>>>>> c186a992
 
         $this->packageStatesConfiguration['packages'][$packageKey]['frozen'] = true;
         $this->sortAndSavePackageStates();
@@ -687,11 +683,7 @@
             return;
         }
 
-<<<<<<< HEAD
         $this->bootstrap->getObjectManager()->get(\TYPO3\Flow\Reflection\ReflectionService::class)->unfreezePackageReflection($packageKey);
-=======
-        $this->bootstrap->getObjectManager()->get('TYPO3\Flow\Reflection\ReflectionService')->unfreezePackageReflection($packageKey);
->>>>>>> c186a992
 
         unset($this->packageStatesConfiguration['packages'][$packageKey]['frozen']);
         $this->sortAndSavePackageStates();
@@ -709,11 +701,7 @@
             return;
         }
 
-<<<<<<< HEAD
         $this->bootstrap->getObjectManager()->get(\TYPO3\Flow\Reflection\ReflectionService::class)->unfreezePackageReflection($packageKey);
-=======
-        $this->bootstrap->getObjectManager()->get('TYPO3\Flow\Reflection\ReflectionService')->unfreezePackageReflection($packageKey);
->>>>>>> c186a992
     }
 
     /**
@@ -729,11 +717,7 @@
         $packageKey = $package->getPackageKey();
         $caseSensitivePackageKey = $this->getCaseSensitivePackageKey($packageKey);
         if ($this->isPackageAvailable($caseSensitivePackageKey)) {
-<<<<<<< HEAD
             throw new Exception\InvalidPackageStateException('Package "' . $packageKey . '" is already registered as "' . $caseSensitivePackageKey . '".', 1338996122);
-=======
-            throw new Exception\InvalidPackageStateException('Package "' . $packageKey . '" is already registered as "' . $caseSensitivePackageKey .  '".', 1338996122);
->>>>>>> c186a992
         }
 
         $this->packages[$packageKey] = $package;
@@ -1105,11 +1089,7 @@
         $fileDescription .= "# This file will be regenerated automatically if it doesn't exist. Deleting this file\n";
         $fileDescription .= "# should, however, never become necessary if you use the package commands.\n";
 
-<<<<<<< HEAD
         $packageStatesCode = "<?php\n" . $fileDescription . "\nreturn " . var_export($this->packageStatesConfiguration, true) . ';';
-=======
-        $packageStatesCode = "<?php\n$fileDescription\nreturn " . var_export($this->packageStatesConfiguration, true) . ';';
->>>>>>> c186a992
         $result = @file_put_contents($this->packageStatesPathAndFilename, $packageStatesCode);
         if ($result === false) {
             throw new Exception\PackageStatesFileNotWritableException(sprintf('Flow could not update the list of installed packages because the file %s is not writable. Please, check the file system permissions and make sure that the web server can write to it.', $this->packageStatesPathAndFilename), 1382449759);
