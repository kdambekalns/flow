<?php
namespace TYPO3\Flow\Persistence;

/*                                                                        *
 * This script belongs to the Flow framework.                             *
 *                                                                        *
 * It is free software; you can redistribute it and/or modify it under    *
 * the terms of the MIT license.                                          *
 *                                                                        */
use TYPO3\Flow\Core\ApplicationContext;

/**
 * The Flow Persistence Manager base class
 *
 * @api
 */
abstract class AbstractPersistenceManager implements \TYPO3\Flow\Persistence\PersistenceManagerInterface
{
    /**
     * @var array
     */
    protected $settings = array();

    /**
     * @var array
     */
    protected $newObjects = array();

    /**
     * @var boolean
     */
    protected $hasUnpersistedChanges = false;

    /**
     * @var \SplObjectStorage
     */
    protected $whitelistedObjects;

    /**
     * Constructor
     */
    public function __construct()
    {
        $this->whitelistedObjects = new \SplObjectStorage();
    }

    /**
     * Injects the Flow settings, the persistence part is kept
     * for further use.
     *
     * @param array $settings
     * @return void
     */
    public function injectSettings(array $settings)
    {
        $this->settings = $settings['persistence'];
    }

    /**
     * Clears the in-memory state of the persistence.
     *
     * @return void
     */
    public function clearState()
    {
        $this->newObjects = array();
    }

    /**
     * Registers an object which has been created or cloned during this request.
     *
     * The given object must contain the Persistence_Object_Identifier property, thus
     * the PersistenceMagicInterface type hint. A "new" object does not necessarily
     * have to be known by any repository or be persisted in the end.
     *
     * Objects registered with this method must be known to the getObjectByIdentifier()
     * method.
     *
     * @param \TYPO3\Flow\Persistence\Aspect\PersistenceMagicInterface $object The new object to register
     * @return void
     */
    public function registerNewObject(\TYPO3\Flow\Persistence\Aspect\PersistenceMagicInterface $object)
    {
        $identifier = \TYPO3\Flow\Reflection\ObjectAccess::getProperty($object, 'Persistence_Object_Identifier', true);
        $this->newObjects[$identifier] = $object;
    }

    /**
     * Adds the given object to a whitelist of objects which may be persisted even if the current HTTP request
     * is considered a "safe" request.
     *
     * @param object $object The object
     * @return void
     * @api
     */
    public function whitelistObject($object)
    {
        $this->whitelistedObjects->attach($object);
    }

    /**
     * Checks if the given object is whitelisted and if not, throws an exception
     *
     * @param object $object
     * @return void
     * @throws \TYPO3\Flow\Persistence\Exception
     */
    protected function throwExceptionIfObjectIsNotWhitelisted($object)
    {
        if (!$this->whitelistedObjects->contains($object)) {
            $message = 'Detected modified or new objects (' . get_class($object). ', uuid:' . $this->getIdentifierByObject($object). ') to be persisted which is not allowed for "safe requests"' . chr(10) .
                    'According to the HTTP 1.1 specification, so called "safe request" (usually GET or HEAD requests)' . chr(10) .
                    'should not change your data on the server side and should be considered read-only. If you need to add,' . chr(10) .
                    'modify or remove data, you should use the respective request methods (POST, PUT, DELETE and PATCH).' . chr(10) . chr(10) .
                    'If you need to store some data during a safe request (for example, logging some data for your analytics),' . chr(10) .
                    'you are still free to call PersistenceManager->persistAll() manually.';
            throw new \TYPO3\Flow\Persistence\Exception($message, 1377788621);
        }
    }

    /**
     * Converts the given object into an array containing the identity of the domain object.
     *
     * @param object $object The object to be converted
     * @return array The identity array in the format array('__identity' => '...')
     * @throws \TYPO3\Flow\Persistence\Exception\UnknownObjectException if the given object is not known to the Persistence Manager
     */
    public function convertObjectToIdentityArray($object)
    {
        $identifier = $this->getIdentifierByObject($object);
        if ($identifier === null) {
<<<<<<< HEAD
            throw new \TYPO3\Flow\Persistence\Exception\UnknownObjectException(sprintf('Tried to convert an object of type "%s" to an identity array, but it is unknown to the Persistence Manager.', get_class($object)), 1302628242);
=======
            throw new \TYPO3\Flow\Persistence\Exception\UnknownObjectException('The given object is unknown to the Persistence Manager.', 1302628242);
>>>>>>> d040582c
        }
        return array('__identity' => $identifier);
    }

    /**
     * Recursively iterates through the given array and turns objects
     * into an arrays containing the identity of the domain object.
     *
     * @param array $array The array to be iterated over
     * @return array The modified array without objects
     * @throws \TYPO3\Flow\Persistence\Exception\UnknownObjectException if array contains objects that are not known to the Persistence Manager
     */
    public function convertObjectsToIdentityArrays(array $array)
    {
        foreach ($array as $key => $value) {
            if (is_array($value)) {
                $array[$key] = $this->convertObjectsToIdentityArrays($value);
            } elseif (is_object($value) && $value instanceof \Traversable) {
                $array[$key] = $this->convertObjectsToIdentityArrays(iterator_to_array($value));
            } elseif (is_object($value)) {
                $array[$key] = $this->convertObjectToIdentityArray($value);
            }
        }
        return $array;
    }

    /**
     * Gives feedback if the persistence Manager has unpersisted changes.
     *
     * This is primarily used to inform the user if he tries to save
     * data in an unsafe request.
     *
     * @return boolean
     */
    public function hasUnpersistedChanges()
    {
        return $this->hasUnpersistedChanges;
    }
}<|MERGE_RESOLUTION|>--- conflicted
+++ resolved
@@ -129,11 +129,7 @@
     {
         $identifier = $this->getIdentifierByObject($object);
         if ($identifier === null) {
-<<<<<<< HEAD
             throw new \TYPO3\Flow\Persistence\Exception\UnknownObjectException(sprintf('Tried to convert an object of type "%s" to an identity array, but it is unknown to the Persistence Manager.', get_class($object)), 1302628242);
-=======
-            throw new \TYPO3\Flow\Persistence\Exception\UnknownObjectException('The given object is unknown to the Persistence Manager.', 1302628242);
->>>>>>> d040582c
         }
         return array('__identity' => $identifier);
     }
