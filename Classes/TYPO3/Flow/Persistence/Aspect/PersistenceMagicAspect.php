<?php
namespace TYPO3\Flow\Persistence\Aspect;

/*                                                                        *
 * This script belongs to the Flow framework.                             *
 *                                                                        *
 * It is free software; you can redistribute it and/or modify it under    *
 * the terms of the MIT license.                                          *
 *                                                                        */

use Doctrine\ORM\Mapping as ORM;
use TYPO3\Flow\Annotations as Flow;
use TYPO3\Flow\Aop\JoinPointInterface;
use TYPO3\Flow\Reflection\ObjectAccess;
use TYPO3\Flow\Reflection\ReflectionService;
use TYPO3\Flow\Utility\Algorithms;

/**
 * Adds the aspect of persistence magic to relevant objects
 *
 * @Flow\Scope("singleton")
 * @Flow\Aspect
 * @Flow\Introduce("TYPO3\Flow\Persistence\Aspect\PersistenceMagicAspect->isEntityOrValueObject", interfaceName="TYPO3\Flow\Persistence\Aspect\PersistenceMagicInterface")
 */
class PersistenceMagicAspect
{
    /**
     * If the extension "igbinary" is installed, use it for increased performance
     *
     * @var boolean
     */
    protected $useIgBinary;
<<<<<<< HEAD

    /**
     * @Flow\Inject
     * @var \TYPO3\Flow\Persistence\PersistenceManagerInterface
     */
    protected $persistenceManager;

    /**
     * @Flow\Inject
     * @var ReflectionService
     */
    protected $reflectionService;

    /**
     * @Flow\Pointcut("classAnnotatedWith(TYPO3\Flow\Annotations\Entity) || classAnnotatedWith(Doctrine\ORM\Mapping\Entity)")
     */
    public function isEntity()
    {
    }

    /**
     * @Flow\Pointcut("TYPO3\Flow\Persistence\Aspect\PersistenceMagicAspect->isEntity || classAnnotatedWith(TYPO3\Flow\Annotations\ValueObject)")
     */
    public function isEntityOrValueObject()
    {
    }

    /**
     * @var string
     * @ORM\Id
     * @ORM\Column(length=40)
     * @Flow\Introduce("TYPO3\Flow\Persistence\Aspect\PersistenceMagicAspect->isEntityOrValueObject && filter(TYPO3\Flow\Persistence\Doctrine\Mapping\Driver\FlowAnnotationDriver)")
     */
    protected $Persistence_Object_Identifier;

    /**
     * Initializes this aspect
     *
     * @return void
     */
    public function initializeObject()
    {
        $this->useIgBinary = extension_loaded('igbinary');
    }

    /**
     * After returning advice, making sure we have an UUID for each and every entity.
     *
     * @param \TYPO3\Flow\Aop\JoinPointInterface $joinPoint The current join point
     * @return void
     * @Flow\Before("TYPO3\Flow\Persistence\Aspect\PersistenceMagicAspect->isEntity && method(.*->(__construct|__clone)()) && filter(TYPO3\Flow\Persistence\Doctrine\Mapping\Driver\FlowAnnotationDriver)")
     */
    public function generateUuid(JoinPointInterface $joinPoint)
    {
        /** @var $proxy \TYPO3\Flow\Persistence\Aspect\PersistenceMagicInterface */
        $proxy = $joinPoint->getProxy();
        ObjectAccess::setProperty($proxy, 'Persistence_Object_Identifier', Algorithms::generateUUID(), true);
        $this->persistenceManager->registerNewObject($proxy);
    }

    /**
     * After returning advice, generates the value hash for the object
     *
     * @param \TYPO3\Flow\Aop\JoinPointInterface $joinPoint The current join point
     * @return void
     * @Flow\After("classAnnotatedWith(TYPO3\Flow\Annotations\ValueObject) && method(.*->__construct()) && filter(TYPO3\Flow\Persistence\Doctrine\Mapping\Driver\FlowAnnotationDriver)")
     */
    public function generateValueHash(JoinPointInterface $joinPoint)
    {
        $proxy = $joinPoint->getProxy();
        $proxyClassName = get_class($proxy);
        $hashSourceParts = array();

        $properties = $this->reflectionService->getClassPropertyNames($proxyClassName);
        foreach ($properties as $property) {
            // Currently, private properties are transient. Should this behaviour change, they need to be included
            // in the value hash generation
            if ($this->reflectionService->isPropertyAnnotatedWith($proxyClassName, $property, 'TYPO3\\Flow\\Annotations\\Transient')
                || $this->reflectionService->isPropertyPrivate($proxyClassName, $property)) {
                continue;
            }

            $propertyValue = ObjectAccess::getProperty($proxy, $property, true);

            if (is_object($propertyValue) === true) {
                // The persistence manager will return NULL if the given object is unknown to persistence
                $propertyValue = ($this->persistenceManager->getIdentifierByObject($propertyValue)) ?: $propertyValue;
            }

            $hashSourceParts[$property] = $propertyValue;
        }

        ksort($hashSourceParts);

        $hashSourceParts['__class_name__'] = $proxyClassName;
        $serializedSource = ($this->useIgBinary === true) ? igbinary_serialize($hashSourceParts) : serialize($hashSourceParts);

        $proxy = $joinPoint->getProxy();
        ObjectAccess::setProperty($proxy, 'Persistence_Object_Identifier', sha1($serializedSource), true);
    }

    /**
=======

    /**
     * @Flow\Inject
     * @var \TYPO3\Flow\Persistence\PersistenceManagerInterface
     */
    protected $persistenceManager;

    /**
     * @Flow\Pointcut("classAnnotatedWith(TYPO3\Flow\Annotations\Entity) || classAnnotatedWith(Doctrine\ORM\Mapping\Entity)")
     */
    public function isEntity()
    {
    }

    /**
     * @Flow\Pointcut("TYPO3\Flow\Persistence\Aspect\PersistenceMagicAspect->isEntity || classAnnotatedWith(TYPO3\Flow\Annotations\ValueObject)")
     */
    public function isEntityOrValueObject()
    {
    }

    /**
     * @var string
     * @ORM\Id
     * @ORM\Column(length=40)
     * @Flow\Introduce("TYPO3\Flow\Persistence\Aspect\PersistenceMagicAspect->isEntityOrValueObject && filter(TYPO3\Flow\Persistence\Doctrine\Mapping\Driver\FlowAnnotationDriver)")
     */
    protected $Persistence_Object_Identifier;

    /**
     * Initializes this aspect
     *
     * @return void
     */
    public function initializeObject()
    {
        $this->useIgBinary = extension_loaded('igbinary');
    }

    /**
     * After returning advice, making sure we have an UUID for each and every entity.
     *
     * @param \TYPO3\Flow\Aop\JoinPointInterface $joinPoint The current join point
     * @return void
     * @Flow\Before("TYPO3\Flow\Persistence\Aspect\PersistenceMagicAspect->isEntity && method(.*->(__construct|__clone)()) && filter(TYPO3\Flow\Persistence\Doctrine\Mapping\Driver\FlowAnnotationDriver)")
     */
    public function generateUuid(JoinPointInterface $joinPoint)
    {
        /** @var $proxy \TYPO3\Flow\Persistence\Aspect\PersistenceMagicInterface */
        $proxy = $joinPoint->getProxy();
        ObjectAccess::setProperty($proxy, 'Persistence_Object_Identifier', Algorithms::generateUUID(), true);
        $this->persistenceManager->registerNewObject($proxy);
    }

    /**
     * After returning advice, generates the value hash for the object
     *
     * @param \TYPO3\Flow\Aop\JoinPointInterface $joinPoint The current join point
     * @return void
     * @Flow\Before("classAnnotatedWith(TYPO3\Flow\Annotations\ValueObject) && method(.*->__construct()) && filter(TYPO3\Flow\Persistence\Doctrine\Mapping\Driver\FlowAnnotationDriver)")
     */
    public function generateValueHash(JoinPointInterface $joinPoint)
    {
        $proxy = $joinPoint->getProxy();
        $hashSource = get_class($proxy);
        if (property_exists($proxy, 'Persistence_Object_Identifier')) {
            $hashSource .= ObjectAccess::getProperty($proxy, 'Persistence_Object_Identifier', true);
        }
        foreach ($joinPoint->getMethodArguments() as $argumentValue) {
            if (is_array($argumentValue)) {
                $hashSource .= ($this->useIgBinary === true) ? igbinary_serialize($argumentValue) : serialize($argumentValue);
            } elseif (!is_object($argumentValue)) {
                $hashSource .= $argumentValue;
            } elseif (property_exists($argumentValue, 'Persistence_Object_Identifier')) {
                $hashSource .= ObjectAccess::getProperty($argumentValue, 'Persistence_Object_Identifier', true);
            } elseif ($argumentValue instanceof \DateTime) {
                $hashSource .= $argumentValue->getTimestamp();
            }
        }
        $proxy = $joinPoint->getProxy();
        ObjectAccess::setProperty($proxy, 'Persistence_Object_Identifier', sha1($hashSource), true);
    }

    /**
>>>>>>> d040582c
     * Mark object as cloned after cloning.
     *
     * Note: this is not used by anything in the Flow base distribution,
     * but might be needed by custom backends (like TYPO3.CouchDB).
     *
     * @param \TYPO3\Flow\Aop\JoinPointInterface $joinPoint
     * @return void
     * @Flow\AfterReturning("TYPO3\Flow\Persistence\Aspect\PersistenceMagicAspect->isEntityOrValueObject && method(.*->__clone())")
     */
    public function cloneObject(JoinPointInterface $joinPoint)
    {
        $joinPoint->getProxy()->Flow_Persistence_clone = true;
    }
}<|MERGE_RESOLUTION|>--- conflicted
+++ resolved
@@ -30,7 +30,6 @@
      * @var boolean
      */
     protected $useIgBinary;
-<<<<<<< HEAD
 
     /**
      * @Flow\Inject
@@ -133,92 +132,6 @@
     }
 
     /**
-=======
-
-    /**
-     * @Flow\Inject
-     * @var \TYPO3\Flow\Persistence\PersistenceManagerInterface
-     */
-    protected $persistenceManager;
-
-    /**
-     * @Flow\Pointcut("classAnnotatedWith(TYPO3\Flow\Annotations\Entity) || classAnnotatedWith(Doctrine\ORM\Mapping\Entity)")
-     */
-    public function isEntity()
-    {
-    }
-
-    /**
-     * @Flow\Pointcut("TYPO3\Flow\Persistence\Aspect\PersistenceMagicAspect->isEntity || classAnnotatedWith(TYPO3\Flow\Annotations\ValueObject)")
-     */
-    public function isEntityOrValueObject()
-    {
-    }
-
-    /**
-     * @var string
-     * @ORM\Id
-     * @ORM\Column(length=40)
-     * @Flow\Introduce("TYPO3\Flow\Persistence\Aspect\PersistenceMagicAspect->isEntityOrValueObject && filter(TYPO3\Flow\Persistence\Doctrine\Mapping\Driver\FlowAnnotationDriver)")
-     */
-    protected $Persistence_Object_Identifier;
-
-    /**
-     * Initializes this aspect
-     *
-     * @return void
-     */
-    public function initializeObject()
-    {
-        $this->useIgBinary = extension_loaded('igbinary');
-    }
-
-    /**
-     * After returning advice, making sure we have an UUID for each and every entity.
-     *
-     * @param \TYPO3\Flow\Aop\JoinPointInterface $joinPoint The current join point
-     * @return void
-     * @Flow\Before("TYPO3\Flow\Persistence\Aspect\PersistenceMagicAspect->isEntity && method(.*->(__construct|__clone)()) && filter(TYPO3\Flow\Persistence\Doctrine\Mapping\Driver\FlowAnnotationDriver)")
-     */
-    public function generateUuid(JoinPointInterface $joinPoint)
-    {
-        /** @var $proxy \TYPO3\Flow\Persistence\Aspect\PersistenceMagicInterface */
-        $proxy = $joinPoint->getProxy();
-        ObjectAccess::setProperty($proxy, 'Persistence_Object_Identifier', Algorithms::generateUUID(), true);
-        $this->persistenceManager->registerNewObject($proxy);
-    }
-
-    /**
-     * After returning advice, generates the value hash for the object
-     *
-     * @param \TYPO3\Flow\Aop\JoinPointInterface $joinPoint The current join point
-     * @return void
-     * @Flow\Before("classAnnotatedWith(TYPO3\Flow\Annotations\ValueObject) && method(.*->__construct()) && filter(TYPO3\Flow\Persistence\Doctrine\Mapping\Driver\FlowAnnotationDriver)")
-     */
-    public function generateValueHash(JoinPointInterface $joinPoint)
-    {
-        $proxy = $joinPoint->getProxy();
-        $hashSource = get_class($proxy);
-        if (property_exists($proxy, 'Persistence_Object_Identifier')) {
-            $hashSource .= ObjectAccess::getProperty($proxy, 'Persistence_Object_Identifier', true);
-        }
-        foreach ($joinPoint->getMethodArguments() as $argumentValue) {
-            if (is_array($argumentValue)) {
-                $hashSource .= ($this->useIgBinary === true) ? igbinary_serialize($argumentValue) : serialize($argumentValue);
-            } elseif (!is_object($argumentValue)) {
-                $hashSource .= $argumentValue;
-            } elseif (property_exists($argumentValue, 'Persistence_Object_Identifier')) {
-                $hashSource .= ObjectAccess::getProperty($argumentValue, 'Persistence_Object_Identifier', true);
-            } elseif ($argumentValue instanceof \DateTime) {
-                $hashSource .= $argumentValue->getTimestamp();
-            }
-        }
-        $proxy = $joinPoint->getProxy();
-        ObjectAccess::setProperty($proxy, 'Persistence_Object_Identifier', sha1($hashSource), true);
-    }
-
-    /**
->>>>>>> d040582c
      * Mark object as cloned after cloning.
      *
      * Note: this is not used by anything in the Flow base distribution,
