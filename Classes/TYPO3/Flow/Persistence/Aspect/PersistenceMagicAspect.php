<?php
namespace TYPO3\Flow\Persistence\Aspect;

/*                                                                        *
 * This script belongs to the Flow framework.                             *
 *                                                                        *
 * It is free software; you can redistribute it and/or modify it under    *
 * the terms of the MIT license.                                          *
 *                                                                        */

use Doctrine\ORM\Mapping as ORM;
use TYPO3\Flow\Annotations as Flow;
use TYPO3\Flow\Aop\JoinPointInterface;
use TYPO3\Flow\Reflection\ObjectAccess;
use TYPO3\Flow\Reflection\ReflectionService;
use TYPO3\Flow\Utility\Algorithms;

/**
 * Adds the aspect of persistence magic to relevant objects
 *
 * @Flow\Scope("singleton")
 * @Flow\Aspect
 * @Flow\Introduce("TYPO3\Flow\Persistence\Aspect\PersistenceMagicAspect->isEntityOrValueObject", interfaceName="TYPO3\Flow\Persistence\Aspect\PersistenceMagicInterface")
 */
class PersistenceMagicAspect
{
    /**
     * If the extension "igbinary" is installed, use it for increased performance
     *
     * @var boolean
     */
    protected $useIgBinary;

    /**
     * @Flow\Inject
     * @var \TYPO3\Flow\Persistence\PersistenceManagerInterface
     */
    protected $persistenceManager;

    /**
     * @Flow\Inject
     * @var ReflectionService
     */
    protected $reflectionService;

    /**
     * @Flow\Pointcut("classAnnotatedWith(TYPO3\Flow\Annotations\Entity) || classAnnotatedWith(Doctrine\ORM\Mapping\Entity)")
     */
    public function isEntity()
    {
    }

    /**
     * @Flow\Pointcut("TYPO3\Flow\Persistence\Aspect\PersistenceMagicAspect->isEntity || classAnnotatedWith(TYPO3\Flow\Annotations\ValueObject)")
     */
    public function isEntityOrValueObject()
    {
    }

    /**
     * @var string
     * @ORM\Id
     * @ORM\Column(length=40)
     * @Flow\Introduce("TYPO3\Flow\Persistence\Aspect\PersistenceMagicAspect->isEntityOrValueObject && filter(TYPO3\Flow\Persistence\Doctrine\Mapping\Driver\FlowAnnotationDriver)")
     */
    protected $Persistence_Object_Identifier;

    /**
     * Initializes this aspect
     *
     * @return void
     */
    public function initializeObject()
    {
        $this->useIgBinary = extension_loaded('igbinary');
    }

    /**
     * After returning advice, making sure we have an UUID for each and every entity.
     *
     * @param \TYPO3\Flow\Aop\JoinPointInterface $joinPoint The current join point
     * @return void
     * @Flow\Before("TYPO3\Flow\Persistence\Aspect\PersistenceMagicAspect->isEntity && method(.*->(__construct|__clone)()) && filter(TYPO3\Flow\Persistence\Doctrine\Mapping\Driver\FlowAnnotationDriver)")
     */
    public function generateUuid(JoinPointInterface $joinPoint)
    {
        /** @var $proxy \TYPO3\Flow\Persistence\Aspect\PersistenceMagicInterface */
        $proxy = $joinPoint->getProxy();
        ObjectAccess::setProperty($proxy, 'Persistence_Object_Identifier', Algorithms::generateUUID(), true);
        $this->persistenceManager->registerNewObject($proxy);
    }

    /**
     * After returning advice, generates the value hash for the object
     *
     * @param \TYPO3\Flow\Aop\JoinPointInterface $joinPoint The current join point
     * @return void
     * @Flow\After("classAnnotatedWith(TYPO3\Flow\Annotations\ValueObject) && method(.*->__construct()) && filter(TYPO3\Flow\Persistence\Doctrine\Mapping\Driver\FlowAnnotationDriver)")
     */
    public function generateValueHash(JoinPointInterface $joinPoint)
    {
        $proxy = $joinPoint->getProxy();
        $proxyClassName = get_class($proxy);
        $hashSourceParts = array();

        $properties = $this->reflectionService->getClassPropertyNames($proxyClassName);
        foreach ($properties as $property) {
            // Currently, private properties are transient. Should this behaviour change, they need to be included
            // in the value hash generation
<<<<<<< HEAD
            if ($this->reflectionService->isPropertyAnnotatedWith($proxyClassName, $property, \TYPO3\Flow\Annotations\Transient::class)
=======
            if ($this->reflectionService->isPropertyAnnotatedWith($proxyClassName, $property, 'TYPO3\\Flow\\Annotations\\Transient')
>>>>>>> c186a992
                || $this->reflectionService->isPropertyPrivate($proxyClassName, $property)) {
                continue;
            }

            $propertyValue = ObjectAccess::getProperty($proxy, $property, true);

            if (is_object($propertyValue) === true) {
                // The persistence manager will return NULL if the given object is unknown to persistence
                $propertyValue = ($this->persistenceManager->getIdentifierByObject($propertyValue)) ?: $propertyValue;
            }

            $hashSourceParts[$property] = $propertyValue;
        }

        ksort($hashSourceParts);

        $hashSourceParts['__class_name__'] = $proxyClassName;
        $serializedSource = ($this->useIgBinary === true) ? igbinary_serialize($hashSourceParts) : serialize($hashSourceParts);

        $proxy = $joinPoint->getProxy();
        ObjectAccess::setProperty($proxy, 'Persistence_Object_Identifier', sha1($serializedSource), true);
    }

    /**
     * Mark object as cloned after cloning.
     *
     * Note: this is not used by anything in the Flow base distribution,
     * but might be needed by custom backends (like TYPO3.CouchDB).
     *
     * @param \TYPO3\Flow\Aop\JoinPointInterface $joinPoint
     * @return void
     * @Flow\AfterReturning("TYPO3\Flow\Persistence\Aspect\PersistenceMagicAspect->isEntityOrValueObject && method(.*->__clone())")
     */
    public function cloneObject(JoinPointInterface $joinPoint)
    {
        $joinPoint->getProxy()->Flow_Persistence_clone = true;
    }
}<|MERGE_RESOLUTION|>--- conflicted
+++ resolved
@@ -107,11 +107,7 @@
         foreach ($properties as $property) {
             // Currently, private properties are transient. Should this behaviour change, they need to be included
             // in the value hash generation
-<<<<<<< HEAD
             if ($this->reflectionService->isPropertyAnnotatedWith($proxyClassName, $property, \TYPO3\Flow\Annotations\Transient::class)
-=======
-            if ($this->reflectionService->isPropertyAnnotatedWith($proxyClassName, $property, 'TYPO3\\Flow\\Annotations\\Transient')
->>>>>>> c186a992
                 || $this->reflectionService->isPropertyPrivate($proxyClassName, $property)) {
                 continue;
             }
