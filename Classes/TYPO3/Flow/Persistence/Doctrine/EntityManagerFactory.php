<?php
namespace TYPO3\Flow\Persistence\Doctrine;

/*                                                                        *
 * This script belongs to the Flow framework.                             *
 *                                                                        *
 * It is free software; you can redistribute it and/or modify it under    *
 * the terms of the MIT license.                                          *
 *                                                                        */

use Doctrine\DBAL\Types\Type;
use Doctrine\ORM\Configuration;
use TYPO3\Flow\Annotations as Flow;
use TYPO3\Flow\Configuration\Exception\InvalidConfigurationException;
use TYPO3\Flow\Persistence\Exception\IllegalObjectTypeException;

/**
 * EntityManager factory for Doctrine integration
 *
 * @Flow\Scope("singleton")
 */
class EntityManagerFactory
{
    /**
     * @Flow\Inject
     * @var \TYPO3\Flow\Object\ObjectManagerInterface
     */
    protected $objectManager;

    /**
     * @Flow\Inject
     * @var \TYPO3\Flow\Reflection\ReflectionService
     */
    protected $reflectionService;

    /**
     * @Flow\Inject
     * @var \TYPO3\Flow\Utility\Environment
     */
    protected $environment;

    /**
     * @var array
     */
    protected $settings = array();

    /**
     * Injects the Flow settings, the persistence part is kept
     * for further use.
     *
     * @param array $settings
     * @return void
<<<<<<< HEAD
     * @throws InvalidConfigurationException
=======
     * @throws \TYPO3\Flow\Configuration\Exception\InvalidConfigurationException
>>>>>>> d040582c
     */
    public function injectSettings(array $settings)
    {
        $this->settings = $settings['persistence'];
<<<<<<< HEAD
        if (!is_array($this->settings['doctrine'])) {
            throw new InvalidConfigurationException(sprintf('The TYPO3.Flow.persistence.doctrine settings need to be an array, %s given.', gettype($this->settings['doctrine'])), 1392800005);
        }
        if (!is_array($this->settings['backendOptions'])) {
            throw new InvalidConfigurationException(sprintf('The TYPO3.Flow.persistence.backendOptions settings need to be an array, %s given.', gettype($this->settings['backendOptions'])), 1426149224);
=======
        if (!isset($this->settings['doctrine'])) {
            throw new \TYPO3\Flow\Configuration\Exception\InvalidConfigurationException('The configuration TYPO3.Flow.persistence.doctrine is NULL, please check your settings.', 1392800005);
>>>>>>> d040582c
        }
    }

    /**
     * Factory method which creates an EntityManager.
     *
     * @return \Doctrine\ORM\EntityManager
     */
    public function create()
    {
        $config = new Configuration();
        $config->setClassMetadataFactoryName('TYPO3\Flow\Persistence\Doctrine\Mapping\ClassMetadataFactory');

        $cache = new \TYPO3\Flow\Persistence\Doctrine\CacheAdapter();
        // must use ObjectManager in compile phase...
        $cache->setCache($this->objectManager->get('TYPO3\Flow\Cache\CacheManager')->getCache('Flow_Persistence_Doctrine'));
        $config->setMetadataCacheImpl($cache);
        $config->setQueryCacheImpl($cache);

        $resultCache = new \TYPO3\Flow\Persistence\Doctrine\CacheAdapter();
        // must use ObjectManager in compile phase...
        $resultCache->setCache($this->objectManager->get('TYPO3\Flow\Cache\CacheManager')->getCache('Flow_Persistence_Doctrine_Results'));
        $config->setResultCacheImpl($resultCache);

<<<<<<< HEAD
        if (is_string($this->settings['doctrine']['sqlLogger']) && class_exists($this->settings['doctrine']['sqlLogger'])) {
            $sqlLoggerInstance = new $this->settings['doctrine']['sqlLogger']();
            if ($sqlLoggerInstance instanceof \Doctrine\DBAL\Logging\SQLLogger) {
                $config->setSQLLogger($sqlLoggerInstance);
            } else {
                throw new InvalidConfigurationException(sprintf('TYPO3.Flow.persistence.doctrine.sqlLogger must point to a \Doctrine\DBAL\Logging\SQLLogger implementation, %s given.', get_class($sqlLoggerInstance)), 1426150388);
            }
=======
        if (class_exists($this->settings['doctrine']['sqlLogger'])) {
            $config->setSQLLogger(new $this->settings['doctrine']['sqlLogger']());
>>>>>>> d040582c
        }

        $eventManager = $this->buildEventManager();

        $flowAnnotationDriver = $this->objectManager->get('TYPO3\Flow\Persistence\Doctrine\Mapping\Driver\FlowAnnotationDriver');
        $config->setMetadataDriverImpl($flowAnnotationDriver);

        $proxyDirectory = \TYPO3\Flow\Utility\Files::concatenatePaths(array($this->environment->getPathToTemporaryDirectory(), 'Doctrine/Proxies'));
        \TYPO3\Flow\Utility\Files::createDirectoryRecursively($proxyDirectory);
        $config->setProxyDir($proxyDirectory);
        $config->setProxyNamespace('TYPO3\Flow\Persistence\Doctrine\Proxies');
        $config->setAutoGenerateProxyClasses(false);

<<<<<<< HEAD
        // The following code tries to connect first, if that succeeds, all is well. If not, the platform is fetched directly from the
        // driver - without version checks to the database server (to which no connection can be made) - and is added to the config
        // which is then used to create a new connection. This connection will then return the platform directly, without trying to
        // detect the version it runs on, which fails if no connection can be made. But the platform is used even if no connection can
        // be made, which was no problem with Doctrine DBAL 2.3. And then came version-aware drivers and platforms...
        $connection = \Doctrine\DBAL\DriverManager::getConnection($this->settings['backendOptions'], $config, $eventManager);
        try {
            $connection->connect();
        } catch (\Doctrine\DBAL\Exception\ConnectionException $e) {
            $settings = $this->settings['backendOptions'];
            $settings['platform'] = $connection->getDriver()->getDatabasePlatform();
            $connection = \Doctrine\DBAL\DriverManager::getConnection($settings, $config, $eventManager);
        }

        $entityManager = \Doctrine\ORM\EntityManager::create($connection, $config, $eventManager);
        $flowAnnotationDriver->setEntityManager($entityManager);

        if (isset($this->settings['doctrine']['dbal']['mappingTypes']) && is_array($this->settings['doctrine']['dbal']['mappingTypes'])) {
            foreach ($this->settings['doctrine']['dbal']['mappingTypes'] as $typeName => $typeConfiguration) {
                Type::addType($typeName, $typeConfiguration['className']);
                $entityManager->getConnection()->getDatabasePlatform()->registerDoctrineTypeMapping($typeConfiguration['dbType'], $typeName);
            }
        }
=======
        $entityManager = \Doctrine\ORM\EntityManager::create($this->settings['backendOptions'], $config, $eventManager);
        $flowAnnotationDriver->setEntityManager($entityManager);

        \Doctrine\DBAL\Types\Type::addType('objectarray', 'TYPO3\Flow\Persistence\Doctrine\DataTypes\ObjectArray');
>>>>>>> d040582c

        if (isset($this->settings['doctrine']['filters']) && is_array($this->settings['doctrine']['filters'])) {
            foreach ($this->settings['doctrine']['filters'] as $filterName => $filterClass) {
                $config->addFilter($filterName, $filterClass);
                $entityManager->getFilters()->enable($filterName);
            }
        }

        if (isset($this->settings['doctrine']['dql']) && is_array($this->settings['doctrine']['dql'])) {
            $this->applyDqlSettingsToConfiguration($this->settings['doctrine']['dql'], $config);
        }

        return $entityManager;
    }

    /**
     * Add configured event subscribers and listeners to the event manager
     *
     * @return \Doctrine\Common\EventManager
     * @throws \TYPO3\Flow\Persistence\Exception\IllegalObjectTypeException
     */
    protected function buildEventManager()
    {
        $eventManager = new \Doctrine\Common\EventManager();
        if (isset($this->settings['doctrine']['eventSubscribers']) && is_array($this->settings['doctrine']['eventSubscribers'])) {
            foreach ($this->settings['doctrine']['eventSubscribers'] as $subscriberClassName) {
                $subscriber = $this->objectManager->get($subscriberClassName);
                if (!$subscriber instanceof \Doctrine\Common\EventSubscriber) {
                    throw new IllegalObjectTypeException('Doctrine eventSubscribers must extend class \Doctrine\Common\EventSubscriber, ' . $subscriberClassName . ' fails to do so.', 1366018193);
                }
                $eventManager->addEventSubscriber($subscriber);
            }
        }
        if (isset($this->settings['doctrine']['eventListeners']) && is_array($this->settings['doctrine']['eventListeners'])) {
            foreach ($this->settings['doctrine']['eventListeners'] as $listenerOptions) {
                $listener = $this->objectManager->get($listenerOptions['listener']);
                $eventManager->addEventListener($listenerOptions['events'], $listener);
            }
        }
        return $eventManager;
    }

    /**
     * Apply configured settings regarding DQL to the Doctrine Configuration.
     * At the moment, these are custom DQL functions.
     *
     * @param array $configuredSettings
     * @param Configuration $doctrineConfiguration
     * @return void
     */
    protected function applyDqlSettingsToConfiguration(array $configuredSettings, Configuration $doctrineConfiguration)
    {
        if (isset($configuredSettings['customStringFunctions'])) {
            $doctrineConfiguration->setCustomStringFunctions($configuredSettings['customStringFunctions']);
        }
        if (isset($configuredSettings['customNumericFunctions'])) {
            $doctrineConfiguration->setCustomNumericFunctions($configuredSettings['customNumericFunctions']);
        }
        if (isset($configuredSettings['customDatetimeFunctions'])) {
            $doctrineConfiguration->setCustomDatetimeFunctions($configuredSettings['customDatetimeFunctions']);
        }
    }
}<|MERGE_RESOLUTION|>--- conflicted
+++ resolved
@@ -50,25 +50,16 @@
      *
      * @param array $settings
      * @return void
-<<<<<<< HEAD
      * @throws InvalidConfigurationException
-=======
-     * @throws \TYPO3\Flow\Configuration\Exception\InvalidConfigurationException
->>>>>>> d040582c
      */
     public function injectSettings(array $settings)
     {
         $this->settings = $settings['persistence'];
-<<<<<<< HEAD
         if (!is_array($this->settings['doctrine'])) {
             throw new InvalidConfigurationException(sprintf('The TYPO3.Flow.persistence.doctrine settings need to be an array, %s given.', gettype($this->settings['doctrine'])), 1392800005);
         }
         if (!is_array($this->settings['backendOptions'])) {
             throw new InvalidConfigurationException(sprintf('The TYPO3.Flow.persistence.backendOptions settings need to be an array, %s given.', gettype($this->settings['backendOptions'])), 1426149224);
-=======
-        if (!isset($this->settings['doctrine'])) {
-            throw new \TYPO3\Flow\Configuration\Exception\InvalidConfigurationException('The configuration TYPO3.Flow.persistence.doctrine is NULL, please check your settings.', 1392800005);
->>>>>>> d040582c
         }
     }
 
@@ -93,7 +84,6 @@
         $resultCache->setCache($this->objectManager->get('TYPO3\Flow\Cache\CacheManager')->getCache('Flow_Persistence_Doctrine_Results'));
         $config->setResultCacheImpl($resultCache);
 
-<<<<<<< HEAD
         if (is_string($this->settings['doctrine']['sqlLogger']) && class_exists($this->settings['doctrine']['sqlLogger'])) {
             $sqlLoggerInstance = new $this->settings['doctrine']['sqlLogger']();
             if ($sqlLoggerInstance instanceof \Doctrine\DBAL\Logging\SQLLogger) {
@@ -101,10 +91,6 @@
             } else {
                 throw new InvalidConfigurationException(sprintf('TYPO3.Flow.persistence.doctrine.sqlLogger must point to a \Doctrine\DBAL\Logging\SQLLogger implementation, %s given.', get_class($sqlLoggerInstance)), 1426150388);
             }
-=======
-        if (class_exists($this->settings['doctrine']['sqlLogger'])) {
-            $config->setSQLLogger(new $this->settings['doctrine']['sqlLogger']());
->>>>>>> d040582c
         }
 
         $eventManager = $this->buildEventManager();
@@ -118,7 +104,6 @@
         $config->setProxyNamespace('TYPO3\Flow\Persistence\Doctrine\Proxies');
         $config->setAutoGenerateProxyClasses(false);
 
-<<<<<<< HEAD
         // The following code tries to connect first, if that succeeds, all is well. If not, the platform is fetched directly from the
         // driver - without version checks to the database server (to which no connection can be made) - and is added to the config
         // which is then used to create a new connection. This connection will then return the platform directly, without trying to
@@ -142,12 +127,6 @@
                 $entityManager->getConnection()->getDatabasePlatform()->registerDoctrineTypeMapping($typeConfiguration['dbType'], $typeName);
             }
         }
-=======
-        $entityManager = \Doctrine\ORM\EntityManager::create($this->settings['backendOptions'], $config, $eventManager);
-        $flowAnnotationDriver->setEntityManager($entityManager);
-
-        \Doctrine\DBAL\Types\Type::addType('objectarray', 'TYPO3\Flow\Persistence\Doctrine\DataTypes\ObjectArray');
->>>>>>> d040582c
 
         if (isset($this->settings['doctrine']['filters']) && is_array($this->settings['doctrine']['filters'])) {
             foreach ($this->settings['doctrine']['filters'] as $filterName => $filterClass) {
