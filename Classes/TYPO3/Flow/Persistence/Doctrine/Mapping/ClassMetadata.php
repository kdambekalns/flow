<?php
namespace TYPO3\Flow\Persistence\Doctrine\Mapping;

/*                                                                        *
 * This script belongs to the Flow framework.                             *
 *                                                                        *
 * It is free software; you can redistribute it and/or modify it under    *
 * the terms of the MIT license.                                          *
 *                                                                        */

use Doctrine\Common\Persistence\Mapping\ReflectionService as DoctrineReflectionService;
use TYPO3\Flow\Reflection\ClassReflection;

/**
 * A ClassMetadata instance holds all the object-relational mapping metadata
 * of an entity and it's associations.
 */
class ClassMetadata extends \Doctrine\ORM\Mapping\ClassMetadata
{
    /**
     * Gets the ReflectionClass instance of the mapped class.
     *
     * @return ClassReflection
     */
    public function getReflectionClass()
    {
        if ($this->reflClass === null) {
            $this->_initializeReflection();
        }
        return $this->reflClass;
    }
<<<<<<< HEAD

    /**
     * Initializes $this->reflClass and a number of related variables.
     *
     * @param DoctrineReflectionService $reflService
     * @return void
     */
    public function initializeReflection($reflService)
    {
        $this->_initializeReflection();
    }

    /**
     * Restores some state that can not be serialized/unserialized.
=======

    /**
     * Initializes $this->reflClass and a number of related variables.
>>>>>>> c186a992
     *
     * @param DoctrineReflectionService $reflService
     * @return void
     */
<<<<<<< HEAD
    public function wakeupReflection($reflService)
    {
        parent::wakeupReflection($reflService);
        $this->reflClass = new ClassReflection($this->name);
    }

    /**
=======
    public function initializeReflection($reflService)
    {
        $this->_initializeReflection();
    }

    /**
     * Restores some state that can not be serialized/unserialized.
     *
     * @param DoctrineReflectionService $reflService
     * @return void
     */
    public function wakeupReflection($reflService)
    {
        parent::wakeupReflection($reflService);
        $this->reflClass = new ClassReflection($this->name);
    }

    /**
>>>>>>> c186a992
     * Initializes $this->reflClass and a number of related variables.
     *
     * @return void
     */
    protected function _initializeReflection()
    {
        $this->reflClass = new ClassReflection($this->name);
        $this->namespace = $this->reflClass->getNamespaceName();
        $this->name = $this->rootEntityName = $this->reflClass->getName();
        $this->table['name'] = $this->reflClass->getShortName();
    }
}<|MERGE_RESOLUTION|>--- conflicted
+++ resolved
@@ -29,7 +29,6 @@
         }
         return $this->reflClass;
     }
-<<<<<<< HEAD
 
     /**
      * Initializes $this->reflClass and a number of related variables.
@@ -37,31 +36,6 @@
      * @param DoctrineReflectionService $reflService
      * @return void
      */
-    public function initializeReflection($reflService)
-    {
-        $this->_initializeReflection();
-    }
-
-    /**
-     * Restores some state that can not be serialized/unserialized.
-=======
-
-    /**
-     * Initializes $this->reflClass and a number of related variables.
->>>>>>> c186a992
-     *
-     * @param DoctrineReflectionService $reflService
-     * @return void
-     */
-<<<<<<< HEAD
-    public function wakeupReflection($reflService)
-    {
-        parent::wakeupReflection($reflService);
-        $this->reflClass = new ClassReflection($this->name);
-    }
-
-    /**
-=======
     public function initializeReflection($reflService)
     {
         $this->_initializeReflection();
@@ -80,7 +54,6 @@
     }
 
     /**
->>>>>>> c186a992
      * Initializes $this->reflClass and a number of related variables.
      *
      * @return void
