<?php
namespace TYPO3\Flow\Persistence\Doctrine\Mapping\Driver;

/*                                                                        *
 * This script belongs to the Flow framework.                             *
 *                                                                        *
 * It is free software; you can redistribute it and/or modify it under    *
 * the terms of the MIT license.                                          *
 *                                                                        */

use Doctrine\Common\Annotations\AnnotationReader;
use Doctrine\Common\Annotations\IndexedReader;
use Doctrine\Common\Persistence\Mapping\ClassMetadata;
use Doctrine\Common\Persistence\Mapping\Driver\MappingDriver as DoctrineMappingDriverInterface;
use Doctrine\Common\Persistence\ObjectManager as DoctrineObjectManager;
use Doctrine\ORM\Events;
use Doctrine\ORM\Mapping\Builder\EntityListenerBuilder;
use Doctrine\ORM\Mapping\ClassMetadata as OrmClassMetadata;
use Doctrine\ORM\Mapping\ClassMetadataInfo;
use Doctrine\ORM\Mapping\Column;
use Doctrine\ORM\Mapping\JoinColumn;
use Doctrine\ORM\Mapping\JoinTable;
use Doctrine\ORM\Mapping\MappingException;
use Doctrine\ORM\Mapping\NamedQuery;
use TYPO3\Flow\Annotations as Flow;
use TYPO3\Flow\Aop\Builder\ClassNameIndex;
use TYPO3\Flow\Aop\Pointcut\PointcutFilterInterface;
use TYPO3\Flow\Object\Proxy\Compiler;
use TYPO3\Flow\Persistence\Doctrine\Mapping\Exception\ClassSchemaNotFoundException;
use TYPO3\Flow\Reflection\ClassSchema;
use TYPO3\Flow\Reflection\ReflectionService;

/**
 * This driver reads the mapping metadata from docblock annotations.
 *
 * It gives precedence to Doctrine annotations but fills gaps from other info
 * if possible:
 *
 * - Entity.repositoryClass is set to the repository found in the class schema
 * - Table.name is set to a sane value
 * - Column.type is set to property type
 * - *.targetEntity is set to property type
 *
 * If a property is not marked as an association the mapping type is set to
 * "object" for objects.
 *
 * @Flow\Scope("singleton")
 */
class FlowAnnotationDriver implements DoctrineMappingDriverInterface, PointcutFilterInterface
{
    /**
     * @var integer
     */
    const MAPPING_REGULAR = 0;
    const MAPPING_MM_REGULAR = 1;

    /**
     * @var ReflectionService
     */
    protected $reflectionService;

    /**
     * @var AnnotationReader
     */
    protected $reader;

    /**
     * @var DoctrineObjectManager
     */
    protected $entityManager;

    /**
     * @var array
     */
    protected $classNames;

    /**
     * @var integer
     */
    protected $tableNameLengthLimit = null;

    /**
     * Initializes a new AnnotationDriver that uses the given AnnotationReader for reading
     * docblock annotations.
     */
    public function __construct()
    {
        $this->reader = new IndexedReader(new AnnotationReader());
    }

    /**
     * @param ReflectionService $reflectionService
     * @return void
     */
    public function injectReflectionService(ReflectionService $reflectionService)
    {
        $this->reflectionService = $reflectionService;
    }

    /**
     * @param DoctrineObjectManager $entityManager
     * @return void
     */
    public function setEntityManager(DoctrineObjectManager $entityManager)
    {
        $this->entityManager = $entityManager;
    }

    /**
     * Fetch a class schema for the given class, if possible.
     *
     * @param string $className
     * @return ClassSchema
     * @throws ClassSchemaNotFoundException
     */
    protected function getClassSchema($className)
    {
        $classSchema = $this->reflectionService->getClassSchema($className);
        if (!$classSchema) {
            throw new ClassSchemaNotFoundException('No class schema found for "' . $className . '".', 1295973082);
        }

        return $classSchema;
    }

    /**
     * Check for $className being an aggregate root.
     *
     * @param string $className
     * @param string $propertySourceHint
     * @return boolean
     * @throws ClassSchemaNotFoundException
     */
    protected function isAggregateRoot($className, $propertySourceHint)
    {
        $className = $this->getUnproxiedClassName($className);
        try {
            $classSchema = $this->getClassSchema($className);

            return $classSchema->isAggregateRoot();
        } catch (ClassSchemaNotFoundException $exception) {
            throw new ClassSchemaNotFoundException('No class schema found for "' . $className . '". The class should probably marked as entity or value object! This happened while examining "' . $propertySourceHint . '"', 1340185197);
        }
    }

    /**
     * Check for $className being a value object.
     *
     * @param string $className
     * @param string $propertySourceHint
     * @return boolean
     * @throws ClassSchemaNotFoundException
     */
    protected function isValueObject($className, $propertySourceHint)
    {
        $className = $this->getUnproxiedClassName($className);
        try {
            $classSchema = $this->getClassSchema($className);

            return $classSchema->getModelType() === ClassSchema::MODELTYPE_VALUEOBJECT;
        } catch (ClassSchemaNotFoundException $exception) {
            throw new ClassSchemaNotFoundException('No class schema found for "' . $className . '". The class should probably marked as entity or value object! This happened while examining "' . $propertySourceHint . '"', 1340185197);
        }
    }

    /**
     * Loads the metadata for the specified class into the provided container.
     *
     * @param string $className
     * @param ClassMetadata $metadata
     * @return void
     * @throws MappingException
     * @throws \UnexpectedValueException
     * @todo adjust when Doctrine 2.5 is used, see http://www.doctrine-project.org/jira/browse/DDC-93
     */
    public function loadMetadataForClass($className, ClassMetadata $metadata)
    {
        /**
         * This is the actual type we have at this point, but we cannot change the
         * signature due to inheritance.
         *
         * @var OrmClassMetadata $metadata
         */

        $class = $metadata->getReflectionClass();
        $classSchema = $this->getClassSchema($class->getName());
        $classAnnotations = $this->reader->getClassAnnotations($class);

        // Evaluate Entity annotation
        if (isset($classAnnotations['Doctrine\ORM\Mapping\MappedSuperclass'])) {
            $mappedSuperclassAnnotation = $classAnnotations['Doctrine\ORM\Mapping\MappedSuperclass'];
            if ($mappedSuperclassAnnotation->repositoryClass !== null) {
                $metadata->setCustomRepositoryClass($mappedSuperclassAnnotation->repositoryClass);
            }
            $metadata->isMappedSuperclass = true;
<<<<<<< HEAD
        } elseif (isset($classAnnotations[\TYPO3\Flow\Annotations\Entity::class]) || isset($classAnnotations['Doctrine\ORM\Mapping\Entity'])) {
            $entityAnnotation = isset($classAnnotations[\TYPO3\Flow\Annotations\Entity::class]) ? $classAnnotations[\TYPO3\Flow\Annotations\Entity::class] : $classAnnotations['Doctrine\ORM\Mapping\Entity'];
=======
        } elseif (isset($classAnnotations['TYPO3\Flow\Annotations\Entity']) || isset($classAnnotations['Doctrine\ORM\Mapping\Entity'])) {
            $entityAnnotation = isset($classAnnotations['TYPO3\Flow\Annotations\Entity']) ? $classAnnotations['TYPO3\Flow\Annotations\Entity'] : $classAnnotations['Doctrine\ORM\Mapping\Entity'];
>>>>>>> c186a992
            if ($entityAnnotation->repositoryClass !== null) {
                $metadata->setCustomRepositoryClass($entityAnnotation->repositoryClass);
            } elseif ($classSchema->getRepositoryClassName() !== null) {
                if ($this->reflectionService->isClassImplementationOf($classSchema->getRepositoryClassName(), 'Doctrine\ORM\EntityRepository')) {
                    $metadata->setCustomRepositoryClass($classSchema->getRepositoryClassName());
                }
            }
            if ($entityAnnotation->readOnly) {
                $metadata->markReadOnly();
            }
        } elseif ($classSchema->getModelType() === ClassSchema::MODELTYPE_VALUEOBJECT) {
            // also ok... but we make it read-only
            $metadata->markReadOnly();
        } else {
            throw MappingException::classIsNotAValidEntityOrMappedSuperClass($className);
        }

        // Evaluate Table annotation
        $primaryTable = array();
        if (isset($classAnnotations['Doctrine\ORM\Mapping\Table'])) {
            $tableAnnotation = $classAnnotations['Doctrine\ORM\Mapping\Table'];
            $primaryTable = array(
                'name' => $tableAnnotation->name,
                'schema' => $tableAnnotation->schema
            );

            if ($tableAnnotation->indexes !== null) {
                foreach ($tableAnnotation->indexes as $indexAnnotation) {
                    $index = array('columns' => $indexAnnotation->columns);
                    if (!empty($indexAnnotation->name)) {
                        $primaryTable['indexes'][$indexAnnotation->name] = $index;
                    } else {
                        $primaryTable['indexes'][] = $index;
                    }
                }
            }

            if ($tableAnnotation->uniqueConstraints !== null) {
                foreach ($tableAnnotation->uniqueConstraints as $uniqueConstraint) {
                    $uniqueConstraint = array('columns' => $uniqueConstraint->columns);
                    if (!empty($uniqueConstraint->name)) {
                        $primaryTable['uniqueConstraints'][$uniqueConstraint->name] = $uniqueConstraint;
                    } else {
                        $primaryTable['uniqueConstraints'][] = $uniqueConstraint;
                    }
                }
            }

            if ($tableAnnotation->options !== null) {
                $primaryTable['options'] = $tableAnnotation->options;
            }
        }
        if (!isset($primaryTable['name'])) {
            $className = $classSchema->getClassName();
            $primaryTable['name'] = $this->inferTableNameFromClassName($className);
        }

        // Evaluate NamedNativeQueries annotation
        if (isset($classAnnotations['Doctrine\ORM\Mapping\NamedNativeQueries'])) {
            $namedNativeQueriesAnnotation = $classAnnotations['Doctrine\ORM\Mapping\NamedNativeQueries'];

            foreach ($namedNativeQueriesAnnotation->value as $namedNativeQuery) {
                $metadata->addNamedNativeQuery(array(
                    'name' => $namedNativeQuery->name,
                    'query' => $namedNativeQuery->query,
                    'resultClass' => $namedNativeQuery->resultClass,
                    'resultSetMapping' => $namedNativeQuery->resultSetMapping,
                ));
            }
        }

        // Evaluate SqlResultSetMappings annotation
        if (isset($classAnnotations['Doctrine\ORM\Mapping\SqlResultSetMappings'])) {
            $sqlResultSetMappingsAnnotation = $classAnnotations['Doctrine\ORM\Mapping\SqlResultSetMappings'];

            foreach ($sqlResultSetMappingsAnnotation->value as $resultSetMapping) {
                $entities = array();
                $columns = array();
                foreach ($resultSetMapping->entities as $entityResultAnnotation) {
                    $entityResult = array(
                        'fields' => array(),
                        'entityClass' => $entityResultAnnotation->entityClass,
                        'discriminatorColumn' => $entityResultAnnotation->discriminatorColumn,
                    );

                    foreach ($entityResultAnnotation->fields as $fieldResultAnnotation) {
                        $entityResult['fields'][] = array(
                            'name' => $fieldResultAnnotation->name,
                            'column' => $fieldResultAnnotation->column
                        );
                    }

                    $entities[] = $entityResult;
                }

                foreach ($resultSetMapping->columns as $columnResultAnnotation) {
                    $columns[] = array(
                        'name' => $columnResultAnnotation->name,
                    );
                }

                $metadata->addSqlResultSetMapping(array(
                    'name' => $resultSetMapping->name,
                    'entities' => $entities,
                    'columns' => $columns
                ));
            }
        }

        // Evaluate NamedQueries annotation
        if (isset($classAnnotations['Doctrine\ORM\Mapping\NamedQueries'])) {
            $namedQueriesAnnotation = $classAnnotations['Doctrine\ORM\Mapping\NamedQueries'];

            if (!is_array($namedQueriesAnnotation->value)) {
                throw new \UnexpectedValueException('@NamedQueries should contain an array of @NamedQuery annotations.');
            }

            foreach ($namedQueriesAnnotation->value as $namedQuery) {
                if (!($namedQuery instanceof NamedQuery)) {
                    throw new \UnexpectedValueException('@NamedQueries should contain an array of @NamedQuery annotations.');
                }
                $metadata->addNamedQuery(array(
                    'name' => $namedQuery->name,
                    'query' => $namedQuery->query
                ));
            }
        }

        // Evaluate InheritanceType annotation
        if (isset($classAnnotations['Doctrine\ORM\Mapping\InheritanceType'])) {
            $inheritanceTypeAnnotation = $classAnnotations['Doctrine\ORM\Mapping\InheritanceType'];
            $inheritanceType = constant('Doctrine\ORM\Mapping\ClassMetadata::INHERITANCE_TYPE_' . strtoupper($inheritanceTypeAnnotation->value));

            if ($inheritanceType !== OrmClassMetadata::INHERITANCE_TYPE_NONE) {

                // Evaluate DiscriminatorColumn annotation
                if (isset($classAnnotations['Doctrine\ORM\Mapping\DiscriminatorColumn'])) {
                    $discriminatorColumnAnnotation = $classAnnotations['Doctrine\ORM\Mapping\DiscriminatorColumn'];
                    $discriminatorColumn = array(
                        'name' => $discriminatorColumnAnnotation->name,
                        'type' => $discriminatorColumnAnnotation->type,
                        'length' => $discriminatorColumnAnnotation->length,
                        'columnDefinition' => $discriminatorColumnAnnotation->columnDefinition
                    );
                } else {
                    $discriminatorColumn = array(
                        'name' => 'dtype', 'type' => 'string', 'length' => 255
                    );
                }

                // Evaluate DiscriminatorMap annotation
                if (isset($classAnnotations['Doctrine\ORM\Mapping\DiscriminatorMap'])) {
                    $discriminatorMapAnnotation = $classAnnotations['Doctrine\ORM\Mapping\DiscriminatorMap'];
                    $discriminatorMap = $discriminatorMapAnnotation->value;
                } else {
                    $discriminatorMap = array();
                    $subclassNames = $this->reflectionService->getAllSubClassNamesForClass($className);
                    if (!$this->reflectionService->isClassAbstract($className)) {
                        $mappedClassName = strtolower(str_replace('Domain_Model_', '', str_replace('\\', '_', $className)));
                        $discriminatorMap[$mappedClassName] = $className;
                    }
                    foreach ($subclassNames as $subclassName) {
                        $mappedSubclassName = strtolower(str_replace('Domain_Model_', '', str_replace('\\', '_', $subclassName)));
                        $discriminatorMap[$mappedSubclassName] = $subclassName;
                    }
                }

                if ($discriminatorMap !== array()) {
                    $metadata->setDiscriminatorColumn($discriminatorColumn);
                    $metadata->setDiscriminatorMap($discriminatorMap);
                } else {
                    $inheritanceType = OrmClassMetadata::INHERITANCE_TYPE_NONE;
                }
            }

            $metadata->setInheritanceType($inheritanceType);
        }

        // Evaluate DoctrineChangeTrackingPolicy annotation
        if (isset($classAnnotations['Doctrine\ORM\Mapping\ChangeTrackingPolicy'])) {
            $changeTrackingAnnotation = $classAnnotations['Doctrine\ORM\Mapping\ChangeTrackingPolicy'];
            $metadata->setChangeTrackingPolicy(constant('Doctrine\ORM\Mapping\ClassMetadata::CHANGETRACKING_' . strtoupper($changeTrackingAnnotation->value)));
        } else {
            $metadata->setChangeTrackingPolicy(OrmClassMetadata::CHANGETRACKING_DEFERRED_EXPLICIT);
        }

        // Evaluate annotations on properties/fields
        try {
            $this->evaluatePropertyAnnotations($metadata);
        } catch (MappingException $exception) {
            throw new MappingException(sprintf('Failure while evaluating property annotations for class "%s": %s', $metadata->getName(), $exception->getMessage()), 1382003497, $exception);
        }

        // build unique index for table
        if (!isset($primaryTable['uniqueConstraints'])) {
            $idProperties = array_keys($classSchema->getIdentityProperties());
            if (array_diff($idProperties, $metadata->getIdentifierFieldNames()) !== array()) {
                $uniqueIndexName = $this->truncateIdentifier('flow_identity_' . $primaryTable['name']);
                foreach ($idProperties as $idProperty) {
                    $primaryTable['uniqueConstraints'][$uniqueIndexName]['columns'][] = isset($metadata->columnNames[$idProperty]) ? $metadata->columnNames[$idProperty] : strtolower($idProperty);
                }
            }
        }

        $metadata->setPrimaryTable($primaryTable);

        // Evaluate AssociationOverrides annotation
        $this->evaluateOverridesAnnotations($classAnnotations, $metadata);

        // Evaluate EntityListeners annotation
        $this->evaluateEntityListenersAnnotation($class, $metadata, $classAnnotations);

        // Evaluate @HasLifecycleCallbacks annotation
        $this->evaluateLifeCycleAnnotations($class, $metadata);
    }

    /**
     * Given a class name a table name is returned. That name should be reasonably unique.
     *
     * @param string $className
     * @param integer $lengthLimit
     * @return string
     */
    public function inferTableNameFromClassName($className, $lengthLimit = null)
    {
        return $this->truncateIdentifier(strtolower(str_replace('\\', '_', $className)), $lengthLimit, $className);
    }

    /**
     * Truncate an identifier if needed and append a hash to ensure uniqueness.
     *
     * @param string $identifier
     * @param integer $lengthLimit
     * @param string $hashSource
     * @return string
     */
    protected function truncateIdentifier($identifier, $lengthLimit = null, $hashSource = null)
    {
        if ($lengthLimit === null) {
            $lengthLimit = $this->getMaxIdentifierLength();
        }
        if (strlen($identifier) > $lengthLimit) {
            $identifier = substr($identifier, 0, $lengthLimit - 6) . '_' . substr(sha1($hashSource !== null ? $hashSource : $identifier), 0, 5);
        }

        return $identifier;
    }

    /**
     * Given a class and property name a table name is returned. That name should be reasonably unique.
     *
     * @param string $className Model class name the table corresponds to
     * @param string $propertyName Name of the property to be joined
     * @return string Truncated database table name
     */
    protected function inferJoinTableNameFromClassAndPropertyName($className, $propertyName)
    {
        $prefix = $this->inferTableNameFromClassName($className);
        $suffix = '_' . strtolower($propertyName . '_join');

        // In order to keep backwards compatibility with earlier versions, truncate the table name in two steps:
        if (strlen($prefix . $suffix) > $this->getMaxIdentifierLength()) {
            $prefix = $this->inferTableNameFromClassName($className, $this->getMaxIdentifierLength() - strlen($suffix));
        }
        // Truncate a second time if the property name was too long as well:
        if (strlen($prefix . $suffix) > $this->getMaxIdentifierLength()) {
            return $this->truncateIdentifier($prefix . $suffix, $this->getMaxIdentifierLength());
        } else {
            return $prefix . $suffix;
        }
    }

    /**
     * Build a name for a column in a jointable.
     *
     * @param string $className
     * @return string
     */
    protected function buildJoinTableColumnName($className)
    {
        if (preg_match('/^(?P<PackageNamespace>\w+(?:\\\\\w+)*)\\\\Domain\\\\Model\\\\(?P<ModelNamePrefix>(\w+\\\\)?)(?P<ModelName>\w+)$/', $className, $matches)) {
            $packageNamespaceParts = explode('\\', $matches['PackageNamespace']);
            $tableName = strtolower(strtr($packageNamespaceParts[count($packageNamespaceParts) - 1], '\\', '_') . ($matches['ModelNamePrefix'] !== '' ? '_' . strtr(rtrim($matches['ModelNamePrefix'], '\\'), '\\', '_') : '') . '_' . $matches['ModelName']);
        } else {
            $classNameParts = explode('\\', $className);
            $tableName = strtolower($classNameParts[1] . '_' . implode('_', array_slice($classNameParts, -2, 2)));
        }

        return $this->truncateIdentifier($tableName);
    }

    /**
     * Check if the referenced column name is set (and valid) and if not make sure
     * it is initialized properly.
     *
     * @param array $joinColumns
     * @param array $mapping
     * @param \ReflectionProperty $property
     * @param integer $direction regular or inverse mapping (use is to be coded)
     * @return array
     */
    protected function buildJoinColumnsIfNeeded(array $joinColumns, array $mapping, \ReflectionProperty $property, $direction = self::MAPPING_REGULAR)
    {
        if ($joinColumns === array()) {
            $joinColumns[] = array(
                'name' => strtolower($property->getName()),
                'referencedColumnName' => null,
            );
        }
        foreach ($joinColumns as &$joinColumn) {
            if ($joinColumn['referencedColumnName'] === null || $joinColumn['referencedColumnName'] === 'id') {
                if ($direction === self::MAPPING_REGULAR) {
                    $idProperties = $this->reflectionService->getPropertyNamesByTag($mapping['targetEntity'], 'id');
                    $joinColumnName = $this->buildJoinTableColumnName($mapping['targetEntity']);
                } else {
                    $className = $this->getUnproxiedClassName($property->getDeclaringClass()->getName());
                    $idProperties = $this->reflectionService->getPropertyNamesByTag($className, 'id');
                    $joinColumnName = $this->buildJoinTableColumnName($className);
                }
                if (count($idProperties) === 0) {
                    $joinColumn['name'] = $joinColumn['name'] === null ? $joinColumnName : $joinColumn['name'];
                    $joinColumn['referencedColumnName'] = strtolower('Persistence_Object_Identifier');
                } elseif (count($idProperties) === 1) {
                    $joinColumn['name'] = $joinColumn['name'] === null ? $joinColumnName : $joinColumn['name'];
                    $joinColumn['referencedColumnName'] = strtolower(current($idProperties));
                }
            }
        }

        return $joinColumns;
    }

    /**
     * Evaluate the property annotations and amend the metadata accordingly.
     *
     * @param ClassMetadataInfo $metadata
     * @return void
     * @throws MappingException
     */
    protected function evaluatePropertyAnnotations(ClassMetadataInfo $metadata)
    {
        $className = $metadata->name;

        $class = $metadata->getReflectionClass();
        $classSchema = $this->getClassSchema($className);

        foreach ($class->getProperties() as $property) {
            if (!$classSchema->hasProperty($property->getName())
                    || $classSchema->isPropertyTransient($property->getName())
                    || $metadata->isMappedSuperclass && !$property->isPrivate()
                    || $metadata->isInheritedField($property->getName())
                    || $metadata->isInheritedAssociation($property->getName())) {
                continue;
            }

            $propertyMetaData = $classSchema->getProperty($property->getName());

            $mapping = array();
            $mapping['fieldName'] = $property->getName();
            $mapping['columnName'] = strtolower($property->getName());
            $mapping['targetEntity'] = $propertyMetaData['type'];

            $joinColumns = $this->evaluateJoinColumnAnnotations($property);

            // Field can only be annotated with one of:
            // @OneToOne, @OneToMany, @ManyToOne, @ManyToMany, @Column (optional)
            if ($oneToOneAnnotation = $this->reader->getPropertyAnnotation($property, 'Doctrine\ORM\Mapping\OneToOne')) {
                if ($oneToOneAnnotation->targetEntity) {
                    $mapping['targetEntity'] = $oneToOneAnnotation->targetEntity;
                }
                if ($oneToOneAnnotation->inversedBy !== null || $oneToOneAnnotation->mappedBy === null) {
                    $mapping['joinColumns'] = $this->buildJoinColumnsIfNeeded($joinColumns, $mapping, $property);
                }
                $mapping['mappedBy'] = $oneToOneAnnotation->mappedBy;
                $mapping['inversedBy'] = $oneToOneAnnotation->inversedBy;
                if ($oneToOneAnnotation->cascade) {
                    $mapping['cascade'] = $oneToOneAnnotation->cascade;
                } elseif ($this->isValueObject($mapping['targetEntity'], $className)) {
                    $mapping['cascade'] = array('persist');
                } elseif ($this->isAggregateRoot($mapping['targetEntity'], $className) === false) {
                    $mapping['cascade'] = array('all');
                }
                if ($oneToOneAnnotation->orphanRemoval) {
                    $mapping['orphanRemoval'] = $oneToOneAnnotation->orphanRemoval;
                } elseif ($this->isAggregateRoot($mapping['targetEntity'], $className) === false &&
                          $this->isValueObject($mapping['targetEntity'], $className) === false) {
                    $mapping['orphanRemoval'] = true;
                }
                $mapping['fetch'] = $this->getFetchMode($className, $oneToOneAnnotation->fetch);
                $metadata->mapOneToOne($mapping);
            } elseif ($oneToManyAnnotation = $this->reader->getPropertyAnnotation($property, 'Doctrine\ORM\Mapping\OneToMany')) {
                $mapping['mappedBy'] = $oneToManyAnnotation->mappedBy;
                if ($oneToManyAnnotation->targetEntity) {
                    $mapping['targetEntity'] = $oneToManyAnnotation->targetEntity;
                } elseif (isset($propertyMetaData['elementType'])) {
                    $mapping['targetEntity'] = $propertyMetaData['elementType'];
                }
                if ($oneToManyAnnotation->cascade) {
                    $mapping['cascade'] = $oneToManyAnnotation->cascade;
                } elseif ($this->isValueObject($mapping['targetEntity'], $className)) {
                    $mapping['cascade'] = array('persist');
                } elseif ($this->isAggregateRoot($mapping['targetEntity'], $className) === false) {
                    $mapping['cascade'] = array('all');
                }
                $mapping['indexBy'] = $oneToManyAnnotation->indexBy;
                if ($oneToManyAnnotation->orphanRemoval) {
                    $mapping['orphanRemoval'] = $oneToManyAnnotation->orphanRemoval;
                } elseif ($this->isAggregateRoot($mapping['targetEntity'], $className) === false &&
                    $this->isValueObject($mapping['targetEntity'], $className) === false) {
                    $mapping['orphanRemoval'] = true;
                }
                $mapping['fetch'] = $this->getFetchMode($className, $oneToManyAnnotation->fetch);

                if ($orderByAnnotation = $this->reader->getPropertyAnnotation($property, 'Doctrine\ORM\Mapping\OrderBy')) {
                    $mapping['orderBy'] = $orderByAnnotation->value;
                }

                $metadata->mapOneToMany($mapping);
            } elseif ($manyToOneAnnotation = $this->reader->getPropertyAnnotation($property, 'Doctrine\ORM\Mapping\ManyToOne')) {
                if ($manyToOneAnnotation->targetEntity) {
                    $mapping['targetEntity'] = $manyToOneAnnotation->targetEntity;
                }

                $mapping['joinColumns'] = $this->buildJoinColumnsIfNeeded($joinColumns, $mapping, $property);
                if ($manyToOneAnnotation->cascade) {
                    $mapping['cascade'] = $manyToOneAnnotation->cascade;
                } elseif ($this->isValueObject($mapping['targetEntity'], $className)) {
                    $mapping['cascade'] = array('persist');
                } elseif ($this->isAggregateRoot($mapping['targetEntity'], $className) === false) {
                    $mapping['cascade'] = array('all');
                }
                $mapping['inversedBy'] = $manyToOneAnnotation->inversedBy;
                $mapping['fetch'] = $this->getFetchMode($className, $manyToOneAnnotation->fetch);
                $metadata->mapManyToOne($mapping);
            } elseif ($manyToManyAnnotation = $this->reader->getPropertyAnnotation($property, 'Doctrine\ORM\Mapping\ManyToMany')) {
                if ($manyToManyAnnotation->targetEntity) {
                    $mapping['targetEntity'] = $manyToManyAnnotation->targetEntity;
                } elseif (isset($propertyMetaData['elementType'])) {
                    $mapping['targetEntity'] = $propertyMetaData['elementType'];
                }
                /** @var JoinTable $joinTableAnnotation */
                if ($joinTableAnnotation = $this->reader->getPropertyAnnotation($property, 'Doctrine\ORM\Mapping\JoinTable')) {
                    $joinTable = $this->evaluateJoinTableAnnotation($joinTableAnnotation, $property, $className, $mapping);
                } else {
                    $joinColumns = array(
                        array(
                            'name' => null,
                            'referencedColumnName' => null,
                        )
                    );

                    $joinTable = array(
                        'name' => $this->inferJoinTableNameFromClassAndPropertyName($className, $property->getName()),
                        'joinColumns' => $this->buildJoinColumnsIfNeeded($joinColumns, $mapping, $property, self::MAPPING_MM_REGULAR),
                        'inverseJoinColumns' => $this->buildJoinColumnsIfNeeded($joinColumns, $mapping, $property)
                    );
                }

                $mapping['joinTable'] = $joinTable;
                $mapping['mappedBy'] = $manyToManyAnnotation->mappedBy;
                $mapping['inversedBy'] = $manyToManyAnnotation->inversedBy;
                if ($manyToManyAnnotation->cascade) {
                    $mapping['cascade'] = $manyToManyAnnotation->cascade;
                } elseif ($this->isValueObject($mapping['targetEntity'], $className)) {
                    $mapping['cascade'] = array('persist');
                } elseif ($this->isAggregateRoot($mapping['targetEntity'], $className) === false) {
                    $mapping['cascade'] = array('all');
                }
                $mapping['indexBy'] = $manyToManyAnnotation->indexBy;
                $mapping['orphanRemoval'] = $manyToManyAnnotation->orphanRemoval;
                $mapping['fetch'] = $this->getFetchMode($className, $manyToManyAnnotation->fetch);

                if ($orderByAnnotation = $this->reader->getPropertyAnnotation($property, 'Doctrine\ORM\Mapping\OrderBy')) {
                    $mapping['orderBy'] = $orderByAnnotation->value;
                }

                $metadata->mapManyToMany($mapping);
            } else {
                $mapping['nullable'] = false;

                /** @var Column $columnAnnotation */
                if ($columnAnnotation = $this->reader->getPropertyAnnotation($property, 'Doctrine\ORM\Mapping\Column')) {
                    $mapping = $this->addColumnToMappingArray($columnAnnotation, $mapping);
                }

                if (!isset($mapping['type'])) {
                    switch ($propertyMetaData['type']) {
                        case 'DateTime':
                            $mapping['type'] = 'datetime';
                            break;
                        case 'string':
                        case 'integer':
                        case 'boolean':
                        case 'float':
                        case 'array':
                            $mapping['type'] = $propertyMetaData['type'];
                            break;
                        default:
                            if (strpos($propertyMetaData['type'], '\\') !== false) {
<<<<<<< HEAD
                                if ($this->reflectionService->isClassAnnotatedWith($propertyMetaData['type'], \TYPO3\Flow\Annotations\ValueObject::class)) {
=======
                                if ($this->reflectionService->isClassAnnotatedWith($propertyMetaData['type'], 'TYPO3\Flow\Annotations\ValueObject')) {
>>>>>>> c186a992
                                    $mapping['type'] = 'object';
                                } elseif (class_exists($propertyMetaData['type'])) {
                                    throw MappingException::missingRequiredOption($property->getName(), 'OneToOne', sprintf('The property "%s" in class "%s" has a non standard data type and doesn\'t define the type of the relation. You have to use one of these annotations: @OneToOne, @OneToMany, @ManyToOne, @ManyToMany', $property->getName(), $className));
                                }
                            } else {
                                throw MappingException::propertyTypeIsRequired($className, $property->getName());
                            }
                    }
                }

                if ($this->reader->getPropertyAnnotation($property, 'Doctrine\ORM\Mapping\Id') !== null) {
                    $mapping['id'] = true;
                }

                if ($generatedValueAnnotation = $this->reader->getPropertyAnnotation($property, 'Doctrine\ORM\Mapping\GeneratedValue')) {
                    $metadata->setIdGeneratorType(constant('Doctrine\ORM\Mapping\ClassMetadata::GENERATOR_TYPE_' . strtoupper($generatedValueAnnotation->strategy)));
                }

                if ($this->reflectionService->isPropertyAnnotatedWith($className, $property->getName(), 'Doctrine\ORM\Mapping\Version')) {
                    $metadata->setVersionMapping($mapping);
                }

                $metadata->mapField($mapping);

                // Check for SequenceGenerator/TableGenerator definition
                if ($seqGeneratorAnnotation = $this->reader->getPropertyAnnotation($property, 'Doctrine\ORM\Mapping\SequenceGenerator')) {
                    $metadata->setSequenceGeneratorDefinition(array(
                        'sequenceName' => $seqGeneratorAnnotation->sequenceName,
                        'allocationSize' => $seqGeneratorAnnotation->allocationSize,
                        'initialValue' => $seqGeneratorAnnotation->initialValue
                    ));
                } elseif ($this->reader->getPropertyAnnotation($property, 'Doctrine\ORM\Mapping\TableGenerator') !== null) {
                    throw MappingException::tableIdGeneratorNotImplemented($className);
                } elseif ($customGeneratorAnnotation = $this->reader->getPropertyAnnotation($property, 'Doctrine\ORM\Mapping\CustomIdGenerator')) {
                    $metadata->setCustomGeneratorDefinition(array(
                        'class' => $customGeneratorAnnotation->class
                    ));
                }
            }
        }
    }

    /**
     * Evaluate JoinTable annotations and fill missing bits as needed.
     *
     * @param JoinTable $joinTableAnnotation
     * @param \ReflectionProperty $property
     * @param string $className
     * @param array $mapping
     * @return array
     */
    protected function evaluateJoinTableAnnotation(JoinTable $joinTableAnnotation, \ReflectionProperty $property, $className, array $mapping)
    {
        $joinTable = array(
            'name' => $joinTableAnnotation->name,
            'schema' => $joinTableAnnotation->schema
        );
        if ($joinTable['name'] === null) {
            $joinTable['name'] = $this->inferJoinTableNameFromClassAndPropertyName($className, $property->getName());
        }

        foreach ($joinTableAnnotation->joinColumns as $joinColumn) {
            $joinTable['joinColumns'][] = $this->joinColumnToArray($joinColumn);
        }
        if (array_key_exists('joinColumns', $joinTable)) {
            $joinTable['joinColumns'] = $this->buildJoinColumnsIfNeeded($joinTable['joinColumns'], $mapping, $property, self::MAPPING_MM_REGULAR);
        } else {
            $joinColumns = array(
                array(
                    'name' => null,
                    'referencedColumnName' => null,
                )
            );
            $joinTable['joinColumns'] = $this->buildJoinColumnsIfNeeded($joinColumns, $mapping, $property, self::MAPPING_MM_REGULAR);
        }

        foreach ($joinTableAnnotation->inverseJoinColumns as $joinColumn) {
            $joinTable['inverseJoinColumns'][] = $this->joinColumnToArray($joinColumn);
        }
        if (array_key_exists('inverseJoinColumns', $joinTable)) {
            $joinTable['inverseJoinColumns'] = $this->buildJoinColumnsIfNeeded($joinTable['inverseJoinColumns'], $mapping, $property);
        } else {
            $joinColumns = array(
                array(
                    'name' => null,
                    'referencedColumnName' => null,
                )
            );
            $joinTable['inverseJoinColumns'] = $this->buildJoinColumnsIfNeeded($joinColumns, $mapping, $property);
        }

        return $joinTable;
    }

    /**
     * Check for and build JoinColummn/JoinColumns annotations.
     *
     * If no annotations are found, a default is returned.
     *
     * @param \ReflectionProperty $property
     * @return array
     */
    protected function evaluateJoinColumnAnnotations(\ReflectionProperty $property)
    {
        $joinColumns = array();

        /** @var JoinColumn $joinColumnAnnotation */
        if ($joinColumnAnnotation = $this->reader->getPropertyAnnotation($property, 'Doctrine\ORM\Mapping\JoinColumn')) {
            $joinColumns[] = $this->joinColumnToArray($joinColumnAnnotation, strtolower($property->getName()));
        } elseif ($joinColumnsAnnotation = $this->reader->getPropertyAnnotation($property, 'Doctrine\ORM\Mapping\JoinColumns')) {
            foreach ($joinColumnsAnnotation->value as $joinColumnAnnotation) {
                $joinColumns[] = $this->joinColumnToArray($joinColumnAnnotation, strtolower($property->getName()));
            }
        }

        return $joinColumns;
    }

    /**
     * Evaluate the association overrides annotations and amend the metadata accordingly.
     *
     * @param array $classAnnotations
     * @param ClassMetadataInfo $metadata
     * @return void
     */
    protected function evaluateOverridesAnnotations(array $classAnnotations, ClassMetadataInfo $metadata)
    {
        if (isset($classAnnotations['Doctrine\ORM\Mapping\AssociationOverrides'])) {
            $associationOverridesAnnotation = $classAnnotations['Doctrine\ORM\Mapping\AssociationOverrides'];

            foreach ($associationOverridesAnnotation->value as $associationOverride) {
                $override = array();
                $fieldName = $associationOverride->name;

                // Check for JoinColumn/JoinColumns annotations
                if ($associationOverride->joinColumns) {
                    $joinColumns = array();
                    foreach ($associationOverride->joinColumns as $joinColumn) {
                        $joinColumns[] = $this->joinColumnToArray($joinColumn);
                    }
                    $override['joinColumns'] = $joinColumns;
                }

                // Check for JoinTable annotations
                if ($associationOverride->joinTable) {
                    $joinTable = null;
                    $joinTableAnnotation = $associationOverride->joinTable;
                    $joinTable = array(
                        'name' => $joinTableAnnotation->name,
                        'schema' => $joinTableAnnotation->schema
                    );

                    foreach ($joinTableAnnotation->joinColumns as $joinColumn) {
                        $joinTable['joinColumns'][] = $this->joinColumnToArray($joinColumn);
                    }

                    foreach ($joinTableAnnotation->inverseJoinColumns as $joinColumn) {
                        $joinTable['inverseJoinColumns'][] = $this->joinColumnToArray($joinColumn);
                    }

                    $override['joinTable'] = $joinTable;
                }

                $metadata->setAssociationOverride($fieldName, $override);
            }
        }

        // Evaluate AttributeOverrides annotation
        if (isset($classAnnotations['Doctrine\ORM\Mapping\AttributeOverrides'])) {
            $attributeOverridesAnnotation = $classAnnotations['Doctrine\ORM\Mapping\AttributeOverrides'];
            foreach ($attributeOverridesAnnotation->value as $attributeOverrideAnnotation) {
                $attributeOverride = $this->addColumnToMappingArray($attributeOverrideAnnotation->column, array(), $attributeOverrideAnnotation->name);
                $metadata->setAttributeOverride($attributeOverrideAnnotation->name, $attributeOverride);
            }
        }
    }

    /**
     * Evaluate the EntityListeners annotation and amend the metadata accordingly.
     *
     * @param \ReflectionClass $class
     * @param OrmClassMetadata $metadata
     * @param array $classAnnotations
     * @return void
     * @throws MappingException
     */
    protected function evaluateEntityListenersAnnotation(\ReflectionClass $class, OrmClassMetadata $metadata, array $classAnnotations)
    {
        if (isset($classAnnotations['Doctrine\ORM\Mapping\EntityListeners'])) {
            $entityListenersAnnotation = $classAnnotations['Doctrine\ORM\Mapping\EntityListeners'];

            foreach ($entityListenersAnnotation->value as $item) {
                $listenerClassName = $metadata->fullyQualifiedClassName($item);

                if (!class_exists($listenerClassName)) {
                    throw MappingException::entityListenerClassNotFound($listenerClassName, $class->getName());
                }

                $hasMapping = false;
                foreach ($class->getMethods() as $method) {
                    if ($method->isPublic()) {
                        // find method callbacks.
                        $callbacks = $this->getMethodCallbacks($method);
                        $hasMapping = $hasMapping ?: (!empty($callbacks));

                        foreach ($callbacks as $value) {
                            $metadata->addEntityListener($value[1], $listenerClassName, $value[0]);
                        }
                    }
                }

                // Evaluate the listener using naming convention.
                if ($hasMapping === false) {
                    EntityListenerBuilder::bindEntityListener($metadata, $listenerClassName);
                }
            }
        }
    }

    /**
     * Evaluate the lifecycle annotations and amend the metadata accordingly.
     *
     * @param \ReflectionClass $class
     * @param ClassMetadataInfo $metadata
     * @return void
     */
    protected function evaluateLifeCycleAnnotations(\ReflectionClass $class, ClassMetadataInfo $metadata)
    {
        foreach ($class->getMethods() as $method) {
            if ($method->isPublic()) {
                foreach ($this->getMethodCallbacks($method) as $value) {
                    $metadata->addLifecycleCallback($value[0], $value[1]);
                }
            }
        }

<<<<<<< HEAD
        $proxyAnnotation = $this->reader->getClassAnnotation($class, \TYPO3\Flow\Annotations\Proxy::class);
=======
        $proxyAnnotation = $this->reader->getClassAnnotation($class, 'TYPO3\Flow\Annotations\Proxy');
>>>>>>> c186a992
        if ($proxyAnnotation === null || $proxyAnnotation->enabled !== false) {
            // FIXME this can be removed again once Doctrine is fixed (see fixMethodsAndAdvicesArrayForDoctrineProxiesCode())
            $metadata->addLifecycleCallback('Flow_Aop_Proxy_fixMethodsAndAdvicesArrayForDoctrineProxies', Events::postLoad);
            // FIXME this can be removed again once Doctrine is fixed (see fixInjectedPropertiesForDoctrineProxiesCode())
            $metadata->addLifecycleCallback('Flow_Aop_Proxy_fixInjectedPropertiesForDoctrineProxies', Events::postLoad);
        }
    }

    /**
     * Returns an array of callbacks for lifecycle annotations on the given method.
     *
     * @param \ReflectionMethod $method
     * @return array
     */
    protected function getMethodCallbacks(\ReflectionMethod $method)
    {
        $callbacks = array();
        $annotations = $this->reader->getMethodAnnotations($method);

        foreach ($annotations as $annotation) {
            if ($annotation instanceof \Doctrine\ORM\Mapping\PrePersist) {
                $callbacks[] = array($method->name, Events::prePersist);
            }

            if ($annotation instanceof \Doctrine\ORM\Mapping\PostPersist) {
                $callbacks[] = array($method->name, Events::postPersist);
            }

            if ($annotation instanceof \Doctrine\ORM\Mapping\PreUpdate) {
                $callbacks[] = array($method->name, Events::preUpdate);
            }

            if ($annotation instanceof \Doctrine\ORM\Mapping\PostUpdate) {
                $callbacks[] = array($method->name, Events::postUpdate);
            }

            if ($annotation instanceof \Doctrine\ORM\Mapping\PreRemove) {
                $callbacks[] = array($method->name, Events::preRemove);
            }

            if ($annotation instanceof \Doctrine\ORM\Mapping\PostRemove) {
                $callbacks[] = array($method->name, Events::postRemove);
            }

            if ($annotation instanceof \Doctrine\ORM\Mapping\PostLoad) {
                $callbacks[] = array($method->name, Events::postLoad);
            }

            if ($annotation instanceof \Doctrine\ORM\Mapping\PreFlush) {
                $callbacks[] = array($method->name, Events::preFlush);
            }
        }

        return $callbacks;
    }

    /**
     * Derive maximum identifier length from doctrine DBAL
     *
     * @return integer
     */
    protected function getMaxIdentifierLength()
    {
        if ($this->tableNameLengthLimit === null) {
            $this->tableNameLengthLimit = $this->entityManager->getConnection()->getDatabasePlatform()->getMaxIdentifierLength();
        }

        return $this->tableNameLengthLimit;
    }

    /**
     * Returns whether the class with the specified name is transient. Only non-transient
     * classes, that is entities and mapped superclasses, should have their metadata loaded.
     *
     * @param string $className
     * @return boolean
     */
    public function isTransient($className)
    {
        return strpos($className, Compiler::ORIGINAL_CLASSNAME_SUFFIX) !== false ||
            (
<<<<<<< HEAD
                !$this->reflectionService->isClassAnnotatedWith($className, \TYPO3\Flow\Annotations\Entity::class) &&
                    !$this->reflectionService->isClassAnnotatedWith($className, \TYPO3\Flow\Annotations\ValueObject::class) &&
=======
                !$this->reflectionService->isClassAnnotatedWith($className, 'TYPO3\Flow\Annotations\Entity') &&
                    !$this->reflectionService->isClassAnnotatedWith($className, 'TYPO3\Flow\Annotations\ValueObject') &&
>>>>>>> c186a992
                    !$this->reflectionService->isClassAnnotatedWith($className, 'Doctrine\ORM\Mapping\Entity') &&
                    !$this->reflectionService->isClassAnnotatedWith($className, 'Doctrine\ORM\Mapping\MappedSuperclass')
            );
    }

    /**
     * Returns the names of all mapped (non-transient) classes known to this driver.
     *
     * @return array
     */
    public function getAllClassNames()
    {
        if (is_array($this->classNames)) {
            return $this->classNames;
        }

        $this->classNames = array_merge(
<<<<<<< HEAD
            $this->reflectionService->getClassNamesByAnnotation(\TYPO3\Flow\Annotations\ValueObject::class),
            $this->reflectionService->getClassNamesByAnnotation(\TYPO3\Flow\Annotations\Entity::class),
=======
            $this->reflectionService->getClassNamesByAnnotation('TYPO3\Flow\Annotations\ValueObject'),
            $this->reflectionService->getClassNamesByAnnotation('TYPO3\Flow\Annotations\Entity'),
>>>>>>> c186a992
            $this->reflectionService->getClassNamesByAnnotation('Doctrine\ORM\Mapping\Entity'),
            $this->reflectionService->getClassNamesByAnnotation('Doctrine\ORM\Mapping\MappedSuperclass')
        );
        $this->classNames = array_filter($this->classNames,
            function ($className) {
                return !interface_exists($className, false)
                        && strpos($className, Compiler::ORIGINAL_CLASSNAME_SUFFIX) === false;
            }
        );

        return $this->classNames;
    }

    /**
     * Parse the given JoinColumn into an array
     *
     * @param JoinColumn $joinColumnAnnotation
     * @param string $propertyName
     * @return array
     */
    protected function joinColumnToArray(JoinColumn $joinColumnAnnotation, $propertyName = null)
    {
        return array(
            'name' => $joinColumnAnnotation->name === null ? $propertyName : $joinColumnAnnotation->name,
            'unique' => $joinColumnAnnotation->unique,
            'nullable' => $joinColumnAnnotation->nullable,
            'onDelete' => $joinColumnAnnotation->onDelete,
            'columnDefinition' => $joinColumnAnnotation->columnDefinition,
            'referencedColumnName' => $joinColumnAnnotation->referencedColumnName,
        );
    }

    /**
     * Parse the given Column into an array
     *
     * @param Column $columnAnnotation
     * @param array $mapping
     * @param string $fieldName
     * @return array
     */
    protected function addColumnToMappingArray(Column $columnAnnotation, array $mapping = array(), $fieldName = null)
    {
        if ($fieldName !== null) {
            $mapping['fieldName'] = $fieldName;
        }

        $mapping['type'] = ($columnAnnotation->type === 'string') ? null : $columnAnnotation->type;
        $mapping['scale'] = $columnAnnotation->scale;
        $mapping['length'] = $columnAnnotation->length;
        $mapping['unique'] = $columnAnnotation->unique;
        $mapping['nullable'] = $columnAnnotation->nullable;
        $mapping['precision'] = $columnAnnotation->precision;

        if ($columnAnnotation->options) {
            $mapping['options'] = $columnAnnotation->options;
        }

        if (isset($columnAnnotation->name)) {
            $mapping['columnName'] = $columnAnnotation->name;
        }

        if (isset($columnAnnotation->columnDefinition)) {
            $mapping['columnDefinition'] = $columnAnnotation->columnDefinition;
        }

        return $mapping;
    }

    /**
     * Returns the classname after stripping a potentially present Compiler::ORIGINAL_CLASSNAME_SUFFIX.
     *
     * @param string $className
     * @return string
     */
    protected function getUnproxiedClassName($className)
    {
        $className = preg_replace('/' . Compiler::ORIGINAL_CLASSNAME_SUFFIX . '$/', '', $className);

        return $className;
    }

    /**
     * Attempts to resolve the fetch mode.
     *
     * @param string $className The class name
     * @param string $fetchMode The fetch mode
     * @return integer The fetch mode as defined in ClassMetadata
     * @throws MappingException If the fetch mode is not valid
     */
    private function getFetchMode($className, $fetchMode)
    {
        $fetchMode = strtoupper($fetchMode);
        if (!defined('Doctrine\ORM\Mapping\ClassMetadata::FETCH_' . $fetchMode)) {
            throw MappingException::invalidFetchMode($className, $fetchMode);
        }

        return constant('Doctrine\ORM\Mapping\ClassMetadata::FETCH_' . $fetchMode);
    }

    /**
     * Checks if the specified class has a property annotated with Id
     *
     * @param string $className Name of the class to check against
     * @param string $methodName Name of the method to check against
     * @param string $methodDeclaringClassName Name of the class the method was originally declared in
     * @param mixed $pointcutQueryIdentifier Some identifier for this query - must at least differ from a previous identifier. Used for circular reference detection.
     * @return boolean TRUE if the class has *no* Id properties
     */
    public function matches($className, $methodName, $methodDeclaringClassName, $pointcutQueryIdentifier)
    {
        $class = new \ReflectionClass($className);
        foreach ($class->getProperties() as $property) {
            if ($this->reader->getPropertyAnnotation($property, 'Doctrine\ORM\Mapping\Id') !== null) {
                return false;
            }
        }

        return true;
    }

    /**
     * Returns TRUE if this filter holds runtime evaluations for a previously matched pointcut
     *
     * @return boolean TRUE if this filter has runtime evaluations
     */
    public function hasRuntimeEvaluationsDefinition()
    {
        return false;
    }

    /**
     * Returns runtime evaluations for a previously matched pointcut
     *
     * @return array Runtime evaluations
     */
    public function getRuntimeEvaluationsDefinition()
    {
        return array();
    }

    /**
     * This method is used to optimize the matching process.
     *
     * @param ClassNameIndex $classNameIndex
     * @return ClassNameIndex
     */
    public function reduceTargetClassNames(ClassNameIndex $classNameIndex)
    {
        return $classNameIndex;
    }
}<|MERGE_RESOLUTION|>--- conflicted
+++ resolved
@@ -193,13 +193,8 @@
                 $metadata->setCustomRepositoryClass($mappedSuperclassAnnotation->repositoryClass);
             }
             $metadata->isMappedSuperclass = true;
-<<<<<<< HEAD
         } elseif (isset($classAnnotations[\TYPO3\Flow\Annotations\Entity::class]) || isset($classAnnotations['Doctrine\ORM\Mapping\Entity'])) {
             $entityAnnotation = isset($classAnnotations[\TYPO3\Flow\Annotations\Entity::class]) ? $classAnnotations[\TYPO3\Flow\Annotations\Entity::class] : $classAnnotations['Doctrine\ORM\Mapping\Entity'];
-=======
-        } elseif (isset($classAnnotations['TYPO3\Flow\Annotations\Entity']) || isset($classAnnotations['Doctrine\ORM\Mapping\Entity'])) {
-            $entityAnnotation = isset($classAnnotations['TYPO3\Flow\Annotations\Entity']) ? $classAnnotations['TYPO3\Flow\Annotations\Entity'] : $classAnnotations['Doctrine\ORM\Mapping\Entity'];
->>>>>>> c186a992
             if ($entityAnnotation->repositoryClass !== null) {
                 $metadata->setCustomRepositoryClass($entityAnnotation->repositoryClass);
             } elseif ($classSchema->getRepositoryClassName() !== null) {
@@ -699,11 +694,7 @@
                             break;
                         default:
                             if (strpos($propertyMetaData['type'], '\\') !== false) {
-<<<<<<< HEAD
                                 if ($this->reflectionService->isClassAnnotatedWith($propertyMetaData['type'], \TYPO3\Flow\Annotations\ValueObject::class)) {
-=======
-                                if ($this->reflectionService->isClassAnnotatedWith($propertyMetaData['type'], 'TYPO3\Flow\Annotations\ValueObject')) {
->>>>>>> c186a992
                                     $mapping['type'] = 'object';
                                 } elseif (class_exists($propertyMetaData['type'])) {
                                     throw MappingException::missingRequiredOption($property->getName(), 'OneToOne', sprintf('The property "%s" in class "%s" has a non standard data type and doesn\'t define the type of the relation. You have to use one of these annotations: @OneToOne, @OneToMany, @ManyToOne, @ManyToMany', $property->getName(), $className));
@@ -940,11 +931,7 @@
             }
         }
 
-<<<<<<< HEAD
         $proxyAnnotation = $this->reader->getClassAnnotation($class, \TYPO3\Flow\Annotations\Proxy::class);
-=======
-        $proxyAnnotation = $this->reader->getClassAnnotation($class, 'TYPO3\Flow\Annotations\Proxy');
->>>>>>> c186a992
         if ($proxyAnnotation === null || $proxyAnnotation->enabled !== false) {
             // FIXME this can be removed again once Doctrine is fixed (see fixMethodsAndAdvicesArrayForDoctrineProxiesCode())
             $metadata->addLifecycleCallback('Flow_Aop_Proxy_fixMethodsAndAdvicesArrayForDoctrineProxies', Events::postLoad);
@@ -1026,13 +1013,8 @@
     {
         return strpos($className, Compiler::ORIGINAL_CLASSNAME_SUFFIX) !== false ||
             (
-<<<<<<< HEAD
                 !$this->reflectionService->isClassAnnotatedWith($className, \TYPO3\Flow\Annotations\Entity::class) &&
                     !$this->reflectionService->isClassAnnotatedWith($className, \TYPO3\Flow\Annotations\ValueObject::class) &&
-=======
-                !$this->reflectionService->isClassAnnotatedWith($className, 'TYPO3\Flow\Annotations\Entity') &&
-                    !$this->reflectionService->isClassAnnotatedWith($className, 'TYPO3\Flow\Annotations\ValueObject') &&
->>>>>>> c186a992
                     !$this->reflectionService->isClassAnnotatedWith($className, 'Doctrine\ORM\Mapping\Entity') &&
                     !$this->reflectionService->isClassAnnotatedWith($className, 'Doctrine\ORM\Mapping\MappedSuperclass')
             );
@@ -1050,13 +1032,8 @@
         }
 
         $this->classNames = array_merge(
-<<<<<<< HEAD
             $this->reflectionService->getClassNamesByAnnotation(\TYPO3\Flow\Annotations\ValueObject::class),
             $this->reflectionService->getClassNamesByAnnotation(\TYPO3\Flow\Annotations\Entity::class),
-=======
-            $this->reflectionService->getClassNamesByAnnotation('TYPO3\Flow\Annotations\ValueObject'),
-            $this->reflectionService->getClassNamesByAnnotation('TYPO3\Flow\Annotations\Entity'),
->>>>>>> c186a992
             $this->reflectionService->getClassNamesByAnnotation('Doctrine\ORM\Mapping\Entity'),
             $this->reflectionService->getClassNamesByAnnotation('Doctrine\ORM\Mapping\MappedSuperclass')
         );
