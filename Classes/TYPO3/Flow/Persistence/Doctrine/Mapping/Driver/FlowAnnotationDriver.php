--- conflicted
+++ resolved
@@ -46,11 +46,7 @@
  *
  * @Flow\Scope("singleton")
  */
-<<<<<<< HEAD
 class FlowAnnotationDriver implements DoctrineMappingDriverInterface, PointcutFilterInterface
-=======
-class FlowAnnotationDriver implements \Doctrine\Common\Persistence\Mapping\Driver\MappingDriver, \TYPO3\Flow\Aop\Pointcut\PointcutFilterInterface
->>>>>>> d040582c
 {
     /**
      * @var integer
@@ -59,29 +55,17 @@
     const MAPPING_MM_REGULAR = 1;
 
     /**
-<<<<<<< HEAD
      * @var ReflectionService
-=======
-     * @var \TYPO3\Flow\Reflection\ReflectionService
->>>>>>> d040582c
      */
     protected $reflectionService;
 
     /**
-<<<<<<< HEAD
      * @var AnnotationReader
-=======
-     * @var \Doctrine\Common\Annotations\AnnotationReader
->>>>>>> d040582c
      */
     protected $reader;
 
     /**
-<<<<<<< HEAD
      * @var DoctrineObjectManager
-=======
-     * @var \Doctrine\Common\Persistence\ObjectManager
->>>>>>> d040582c
      */
     protected $entityManager;
 
@@ -101,7 +85,6 @@
      */
     public function __construct()
     {
-<<<<<<< HEAD
         $this->reader = new IndexedReader(new AnnotationReader());
     }
 
@@ -110,32 +93,15 @@
      * @return void
      */
     public function injectReflectionService(ReflectionService $reflectionService)
-=======
-        $this->reader = new \Doctrine\Common\Annotations\IndexedReader(new \Doctrine\Common\Annotations\AnnotationReader());
-    }
-
-    /**
-     * @param \TYPO3\Flow\Reflection\ReflectionService $reflectionService
-     * @return void
-     */
-    public function injectReflectionService(\TYPO3\Flow\Reflection\ReflectionService $reflectionService)
->>>>>>> d040582c
     {
         $this->reflectionService = $reflectionService;
     }
 
     /**
-<<<<<<< HEAD
      * @param DoctrineObjectManager $entityManager
      * @return void
      */
     public function setEntityManager(DoctrineObjectManager $entityManager)
-=======
-     * @param \Doctrine\Common\Persistence\ObjectManager $entityManager
-     * @return void
-     */
-    public function setEntityManager(\Doctrine\Common\Persistence\ObjectManager $entityManager)
->>>>>>> d040582c
     {
         $this->entityManager = $entityManager;
     }
@@ -144,7 +110,6 @@
      * Fetch a class schema for the given class, if possible.
      *
      * @param string $className
-<<<<<<< HEAD
      * @return ClassSchema
      * @throws ClassSchemaNotFoundException
      */
@@ -155,72 +120,46 @@
             throw new ClassSchemaNotFoundException('No class schema found for "' . $className . '".', 1295973082);
         }
 
-=======
-     * @return \TYPO3\Flow\Reflection\ClassSchema
-     * @throws \TYPO3\Flow\Persistence\Doctrine\Mapping\Exception\ClassSchemaNotFoundException
-     */
-    protected function getClassSchema($className)
-    {
-        $className = preg_replace('/' . \TYPO3\Flow\Object\Proxy\Compiler::ORIGINAL_CLASSNAME_SUFFIX . '$/', '', $className);
-
-        $classSchema = $this->reflectionService->getClassSchema($className);
-        if (!$classSchema) {
-            throw new \TYPO3\Flow\Persistence\Doctrine\Mapping\Exception\ClassSchemaNotFoundException('No class schema found for "' . $className . '".', 1295973082);
-        }
->>>>>>> d040582c
         return $classSchema;
     }
 
     /**
      * Check for $className being an aggregate root.
-     *
-     * @param string $className
-     * @param string $propertySourceHint
-     * @return boolean
-<<<<<<< HEAD
-     * @throws ClassSchemaNotFoundException
-     */
-    protected function isAggregateRoot($className, $propertySourceHint)
-    {
-        $className = $this->getUnproxiedClassName($className);
-        try {
-            $classSchema = $this->getClassSchema($className);
-
-            return $classSchema->isAggregateRoot();
-        } catch (ClassSchemaNotFoundException $exception) {
-            throw new ClassSchemaNotFoundException('No class schema found for "' . $className . '". The class should probably marked as entity or value object! This happened while examining "' . $propertySourceHint . '"', 1340185197);
-        }
-    }
-
-    /**
-     * Check for $className being a value object.
      *
      * @param string $className
      * @param string $propertySourceHint
      * @return boolean
      * @throws ClassSchemaNotFoundException
      */
-    protected function isValueObject($className, $propertySourceHint)
+    protected function isAggregateRoot($className, $propertySourceHint)
     {
         $className = $this->getUnproxiedClassName($className);
         try {
             $classSchema = $this->getClassSchema($className);
 
+            return $classSchema->isAggregateRoot();
+        } catch (ClassSchemaNotFoundException $exception) {
+            throw new ClassSchemaNotFoundException('No class schema found for "' . $className . '". The class should probably marked as entity or value object! This happened while examining "' . $propertySourceHint . '"', 1340185197);
+        }
+    }
+
+    /**
+     * Check for $className being a value object.
+     *
+     * @param string $className
+     * @param string $propertySourceHint
+     * @return boolean
+     * @throws ClassSchemaNotFoundException
+     */
+    protected function isValueObject($className, $propertySourceHint)
+    {
+        $className = $this->getUnproxiedClassName($className);
+        try {
+            $classSchema = $this->getClassSchema($className);
+
             return $classSchema->getModelType() === ClassSchema::MODELTYPE_VALUEOBJECT;
         } catch (ClassSchemaNotFoundException $exception) {
             throw new ClassSchemaNotFoundException('No class schema found for "' . $className . '". The class should probably marked as entity or value object! This happened while examining "' . $propertySourceHint . '"', 1340185197);
-=======
-     * @throws \TYPO3\Flow\Persistence\Doctrine\Mapping\Exception\ClassSchemaNotFoundException
-     */
-    protected function isAggregateRoot($className, $propertySourceHint)
-    {
-        $className = preg_replace('/' . \TYPO3\Flow\Object\Proxy\Compiler::ORIGINAL_CLASSNAME_SUFFIX . '$/', '', $className);
-        try {
-            $classSchema = $this->getClassSchema($className);
-            return $classSchema->isAggregateRoot();
-        } catch (\TYPO3\Flow\Persistence\Doctrine\Mapping\Exception\ClassSchemaNotFoundException $exception) {
-            throw new \TYPO3\Flow\Persistence\Doctrine\Mapping\Exception\ClassSchemaNotFoundException('No class schema found for "' . $className . '". The class should probably marked as entity or value object! This happened while examining "' . $propertySourceHint . '"', 1340185197);
->>>>>>> d040582c
         }
     }
 
@@ -228,7 +167,6 @@
      * Loads the metadata for the specified class into the provided container.
      *
      * @param string $className
-<<<<<<< HEAD
      * @param ClassMetadata $metadata
      * @return void
      * @throws MappingException
@@ -244,16 +182,6 @@
          * @var OrmClassMetadata $metadata
          */
 
-=======
-     * @param \Doctrine\Common\Persistence\Mapping\ClassMetadata $metadata
-     * @return void
-     * @throws \Doctrine\ORM\Mapping\MappingException
-     * @throws \UnexpectedValueException
-     * @todo adjust when Doctrine 2 supports value objects, see http://www.doctrine-project.org/jira/browse/DDC-93
-     */
-    public function loadMetadataForClass($className, \Doctrine\Common\Persistence\Mapping\ClassMetadata $metadata)
-    {
->>>>>>> d040582c
         $class = $metadata->getReflectionClass();
         $classSchema = $this->getClassSchema($class->getName());
         $classAnnotations = $this->reader->getClassAnnotations($class);
@@ -277,34 +205,21 @@
             if ($entityAnnotation->readOnly) {
                 $metadata->markReadOnly();
             }
-<<<<<<< HEAD
         } elseif ($classSchema->getModelType() === ClassSchema::MODELTYPE_VALUEOBJECT) {
             // also ok... but we make it read-only
             $metadata->markReadOnly();
         } else {
             throw MappingException::classIsNotAValidEntityOrMappedSuperClass($className);
-=======
-        } elseif ($classSchema->getModelType() === \TYPO3\Flow\Reflection\ClassSchema::MODELTYPE_VALUEOBJECT) {
-            // also ok... but we make it read-only
-            $metadata->markReadOnly();
-        } else {
-            throw \Doctrine\ORM\Mapping\MappingException::classIsNotAValidEntityOrMappedSuperClass($className);
->>>>>>> d040582c
         }
 
         // Evaluate Table annotation
         $primaryTable = array();
         if (isset($classAnnotations['Doctrine\ORM\Mapping\Table'])) {
             $tableAnnotation = $classAnnotations['Doctrine\ORM\Mapping\Table'];
-<<<<<<< HEAD
             $primaryTable = array(
                 'name' => $tableAnnotation->name,
                 'schema' => $tableAnnotation->schema
             );
-=======
-            $primaryTable['name'] = $tableAnnotation->name;
-            $primaryTable['schema'] = $tableAnnotation->schema;
->>>>>>> d040582c
 
             if ($tableAnnotation->indexes !== null) {
                 foreach ($tableAnnotation->indexes as $indexAnnotation) {
@@ -357,11 +272,7 @@
 
             foreach ($sqlResultSetMappingsAnnotation->value as $resultSetMapping) {
                 $entities = array();
-<<<<<<< HEAD
                 $columns = array();
-=======
-                $columns  = array();
->>>>>>> d040582c
                 foreach ($resultSetMapping->entities as $entityResultAnnotation) {
                     $entityResult = array(
                         'fields' => array(),
@@ -402,19 +313,11 @@
             }
 
             foreach ($namedQueriesAnnotation->value as $namedQuery) {
-<<<<<<< HEAD
                 if (!($namedQuery instanceof NamedQuery)) {
                     throw new \UnexpectedValueException('@NamedQueries should contain an array of @NamedQuery annotations.');
                 }
                 $metadata->addNamedQuery(array(
                     'name' => $namedQuery->name,
-=======
-                if (!($namedQuery instanceof \Doctrine\ORM\Mapping\NamedQuery)) {
-                    throw new \UnexpectedValueException('@NamedQueries should contain an array of @NamedQuery annotations.');
-                }
-                $metadata->addNamedQuery(array(
-                    'name'  => $namedQuery->name,
->>>>>>> d040582c
                     'query' => $namedQuery->query
                 ));
             }
@@ -425,11 +328,7 @@
             $inheritanceTypeAnnotation = $classAnnotations['Doctrine\ORM\Mapping\InheritanceType'];
             $inheritanceType = constant('Doctrine\ORM\Mapping\ClassMetadata::INHERITANCE_TYPE_' . strtoupper($inheritanceTypeAnnotation->value));
 
-<<<<<<< HEAD
             if ($inheritanceType !== OrmClassMetadata::INHERITANCE_TYPE_NONE) {
-=======
-            if ($inheritanceType !== \Doctrine\ORM\Mapping\ClassMetadata::INHERITANCE_TYPE_NONE) {
->>>>>>> d040582c
 
                 // Evaluate DiscriminatorColumn annotation
                 if (isset($classAnnotations['Doctrine\ORM\Mapping\DiscriminatorColumn'])) {
@@ -467,11 +366,7 @@
                     $metadata->setDiscriminatorColumn($discriminatorColumn);
                     $metadata->setDiscriminatorMap($discriminatorMap);
                 } else {
-<<<<<<< HEAD
                     $inheritanceType = OrmClassMetadata::INHERITANCE_TYPE_NONE;
-=======
-                    $inheritanceType = \Doctrine\ORM\Mapping\ClassMetadata::INHERITANCE_TYPE_NONE;
->>>>>>> d040582c
                 }
             }
 
@@ -483,7 +378,6 @@
             $changeTrackingAnnotation = $classAnnotations['Doctrine\ORM\Mapping\ChangeTrackingPolicy'];
             $metadata->setChangeTrackingPolicy(constant('Doctrine\ORM\Mapping\ClassMetadata::CHANGETRACKING_' . strtoupper($changeTrackingAnnotation->value)));
         } else {
-<<<<<<< HEAD
             $metadata->setChangeTrackingPolicy(OrmClassMetadata::CHANGETRACKING_DEFERRED_EXPLICIT);
         }
 
@@ -492,15 +386,6 @@
             $this->evaluatePropertyAnnotations($metadata);
         } catch (MappingException $exception) {
             throw new MappingException(sprintf('Failure while evaluating property annotations for class "%s": %s', $metadata->getName(), $exception->getMessage()), 1382003497, $exception);
-=======
-            $metadata->setChangeTrackingPolicy(\Doctrine\ORM\Mapping\ClassMetadata::CHANGETRACKING_DEFERRED_EXPLICIT);
-        }
-        // Evaluate annotations on properties/fields
-        try {
-            $this->evaluatePropertyAnnotations($metadata);
-        } catch (\Doctrine\ORM\Mapping\MappingException $exception) {
-            throw new \Doctrine\ORM\Mapping\MappingException(sprintf('Failure while evaluating property annotations for class "%s": %s', $metadata->getName(), $exception->getMessage()), 1382003497, $exception);
->>>>>>> d040582c
         }
 
         // build unique index for table
@@ -519,12 +404,9 @@
         // Evaluate AssociationOverrides annotation
         $this->evaluateOverridesAnnotations($classAnnotations, $metadata);
 
-<<<<<<< HEAD
         // Evaluate EntityListeners annotation
         $this->evaluateEntityListenersAnnotation($class, $metadata, $classAnnotations);
 
-=======
->>>>>>> d040582c
         // Evaluate @HasLifecycleCallbacks annotation
         $this->evaluateLifeCycleAnnotations($class, $metadata);
     }
@@ -557,10 +439,7 @@
         if (strlen($identifier) > $lengthLimit) {
             $identifier = substr($identifier, 0, $lengthLimit - 6) . '_' . substr(sha1($hashSource !== null ? $hashSource : $identifier), 0, 5);
         }
-<<<<<<< HEAD
-
-=======
->>>>>>> d040582c
+
         return $identifier;
     }
 
@@ -631,11 +510,7 @@
                     $idProperties = $this->reflectionService->getPropertyNamesByTag($mapping['targetEntity'], 'id');
                     $joinColumnName = $this->buildJoinTableColumnName($mapping['targetEntity']);
                 } else {
-<<<<<<< HEAD
                     $className = $this->getUnproxiedClassName($property->getDeclaringClass()->getName());
-=======
-                    $className = preg_replace('/' . \TYPO3\Flow\Object\Proxy\Compiler::ORIGINAL_CLASSNAME_SUFFIX . '$/', '', $property->getDeclaringClass()->getName());
->>>>>>> d040582c
                     $idProperties = $this->reflectionService->getPropertyNamesByTag($className, 'id');
                     $joinColumnName = $this->buildJoinTableColumnName($className);
                 }
@@ -655,19 +530,11 @@
     /**
      * Evaluate the property annotations and amend the metadata accordingly.
      *
-<<<<<<< HEAD
      * @param ClassMetadataInfo $metadata
      * @return void
      * @throws MappingException
      */
     protected function evaluatePropertyAnnotations(ClassMetadataInfo $metadata)
-=======
-     * @param \Doctrine\ORM\Mapping\ClassMetadataInfo $metadata
-     * @return void
-     * @throws \Doctrine\ORM\Mapping\MappingException
-     */
-    protected function evaluatePropertyAnnotations(\Doctrine\ORM\Mapping\ClassMetadataInfo $metadata)
->>>>>>> d040582c
     {
         $className = $metadata->name;
 
@@ -705,32 +572,21 @@
                 $mapping['inversedBy'] = $oneToOneAnnotation->inversedBy;
                 if ($oneToOneAnnotation->cascade) {
                     $mapping['cascade'] = $oneToOneAnnotation->cascade;
-<<<<<<< HEAD
                 } elseif ($this->isValueObject($mapping['targetEntity'], $className)) {
                     $mapping['cascade'] = array('persist');
-=======
->>>>>>> d040582c
                 } elseif ($this->isAggregateRoot($mapping['targetEntity'], $className) === false) {
                     $mapping['cascade'] = array('all');
                 }
                 if ($oneToOneAnnotation->orphanRemoval) {
                     $mapping['orphanRemoval'] = $oneToOneAnnotation->orphanRemoval;
-<<<<<<< HEAD
                 } elseif ($this->isAggregateRoot($mapping['targetEntity'], $className) === false &&
                           $this->isValueObject($mapping['targetEntity'], $className) === false) {
-=======
-                } elseif ($this->isAggregateRoot($mapping['targetEntity'], $className) === false) {
->>>>>>> d040582c
                     $mapping['orphanRemoval'] = true;
                 }
                 $mapping['fetch'] = $this->getFetchMode($className, $oneToOneAnnotation->fetch);
                 $metadata->mapOneToOne($mapping);
             } elseif ($oneToManyAnnotation = $this->reader->getPropertyAnnotation($property, 'Doctrine\ORM\Mapping\OneToMany')) {
                 $mapping['mappedBy'] = $oneToManyAnnotation->mappedBy;
-<<<<<<< HEAD
-=======
-                $mapping['indexBy'] = $oneToManyAnnotation->indexBy;
->>>>>>> d040582c
                 if ($oneToManyAnnotation->targetEntity) {
                     $mapping['targetEntity'] = $oneToManyAnnotation->targetEntity;
                 } elseif (isset($propertyMetaData['elementType'])) {
@@ -738,7 +594,6 @@
                 }
                 if ($oneToManyAnnotation->cascade) {
                     $mapping['cascade'] = $oneToManyAnnotation->cascade;
-<<<<<<< HEAD
                 } elseif ($this->isValueObject($mapping['targetEntity'], $className)) {
                     $mapping['cascade'] = array('persist');
                 } elseif ($this->isAggregateRoot($mapping['targetEntity'], $className) === false) {
@@ -749,14 +604,6 @@
                     $mapping['orphanRemoval'] = $oneToManyAnnotation->orphanRemoval;
                 } elseif ($this->isAggregateRoot($mapping['targetEntity'], $className) === false &&
                     $this->isValueObject($mapping['targetEntity'], $className) === false) {
-=======
-                } elseif ($this->isAggregateRoot($mapping['targetEntity'], $className) === false) {
-                    $mapping['cascade'] = array('all');
-                }
-                if ($oneToManyAnnotation->orphanRemoval) {
-                    $mapping['orphanRemoval'] = $oneToManyAnnotation->orphanRemoval;
-                } elseif ($this->isAggregateRoot($mapping['targetEntity'], $className) === false) {
->>>>>>> d040582c
                     $mapping['orphanRemoval'] = true;
                 }
                 $mapping['fetch'] = $this->getFetchMode($className, $oneToManyAnnotation->fetch);
@@ -770,18 +617,12 @@
                 if ($manyToOneAnnotation->targetEntity) {
                     $mapping['targetEntity'] = $manyToOneAnnotation->targetEntity;
                 }
-<<<<<<< HEAD
 
                 $mapping['joinColumns'] = $this->buildJoinColumnsIfNeeded($joinColumns, $mapping, $property);
                 if ($manyToOneAnnotation->cascade) {
                     $mapping['cascade'] = $manyToOneAnnotation->cascade;
                 } elseif ($this->isValueObject($mapping['targetEntity'], $className)) {
                     $mapping['cascade'] = array('persist');
-=======
-                $mapping['joinColumns'] = $this->buildJoinColumnsIfNeeded($joinColumns, $mapping, $property);
-                if ($manyToOneAnnotation->cascade) {
-                    $mapping['cascade'] = $manyToOneAnnotation->cascade;
->>>>>>> d040582c
                 } elseif ($this->isAggregateRoot($mapping['targetEntity'], $className) === false) {
                     $mapping['cascade'] = array('all');
                 }
@@ -794,10 +635,7 @@
                 } elseif (isset($propertyMetaData['elementType'])) {
                     $mapping['targetEntity'] = $propertyMetaData['elementType'];
                 }
-<<<<<<< HEAD
                 /** @var JoinTable $joinTableAnnotation */
-=======
->>>>>>> d040582c
                 if ($joinTableAnnotation = $this->reader->getPropertyAnnotation($property, 'Doctrine\ORM\Mapping\JoinTable')) {
                     $joinTable = $this->evaluateJoinTableAnnotation($joinTableAnnotation, $property, $className, $mapping);
                 } else {
@@ -818,7 +656,6 @@
                 $mapping['joinTable'] = $joinTable;
                 $mapping['mappedBy'] = $manyToManyAnnotation->mappedBy;
                 $mapping['inversedBy'] = $manyToManyAnnotation->inversedBy;
-<<<<<<< HEAD
                 if ($manyToManyAnnotation->cascade) {
                     $mapping['cascade'] = $manyToManyAnnotation->cascade;
                 } elseif ($this->isValueObject($mapping['targetEntity'], $className)) {
@@ -827,15 +664,6 @@
                     $mapping['cascade'] = array('all');
                 }
                 $mapping['indexBy'] = $manyToManyAnnotation->indexBy;
-=======
-                $mapping['indexBy'] = $manyToManyAnnotation->indexBy;
-                if ($manyToManyAnnotation->cascade) {
-                    $mapping['cascade'] = $manyToManyAnnotation->cascade;
-                } elseif ($this->isAggregateRoot($mapping['targetEntity'], $className) === false) {
-                    $mapping['cascade'] = array('all');
-                }
-
->>>>>>> d040582c
                 $mapping['orphanRemoval'] = $manyToManyAnnotation->orphanRemoval;
                 $mapping['fetch'] = $this->getFetchMode($className, $manyToManyAnnotation->fetch);
 
@@ -847,10 +675,7 @@
             } else {
                 $mapping['nullable'] = false;
 
-<<<<<<< HEAD
                 /** @var Column $columnAnnotation */
-=======
->>>>>>> d040582c
                 if ($columnAnnotation = $this->reader->getPropertyAnnotation($property, 'Doctrine\ORM\Mapping\Column')) {
                     $mapping = $this->addColumnToMappingArray($columnAnnotation, $mapping);
                 }
@@ -872,17 +697,10 @@
                                 if ($this->reflectionService->isClassAnnotatedWith($propertyMetaData['type'], 'TYPO3\Flow\Annotations\ValueObject')) {
                                     $mapping['type'] = 'object';
                                 } elseif (class_exists($propertyMetaData['type'])) {
-<<<<<<< HEAD
                                     throw MappingException::missingRequiredOption($property->getName(), 'OneToOne', sprintf('The property "%s" in class "%s" has a non standard data type and doesn\'t define the type of the relation. You have to use one of these annotations: @OneToOne, @OneToMany, @ManyToOne, @ManyToMany', $property->getName(), $className));
                                 }
                             } else {
                                 throw MappingException::propertyTypeIsRequired($className, $property->getName());
-=======
-                                    throw \Doctrine\ORM\Mapping\MappingException::missingRequiredOption($property->getName(), 'OneToOne', sprintf('The property "%s" in class "%s" has a non standard data type and doesn\'t define the type of the relation. You have to use one of these annotations: @OneToOne, @OneToMany, @ManyToOne, @ManyToMany', $property->getName(), $className));
-                                }
-                            } else {
-                                throw \Doctrine\ORM\Mapping\MappingException::propertyTypeIsRequired($className, $property->getName());
->>>>>>> d040582c
                             }
                     }
                 }
@@ -909,11 +727,7 @@
                         'initialValue' => $seqGeneratorAnnotation->initialValue
                     ));
                 } elseif ($this->reader->getPropertyAnnotation($property, 'Doctrine\ORM\Mapping\TableGenerator') !== null) {
-<<<<<<< HEAD
                     throw MappingException::tableIdGeneratorNotImplemented($className);
-=======
-                    throw \Doctrine\ORM\Mapping\MappingException::tableIdGeneratorNotImplemented($className);
->>>>>>> d040582c
                 } elseif ($customGeneratorAnnotation = $this->reader->getPropertyAnnotation($property, 'Doctrine\ORM\Mapping\CustomIdGenerator')) {
                     $metadata->setCustomGeneratorDefinition(array(
                         'class' => $customGeneratorAnnotation->class
@@ -926,21 +740,13 @@
     /**
      * Evaluate JoinTable annotations and fill missing bits as needed.
      *
-<<<<<<< HEAD
      * @param JoinTable $joinTableAnnotation
-=======
-     * @param \Doctrine\ORM\Mapping\JoinTable $joinTableAnnotation
->>>>>>> d040582c
      * @param \ReflectionProperty $property
      * @param string $className
      * @param array $mapping
      * @return array
      */
-<<<<<<< HEAD
     protected function evaluateJoinTableAnnotation(JoinTable $joinTableAnnotation, \ReflectionProperty $property, $className, array $mapping)
-=======
-    protected function evaluateJoinTableAnnotation(\Doctrine\ORM\Mapping\JoinTable $joinTableAnnotation, \ReflectionProperty $property, $className, array $mapping)
->>>>>>> d040582c
     {
         $joinTable = array(
             'name' => $joinTableAnnotation->name,
@@ -995,10 +801,7 @@
     {
         $joinColumns = array();
 
-<<<<<<< HEAD
         /** @var JoinColumn $joinColumnAnnotation */
-=======
->>>>>>> d040582c
         if ($joinColumnAnnotation = $this->reader->getPropertyAnnotation($property, 'Doctrine\ORM\Mapping\JoinColumn')) {
             $joinColumns[] = $this->joinColumnToArray($joinColumnAnnotation, strtolower($property->getName()));
         } elseif ($joinColumnsAnnotation = $this->reader->getPropertyAnnotation($property, 'Doctrine\ORM\Mapping\JoinColumns')) {
@@ -1014,17 +817,10 @@
      * Evaluate the association overrides annotations and amend the metadata accordingly.
      *
      * @param array $classAnnotations
-<<<<<<< HEAD
      * @param ClassMetadataInfo $metadata
      * @return void
      */
     protected function evaluateOverridesAnnotations(array $classAnnotations, ClassMetadataInfo $metadata)
-=======
-     * @param \Doctrine\ORM\Mapping\ClassMetadataInfo $metadata
-     * @return void
-     */
-    protected function evaluateOverridesAnnotations(array $classAnnotations, \Doctrine\ORM\Mapping\ClassMetadataInfo $metadata)
->>>>>>> d040582c
     {
         if (isset($classAnnotations['Doctrine\ORM\Mapping\AssociationOverrides'])) {
             $associationOverridesAnnotation = $classAnnotations['Doctrine\ORM\Mapping\AssociationOverrides'];
@@ -1033,11 +829,7 @@
                 $override = array();
                 $fieldName = $associationOverride->name;
 
-<<<<<<< HEAD
                 // Check for JoinColumn/JoinColumns annotations
-=======
-                // Check for JoinColummn/JoinColumns annotations
->>>>>>> d040582c
                 if ($associationOverride->joinColumns) {
                     $joinColumns = array();
                     foreach ($associationOverride->joinColumns as $joinColumn) {
@@ -1081,7 +873,6 @@
     }
 
     /**
-<<<<<<< HEAD
      * Evaluate the EntityListeners annotation and amend the metadata accordingly.
      *
      * @param \ReflectionClass $class
@@ -1195,58 +986,6 @@
         }
 
         return $callbacks;
-=======
-     * Evaluate the lifecycle annotations and amend the metadata accordingly.
-     *
-     * @param \ReflectionClass $class
-     * @param \Doctrine\ORM\Mapping\ClassMetadataInfo $metadata
-     * @return void
-     */
-    protected function evaluateLifeCycleAnnotations(\ReflectionClass $class, \Doctrine\ORM\Mapping\ClassMetadataInfo $metadata)
-    {
-        foreach ($class->getMethods() as $method) {
-            if ($method->isPublic()) {
-                $annotations = $this->reader->getMethodAnnotations($method);
-
-                if (isset($annotations['Doctrine\ORM\Mapping\PrePersist'])) {
-                    $metadata->addLifecycleCallback($method->getName(), \Doctrine\ORM\Events::prePersist);
-                }
-
-                if (isset($annotations['Doctrine\ORM\Mapping\PostPersist'])) {
-                    $metadata->addLifecycleCallback($method->getName(), \Doctrine\ORM\Events::postPersist);
-                }
-
-                if (isset($annotations['Doctrine\ORM\Mapping\PreUpdate'])) {
-                    $metadata->addLifecycleCallback($method->getName(), \Doctrine\ORM\Events::preUpdate);
-                }
-
-                if (isset($annotations['Doctrine\ORM\Mapping\PostUpdate'])) {
-                    $metadata->addLifecycleCallback($method->getName(), \Doctrine\ORM\Events::postUpdate);
-                }
-
-                if (isset($annotations['Doctrine\ORM\Mapping\PreRemove'])) {
-                    $metadata->addLifecycleCallback($method->getName(), \Doctrine\ORM\Events::preRemove);
-                }
-
-                if (isset($annotations['Doctrine\ORM\Mapping\PostRemove'])) {
-                    $metadata->addLifecycleCallback($method->getName(), \Doctrine\ORM\Events::postRemove);
-                }
-
-                if (isset($annotations['Doctrine\ORM\Mapping\PostLoad'])) {
-                    $metadata->addLifecycleCallback($method->getName(), \Doctrine\ORM\Events::postLoad);
-                }
-
-                if (isset($annotations['Doctrine\ORM\Mapping\PreFlush'])) {
-                    $metadata->addLifecycleCallback($method->getName(), \Doctrine\ORM\Events::preFlush);
-                }
-            }
-        }
-
-        // FIXME this can be removed again once Doctrine is fixed (see fixMethodsAndAdvicesArrayForDoctrineProxiesCode())
-        $metadata->addLifecycleCallback('Flow_Aop_Proxy_fixMethodsAndAdvicesArrayForDoctrineProxies', \Doctrine\ORM\Events::postLoad);
-        // FIXME this can be removed again once Doctrine is fixed (see fixInjectedPropertiesForDoctrineProxiesCode())
-        $metadata->addLifecycleCallback('Flow_Aop_Proxy_fixInjectedPropertiesForDoctrineProxies', \Doctrine\ORM\Events::postLoad);
->>>>>>> d040582c
     }
 
     /**
@@ -1259,33 +998,20 @@
         if ($this->tableNameLengthLimit === null) {
             $this->tableNameLengthLimit = $this->entityManager->getConnection()->getDatabasePlatform()->getMaxIdentifierLength();
         }
-<<<<<<< HEAD
-
-=======
->>>>>>> d040582c
+
         return $this->tableNameLengthLimit;
     }
 
     /**
-<<<<<<< HEAD
      * Returns whether the class with the specified name is transient. Only non-transient
      * classes, that is entities and mapped superclasses, should have their metadata loaded.
-=======
-     * Whether the class with the specified name should have its metadata loaded.
-     * This is only the case if it is either mapped as an Entity or a
-     * MappedSuperclass (i.e. is not transient).
->>>>>>> d040582c
      *
      * @param string $className
      * @return boolean
      */
     public function isTransient($className)
     {
-<<<<<<< HEAD
         return strpos($className, Compiler::ORIGINAL_CLASSNAME_SUFFIX) !== false ||
-=======
-        return strpos($className, \TYPO3\Flow\Object\Proxy\Compiler::ORIGINAL_CLASSNAME_SUFFIX) !== false ||
->>>>>>> d040582c
             (
                 !$this->reflectionService->isClassAnnotatedWith($className, 'TYPO3\Flow\Annotations\Entity') &&
                     !$this->reflectionService->isClassAnnotatedWith($className, 'TYPO3\Flow\Annotations\ValueObject') &&
@@ -1314,11 +1040,7 @@
         $this->classNames = array_filter($this->classNames,
             function ($className) {
                 return !interface_exists($className, false)
-<<<<<<< HEAD
                         && strpos($className, Compiler::ORIGINAL_CLASSNAME_SUFFIX) === false;
-=======
-                        && strpos($className, \TYPO3\Flow\Object\Proxy\Compiler::ORIGINAL_CLASSNAME_SUFFIX) === false;
->>>>>>> d040582c
             }
         );
 
@@ -1328,19 +1050,11 @@
     /**
      * Parse the given JoinColumn into an array
      *
-<<<<<<< HEAD
      * @param JoinColumn $joinColumnAnnotation
      * @param string $propertyName
      * @return array
      */
     protected function joinColumnToArray(JoinColumn $joinColumnAnnotation, $propertyName = null)
-=======
-     * @param \Doctrine\ORM\Mapping\JoinColumn $joinColumnAnnotation
-     * @param string $propertyName
-     * @return array
-     */
-    protected function joinColumnToArray(\Doctrine\ORM\Mapping\JoinColumn $joinColumnAnnotation, $propertyName = null)
->>>>>>> d040582c
     {
         return array(
             'name' => $joinColumnAnnotation->name === null ? $propertyName : $joinColumnAnnotation->name,
@@ -1355,20 +1069,12 @@
     /**
      * Parse the given Column into an array
      *
-<<<<<<< HEAD
      * @param Column $columnAnnotation
-=======
-     * @param \Doctrine\ORM\Mapping\Column $columnAnnotation
->>>>>>> d040582c
      * @param array $mapping
      * @param string $fieldName
      * @return array
      */
-<<<<<<< HEAD
     protected function addColumnToMappingArray(Column $columnAnnotation, array $mapping = array(), $fieldName = null)
-=======
-    protected function addColumnToMappingArray(\Doctrine\ORM\Mapping\Column $columnAnnotation, $mapping = array(), $fieldName = null)
->>>>>>> d040582c
     {
         if ($fieldName !== null) {
             $mapping['fieldName'] = $fieldName;
@@ -1397,7 +1103,6 @@
     }
 
     /**
-<<<<<<< HEAD
      * Returns the classname after stripping a potentially present Compiler::ORIGINAL_CLASSNAME_SUFFIX.
      *
      * @param string $className
@@ -1411,28 +1116,18 @@
     }
 
     /**
-=======
->>>>>>> d040582c
      * Attempts to resolve the fetch mode.
      *
      * @param string $className The class name
      * @param string $fetchMode The fetch mode
      * @return integer The fetch mode as defined in ClassMetadata
-<<<<<<< HEAD
      * @throws MappingException If the fetch mode is not valid
-=======
-     * @throws \Doctrine\ORM\Mapping\MappingException If the fetch mode is not valid
->>>>>>> d040582c
      */
     private function getFetchMode($className, $fetchMode)
     {
         $fetchMode = strtoupper($fetchMode);
         if (!defined('Doctrine\ORM\Mapping\ClassMetadata::FETCH_' . $fetchMode)) {
-<<<<<<< HEAD
             throw MappingException::invalidFetchMode($className, $fetchMode);
-=======
-            throw \Doctrine\ORM\Mapping\MappingException::invalidFetchMode($className, $fetchMode);
->>>>>>> d040582c
         }
 
         return constant('Doctrine\ORM\Mapping\ClassMetadata::FETCH_' . $fetchMode);
@@ -1482,17 +1177,10 @@
     /**
      * This method is used to optimize the matching process.
      *
-<<<<<<< HEAD
      * @param ClassNameIndex $classNameIndex
      * @return ClassNameIndex
      */
     public function reduceTargetClassNames(ClassNameIndex $classNameIndex)
-=======
-     * @param \TYPO3\Flow\Aop\Builder\ClassNameIndex $classNameIndex
-     * @return \TYPO3\Flow\Aop\Builder\ClassNameIndex
-     */
-    public function reduceTargetClassNames(\TYPO3\Flow\Aop\Builder\ClassNameIndex $classNameIndex)
->>>>>>> d040582c
     {
         return $classNameIndex;
     }
