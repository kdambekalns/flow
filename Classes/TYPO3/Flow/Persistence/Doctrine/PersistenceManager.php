--- conflicted
+++ resolved
@@ -70,11 +70,7 @@
         $validatedInstancesContainer = new \SplObjectStorage();
         $knownValueObjects = array();
         foreach ($entityInsertions as $entity) {
-<<<<<<< HEAD
             $className = TypeHandling::getTypeForValue($entity);
-=======
-            $className = $this->reflectionService->getClassNameByObject($entity);
->>>>>>> d040582c
             if ($this->reflectionService->getClassSchema($className)->getModelType() === ClassSchema::MODELTYPE_VALUEOBJECT) {
                 $identifier = $this->getIdentifierByObject($entity);
 
@@ -130,11 +126,7 @@
      * Commits new objects and changes to objects in the current persistence
      * session into the backend
      *
-<<<<<<< HEAD
      * @param boolean $onlyWhitelistedObjects If TRUE an exception will be thrown if there are scheduled updates/deletes or insertions for objects that are not "whitelisted" (see AbstractPersistenceManager::whitelistObject())
-=======
-     * @param boolean $onlyWhitelistedObjects
->>>>>>> d040582c
      * @return void
      * @api
      */
@@ -149,7 +141,6 @@
                 $this->throwExceptionIfObjectIsNotWhitelisted($object);
             }
         }
-<<<<<<< HEAD
 
         if (!$this->entityManager->isOpen()) {
             $this->systemLogger->log('persistAll() skipped flushing data, the Doctrine EntityManager is closed. Check the logs for error message.', LOG_ERR);
@@ -167,13 +158,6 @@
             $this->entityManager->flush();
         } finally {
             $this->emitAllObjectsPersisted();
-=======
-        if ($this->entityManager->isOpen()) {
-            $this->entityManager->flush();
-            $this->emitAllObjectsPersisted();
-        } else {
-            $this->systemLogger->log('persistAll() skipped flushing data, the Doctrine EntityManager is closed. Check the logs for error message.', LOG_ERR);
->>>>>>> d040582c
         }
     }
 
