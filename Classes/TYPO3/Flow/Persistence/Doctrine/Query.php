--- conflicted
+++ resolved
@@ -227,11 +227,7 @@
             $originalQuery = $this->queryBuilder->getQuery();
             $dqlQuery = clone $originalQuery;
             $dqlQuery->setParameters($originalQuery->getParameters());
-<<<<<<< HEAD
-            $dqlQuery->setHint(\Doctrine\ORM\Query::HINT_CUSTOM_TREE_WALKERS, array(\TYPO3\Flow\Persistence\Doctrine\CountWalker::class));
-=======
             $dqlQuery->setHint(\Doctrine\ORM\Query::HINT_CUSTOM_TREE_WALKERS, [CountWalker::class]);
->>>>>>> 2dc9c6e2
             $offset = $dqlQuery->getFirstResult();
             $limit = $dqlQuery->getMaxResults();
             if ($offset !== null) {
