--- conflicted
+++ resolved
@@ -60,14 +60,11 @@
     protected $limit;
 
     /**
-<<<<<<< HEAD
      * @var boolean
      */
     protected $distinct = false;
 
     /**
-=======
->>>>>>> d040582c
      * @var integer
      */
     protected $offset;
@@ -306,7 +303,6 @@
     }
 
     /**
-<<<<<<< HEAD
      * Sets the DISTINCT flag for this query.
      *
      * @param boolean $distinct
@@ -332,8 +328,6 @@
     }
 
     /**
-=======
->>>>>>> d040582c
      * Sets the start offset of the result set to offset. Returns $this to
      * allow for chaining (fluid interface)
      *
@@ -594,7 +588,6 @@
     }
 
     /**
-<<<<<<< HEAD
      * Add parameters to the query
      *
      * @param array $parameters
@@ -619,8 +612,6 @@
     }
 
     /**
-=======
->>>>>>> d040582c
      * Get a needle for parameter binding.
      *
      * @param mixed $operand
@@ -661,7 +652,6 @@
     }
 
     /**
-<<<<<<< HEAD
      * Return the SQL statements representing this Query.
      *
      * @return array
@@ -672,8 +662,6 @@
     }
 
     /**
-=======
->>>>>>> d040582c
      * We need to drop the query builder, as it contains a PDO instance deep inside.
      *
      * @return array
@@ -681,11 +669,7 @@
     public function __sleep()
     {
         $this->parameters = $this->queryBuilder->getParameters();
-<<<<<<< HEAD
         return array('entityClassName', 'constraint', 'orderings', 'parameterIndex', 'limit', 'offset', 'distinct', 'parameters', 'joins');
-=======
-        return array('entityClassName', 'constraint', 'orderings', 'parameterIndex', 'limit', 'offset', 'parameters', 'joins');
->>>>>>> d040582c
     }
 
     /**
@@ -712,10 +696,7 @@
         }
         $this->queryBuilder->setFirstResult($this->offset);
         $this->queryBuilder->setMaxResults($this->limit);
-<<<<<<< HEAD
         $this->queryBuilder->distinct($this->distinct);
-=======
->>>>>>> d040582c
         $this->queryBuilder->setParameters($this->parameters);
         unset($this->parameters);
     }
@@ -728,7 +709,6 @@
     {
         $this->queryBuilder = clone $this->queryBuilder;
     }
-<<<<<<< HEAD
 
     /**
      * @return \Doctrine\ORM\QueryBuilder
@@ -737,6 +717,4 @@
     {
         return $this->queryBuilder;
     }
-=======
->>>>>>> d040582c
 }