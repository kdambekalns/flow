--- conflicted
+++ resolved
@@ -218,11 +218,7 @@
             $originalQuery = $this->queryBuilder->getQuery();
             $dqlQuery = clone $originalQuery;
             $dqlQuery->setParameters($originalQuery->getParameters());
-<<<<<<< HEAD
             $dqlQuery->setHint(\Doctrine\ORM\Query::HINT_CUSTOM_TREE_WALKERS, array(\TYPO3\Flow\Persistence\Doctrine\CountWalker::class));
-=======
-            $dqlQuery->setHint(\Doctrine\ORM\Query::HINT_CUSTOM_TREE_WALKERS, array('TYPO3\Flow\Persistence\Doctrine\CountWalker'));
->>>>>>> c186a992
             $offset = $dqlQuery->getFirstResult();
             $limit = $dqlQuery->getMaxResults();
             if ($offset !== null) {
