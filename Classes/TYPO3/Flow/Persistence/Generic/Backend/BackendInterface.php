<?php
namespace TYPO3\Flow\Persistence\Generic\Backend;

/*                                                                        *
 * This script belongs to the Flow framework.                             *
 *                                                                        *
 * It is free software; you can redistribute it and/or modify it under    *
 * the terms of the MIT license.                                          *
 *                                                                        */

/**
 * A persistence backend interface
 *
 * @api
 */
interface BackendInterface
{
    /**
     * Set a PersistenceManager instance.
     *
     * @param \TYPO3\Flow\Persistence\PersistenceManagerInterface $persistenceManager
     * @return void
     */
    public function setPersistenceManager(\TYPO3\Flow\Persistence\PersistenceManagerInterface $persistenceManager);
<<<<<<< HEAD

    /**
     * Initializes the backend
     *
     * @param array $options
     * @return void
     * @api
     */
    public function initialize(array $options);

    /**
     * Sets the aggregate root objects
     *
     * @param \SplObjectStorage $objects
     * @return void
     * @api
     */
    public function setAggregateRootObjects(\SplObjectStorage $objects);

    /**
     * Sets the deleted entities
     *
     * @param \SplObjectStorage $entities
     * @return void
     * @api
     */
    public function setDeletedEntities(\SplObjectStorage $entities);

    /**
     * Sets the changed objects
     *
     * @param \SplObjectStorage $entities
     * @return void
     */
    public function setChangedEntities(\SplObjectStorage $entities);

    /**
     * Commits the current persistence session
     *
     * @return void
     * @api
     */
    public function commit();

    /**
     * Returns the number of items matching the query.
     *
     * @param \TYPO3\Flow\Persistence\QueryInterface $query
     * @return integer
     * @api
     */
    public function getObjectCountByQuery(\TYPO3\Flow\Persistence\QueryInterface $query);

    /**
     * Returns the object data matching the $query.
     *
     * @param \TYPO3\Flow\Persistence\QueryInterface $query
     * @return array
     * @api
     */
    public function getObjectDataByQuery(\TYPO3\Flow\Persistence\QueryInterface $query);

    /**
=======

    /**
     * Initializes the backend
     *
     * @param array $options
     * @return void
     * @api
     */
    public function initialize(array $options);

    /**
     * Sets the aggregate root objects
     *
     * @param \SplObjectStorage $objects
     * @return void
     * @api
     */
    public function setAggregateRootObjects(\SplObjectStorage $objects);

    /**
     * Sets the deleted entities
     *
     * @param \SplObjectStorage $entities
     * @return void
     * @api
     */
    public function setDeletedEntities(\SplObjectStorage $entities);

    /**
     * Sets the changed objects
     *
     * @param \SplObjectStorage $entities
     * @return void
     */
    public function setChangedEntities(\SplObjectStorage $entities);

    /**
     * Commits the current persistence session
     *
     * @return void
     * @api
     */
    public function commit();

    /**
     * Returns the number of items matching the query.
     *
     * @param \TYPO3\Flow\Persistence\QueryInterface $query
     * @return integer
     * @api
     */
    public function getObjectCountByQuery(\TYPO3\Flow\Persistence\QueryInterface $query);

    /**
     * Returns the object data matching the $query.
     *
     * @param \TYPO3\Flow\Persistence\QueryInterface $query
     * @return array
     * @api
     */
    public function getObjectDataByQuery(\TYPO3\Flow\Persistence\QueryInterface $query);

    /**
>>>>>>> c186a992
     * Returns the object data for the given identifier.
     *
     * @param string $identifier The UUID or Hash of the object
     * @param string $objectType
     * @return array
     * @api
     */
    public function getObjectDataByIdentifier($identifier, $objectType = null);

    /**
     * Returns TRUE, if an active connection to the persistence
     * backend has been established, e.g. entities can be persisted.
     *
     * @return boolean TRUE, if an connection has been established, FALSE if add object will not be persisted by the backend
     * @api
     */
    public function isConnected();
}<|MERGE_RESOLUTION|>--- conflicted
+++ resolved
@@ -22,7 +22,6 @@
      * @return void
      */
     public function setPersistenceManager(\TYPO3\Flow\Persistence\PersistenceManagerInterface $persistenceManager);
-<<<<<<< HEAD
 
     /**
      * Initializes the backend
@@ -86,71 +85,6 @@
     public function getObjectDataByQuery(\TYPO3\Flow\Persistence\QueryInterface $query);
 
     /**
-=======
-
-    /**
-     * Initializes the backend
-     *
-     * @param array $options
-     * @return void
-     * @api
-     */
-    public function initialize(array $options);
-
-    /**
-     * Sets the aggregate root objects
-     *
-     * @param \SplObjectStorage $objects
-     * @return void
-     * @api
-     */
-    public function setAggregateRootObjects(\SplObjectStorage $objects);
-
-    /**
-     * Sets the deleted entities
-     *
-     * @param \SplObjectStorage $entities
-     * @return void
-     * @api
-     */
-    public function setDeletedEntities(\SplObjectStorage $entities);
-
-    /**
-     * Sets the changed objects
-     *
-     * @param \SplObjectStorage $entities
-     * @return void
-     */
-    public function setChangedEntities(\SplObjectStorage $entities);
-
-    /**
-     * Commits the current persistence session
-     *
-     * @return void
-     * @api
-     */
-    public function commit();
-
-    /**
-     * Returns the number of items matching the query.
-     *
-     * @param \TYPO3\Flow\Persistence\QueryInterface $query
-     * @return integer
-     * @api
-     */
-    public function getObjectCountByQuery(\TYPO3\Flow\Persistence\QueryInterface $query);
-
-    /**
-     * Returns the object data matching the $query.
-     *
-     * @param \TYPO3\Flow\Persistence\QueryInterface $query
-     * @return array
-     * @api
-     */
-    public function getObjectDataByQuery(\TYPO3\Flow\Persistence\QueryInterface $query);
-
-    /**
->>>>>>> c186a992
      * Returns the object data for the given identifier.
      *
      * @param string $identifier The UUID or Hash of the object
