<?php
namespace TYPO3\Flow\Persistence\Generic\Qom;

/*                                                                        *
 * This script belongs to the Flow framework.                             *
 *                                                                        *
 * It is free software; you can redistribute it and/or modify it under    *
 * the terms of the MIT license.                                          *
 *                                                                        */


/**
 * Filters tuples based on the outcome of a binary operation.
 *
 * For any comparison, operand2 always evaluates to a scalar value. In contrast,
 * operand1 may evaluate to an array of values (for example, the value of a multi-valued
 * property), in which case the comparison is separately performed for each element
 * of the array, and the Comparison constraint is satisfied as a whole if the
 * comparison against any element of the array is satisfied.
 *
 * If operand1 and operand2 evaluate to values of different property types, the
 * value of operand2 is converted to the property type of the value of operand1.
 * If the type conversion fails, the query is invalid.
 *
 * If operator is not supported for the property type of operand1, the query is invalid.
 *
 * If operand1 evaluates to null (for example, if the operand evaluates the value
 * of a property which does not exist), the constraint is not satisfied.
 *
 * The OPERATOR_EQUAL_TO operator is satisfied only if the value of operand1
 * equals the value of operand2.
 *
 * The OPERATOR_NOT_EQUAL_TO operator is satisfied unless the value of
 * operand1 equals the value of operand2.
 *
 * The OPERATOR_LESS_THAN operator is satisfied only if the value of
 * operand1 is ordered before the value of operand2.
 *
 * The OPERATOR_LESS_THAN_OR_EQUAL_TO operator is satisfied unless the value
 * of operand1 is ordered after the value of operand2.
 *
 * The OPERATOR_GREATER_THAN operator is satisfied only if the value of
 * operand1 is ordered after the value of operand2.
 *
 * The OPERATOR_GREATER_THAN_OR_EQUAL_TO operator is satisfied unless the
 * value of operand1 is ordered before the value of operand2.
 *
 * The OPERATOR_LIKE operator is satisfied only if the value of operand1
 * matches the pattern specified by the value of operand2, where in the pattern:
 * * the character "%" matches zero or more characters, and
 * * the character "_" (underscore) matches exactly one character, and
 * * the string "\x" matches the character "x", and
 *   all other characters match themselves.
 *
 * @api
 */
class Comparison extends \TYPO3\Flow\Persistence\Generic\Qom\Constraint
{
    /**
     * @var \TYPO3\Flow\Persistence\Generic\Qom\DynamicOperand
     */
    protected $operand1;
<<<<<<< HEAD

    /**
     * @var integer
     */
    protected $operator;

    /**
     * @var mixed
     */
    protected $operand2;

    /**
     * Constructs this Comparison instance
     *
     * @param \TYPO3\Flow\Persistence\Generic\Qom\DynamicOperand $operand1
     * @param integer $operator one of \TYPO3\Flow\Persistence\QueryInterface.OPERATOR_*
     * @param mixed $operand2
     */
    public function __construct(\TYPO3\Flow\Persistence\Generic\Qom\DynamicOperand $operand1, $operator, $operand2 = null)
    {
        $this->operand1 = $operand1;
        $this->operator = $operator;
        $this->operand2 = $operand2;
    }

    /**
     *
     * Gets the first operand.
     *
     * @return \TYPO3\Flow\Persistence\Generic\Qom\DynamicOperand the operand; non-null
     * @api
     */
    public function getOperand1()
    {
        return $this->operand1;
    }

    /**
=======

    /**
     * @var integer
     */
    protected $operator;

    /**
     * @var mixed
     */
    protected $operand2;

    /**
     * Constructs this Comparison instance
     *
     * @param \TYPO3\Flow\Persistence\Generic\Qom\DynamicOperand $operand1
     * @param integer $operator one of \TYPO3\Flow\Persistence\QueryInterface.OPERATOR_*
     * @param mixed $operand2
     */
    public function __construct(\TYPO3\Flow\Persistence\Generic\Qom\DynamicOperand $operand1, $operator, $operand2 = null)
    {
        $this->operand1 = $operand1;
        $this->operator = $operator;
        $this->operand2 = $operand2;
    }

    /**
     *
     * Gets the first operand.
     *
     * @return \TYPO3\Flow\Persistence\Generic\Qom\DynamicOperand the operand; non-null
     * @api
     */
    public function getOperand1()
    {
        return $this->operand1;
    }

    /**
>>>>>>> c186a992
     * Gets the operator.
     *
     * @return integer one of \TYPO3\Flow\Persistence\QueryInterface.OPERATOR_*
     * @api
     */
    public function getOperator()
    {
        return $this->operator;
    }

    /**
     * Gets the second operand.
     *
     * @return mixed
     * @api
     */
    public function getOperand2()
    {
        return $this->operand2;
    }
}<|MERGE_RESOLUTION|>--- conflicted
+++ resolved
@@ -60,7 +60,6 @@
      * @var \TYPO3\Flow\Persistence\Generic\Qom\DynamicOperand
      */
     protected $operand1;
-<<<<<<< HEAD
 
     /**
      * @var integer
@@ -99,46 +98,6 @@
     }
 
     /**
-=======
-
-    /**
-     * @var integer
-     */
-    protected $operator;
-
-    /**
-     * @var mixed
-     */
-    protected $operand2;
-
-    /**
-     * Constructs this Comparison instance
-     *
-     * @param \TYPO3\Flow\Persistence\Generic\Qom\DynamicOperand $operand1
-     * @param integer $operator one of \TYPO3\Flow\Persistence\QueryInterface.OPERATOR_*
-     * @param mixed $operand2
-     */
-    public function __construct(\TYPO3\Flow\Persistence\Generic\Qom\DynamicOperand $operand1, $operator, $operand2 = null)
-    {
-        $this->operand1 = $operand1;
-        $this->operator = $operator;
-        $this->operand2 = $operand2;
-    }
-
-    /**
-     *
-     * Gets the first operand.
-     *
-     * @return \TYPO3\Flow\Persistence\Generic\Qom\DynamicOperand the operand; non-null
-     * @api
-     */
-    public function getOperand1()
-    {
-        return $this->operand1;
-    }
-
-    /**
->>>>>>> c186a992
      * Gets the operator.
      *
      * @return integer one of \TYPO3\Flow\Persistence\QueryInterface.OPERATOR_*
