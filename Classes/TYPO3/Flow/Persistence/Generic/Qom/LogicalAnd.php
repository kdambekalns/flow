--- conflicted
+++ resolved
@@ -23,7 +23,6 @@
      * @var \TYPO3\Flow\Persistence\Generic\Qom\Constraint
      */
     protected $constraint1;
-<<<<<<< HEAD
 
     /**
      * @var \TYPO3\Flow\Persistence\Generic\Qom\Constraint
@@ -42,26 +41,6 @@
     }
 
     /**
-=======
-
-    /**
-     * @var \TYPO3\Flow\Persistence\Generic\Qom\Constraint
-     */
-    protected $constraint2;
-
-    /**
-     *
-     * @param \TYPO3\Flow\Persistence\Generic\Qom\Constraint $constraint1
-     * @param \TYPO3\Flow\Persistence\Generic\Qom\Constraint $constraint2
-     */
-    public function __construct(\TYPO3\Flow\Persistence\Generic\Qom\Constraint $constraint1, \TYPO3\Flow\Persistence\Generic\Qom\Constraint $constraint2)
-    {
-        $this->constraint1 = $constraint1;
-        $this->constraint2 = $constraint2;
-    }
-
-    /**
->>>>>>> d040582c
      * Gets the first constraint.
      *
      * @return \TYPO3\Flow\Persistence\Generic\Qom\Constraint the constraint; non-null
