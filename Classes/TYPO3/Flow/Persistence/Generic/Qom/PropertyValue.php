--- conflicted
+++ resolved
@@ -28,7 +28,6 @@
      * @var string
      */
     protected $selectorName;
-<<<<<<< HEAD
 
     /**
      * @var string
@@ -48,27 +47,6 @@
     }
 
     /**
-=======
-
-    /**
-     * @var string
-     */
-    protected $propertyName;
-
-    /**
-     * Constructs this PropertyValue instance
-     *
-     * @param string $propertyName
-     * @param string $selectorName
-     */
-    public function __construct($propertyName, $selectorName = '')
-    {
-        $this->propertyName = $propertyName;
-        $this->selectorName = $selectorName;
-    }
-
-    /**
->>>>>>> c186a992
      * Gets the name of the selector against which to evaluate this operand.
      *
      * @return string the selector name; non-null
