--- conflicted
+++ resolved
@@ -20,7 +20,6 @@
      * @var \TYPO3\Flow\Object\ObjectManagerInterface
      */
     protected $objectManager;
-<<<<<<< HEAD
 
     /**
      * Injects the object factory
@@ -99,86 +98,6 @@
     }
 
     /**
-=======
-
-    /**
-     * Injects the object factory
-     *
-     * @param \TYPO3\Flow\Object\ObjectManagerInterface $objectManager
-     * @return void
-     */
-    public function injectObjectManager(\TYPO3\Flow\Object\ObjectManagerInterface $objectManager)
-    {
-        $this->objectManager = $objectManager;
-    }
-
-    /**
-     * Performs a logical conjunction of two other constraints.
-     *
-     * @param \TYPO3\Flow\Persistence\Generic\Qom\Constraint $constraint1 the first constraint; non-null
-     * @param \TYPO3\Flow\Persistence\Generic\Qom\Constraint $constraint2 the second constraint; non-null
-     * @return \TYPO3\Flow\Persistence\Generic\Qom\LogicalAnd the And constraint; non-null
-     * @api
-     */
-    public function _and(\TYPO3\Flow\Persistence\Generic\Qom\Constraint $constraint1, \TYPO3\Flow\Persistence\Generic\Qom\Constraint $constraint2)
-    {
-        return new \TYPO3\Flow\Persistence\Generic\Qom\LogicalAnd($constraint1, $constraint2);
-    }
-
-    /**
-     * Performs a logical disjunction of two other constraints.
-     *
-     * @param \TYPO3\Flow\Persistence\Generic\Qom\Constraint $constraint1 the first constraint; non-null
-     * @param \TYPO3\Flow\Persistence\Generic\Qom\Constraint $constraint2 the second constraint; non-null
-     * @return \TYPO3\Flow\Persistence\Generic\Qom\LogicalOr the Or constraint; non-null
-     * @api
-     */
-    public function _or(\TYPO3\Flow\Persistence\Generic\Qom\Constraint $constraint1, \TYPO3\Flow\Persistence\Generic\Qom\Constraint $constraint2)
-    {
-        return new \TYPO3\Flow\Persistence\Generic\Qom\LogicalOr($constraint1, $constraint2);
-    }
-
-    /**
-     * Performs a logical negation of another constraint.
-     *
-     * @param \TYPO3\Flow\Persistence\Generic\Qom\Constraint $constraint the constraint to be negated; non-null
-     * @return \TYPO3\Flow\Persistence\Generic\Qom\LogicalNot the Not constraint; non-null
-     * @api
-     */
-    public function not(\TYPO3\Flow\Persistence\Generic\Qom\Constraint $constraint)
-    {
-        return new \TYPO3\Flow\Persistence\Generic\Qom\LogicalNot($constraint);
-    }
-
-    /**
-     * Filters tuples based on the outcome of a binary operation.
-     *
-     * @param \TYPO3\Flow\Persistence\Generic\Qom\DynamicOperand $operand1 the first operand; non-null
-     * @param string $operator the operator; one of QueryObjectModelConstants.JCR_OPERATOR_*
-     * @param mixed $operand2 the second operand; non-null
-     * @return \TYPO3\Flow\Persistence\Generic\Qom\Comparison the constraint; non-null
-     * @api
-     */
-    public function comparison(\TYPO3\Flow\Persistence\Generic\Qom\DynamicOperand $operand1, $operator, $operand2 = null)
-    {
-        return new \TYPO3\Flow\Persistence\Generic\Qom\Comparison($operand1, $operator, $operand2);
-    }
-
-    /**
-     * Evaluates to the value (or values, if multi-valued) of a property in the specified or default selector.
-     *
-     * @param string $propertyName the property name; non-null
-     * @param string $selectorName the selector name; non-null
-     * @return \TYPO3\Flow\Persistence\Generic\Qom\PropertyValue the operand; non-null
-     * @api
-     */
-    public function propertyValue($propertyName, $selectorName = '')
-    {
-        return new \TYPO3\Flow\Persistence\Generic\Qom\PropertyValue($propertyName, $selectorName);
-    }
-
-    /**
->>>>>>> c186a992
      * Evaluates to the lower-case string value (or values, if multi-valued) of an operand.
      *
      * @param \TYPO3\Flow\Persistence\Generic\Qom\DynamicOperand $operand the operand whose value is converted to a lower-case string; non-null
