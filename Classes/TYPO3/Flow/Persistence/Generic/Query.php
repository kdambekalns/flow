<?php
namespace TYPO3\Flow\Persistence\Generic;

/*
 * This file is part of the TYPO3.Flow package.
 *
 * (c) Contributors of the Neos Project - www.neos.io
 *
 * This package is Open Source Software. For the full copyright and license
 * information, please view the LICENSE file which was distributed with this
 * source code.
 */

use TYPO3\Flow\Object\ObjectManagerInterface;
use TYPO3\Flow\Persistence\Exception\InvalidQueryException;
use TYPO3\Flow\Persistence\Generic\Exception\InvalidNumberOfConstraintsException;
use TYPO3\Flow\Persistence\Generic\Qom\QueryObjectModelFactory;
use TYPO3\Flow\Persistence\QueryInterface;
use TYPO3\Flow\Reflection\ClassSchema;
use TYPO3\Flow\Reflection\ReflectionService;
use TYPO3\Flow\Utility\TypeHandling;

/**
 * The Query class used to run queries like
 * $query->matching($query->equals('foo', 'bar'))->setLimit(10)->execute();
 *
 * @api
 */
class Query implements QueryInterface
{
    /**
     * @var string
     */
    protected $type;

    /**
     * @var ClassSchema
     */
    protected $classSchema;

    /**
     * @var ObjectManagerInterface
     */
    protected $objectManager;

    /**
     * @var QueryObjectModelFactory
     */
    protected $qomFactory;

    /**
     * @var Qom\Constraint
     */
    protected $constraint;

    /**
     * The property names to order the result by. Expected like this:
     * array(
     *  'foo' => \TYPO3\Flow\Persistence\QueryInterface::ORDER_ASCENDING,
     *  'bar' => \TYPO3\Flow\Persistence\QueryInterface::ORDER_DESCENDING
     * )
     *
     * @var array
     */
    protected $orderings = [];

    /**
     * @var integer
     */
    protected $limit;

    /**
     * @var boolean
     */
    protected $distinct = false;

    /**
     * @var integer
     */
    protected $offset = 0;

    /**
     * Constructs a query object working on the given type
     *
     * @param string $type
     * @param ReflectionService $reflectionService
     */
    public function __construct($type, ReflectionService $reflectionService)
    {
        $this->type = $type;
        $this->classSchema = $reflectionService->getClassSchema($type);
    }

    /**
     * Injects the Flow object factory
     *
     * @param ObjectManagerInterface $qomFactory
     * @return void
     */
    public function injectObjectManager(ObjectManagerInterface $qomFactory)
    {
        $this->objectManager = $qomFactory;
    }

    /**
     * Injects the Flow QOM factory
     *
     * @param QueryObjectModelFactory $qomFactory
     * @return void
     */
    public function injectQomFactory(QueryObjectModelFactory $qomFactory)
    {
        $this->qomFactory = $qomFactory;
    }

    /**
     * Returns the type this query cares for.
     *
     * @return string
     * @api
     */
    public function getType()
    {
        return $this->type;
    }

    /**
     * Executes the query and returns the result
     *
     * @param bool $cacheResult If the result cache should be used
     * @return \TYPO3\Flow\Persistence\QueryResultInterface The query result
     * @api
     */
    public function execute($cacheResult = false)
    {
        return new QueryResult($this, $cacheResult);
    }

    /**
     * Returns the query result count
     *
     * @return integer The query result count
     * @api
     */
    public function count()
    {
        $result = new QueryResult($this);
        return $result->count();
    }

    /**
     * Sets the property names to order the result by. Expected like this:
     * array(
     *  'foo' => \TYPO3\Flow\Persistence\QueryInterface::ORDER_ASCENDING,
     *  'bar' => \TYPO3\Flow\Persistence\QueryInterface::ORDER_DESCENDING
     * )
     *
     * @param array $orderings The property names to order by
     * @return QueryInterface
     * @api
     */
    public function setOrderings(array $orderings)
    {
        $this->orderings = $orderings;
        return $this;
    }

    /**
     * Returns the property names to order the result by, like this:
     * array(
     *  'foo' => \TYPO3\Flow\Persistence\QueryInterface::ORDER_ASCENDING,
     *  'bar' => \TYPO3\Flow\Persistence\QueryInterface::ORDER_DESCENDING
     * )
     *
     * @return array
     * @api
     */
    public function getOrderings()
    {
        return $this->orderings;
    }

    /**
     * Sets the maximum size of the result set to limit. Returns $this to allow
     * for chaining (fluid interface)
     *
     * @param integer $limit
     * @return QueryInterface
     * @throws \InvalidArgumentException
     * @api
     */
    public function setLimit($limit)
    {
        if ($limit < 1 || !is_int($limit)) {
            throw new \InvalidArgumentException('setLimit() accepts only integers greater 0.', 1263387249);
        }
        $this->limit = $limit;

        return $this;
    }

    /**
     * Returns the maximum size of the result set to limit.
     *
     * @return integer
     * @api
     */
    public function getLimit()
    {
        return $this->limit;
    }

    /**
     * Sets the DISTINCT flag for this query.
     *
     * @param boolean $distinct
     * @return QueryInterface
     * @api
     */
    public function setDistinct($distinct = true)
    {
        $this->distinct = $distinct;
        return $this;
    }

    /**
     * Returns the DISTINCT flag for this query.
     *
     * @return boolean
     * @api
     */
    public function isDistinct()
    {
        return $this->distinct;
    }

    /**
     * Sets the start offset of the result set to $offset. Returns $this to
     * allow for chaining (fluid interface)
     *
     * @param integer $offset
     * @return QueryInterface
     * @throws \InvalidArgumentException
     * @api
     */
    public function setOffset($offset)
    {
        if ($offset < 1 || !is_int($offset)) {
            throw new \InvalidArgumentException('setOffset() accepts only integers greater 0.', 1263387252);
        }
        $this->offset = $offset;

        return $this;
    }

    /**
     * Returns the start offset of the result set.
     *
     * @return integer
     * @api
     */
    public function getOffset()
    {
        return $this->offset;
    }

    /**
     * The constraint used to limit the result set. Returns $this to allow
     * for chaining (fluid interface)
     *
     * @param Qom\Constraint $constraint
     * @return QueryInterface
     * @api
     */
    public function matching($constraint)
    {
        $this->constraint = $constraint;
        return $this;
    }

    /**
     * Gets the constraint for this query.
     *
     * @return Qom\Constraint the constraint, or null if none
     * @api
    */
    public function getConstraint()
    {
        return $this->constraint;
    }

    /**
     * Performs a logical conjunction of the two given constraints. The method
     * takes one or more contraints and concatenates them with a boolean AND.
     * It also accepts a single array of constraints to be concatenated.
     *
     * @param mixed $constraint1 The first of multiple constraints or an array of constraints.
     * @return Qom\LogicalAnd
     * @throws InvalidNumberOfConstraintsException
     * @api
     */
    public function logicalAnd($constraint1)
    {
        if (is_array($constraint1)) {
            $resultingConstraint = array_shift($constraint1);
            $constraints = $constraint1;
        } else {
            $constraints = func_get_args();
            $resultingConstraint = array_shift($constraints);
        }

        if ($resultingConstraint === null) {
            throw new InvalidNumberOfConstraintsException('There must be at least one constraint or a non-empty array of constraints given.', 1268056288);
        }

        foreach ($constraints as $constraint) {
            $resultingConstraint = $this->qomFactory->_and($resultingConstraint, $constraint);
        }
        return $resultingConstraint;
    }

    /**
     * Performs a logical disjunction of the two given constraints. The method
     * takes one or more constraints and concatenates them with a boolean OR.
     * It also accepts a single array of constraints to be concatenated.
     *
     * @param object $constraint1 The first of multiple constraints or an array of constraints.
     * @return Qom\LogicalOr
     * @throws InvalidNumberOfConstraintsException
     * @api
     */
    public function logicalOr($constraint1)
    {
        if (is_array($constraint1)) {
            $resultingConstraint = array_shift($constraint1);
            $constraints = $constraint1;
        } else {
            $constraints = func_get_args();
            $resultingConstraint = array_shift($constraints);
        }

        if ($resultingConstraint === null) {
            throw new InvalidNumberOfConstraintsException('There must be at least one constraint or a non-empty array of constraints given.', 1268056289);
        }

        foreach ($constraints as $constraint) {
            $resultingConstraint = $this->qomFactory->_or($resultingConstraint, $constraint);
        }
        return $resultingConstraint;
    }

    /**
     * Performs a logical negation of the given constraint
     *
     * @param object $constraint Constraint to negate
     * @return Qom\LogicalNot
     * @api
     */
    public function logicalNot($constraint)
    {
        return $this->qomFactory->not($constraint);
    }

    /**
     * Returns an equals criterion used for matching objects against a query.
     *
     * It matches if the $operand equals the value of the property named
     * $propertyName. If $operand is NULL a strict check for NULL is done. For
     * strings the comparison can be done with or without case-sensitivity.
     *
     * @param string $propertyName The name of the property to compare against
     * @param mixed $operand The value to compare with
     * @param boolean $caseSensitive Whether the equality test should be done case-sensitive for strings
     * @return object
     * @todo Decide what to do about equality on multi-valued properties
     * @api
     */
    public function equals($propertyName, $operand, $caseSensitive = true)
    {
        if ($operand === null) {
            $comparison = $this->qomFactory->comparison(
                $this->qomFactory->propertyValue($propertyName, '_entity'),
                QueryInterface::OPERATOR_IS_NULL
            );
        } elseif (is_object($operand) || $caseSensitive) {
            $comparison = $this->qomFactory->comparison(
                $this->qomFactory->propertyValue($propertyName, '_entity'),
                QueryInterface::OPERATOR_EQUAL_TO,
                $operand
            );
        } else {
            $comparison = $this->qomFactory->comparison(
                $this->qomFactory->lowerCase(
                    $this->qomFactory->propertyValue($propertyName, '_entity')
                ),
                QueryInterface::OPERATOR_EQUAL_TO,
                strtolower($operand)
            );
        }

        return $comparison;
    }

    /**
     * Returns a like criterion used for matching objects against a query.
     * Matches if the property named $propertyName is like the $operand, using
     * standard SQL wildcards.
     *
     * @param string $propertyName The name of the property to compare against
     * @param string $operand The value to compare with
     * @param boolean $caseSensitive Whether the matching should be done case-sensitive
     * @return object
     * @throws InvalidQueryException if used on a non-string property
     * @api
     */
    public function like($propertyName, $operand, $caseSensitive = true)
    {
        if (!is_string($operand)) {
            throw new InvalidQueryException('Operand must be a string, was ' . gettype($operand), 1276781107);
        }
        if ($caseSensitive) {
            $comparison = $this->qomFactory->comparison(
                $this->qomFactory->propertyValue($propertyName, '_entity'),
                QueryInterface::OPERATOR_LIKE,
                $operand
            );
        } else {
            $comparison = $this->qomFactory->comparison(
                $this->qomFactory->lowerCase(
                    $this->qomFactory->propertyValue($propertyName, '_entity')
                ),
                QueryInterface::OPERATOR_LIKE,
                strtolower($operand)
            );
        }

        return $comparison;
    }

    /**
     * Returns a "contains" criterion used for matching objects against a query.
     * It matches if the multivalued property contains the given operand.
     *
     * If NULL is given as $operand, there will never be a match!
     *
     * @param string $propertyName The name of the multivalued property to compare against
     * @param mixed $operand The value to compare with
     * @return Qom\Comparison
     * @throws InvalidQueryException if used on a single-valued property
     * @api
     */
    public function contains($propertyName, $operand)
    {
        if (!$this->classSchema->isMultiValuedProperty($propertyName)) {
            throw new InvalidQueryException('Property "' . $propertyName . '" must be multi-valued', 1276781026);
        }
        return $this->qomFactory->comparison(
            $this->qomFactory->propertyValue($propertyName, '_entity'),
            QueryInterface::OPERATOR_CONTAINS,
            $operand
        );
    }

    /**
     * Returns an "isEmpty" criterion used for matching objects against a query.
     * It matches if the multivalued property contains no values or is NULL.
     *
     * @param string $propertyName The name of the multivalued property to check
     * @return boolean
     * @throws InvalidQueryException if used on a single-valued property
     * @api
     */
    public function isEmpty($propertyName)
    {
        if (!$this->classSchema->isMultiValuedProperty($propertyName)) {
            throw new InvalidQueryException('Property "' . $propertyName . '" must be multi-valued', 1276853547);
        }
        return $this->qomFactory->comparison(
            $this->qomFactory->propertyValue($propertyName, '_entity'),
            QueryInterface::OPERATOR_IS_EMPTY
        );
    }

    /**
     * Returns an "in" criterion used for matching objects against a query. It
     * matches if the property's value is contained in the multivalued operand.
     *
     * @param string $propertyName The name of the property to compare against
     * @param mixed $operand The value to compare with, multivalued
     * @return Qom\Comparison
     * @throws InvalidQueryException if used on a multi-valued property or with single-valued operand
     * @api
     */
    public function in($propertyName, $operand)
    {
        if (!is_array($operand) && (!$operand instanceof \ArrayAccess) && (!$operand instanceof \Traversable)) {
            throw new InvalidQueryException('The "in" constraint must be given a multi-valued operand (array, ArrayAccess, Traversable).', 1264678095);
        }
        if ($this->classSchema->isMultiValuedProperty($propertyName)) {
            throw new InvalidQueryException('Property "' . $propertyName . '" must not be multi-valued.', 1276777034);
        }

        return $this->qomFactory->comparison(
            $this->qomFactory->propertyValue($propertyName, '_entity'),
            QueryInterface::OPERATOR_IN,
            $operand
        );
    }

    /**
     * Returns a less than criterion used for matching objects against a query
     *
     * @param string $propertyName The name of the property to compare against
     * @param mixed $operand The value to compare with
     * @return Qom\Comparison
     * @throws InvalidQueryException if used on a multi-valued property or with a non-literal/non-DateTime operand
     * @api
     */
    public function lessThan($propertyName, $operand)
    {
        if ($this->classSchema->isMultiValuedProperty($propertyName)) {
            throw new InvalidQueryException('Property "' . $propertyName . '" must not be multi-valued', 1276784963);
        }
<<<<<<< HEAD
        if (!($operand instanceof \DateTimeInterface) && !\TYPO3\Flow\Utility\TypeHandling::isLiteral(gettype($operand))) {
            throw new \TYPO3\Flow\Persistence\Exception\InvalidQueryException('Operand must be a literal or DateTime, was ' . gettype($operand), 1276784964);
=======
        if (!($operand instanceof \DateTime) && !TypeHandling::isLiteral(gettype($operand))) {
            throw new InvalidQueryException('Operand must be a literal or DateTime, was ' . gettype($operand), 1276784964);
>>>>>>> 2dc9c6e2
        }

        return $this->qomFactory->comparison(
            $this->qomFactory->propertyValue($propertyName, '_entity'),
            QueryInterface::OPERATOR_LESS_THAN,
            $operand
        );
    }

    /**
     * Returns a less or equal than criterion used for matching objects against a query
     *
     * @param string $propertyName The name of the property to compare against
     * @param mixed $operand The value to compare with
     * @return Qom\Comparison
     * @throws InvalidQueryException if used on a multi-valued property or with a non-literal/non-DateTime operand
     * @api
     */
    public function lessThanOrEqual($propertyName, $operand)
    {
        if ($this->classSchema->isMultiValuedProperty($propertyName)) {
            throw new InvalidQueryException('Property "' . $propertyName . '" must not be multi-valued', 1276784943);
        }
<<<<<<< HEAD
        if (!($operand instanceof \DateTimeInterface) && !\TYPO3\Flow\Utility\TypeHandling::isLiteral(gettype($operand))) {
            throw new \TYPO3\Flow\Persistence\Exception\InvalidQueryException('Operand must be a literal or DateTime, was ' . gettype($operand), 1276784944);
=======
        if (!($operand instanceof \DateTime) && !TypeHandling::isLiteral(gettype($operand))) {
            throw new InvalidQueryException('Operand must be a literal or DateTime, was ' . gettype($operand), 1276784944);
>>>>>>> 2dc9c6e2
        }

        return $this->qomFactory->comparison(
            $this->qomFactory->propertyValue($propertyName, '_entity'),
            QueryInterface::OPERATOR_LESS_THAN_OR_EQUAL_TO,
            $operand
        );
    }

    /**
     * Returns a greater than criterion used for matching objects against a query
     *
     * @param string $propertyName The name of the property to compare against
     * @param mixed $operand The value to compare with
     * @return Qom\Comparison
     * @throws InvalidQueryException if used on a multi-valued property or with a non-literal/non-DateTime operand
     * @api
     */
    public function greaterThan($propertyName, $operand)
    {
        if ($this->classSchema->isMultiValuedProperty($propertyName)) {
            throw new InvalidQueryException('Property "' . $propertyName . '" must not be multi-valued', 1276774885);
        }
<<<<<<< HEAD
        if (!($operand instanceof \DateTimeInterface) && !\TYPO3\Flow\Utility\TypeHandling::isLiteral(gettype($operand))) {
            throw new \TYPO3\Flow\Persistence\Exception\InvalidQueryException('Operand must be a literal or DateTime, was ' . gettype($operand), 1276774886);
=======
        if (!($operand instanceof \DateTime) && !TypeHandling::isLiteral(gettype($operand))) {
            throw new InvalidQueryException('Operand must be a literal or DateTime, was ' . gettype($operand), 1276774886);
>>>>>>> 2dc9c6e2
        }

        return $this->qomFactory->comparison(
            $this->qomFactory->propertyValue($propertyName, '_entity'),
            QueryInterface::OPERATOR_GREATER_THAN,
            $operand
        );
    }

    /**
     * Returns a greater than or equal criterion used for matching objects against a query
     *
     * @param string $propertyName The name of the property to compare against
     * @param mixed $operand The value to compare with
     * @return Qom\Comparison
     * @throws InvalidQueryException if used on a multi-valued property or with a non-literal/non-DateTime operand
     * @api
     */
    public function greaterThanOrEqual($propertyName, $operand)
    {
        if ($this->classSchema->isMultiValuedProperty($propertyName)) {
            throw new InvalidQueryException('Property "' . $propertyName . '" must not be multi-valued', 1276774883);
        }
<<<<<<< HEAD
        if (!($operand instanceof \DateTimeInterface) && !\TYPO3\Flow\Utility\TypeHandling::isLiteral(gettype($operand))) {
            throw new \TYPO3\Flow\Persistence\Exception\InvalidQueryException('Operand must be a literal or DateTime, was ' . gettype($operand), 1276774884);
=======
        if (!($operand instanceof \DateTime) && !TypeHandling::isLiteral(gettype($operand))) {
            throw new InvalidQueryException('Operand must be a literal or DateTime, was ' . gettype($operand), 1276774884);
>>>>>>> 2dc9c6e2
        }

        return $this->qomFactory->comparison(
            $this->qomFactory->propertyValue($propertyName, '_entity'),
            QueryInterface::OPERATOR_GREATER_THAN_OR_EQUAL_TO,
            $operand
        );
    }
}<|MERGE_RESOLUTION|>--- conflicted
+++ resolved
@@ -521,13 +521,8 @@
         if ($this->classSchema->isMultiValuedProperty($propertyName)) {
             throw new InvalidQueryException('Property "' . $propertyName . '" must not be multi-valued', 1276784963);
         }
-<<<<<<< HEAD
-        if (!($operand instanceof \DateTimeInterface) && !\TYPO3\Flow\Utility\TypeHandling::isLiteral(gettype($operand))) {
-            throw new \TYPO3\Flow\Persistence\Exception\InvalidQueryException('Operand must be a literal or DateTime, was ' . gettype($operand), 1276784964);
-=======
-        if (!($operand instanceof \DateTime) && !TypeHandling::isLiteral(gettype($operand))) {
+        if (!($operand instanceof \DateTimeInterface) && !TypeHandling::isLiteral(gettype($operand))) {
             throw new InvalidQueryException('Operand must be a literal or DateTime, was ' . gettype($operand), 1276784964);
->>>>>>> 2dc9c6e2
         }
 
         return $this->qomFactory->comparison(
@@ -551,13 +546,8 @@
         if ($this->classSchema->isMultiValuedProperty($propertyName)) {
             throw new InvalidQueryException('Property "' . $propertyName . '" must not be multi-valued', 1276784943);
         }
-<<<<<<< HEAD
-        if (!($operand instanceof \DateTimeInterface) && !\TYPO3\Flow\Utility\TypeHandling::isLiteral(gettype($operand))) {
-            throw new \TYPO3\Flow\Persistence\Exception\InvalidQueryException('Operand must be a literal or DateTime, was ' . gettype($operand), 1276784944);
-=======
-        if (!($operand instanceof \DateTime) && !TypeHandling::isLiteral(gettype($operand))) {
+        if (!($operand instanceof \DateTimeInterface) && !TypeHandling::isLiteral(gettype($operand))) {
             throw new InvalidQueryException('Operand must be a literal or DateTime, was ' . gettype($operand), 1276784944);
->>>>>>> 2dc9c6e2
         }
 
         return $this->qomFactory->comparison(
@@ -581,13 +571,8 @@
         if ($this->classSchema->isMultiValuedProperty($propertyName)) {
             throw new InvalidQueryException('Property "' . $propertyName . '" must not be multi-valued', 1276774885);
         }
-<<<<<<< HEAD
-        if (!($operand instanceof \DateTimeInterface) && !\TYPO3\Flow\Utility\TypeHandling::isLiteral(gettype($operand))) {
-            throw new \TYPO3\Flow\Persistence\Exception\InvalidQueryException('Operand must be a literal or DateTime, was ' . gettype($operand), 1276774886);
-=======
-        if (!($operand instanceof \DateTime) && !TypeHandling::isLiteral(gettype($operand))) {
+        if (!($operand instanceof \DateTimeInterface) && !TypeHandling::isLiteral(gettype($operand))) {
             throw new InvalidQueryException('Operand must be a literal or DateTime, was ' . gettype($operand), 1276774886);
->>>>>>> 2dc9c6e2
         }
 
         return $this->qomFactory->comparison(
@@ -611,13 +596,8 @@
         if ($this->classSchema->isMultiValuedProperty($propertyName)) {
             throw new InvalidQueryException('Property "' . $propertyName . '" must not be multi-valued', 1276774883);
         }
-<<<<<<< HEAD
-        if (!($operand instanceof \DateTimeInterface) && !\TYPO3\Flow\Utility\TypeHandling::isLiteral(gettype($operand))) {
-            throw new \TYPO3\Flow\Persistence\Exception\InvalidQueryException('Operand must be a literal or DateTime, was ' . gettype($operand), 1276774884);
-=======
-        if (!($operand instanceof \DateTime) && !TypeHandling::isLiteral(gettype($operand))) {
+        if (!($operand instanceof \DateTimeInterface) && !TypeHandling::isLiteral(gettype($operand))) {
             throw new InvalidQueryException('Operand must be a literal or DateTime, was ' . gettype($operand), 1276774884);
->>>>>>> 2dc9c6e2
         }
 
         return $this->qomFactory->comparison(
