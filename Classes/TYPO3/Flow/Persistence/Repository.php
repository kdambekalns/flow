<?php
namespace TYPO3\Flow\Persistence;

/*                                                                        *
 * This script belongs to the Flow framework.                             *
 *                                                                        *
 * It is free software; you can redistribute it and/or modify it under    *
 * the terms of the MIT license.                                          *
 *                                                                        */

use TYPO3\Flow\Annotations as Flow;

/**
 * The Flow default Repository
 *
 * @api
 */
abstract class Repository implements \TYPO3\Flow\Persistence\RepositoryInterface
{
    /**
     * @Flow\Inject
     * @var \TYPO3\Flow\Persistence\PersistenceManagerInterface
     */
    protected $persistenceManager;

    /**
     * Warning: if you think you want to set this,
     * look at RepositoryInterface::ENTITY_CLASSNAME first!
     *
     * @var string
     */
    protected $entityClassName;

    /**
     * @var array
     */
    protected $defaultOrderings = array();

    /**
     * Initializes a new Repository.
     */
    public function __construct()
    {
<<<<<<< HEAD
        if (defined('static::ENTITY_CLASSNAME') === false) {
=======
        if (static::ENTITY_CLASSNAME === null) {
>>>>>>> d040582c
            $this->entityClassName = preg_replace(array('/\\\Repository\\\/', '/Repository$/'), array('\\Model\\', ''), get_class($this));
        } else {
            $this->entityClassName = static::ENTITY_CLASSNAME;
        }
    }

    /**
     * Returns the classname of the entities this repository is managing.
     *
     * Note that anything that is an "instanceof" this class is accepted
     * by the repository.
     *
     * @return string
     * @api
     */
    public function getEntityClassName()
    {
        return $this->entityClassName;
    }

    /**
     * Adds an object to this repository.
     *
     * @param object $object The object to add
     * @return void
     * @throws \TYPO3\Flow\Persistence\Exception\IllegalObjectTypeException
     * @api
     */
    public function add($object)
    {
        if (!is_object($object) || !($object instanceof $this->entityClassName)) {
            $type = (is_object($object) ? get_class($object) : gettype($object));
            throw new \TYPO3\Flow\Persistence\Exception\IllegalObjectTypeException('The value given to add() was ' . $type . ' , however the ' . get_class($this) . ' can only store ' . $this->entityClassName . ' instances.', 1298403438);
        }
        $this->persistenceManager->add($object);
    }

    /**
     * Removes an object from this repository.
     *
     * @param object $object The object to remove
     * @return void
     * @throws \TYPO3\Flow\Persistence\Exception\IllegalObjectTypeException
     * @api
     */
    public function remove($object)
    {
        if (!is_object($object) || !($object instanceof $this->entityClassName)) {
            $type = (is_object($object) ? get_class($object) : gettype($object));
            throw new \TYPO3\Flow\Persistence\Exception\IllegalObjectTypeException('The value given to remove() was ' . $type . ' , however the ' . get_class($this) . ' can only handle ' . $this->entityClassName . ' instances.', 1298403442);
        }
        $this->persistenceManager->remove($object);
    }

    /**
     * Returns all objects of this repository
     *
     * @return \TYPO3\Flow\Persistence\QueryResultInterface The query result
     * @api
     * @see \TYPO3\Flow\Persistence\QueryInterface::execute()
     */
    public function findAll()
    {
        return $this->createQuery()->execute();
    }

    /**
     * Finds an object matching the given identifier.
     *
     * @param mixed $identifier The identifier of the object to find
     * @return object The matching object if found, otherwise NULL
     * @api
     */
    public function findByIdentifier($identifier)
    {
        return $this->persistenceManager->getObjectByIdentifier($identifier, $this->entityClassName);
    }

    /**
     * Returns a query for objects of this repository
     *
     * @return \TYPO3\Flow\Persistence\QueryInterface
     * @api
     */
    public function createQuery()
    {
        $query = $this->persistenceManager->createQueryForType($this->entityClassName);
        if ($this->defaultOrderings !== array()) {
            $query->setOrderings($this->defaultOrderings);
        }
        return $query;
    }

    /**
     * Counts all objects of this repository
     *
     * @return integer
     * @api
     */
    public function countAll()
    {
        return $this->createQuery()->count();
    }

    /**
     * Removes all objects of this repository as if remove() was called for
     * all of them.
     *
     * @return void
     * @api
     * @todo use DQL here, would be much more performant
     */
    public function removeAll()
    {
        foreach ($this->findAll() as $object) {
            $this->remove($object);
        }
    }

    /**
     * Sets the property names to order results by. Expected like this:
     * array(
     *  'foo' => \TYPO3\Flow\Persistence\QueryInterface::ORDER_ASCENDING,
     *  'bar' => \TYPO3\Flow\Persistence\QueryInterface::ORDER_DESCENDING
     * )
     *
     * @param array $defaultOrderings The property names to order by by default
     * @return void
     * @api
     */
    public function setDefaultOrderings(array $defaultOrderings)
    {
        $this->defaultOrderings = $defaultOrderings;
    }

    /**
     * Schedules a modified object for persistence.
     *
     * @param object $object The modified object
     * @throws \TYPO3\Flow\Persistence\Exception\IllegalObjectTypeException
     * @api
     */
    public function update($object)
    {
        if (!is_object($object) || !($object instanceof $this->entityClassName)) {
            $type = (is_object($object) ? get_class($object) : gettype($object));
            throw new \TYPO3\Flow\Persistence\Exception\IllegalObjectTypeException('The value given to update() was ' . $type . ' , however the ' . get_class($this) . ' can only store ' . $this->entityClassName . ' instances.', 1249479625);
        }

        $this->persistenceManager->update($object);
    }

    /**
     * Magic call method for repository methods.
     *
     * Provides three methods
     *  - findBy<PropertyName>($value, $caseSensitive = TRUE, $cacheResult = FALSE)
     *  - findOneBy<PropertyName>($value, $caseSensitive = TRUE, $cacheResult = FALSE)
     *  - countBy<PropertyName>($value, $caseSensitive = TRUE)
     *
     * @param string $method Name of the method
     * @param array $arguments The arguments
     * @return mixed The result of the repository method
     * @api
     */
    public function __call($method, $arguments)
    {
        $query = $this->createQuery();
        $caseSensitive = isset($arguments[1]) ? (boolean)$arguments[1] : true;
        $cacheResult = isset($arguments[2]) ? (boolean)$arguments[2] : false;

        if (substr($method, 0, 6) === 'findBy' && strlen($method) > 7) {
            $propertyName = lcfirst(substr($method, 6));
            return $query->matching($query->equals($propertyName, $arguments[0], $caseSensitive))->execute($cacheResult);
        } elseif (substr($method, 0, 7) === 'countBy' && strlen($method) > 8) {
            $propertyName = lcfirst(substr($method, 7));
            return $query->matching($query->equals($propertyName, $arguments[0], $caseSensitive))->count();
        } elseif (substr($method, 0, 9) === 'findOneBy' && strlen($method) > 10) {
            $propertyName = lcfirst(substr($method, 9));
            return $query->matching($query->equals($propertyName, $arguments[0], $caseSensitive))->execute($cacheResult)->getFirst();
        }

        trigger_error('Call to undefined method ' . get_class($this) . '::' . $method, E_USER_ERROR);
    }
}<|MERGE_RESOLUTION|>--- conflicted
+++ resolved
@@ -41,11 +41,7 @@
      */
     public function __construct()
     {
-<<<<<<< HEAD
         if (defined('static::ENTITY_CLASSNAME') === false) {
-=======
-        if (static::ENTITY_CLASSNAME === null) {
->>>>>>> d040582c
             $this->entityClassName = preg_replace(array('/\\\Repository\\\/', '/Repository$/'), array('\\Model\\', ''), get_class($this));
         } else {
             $this->entityClassName = static::ENTITY_CLASSNAME;
