--- conflicted
+++ resolved
@@ -27,7 +27,6 @@
      * @api
      */
     public function shouldMap($propertyName);
-<<<<<<< HEAD
 
     /**
      * Check if the given $propertyName should be skipped during mapping.
@@ -75,55 +74,6 @@
     public function getConfigurationValue($typeConverterClassName, $key);
 
     /**
-=======
-
-    /**
-     * Check if the given $propertyName should be skipped during mapping.
-     *
-     * @param string $propertyName
-     * @return boolean
-     * @api
-     */
-    public function shouldSkip($propertyName);
-
-    /**
-     * Whether unknown (unconfigured) properties should be skipped during
-     * mapping, instead if causing an error.
-     *
-     * @return boolean
-     * @api
-     */
-    public function shouldSkipUnknownProperties();
-
-    /**
-     * Returns the sub-configuration for the passed $propertyName. Must ALWAYS return a valid configuration object!
-     *
-     * @param string $propertyName
-     * @return \TYPO3\Flow\Property\PropertyMappingConfigurationInterface the property mapping configuration for the given $propertyName.
-     * @api
-     */
-    public function getConfigurationFor($propertyName);
-
-    /**
-     * Maps the given $sourcePropertyName to a target property name.
-     * Can be used to rename properties from source to target.
-     *
-     * @param string $sourcePropertyName
-     * @return string property name of target
-     * @api
-     */
-    public function getTargetPropertyName($sourcePropertyName);
-
-    /**
-     * @param string $typeConverterClassName
-     * @param string $key
-     * @return mixed configuration value for the specific $typeConverterClassName. Can be used by Type Converters to fetch converter-specific configuration
-     * @api
-     */
-    public function getConfigurationValue($typeConverterClassName, $key);
-
-    /**
->>>>>>> c186a992
      * This method can be used to explicitely force a TypeConverter to be used for this Configuration.
      *
      * @return \TYPO3\Flow\Property\TypeConverterInterface The type converter to be used for this particular PropertyMappingConfiguration, or NULL if the system-wide configured type converter should be used.
