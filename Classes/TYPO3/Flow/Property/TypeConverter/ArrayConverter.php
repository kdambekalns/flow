<?php
namespace TYPO3\Flow\Property\TypeConverter;

/*                                                                        *
 * This script belongs to the Flow framework.                             *
 *                                                                        *
 * It is free software; you can redistribute it and/or modify it under    *
 * the terms of the MIT license.                                          *
 *                                                                        */

use TYPO3\Flow\Annotations as Flow;
use TYPO3\Flow\Property\Exception\InvalidPropertyMappingConfigurationException;
use TYPO3\Flow\Property\Exception\InvalidSourceException;
use TYPO3\Flow\Property\PropertyMappingConfigurationInterface;

/**
 * Converter which transforms various types to arrays.
 *
 * * If the source is an array, it is returned unchanged.
 * * If the source is a string, is is converted depending on CONFIGURATION_STRING_FORMAT,
 *   which can be STRING_FORMAT_CSV or STRING_FORMAT_JSON. For CSV the delimiter can be
 *   set via CONFIGURATION_STRING_DELIMITER.
 * * If the source is a Resource object, it is converted to an array. The actual resource
 *   content is either embedded as base64-encoded data or saved to a file, depending on
 *   CONFIGURATION_RESOURCE_EXPORT_TYPE. For RESOURCE_EXPORT_TYPE_FILE the setting
 *   CONFIGURATION_RESOURCE_SAVE_PATH must be set as well.
 *
 * @api
 * @Flow\Scope("singleton")
 */
class ArrayConverter extends AbstractTypeConverter
{
    /**
     * @var string
     */
    const CONFIGURATION_STRING_DELIMITER = 'stringDelimiter';

    /**
     * @var string
     */
    const DEFAULT_STRING_DELIMITER = ',';

    /**
     * @var string
     */
    const CONFIGURATION_STRING_FORMAT = 'stringFormat';

    /**
     * @var string
     */
    const DEFAULT_STRING_FORMAT = self::STRING_FORMAT_CSV;

    /**
     * @var string
     */
    const STRING_FORMAT_CSV = 'csv';

    /**
     * @var string
     */
    const STRING_FORMAT_JSON = 'json';

    /**
     * @var string
     */
    const CONFIGURATION_RESOURCE_EXPORT_TYPE = 'resourceExportType';

    /**
     * @var string
     */
    const DEFAULT_RESOURCE_EXPORT_TYPE = self::RESOURCE_EXPORT_TYPE_BASE64;

    /**
     * @var string
     */
    const RESOURCE_EXPORT_TYPE_BASE64 = 'base64';

    /**
     * @var string
     */
    const RESOURCE_EXPORT_TYPE_FILE = 'file';

    /**
     * @var string
     */
    const CONFIGURATION_RESOURCE_SAVE_PATH = 'resourceSavePath';

    /**
     * @var array<string>
     */
    protected $sourceTypes = array('array', 'string', 'TYPO3\Flow\Resource\Resource');

    /**
     * @var string
     */
    protected $targetType = 'array';

    /**
     * @var integer
     */
    protected $priority = 1;

    /**
     * Convert from $source to $targetType, a noop if the source is an array.
     *
     * If it is a string it will be converted according to the configured string format.
     *
     * @param mixed $source
     * @param string $targetType
     * @param array $convertedChildProperties
     * @param PropertyMappingConfigurationInterface $configuration
     * @return array
     * @api
     */
    public function convertFrom($source, $targetType, array $convertedChildProperties = array(), PropertyMappingConfigurationInterface $configuration = null)
    {
        if (is_array($source)) {
            return $source;
        }

        if (is_string($source)) {
            if ($source === '') {
                return array();
            } else {
                $stringFormat = $this->getStringFormat($configuration);
                switch ($stringFormat) {
                    case self::STRING_FORMAT_CSV:
                        return explode($this->getStringDelimiter($configuration), $source);
                    case self::STRING_FORMAT_JSON:
                        return json_decode($source, true);
                    default:
                        throw new InvalidPropertyMappingConfigurationException(sprintf('Conversion from string to array failed due to invalid string format setting "%s"', $stringFormat), 1404903208);
                }
            }
        }

        if ($source instanceof \TYPO3\Flow\Resource\Resource) {
            $exportType = $this->getResourceExportType($configuration);
            switch ($exportType) {
                case self::RESOURCE_EXPORT_TYPE_BASE64:
                    return array(
                        'filename' => $source->getFilename(),
<<<<<<< HEAD
                        'data' => base64_encode(file_get_contents('resource://' . $source->getSha1()))
                    );
                case self::RESOURCE_EXPORT_TYPE_FILE:
                    $sourceStream = $source->getStream();
                    if ($sourceStream === false) {
                        throw new InvalidSourceException(sprintf('Could not get stream of resource "%s" (%s). This might be caused by a broken resource object and can be fixed by running the "resource:clean" command.', $source->getFilename(), $source->getSha1()), 1435842312);
                    }
                    $targetStream = fopen($configuration->getConfigurationValue('TYPO3\Flow\Property\TypeConverter\ArrayConverter', self::CONFIGURATION_RESOURCE_SAVE_PATH) . '/' . $source->getSha1(), 'w');
                    stream_copy_to_stream($sourceStream, $targetStream);
                    fclose($targetStream);
                    fclose($sourceStream);
                    return array(
                        'filename' => $source->getFilename(),
                        'hash' => $source->getSha1(),
=======
                        'data' => base64_encode(file_get_contents('resource://' . $source->getResourcePointer()->getHash()))
                    );
                case self::RESOURCE_EXPORT_TYPE_FILE:
                    copy('resource://' . $source->getResourcePointer()->getHash(), $configuration->getConfigurationValue('TYPO3\Flow\Property\TypeConverter\ArrayConverter', self::CONFIGURATION_RESOURCE_SAVE_PATH) . '/' . $source->getResourcePointer()->getHash());
                    return array(
                        'filename' => $source->getFilename(),
                        'hash' => $source->getResourcePointer()->getHash(),
>>>>>>> d040582c
                    );
                default:
                    throw new InvalidPropertyMappingConfigurationException(sprintf('Conversion from Resource to array failed due to invalid resource export type setting "%s"', $exportType), 1404903210);

            }
        }

        throw new \TYPO3\Flow\Property\Exception\TypeConverterException('Conversion to array failed for unknown reason', 1404903387);
    }

    /**
     * @param PropertyMappingConfigurationInterface $configuration
     * @return string
     * @throws InvalidPropertyMappingConfigurationException
     */
    protected function getStringDelimiter(PropertyMappingConfigurationInterface $configuration = null)
    {
        if ($configuration === null) {
            return self::DEFAULT_STRING_DELIMITER;
        }

        $stringDelimiter = $configuration->getConfigurationValue('TYPO3\Flow\Property\TypeConverter\ArrayConverter', self::CONFIGURATION_STRING_DELIMITER);
        if ($stringDelimiter === null) {
            return self::DEFAULT_STRING_DELIMITER;
        } elseif (!is_string($stringDelimiter)) {
            throw new InvalidPropertyMappingConfigurationException(sprintf('CONFIGURATION_STRING_DELIMITER must be of type string, "%s" given', (is_object($stringDelimiter) ? get_class($stringDelimiter) : gettype($stringDelimiter))), 1368433339);
        }

        return $stringDelimiter;
    }

    /**
     * @param PropertyMappingConfigurationInterface $configuration
     * @return string
     * @throws InvalidPropertyMappingConfigurationException
     */
    protected function getStringFormat(PropertyMappingConfigurationInterface $configuration = null)
    {
        if ($configuration === null) {
            return self::DEFAULT_STRING_FORMAT;
        }

        $stringFormat = $configuration->getConfigurationValue('TYPO3\Flow\Property\TypeConverter\ArrayConverter', self::CONFIGURATION_STRING_FORMAT);
        if ($stringFormat === null) {
            return self::DEFAULT_STRING_FORMAT;
        } elseif (!is_string($stringFormat)) {
            throw new InvalidPropertyMappingConfigurationException(sprintf('CONFIGURATION_STRING_FORMAT must be of type string, "%s" given', (is_object($stringFormat) ? get_class($stringFormat) : gettype($stringFormat))), 1404227443);
        }

        return $stringFormat;
    }

    /**
     * @param PropertyMappingConfigurationInterface $configuration
     * @return string
     * @throws InvalidPropertyMappingConfigurationException
     */
    protected function getResourceExportType(PropertyMappingConfigurationInterface $configuration = null)
    {
        if ($configuration === null) {
            return self::DEFAULT_RESOURCE_EXPORT_TYPE;
        }

        $exportType = $configuration->getConfigurationValue('TYPO3\Flow\Property\TypeConverter\ArrayConverter', self::CONFIGURATION_RESOURCE_EXPORT_TYPE);
        if ($exportType === null) {
            return self::DEFAULT_RESOURCE_EXPORT_TYPE;
        } elseif (!is_string($exportType)) {
            throw new InvalidPropertyMappingConfigurationException(sprintf('RESOURCE_EXPORT_TYPE must be of type string, "%s" given', (is_object($exportType) ? get_class($exportType) : gettype($exportType))), 1404313373);
        }

        return $exportType;
    }
}<|MERGE_RESOLUTION|>--- conflicted
+++ resolved
@@ -140,7 +140,6 @@
                 case self::RESOURCE_EXPORT_TYPE_BASE64:
                     return array(
                         'filename' => $source->getFilename(),
-<<<<<<< HEAD
                         'data' => base64_encode(file_get_contents('resource://' . $source->getSha1()))
                     );
                 case self::RESOURCE_EXPORT_TYPE_FILE:
@@ -155,15 +154,6 @@
                     return array(
                         'filename' => $source->getFilename(),
                         'hash' => $source->getSha1(),
-=======
-                        'data' => base64_encode(file_get_contents('resource://' . $source->getResourcePointer()->getHash()))
-                    );
-                case self::RESOURCE_EXPORT_TYPE_FILE:
-                    copy('resource://' . $source->getResourcePointer()->getHash(), $configuration->getConfigurationValue('TYPO3\Flow\Property\TypeConverter\ArrayConverter', self::CONFIGURATION_RESOURCE_SAVE_PATH) . '/' . $source->getResourcePointer()->getHash());
-                    return array(
-                        'filename' => $source->getFilename(),
-                        'hash' => $source->getResourcePointer()->getHash(),
->>>>>>> d040582c
                     );
                 default:
                     throw new InvalidPropertyMappingConfigurationException(sprintf('Conversion from Resource to array failed due to invalid resource export type setting "%s"', $exportType), 1404903210);
