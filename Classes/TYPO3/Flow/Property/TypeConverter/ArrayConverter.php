--- conflicted
+++ resolved
@@ -88,11 +88,7 @@
     /**
      * @var array<string>
      */
-<<<<<<< HEAD
     protected $sourceTypes = array('array', 'string', \TYPO3\Flow\Resource\Resource::class);
-=======
-    protected $sourceTypes = array('array', 'string', 'TYPO3\Flow\Resource\Resource');
->>>>>>> c186a992
 
     /**
      * @var string
@@ -151,11 +147,7 @@
                     if ($sourceStream === false) {
                         throw new InvalidSourceException(sprintf('Could not get stream of resource "%s" (%s). This might be caused by a broken resource object and can be fixed by running the "resource:clean" command.', $source->getFilename(), $source->getSha1()), 1435842312);
                     }
-<<<<<<< HEAD
                     $targetStream = fopen($configuration->getConfigurationValue(\TYPO3\Flow\Property\TypeConverter\ArrayConverter::class, self::CONFIGURATION_RESOURCE_SAVE_PATH) . '/' . $source->getSha1(), 'w');
-=======
-                    $targetStream = fopen($configuration->getConfigurationValue('TYPO3\Flow\Property\TypeConverter\ArrayConverter', self::CONFIGURATION_RESOURCE_SAVE_PATH) . '/' . $source->getSha1(), 'w');
->>>>>>> c186a992
                     stream_copy_to_stream($sourceStream, $targetStream);
                     fclose($targetStream);
                     fclose($sourceStream);
@@ -183,11 +175,7 @@
             return self::DEFAULT_STRING_DELIMITER;
         }
 
-<<<<<<< HEAD
         $stringDelimiter = $configuration->getConfigurationValue(\TYPO3\Flow\Property\TypeConverter\ArrayConverter::class, self::CONFIGURATION_STRING_DELIMITER);
-=======
-        $stringDelimiter = $configuration->getConfigurationValue('TYPO3\Flow\Property\TypeConverter\ArrayConverter', self::CONFIGURATION_STRING_DELIMITER);
->>>>>>> c186a992
         if ($stringDelimiter === null) {
             return self::DEFAULT_STRING_DELIMITER;
         } elseif (!is_string($stringDelimiter)) {
@@ -208,11 +196,7 @@
             return self::DEFAULT_STRING_FORMAT;
         }
 
-<<<<<<< HEAD
         $stringFormat = $configuration->getConfigurationValue(\TYPO3\Flow\Property\TypeConverter\ArrayConverter::class, self::CONFIGURATION_STRING_FORMAT);
-=======
-        $stringFormat = $configuration->getConfigurationValue('TYPO3\Flow\Property\TypeConverter\ArrayConverter', self::CONFIGURATION_STRING_FORMAT);
->>>>>>> c186a992
         if ($stringFormat === null) {
             return self::DEFAULT_STRING_FORMAT;
         } elseif (!is_string($stringFormat)) {
@@ -233,11 +217,7 @@
             return self::DEFAULT_RESOURCE_EXPORT_TYPE;
         }
 
-<<<<<<< HEAD
         $exportType = $configuration->getConfigurationValue(\TYPO3\Flow\Property\TypeConverter\ArrayConverter::class, self::CONFIGURATION_RESOURCE_EXPORT_TYPE);
-=======
-        $exportType = $configuration->getConfigurationValue('TYPO3\Flow\Property\TypeConverter\ArrayConverter', self::CONFIGURATION_RESOURCE_EXPORT_TYPE);
->>>>>>> c186a992
         if ($exportType === null) {
             return self::DEFAULT_RESOURCE_EXPORT_TYPE;
         } elseif (!is_string($exportType)) {
