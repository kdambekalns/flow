<?php
namespace TYPO3\Flow\Property\TypeConverter;

/*                                                                        *
 * This script belongs to the Flow framework.                             *
 *                                                                        *
 * It is free software; you can redistribute it and/or modify it under    *
 * the terms of the MIT license.                                          *
 *                                                                        */

use TYPO3\Flow\Annotations as Flow;

/**
 * Converter which transforms from string, integer and array into DateTime objects.
 *
 * For integers the default is to treat them as a unix timestamp. If a format to cerate from is given, this will be
 * used instead.
 *
 * If source is a string it is expected to be formatted according to DEFAULT_DATE_FORMAT. This default date format
 * can be overridden in the initialize*Action() method like this::
 *
 *  $this->arguments['<argumentName>']
 *    ->getPropertyMappingConfiguration()
 *    ->forProperty('<propertyName>') // this line can be skipped in order to specify the format for all properties
 *    ->setTypeConverterOption(\TYPO3\Flow\Property\TypeConverter\DateTimeConverter::class, \TYPO3\Flow\Property\TypeConverter\DateTimeConverter::CONFIGURATION_DATE_FORMAT, '<dateFormat>');
 *
 * If the source is of type array, it is possible to override the format in the source::
 *
 *  array(
 *   'date' => '<dateString>',
 *   'dateFormat' => '<dateFormat>'
 *  );
 *
 * By using an array as source you can also override time and timezone of the created DateTime object::
 *
 *  array(
 *   'date' => '<dateString>',
 *   'hour' => '<hour>', // integer
 *   'minute' => '<minute>', // integer
 *   'seconds' => '<seconds>', // integer
 *   'timezone' => '<timezone>', // string, see http://www.php.net/manual/timezones.php
 *  );
 *
 * As an alternative to providing the date as string, you might supply day, month and year as array items each::
 *
 *  array(
 *   'day' => '<day>', // integer
 *   'month' => '<month>', // integer
 *   'year' => '<year>', // integer
 *  );
 *
 * @api
 * @Flow\Scope("singleton")
 */
class DateTimeConverter extends AbstractTypeConverter
{
    /**
     * @var string
     */
    const CONFIGURATION_DATE_FORMAT = 'dateFormat';
<<<<<<< HEAD

    /**
     * The default date format is "YYYY-MM-DDT##:##:##+##:##", for example "2005-08-15T15:52:01+00:00"
     * according to the W3C standard @see http://www.w3.org/TR/NOTE-datetime.html
     *
     * @var string
     */
    const DEFAULT_DATE_FORMAT = \DateTime::W3C;

    /**
     * @var array<string>
     */
    protected $sourceTypes = array('string', 'integer', 'array');

    /**
     * @var string
     */
    protected $targetType = 'DateTime';

    /**
     * @var integer
     */
    protected $priority = 1;

    /**
     * If conversion is possible.
     *
     * @param string $source
     * @param string $targetType
     * @return boolean
     */
    public function canConvertFrom($source, $targetType)
    {
        if (!is_callable(array($targetType, 'createFromFormat'))) {
            return false;
        }
        if (is_array($source)) {
            return true;
        }
        if (is_integer($source)) {
            return true;
        }
        return is_string($source);
    }

    /**
     * Converts $source to a \DateTime using the configured dateFormat
     *
     * @param string|integer|array $source the string to be converted to a \DateTime object
     * @param string $targetType must be "DateTime"
     * @param array $convertedChildProperties not used currently
     * @param \TYPO3\Flow\Property\PropertyMappingConfigurationInterface $configuration
     * @return \DateTime
     * @throws \TYPO3\Flow\Property\Exception\TypeConverterException
     */
    public function convertFrom($source, $targetType, array $convertedChildProperties = array(), \TYPO3\Flow\Property\PropertyMappingConfigurationInterface $configuration = null)
    {
        $dateFormat = $this->getDefaultDateFormat($configuration);
        if (is_string($source)) {
            $dateAsString = $source;
        } elseif (is_integer($source)) {
            $dateAsString = strval($source);
        } else {
            if (isset($source['date']) && is_string($source['date'])) {
                $dateAsString = $source['date'];
            } elseif (isset($source['date']) && is_integer($source['date'])) {
                $dateAsString = strval($source['date']);
            } elseif ($this->isDatePartKeysProvided($source)) {
                if ($source['day'] < 1 || $source['month'] < 1 || $source['year'] < 1) {
                    return new \TYPO3\Flow\Validation\Error('Could not convert the given date parts into a DateTime object because one or more parts were 0.', 1333032779);
                }
                $dateAsString = sprintf('%d-%d-%d', $source['year'], $source['month'], $source['day']);
            } else {
                throw new \TYPO3\Flow\Property\Exception\TypeConverterException('Could not convert the given source into a DateTime object because it was not an array with a valid date as a string', 1308003914);
            }
            if (isset($source['dateFormat']) && $source['dateFormat'] !== '') {
                $dateFormat = $source['dateFormat'];
            }
        }
        if ($dateAsString === '') {
            return null;
        }
        if (ctype_digit($dateAsString) && $configuration === null && (!is_array($source) || !isset($source['dateFormat']))) {
            $dateFormat = 'U';
        }
        if (is_array($source) && isset($source['timezone']) && strlen($source['timezone']) !== 0) {
            try {
                $timezone = new \DateTimeZone($source['timezone']);
            } catch (\Exception $exception) {
                throw new \TYPO3\Flow\Property\Exception\TypeConverterException('The specified timezone "' . $source['timezone'] . '" is invalid.', 1308240974);
            }
            $date = $targetType::createFromFormat($dateFormat, $dateAsString, $timezone);
        } else {
            $date = $targetType::createFromFormat($dateFormat, $dateAsString);
        }
        if ($date === false) {
            return new \TYPO3\Flow\Validation\Error('The date "%s" was not recognized (for format "%s").', 1307719788, array($dateAsString, $dateFormat));
        }
        if (is_array($source)) {
            $this->overrideTimeIfSpecified($date, $source);
        }
        return $date;
    }

    /**
     * Returns whether date information (day, month, year) are present as keys in $source.
     * @param $source
     * @return bool
     */
    protected function isDatePartKeysProvided(array $source)
    {
        return isset($source['day']) && ctype_digit($source['day'])
            && isset($source['month']) && ctype_digit($source['month'])
            && isset($source['year']) && ctype_digit($source['year']);
    }

    /**
=======

    /**
     * The default date format is "YYYY-MM-DDT##:##:##+##:##", for example "2005-08-15T15:52:01+00:00"
     * according to the W3C standard @see http://www.w3.org/TR/NOTE-datetime.html
     *
     * @var string
     */
    const DEFAULT_DATE_FORMAT = \DateTime::W3C;

    /**
     * @var array<string>
     */
    protected $sourceTypes = array('string', 'integer', 'array');

    /**
     * @var string
     */
    protected $targetType = 'DateTime';

    /**
     * @var integer
     */
    protected $priority = 1;

    /**
     * If conversion is possible.
     *
     * @param string $source
     * @param string $targetType
     * @return boolean
     */
    public function canConvertFrom($source, $targetType)
    {
        if (!is_callable(array($targetType, 'createFromFormat'))) {
            return false;
        }
        if (is_array($source)) {
            return true;
        }
        if (is_integer($source)) {
            return true;
        }
        return is_string($source);
    }

    /**
     * Converts $source to a \DateTime using the configured dateFormat
     *
     * @param string|integer|array $source the string to be converted to a \DateTime object
     * @param string $targetType must be "DateTime"
     * @param array $convertedChildProperties not used currently
     * @param \TYPO3\Flow\Property\PropertyMappingConfigurationInterface $configuration
     * @return \DateTime
     * @throws \TYPO3\Flow\Property\Exception\TypeConverterException
     */
    public function convertFrom($source, $targetType, array $convertedChildProperties = array(), \TYPO3\Flow\Property\PropertyMappingConfigurationInterface $configuration = null)
    {
        $dateFormat = $this->getDefaultDateFormat($configuration);
        if (is_string($source)) {
            $dateAsString = $source;
        } elseif (is_integer($source)) {
            $dateAsString = strval($source);
        } else {
            if (isset($source['date']) && is_string($source['date'])) {
                $dateAsString = $source['date'];
            } elseif (isset($source['date']) && is_integer($source['date'])) {
                $dateAsString = strval($source['date']);
            } elseif ($this->isDatePartKeysProvided($source)) {
                if ($source['day'] < 1 || $source['month'] < 1 || $source['year'] < 1) {
                    return new \TYPO3\Flow\Validation\Error('Could not convert the given date parts into a DateTime object because one or more parts were 0.', 1333032779);
                }
                $dateAsString = sprintf('%d-%d-%d', $source['year'], $source['month'], $source['day']);
            } else {
                throw new \TYPO3\Flow\Property\Exception\TypeConverterException('Could not convert the given source into a DateTime object because it was not an array with a valid date as a string', 1308003914);
            }
            if (isset($source['dateFormat']) && strlen($source['dateFormat']) > 0) {
                $dateFormat = $source['dateFormat'];
            }
        }
        if ($dateAsString === '') {
            return null;
        }
        if (ctype_digit($dateAsString) && $configuration === null && (!is_array($source) || !isset($source['dateFormat']))) {
            $dateFormat = 'U';
        }
        if (is_array($source) && isset($source['timezone']) && strlen($source['timezone']) !== 0) {
            try {
                $timezone = new \DateTimeZone($source['timezone']);
            } catch (\Exception $e) {
                throw new \TYPO3\Flow\Property\Exception\TypeConverterException('The specified timezone "' . $source['timezone'] . '" is invalid.', 1308240974);
            }
            $date = $targetType::createFromFormat($dateFormat, $dateAsString, $timezone);
        } else {
            $date = $targetType::createFromFormat($dateFormat, $dateAsString);
        }
        if ($date === false) {
            return new \TYPO3\Flow\Validation\Error('The date "%s" was not recognized (for format "%s").', 1307719788, array($dateAsString, $dateFormat));
        }
        if (is_array($source)) {
            $this->overrideTimeIfSpecified($date, $source);
        }
        return $date;
    }

    /**
     * Returns whether date information (day, month, year) are present as keys in $source.
     * @param $source
     * @return bool
     */
    protected function isDatePartKeysProvided(array $source)
    {
        return isset($source['day']) && ctype_digit($source['day'])
            && isset($source['month']) && ctype_digit($source['month'])
            && isset($source['year']) && ctype_digit($source['year']);
    }

    /**
>>>>>>> c186a992
     * Determines the default date format to use for the conversion.
     * If no format is specified in the mapping configuration DEFAULT_DATE_FORMAT is used.
     *
     * @param \TYPO3\Flow\Property\PropertyMappingConfigurationInterface $configuration
     * @return string
     * @throws \TYPO3\Flow\Property\Exception\InvalidPropertyMappingConfigurationException
     */
    protected function getDefaultDateFormat(\TYPO3\Flow\Property\PropertyMappingConfigurationInterface $configuration = null)
    {
        if ($configuration === null) {
            return self::DEFAULT_DATE_FORMAT;
        }
<<<<<<< HEAD
        $dateFormat = $configuration->getConfigurationValue(\TYPO3\Flow\Property\TypeConverter\DateTimeConverter::class, self::CONFIGURATION_DATE_FORMAT);
=======
        $dateFormat = $configuration->getConfigurationValue('TYPO3\Flow\Property\TypeConverter\DateTimeConverter', self::CONFIGURATION_DATE_FORMAT);
>>>>>>> c186a992
        if ($dateFormat === null) {
            return self::DEFAULT_DATE_FORMAT;
        } elseif ($dateFormat !== null && !is_string($dateFormat)) {
            throw new \TYPO3\Flow\Property\Exception\InvalidPropertyMappingConfigurationException('CONFIGURATION_DATE_FORMAT must be of type string, "' . (is_object($dateFormat) ? get_class($dateFormat) : gettype($dateFormat)) . '" given', 1307719569);
        }
        return $dateFormat;
    }

    /**
     * Overrides hour, minute & second of the given date with the values in the $source array
     *
     * @param \DateTime $date
     * @param array $source
     * @return void
     */
    protected function overrideTimeIfSpecified(\DateTime $date, array $source)
    {
        if (!isset($source['hour']) && !isset($source['minute']) && !isset($source['second'])) {
            return;
        }
        $hour = isset($source['hour']) ? (integer)$source['hour'] : 0;
        $minute = isset($source['minute']) ? (integer)$source['minute'] : 0;
        $second = isset($source['second']) ? (integer)$source['second'] : 0;
        $date->setTime($hour, $minute, $second);
    }
}<|MERGE_RESOLUTION|>--- conflicted
+++ resolved
@@ -58,7 +58,6 @@
      * @var string
      */
     const CONFIGURATION_DATE_FORMAT = 'dateFormat';
-<<<<<<< HEAD
 
     /**
      * The default date format is "YYYY-MM-DDT##:##:##+##:##", for example "2005-08-15T15:52:01+00:00"
@@ -176,125 +175,6 @@
     }
 
     /**
-=======
-
-    /**
-     * The default date format is "YYYY-MM-DDT##:##:##+##:##", for example "2005-08-15T15:52:01+00:00"
-     * according to the W3C standard @see http://www.w3.org/TR/NOTE-datetime.html
-     *
-     * @var string
-     */
-    const DEFAULT_DATE_FORMAT = \DateTime::W3C;
-
-    /**
-     * @var array<string>
-     */
-    protected $sourceTypes = array('string', 'integer', 'array');
-
-    /**
-     * @var string
-     */
-    protected $targetType = 'DateTime';
-
-    /**
-     * @var integer
-     */
-    protected $priority = 1;
-
-    /**
-     * If conversion is possible.
-     *
-     * @param string $source
-     * @param string $targetType
-     * @return boolean
-     */
-    public function canConvertFrom($source, $targetType)
-    {
-        if (!is_callable(array($targetType, 'createFromFormat'))) {
-            return false;
-        }
-        if (is_array($source)) {
-            return true;
-        }
-        if (is_integer($source)) {
-            return true;
-        }
-        return is_string($source);
-    }
-
-    /**
-     * Converts $source to a \DateTime using the configured dateFormat
-     *
-     * @param string|integer|array $source the string to be converted to a \DateTime object
-     * @param string $targetType must be "DateTime"
-     * @param array $convertedChildProperties not used currently
-     * @param \TYPO3\Flow\Property\PropertyMappingConfigurationInterface $configuration
-     * @return \DateTime
-     * @throws \TYPO3\Flow\Property\Exception\TypeConverterException
-     */
-    public function convertFrom($source, $targetType, array $convertedChildProperties = array(), \TYPO3\Flow\Property\PropertyMappingConfigurationInterface $configuration = null)
-    {
-        $dateFormat = $this->getDefaultDateFormat($configuration);
-        if (is_string($source)) {
-            $dateAsString = $source;
-        } elseif (is_integer($source)) {
-            $dateAsString = strval($source);
-        } else {
-            if (isset($source['date']) && is_string($source['date'])) {
-                $dateAsString = $source['date'];
-            } elseif (isset($source['date']) && is_integer($source['date'])) {
-                $dateAsString = strval($source['date']);
-            } elseif ($this->isDatePartKeysProvided($source)) {
-                if ($source['day'] < 1 || $source['month'] < 1 || $source['year'] < 1) {
-                    return new \TYPO3\Flow\Validation\Error('Could not convert the given date parts into a DateTime object because one or more parts were 0.', 1333032779);
-                }
-                $dateAsString = sprintf('%d-%d-%d', $source['year'], $source['month'], $source['day']);
-            } else {
-                throw new \TYPO3\Flow\Property\Exception\TypeConverterException('Could not convert the given source into a DateTime object because it was not an array with a valid date as a string', 1308003914);
-            }
-            if (isset($source['dateFormat']) && strlen($source['dateFormat']) > 0) {
-                $dateFormat = $source['dateFormat'];
-            }
-        }
-        if ($dateAsString === '') {
-            return null;
-        }
-        if (ctype_digit($dateAsString) && $configuration === null && (!is_array($source) || !isset($source['dateFormat']))) {
-            $dateFormat = 'U';
-        }
-        if (is_array($source) && isset($source['timezone']) && strlen($source['timezone']) !== 0) {
-            try {
-                $timezone = new \DateTimeZone($source['timezone']);
-            } catch (\Exception $e) {
-                throw new \TYPO3\Flow\Property\Exception\TypeConverterException('The specified timezone "' . $source['timezone'] . '" is invalid.', 1308240974);
-            }
-            $date = $targetType::createFromFormat($dateFormat, $dateAsString, $timezone);
-        } else {
-            $date = $targetType::createFromFormat($dateFormat, $dateAsString);
-        }
-        if ($date === false) {
-            return new \TYPO3\Flow\Validation\Error('The date "%s" was not recognized (for format "%s").', 1307719788, array($dateAsString, $dateFormat));
-        }
-        if (is_array($source)) {
-            $this->overrideTimeIfSpecified($date, $source);
-        }
-        return $date;
-    }
-
-    /**
-     * Returns whether date information (day, month, year) are present as keys in $source.
-     * @param $source
-     * @return bool
-     */
-    protected function isDatePartKeysProvided(array $source)
-    {
-        return isset($source['day']) && ctype_digit($source['day'])
-            && isset($source['month']) && ctype_digit($source['month'])
-            && isset($source['year']) && ctype_digit($source['year']);
-    }
-
-    /**
->>>>>>> c186a992
      * Determines the default date format to use for the conversion.
      * If no format is specified in the mapping configuration DEFAULT_DATE_FORMAT is used.
      *
@@ -307,11 +187,7 @@
         if ($configuration === null) {
             return self::DEFAULT_DATE_FORMAT;
         }
-<<<<<<< HEAD
         $dateFormat = $configuration->getConfigurationValue(\TYPO3\Flow\Property\TypeConverter\DateTimeConverter::class, self::CONFIGURATION_DATE_FORMAT);
-=======
-        $dateFormat = $configuration->getConfigurationValue('TYPO3\Flow\Property\TypeConverter\DateTimeConverter', self::CONFIGURATION_DATE_FORMAT);
->>>>>>> c186a992
         if ($dateFormat === null) {
             return self::DEFAULT_DATE_FORMAT;
         } elseif ($dateFormat !== null && !is_string($dateFormat)) {
