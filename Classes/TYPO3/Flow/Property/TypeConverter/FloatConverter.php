--- conflicted
+++ resolved
@@ -219,11 +219,7 @@
     {
         $keysAndValues = [];
         foreach ($configurationKeys as $configurationKey) {
-<<<<<<< HEAD
-            $keysAndValues[$configurationKey] = $configuration->getConfigurationValue(\TYPO3\Flow\Property\TypeConverter\FloatConverter::class, $configurationKey);
-=======
             $keysAndValues[$configurationKey] = $configuration->getConfigurationValue(FloatConverter::class, $configurationKey);
->>>>>>> 2dc9c6e2
         }
         return $keysAndValues;
     }
