<?php
namespace TYPO3\Flow\Property\TypeConverter;

/*                                                                        *
 * This script belongs to the Flow framework.                             *
 *                                                                        *
 * It is free software; you can redistribute it and/or modify it under    *
 * the terms of the MIT license.                                          *
 *                                                                        */

use TYPO3\Flow\Annotations as Flow;
use TYPO3\Flow\Property\PropertyMappingConfigurationInterface;
use TYPO3\Flow\Utility\Arrays;
use TYPO3\Flow\Utility\MediaTypes;

/**
 * Converter which transforms strings to arrays using the configured strategy.
 * This TypeConverter is used by default to decode the content of a HTTP request and it currently supports json and xml
 * based media types as well as urlencoded content.
 *
 * @api
 * @Flow\Scope("singleton")
 */
class MediaTypeConverter extends AbstractTypeConverter implements MediaTypeConverterInterface
{
    /**
     * @var string
     */
    protected $sourceTypes = array('string');
<<<<<<< HEAD

    /**
     * @var string
     */
    protected $targetType = 'array';

    /**
     * This converter is not used automatically
     *
     * @var integer
     */
    protected $priority = -1;

    /**
     * Convert the given $source to $targetType depending on the MediaTypeConverterInterface::CONFIGURATION_MEDIA_TYPE property mapping configuration
     *
     * @param string $source the raw request body
     * @param string $targetType must be "array"
     * @param array $convertedChildProperties
     * @param PropertyMappingConfigurationInterface $configuration
     * @return array
     * @api
     */
    public function convertFrom($source, $targetType, array $convertedChildProperties = array(), PropertyMappingConfigurationInterface $configuration = null)
    {
        $mediaType = null;
        if ($configuration !== null) {
            $mediaType = $configuration->getConfigurationValue(\TYPO3\Flow\Property\TypeConverter\MediaTypeConverterInterface::class, MediaTypeConverterInterface::CONFIGURATION_MEDIA_TYPE);
        }
        if ($mediaType === null) {
            $mediaType = MediaTypeConverterInterface::DEFAULT_MEDIA_TYPE;
        }
        return $this->convertMediaType($source, $mediaType);
    }

    /**
=======

    /**
     * @var string
     */
    protected $targetType = 'array';

    /**
     * This converter is not used automatically
     *
     * @var integer
     */
    protected $priority = -1;

    /**
     * Convert the given $source to $targetType depending on the MediaTypeConverterInterface::CONFIGURATION_MEDIA_TYPE property mapping configuration
     *
     * @param string $source the raw request body
     * @param string $targetType must be "array"
     * @param array $convertedChildProperties
     * @param PropertyMappingConfigurationInterface $configuration
     * @return array
     * @api
     */
    public function convertFrom($source, $targetType, array $convertedChildProperties = array(), PropertyMappingConfigurationInterface $configuration = null)
    {
        $mediaType = null;
        if ($configuration !== null) {
            $mediaType = $configuration->getConfigurationValue('TYPO3\Flow\Property\TypeConverter\MediaTypeConverterInterface', MediaTypeConverterInterface::CONFIGURATION_MEDIA_TYPE);
        }
        if ($mediaType === null) {
            $mediaType = MediaTypeConverterInterface::DEFAULT_MEDIA_TYPE;
        }
        return $this->convertMediaType($source, $mediaType);
    }

    /**
>>>>>>> c186a992
     * Converts the given request body according to the specified media type
     * Override this method in your custom TypeConverter to support additional media types
     *
     * @param string $requestBody the raw request body
     * @param string $mediaType the configured media type (for example "application/json")
     * @return array
     * @api
     */
    protected function convertMediaType($requestBody, $mediaType)
    {
        $mediaTypeParts = MediaTypes::parseMediaType($mediaType);
        if (!isset($mediaTypeParts['subtype']) || $mediaTypeParts['subtype'] === '') {
            return array();
        }
        $result = array();
        switch ($mediaTypeParts['subtype']) {
            case 'json':
            case 'x-json':
            case 'javascript':
            case 'x-javascript':
                $result = json_decode($requestBody, true);
                if ($result === null) {
                    return array();
                }
            break;
            case 'xml':
                try {
                    $xmlElement = new \SimpleXMLElement(urldecode($requestBody), LIBXML_NOERROR);
<<<<<<< HEAD
                } catch (\Exception $exception) {
=======
                } catch (\Exception $e) {
>>>>>>> c186a992
                    return array();
                }
                $result = Arrays::convertObjectToArray($xmlElement);
            break;
            case 'x-www-form-urlencoded':
            default:
                parse_str($requestBody, $result);
            break;
        }
        return $result;
    }
}<|MERGE_RESOLUTION|>--- conflicted
+++ resolved
@@ -27,7 +27,6 @@
      * @var string
      */
     protected $sourceTypes = array('string');
-<<<<<<< HEAD
 
     /**
      * @var string
@@ -64,44 +63,6 @@
     }
 
     /**
-=======
-
-    /**
-     * @var string
-     */
-    protected $targetType = 'array';
-
-    /**
-     * This converter is not used automatically
-     *
-     * @var integer
-     */
-    protected $priority = -1;
-
-    /**
-     * Convert the given $source to $targetType depending on the MediaTypeConverterInterface::CONFIGURATION_MEDIA_TYPE property mapping configuration
-     *
-     * @param string $source the raw request body
-     * @param string $targetType must be "array"
-     * @param array $convertedChildProperties
-     * @param PropertyMappingConfigurationInterface $configuration
-     * @return array
-     * @api
-     */
-    public function convertFrom($source, $targetType, array $convertedChildProperties = array(), PropertyMappingConfigurationInterface $configuration = null)
-    {
-        $mediaType = null;
-        if ($configuration !== null) {
-            $mediaType = $configuration->getConfigurationValue('TYPO3\Flow\Property\TypeConverter\MediaTypeConverterInterface', MediaTypeConverterInterface::CONFIGURATION_MEDIA_TYPE);
-        }
-        if ($mediaType === null) {
-            $mediaType = MediaTypeConverterInterface::DEFAULT_MEDIA_TYPE;
-        }
-        return $this->convertMediaType($source, $mediaType);
-    }
-
-    /**
->>>>>>> c186a992
      * Converts the given request body according to the specified media type
      * Override this method in your custom TypeConverter to support additional media types
      *
@@ -130,11 +91,7 @@
             case 'xml':
                 try {
                     $xmlElement = new \SimpleXMLElement(urldecode($requestBody), LIBXML_NOERROR);
-<<<<<<< HEAD
                 } catch (\Exception $exception) {
-=======
-                } catch (\Exception $e) {
->>>>>>> c186a992
                     return array();
                 }
                 $result = Arrays::convertObjectToArray($xmlElement);
