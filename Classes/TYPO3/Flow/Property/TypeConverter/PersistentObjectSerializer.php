<?php
namespace TYPO3\Flow\Property\TypeConverter;

/*                                                                        *
 * This script belongs to the Flow framework.                             *
 *                                                                        *
 * It is free software; you can redistribute it and/or modify it under    *
 * the terms of the MIT license.                                          *
 *                                                                        */

use TYPO3\Flow\Annotations as Flow;

/**
 * This converter transforms persistent objects to strings by returning their (technical) identifier.
 *
 * Unpersisted changes to an object are not serialized, because only the persistence identifier is taken into account
 * as the serialized value.
 *
 * @Flow\Scope("singleton")
 */
class PersistentObjectSerializer extends AbstractTypeConverter
{
    /**
     * @var array
     */
<<<<<<< HEAD
    protected $sourceTypes = array(\TYPO3\Flow\Persistence\Aspect\PersistenceMagicInterface::class);
=======
    protected $sourceTypes = array('TYPO3\Flow\Persistence\Aspect\PersistenceMagicInterface');
>>>>>>> c186a992

    /**
     * @var string
     */
    protected $targetType = 'string';

    /**
     * @var integer
     */
    protected $priority = 1;

    /**
     * @Flow\Inject
     * @var \TYPO3\Flow\Persistence\PersistenceManagerInterface
     */
    protected $persistenceManager;

    /**
     * Convert an entity or valueobject to a string representation (by using the identifier)
     *
     * @param object $source
     * @param string $targetType
     * @param array $convertedChildProperties
     * @param \TYPO3\Flow\Property\PropertyMappingConfigurationInterface $configuration
     * @return object the target type
     * @throws \TYPO3\Flow\Property\Exception\InvalidTargetException
     * @throws \InvalidArgumentException
     */
    public function convertFrom($source, $targetType, array $convertedChildProperties = array(), \TYPO3\Flow\Property\PropertyMappingConfigurationInterface $configuration = null)
    {
        $identifier = $this->persistenceManager->getIdentifierByObject($source);
        return $identifier;
    }
}<|MERGE_RESOLUTION|>--- conflicted
+++ resolved
@@ -23,11 +23,7 @@
     /**
      * @var array
      */
-<<<<<<< HEAD
     protected $sourceTypes = array(\TYPO3\Flow\Persistence\Aspect\PersistenceMagicInterface::class);
-=======
-    protected $sourceTypes = array('TYPO3\Flow\Persistence\Aspect\PersistenceMagicInterface');
->>>>>>> c186a992
 
     /**
      * @var string
