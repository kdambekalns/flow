<?php
namespace TYPO3\Flow\Property\TypeConverter;

/*                                                                        *
 * This script belongs to the Flow framework.                             *
 *                                                                        *
 * It is free software; you can redistribute it and/or modify it under    *
 * the terms of the MIT license.                                          *
 *                                                                        */

use TYPO3\Flow\Annotations as Flow;

/**
 * This converter transforms a session identifier into a real session object.
 *
 * Given a session ID this will return an instance of TYPO3\Flow\Session\Session.
 *
 * @api
 * @Flow\Scope("singleton")
 */
class SessionConverter extends AbstractTypeConverter
{
    /**
     * @var string
     */
    const PATTERN_MATCH_SESSIONIDENTIFIER = '/([a-zA-Z0-9]){32}/';
<<<<<<< HEAD

    /**
     * @var array
     */
    protected $sourceTypes = array('string');

    /**
     * @var string
     */
    protected $targetType = \TYPO3\Flow\Session\Session::class;

    /**
     * @var integer
     */
    protected $priority = 1;

    /**
     * @Flow\Inject
     * @var \TYPO3\Flow\Session\SessionManagerInterface
     */
    protected $sessionManager;

    /**
=======

    /**
     * @var array
     */
    protected $sourceTypes = array('string');

    /**
     * @var string
     */
    protected $targetType = 'TYPO3\Flow\Session\Session';

    /**
     * @var integer
     */
    protected $priority = 1;

    /**
     * @Flow\Inject
     * @var \TYPO3\Flow\Session\SessionManagerInterface
     */
    protected $sessionManager;

    /**
>>>>>>> c186a992
     * This implementation always returns TRUE for this method.
     *
     * @param mixed $source the source data
     * @param string $targetType the type to convert to.
     * @return boolean TRUE if this TypeConverter can convert from $source to $targetType, FALSE otherwise.
     * @api
     */
    public function canConvertFrom($source, $targetType)
    {
        return (preg_match(self::PATTERN_MATCH_SESSIONIDENTIFIER, $source) === 1) && ($targetType === $this->targetType);
    }

    /**
     * Convert a session identifier from $source to a Session object
     *
     * @param string $source
     * @param string $targetType
     * @param array $convertedChildProperties
     * @param \TYPO3\Flow\Property\PropertyMappingConfigurationInterface $configuration
     * @return object the target type
     * @throws \TYPO3\Flow\Property\Exception\InvalidTargetException
     * @throws \InvalidArgumentException
     */
    public function convertFrom($source, $targetType, array $convertedChildProperties = array(), \TYPO3\Flow\Property\PropertyMappingConfigurationInterface $configuration = null)
    {
        return $this->sessionManager->getSession($source);
    }
}<|MERGE_RESOLUTION|>--- conflicted
+++ resolved
@@ -24,7 +24,6 @@
      * @var string
      */
     const PATTERN_MATCH_SESSIONIDENTIFIER = '/([a-zA-Z0-9]){32}/';
-<<<<<<< HEAD
 
     /**
      * @var array
@@ -48,31 +47,6 @@
     protected $sessionManager;
 
     /**
-=======
-
-    /**
-     * @var array
-     */
-    protected $sourceTypes = array('string');
-
-    /**
-     * @var string
-     */
-    protected $targetType = 'TYPO3\Flow\Session\Session';
-
-    /**
-     * @var integer
-     */
-    protected $priority = 1;
-
-    /**
-     * @Flow\Inject
-     * @var \TYPO3\Flow\Session\SessionManagerInterface
-     */
-    protected $sessionManager;
-
-    /**
->>>>>>> c186a992
      * This implementation always returns TRUE for this method.
      *
      * @param mixed $source the source data
