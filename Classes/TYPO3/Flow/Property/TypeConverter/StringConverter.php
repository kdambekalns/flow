--- conflicted
+++ resolved
@@ -131,11 +131,7 @@
             return self::DEFAULT_DATE_FORMAT;
         }
 
-<<<<<<< HEAD
         $dateFormat = $configuration->getConfigurationValue(\TYPO3\Flow\Property\TypeConverter\StringConverter::class, self::CONFIGURATION_DATE_FORMAT);
-=======
-        $dateFormat = $configuration->getConfigurationValue('TYPO3\Flow\Property\TypeConverter\StringConverter', self::CONFIGURATION_DATE_FORMAT);
->>>>>>> c186a992
         if ($dateFormat === null) {
             return self::DEFAULT_DATE_FORMAT;
         } elseif ($dateFormat !== null && !is_string($dateFormat)) {
@@ -160,11 +156,7 @@
             return self::DEFAULT_CSV_DELIMITER;
         }
 
-<<<<<<< HEAD
         $csvDelimiter = $configuration->getConfigurationValue(\TYPO3\Flow\Property\TypeConverter\StringConverter::class, self::CONFIGURATION_CSV_DELIMITER);
-=======
-        $csvDelimiter = $configuration->getConfigurationValue('TYPO3\Flow\Property\TypeConverter\StringConverter', self::CONFIGURATION_CSV_DELIMITER);
->>>>>>> c186a992
         if ($csvDelimiter === null) {
             return self::DEFAULT_CSV_DELIMITER;
         } elseif (!is_string($csvDelimiter)) {
@@ -189,11 +181,7 @@
             return self::DEFAULT_ARRAY_FORMAT;
         }
 
-<<<<<<< HEAD
         $arrayFormat = $configuration->getConfigurationValue(\TYPO3\Flow\Property\TypeConverter\StringConverter::class, self::CONFIGURATION_ARRAY_FORMAT);
-=======
-        $arrayFormat = $configuration->getConfigurationValue('TYPO3\Flow\Property\TypeConverter\StringConverter', self::CONFIGURATION_ARRAY_FORMAT);
->>>>>>> c186a992
         if ($arrayFormat === null) {
             return self::DEFAULT_ARRAY_FORMAT;
         } elseif (!is_string($arrayFormat)) {
