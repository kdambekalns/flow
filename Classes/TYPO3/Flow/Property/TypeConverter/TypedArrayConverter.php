<?php
namespace TYPO3\Flow\Property\TypeConverter;

/*                                                                        *
 * This script belongs to the Flow framework.                             *
 *                                                                        *
 * It is free software; you can redistribute it and/or modify it under    *
 * the terms of the MIT license.                                          *
 *                                                                        */

use TYPO3\Flow\Annotations as Flow;
use TYPO3\Flow\Property\PropertyMappingConfigurationInterface;
use TYPO3\Flow\Utility\TypeHandling;

/**
 * Converter which recursively transforms typed arrays (array<T>).
 *
 * This is a meta converter that will take an array and try to transform all elements in that array to
 * the element type <T> of the target array using an available type converter.
 *
 * @api
 * @Flow\Scope("singleton")
 */
class TypedArrayConverter extends AbstractTypeConverter
{
    /**
     * @var array<string>
     */
    protected $sourceTypes = array('array');
<<<<<<< HEAD

    /**
     * @var string
     */
    protected $targetType = 'array';

    /**
     * @var integer
     */
    protected $priority = 2;

    /**
     * @param mixed $source
     * @param string $targetType
     * @return boolean
     */
    public function canConvertFrom($source, $targetType)
    {
        $targetTypeInformation = TypeHandling::parseType($targetType);
        if ($targetTypeInformation['type'] !== 'array') {
            return false;
        }
        return $targetTypeInformation['elementType'] !== null;
    }

    /**
     * @param array $source An array of objects/simple types
     * @param string $targetType
     * @param array $convertedChildProperties
     * @param PropertyMappingConfigurationInterface $configuration
     * @return array
     * @api
     */
    public function convertFrom($source, $targetType, array $convertedChildProperties = array(), PropertyMappingConfigurationInterface $configuration = null)
    {
        return $convertedChildProperties;
    }

    /**
     * Returns the source, if it is an array, otherwise an empty array.
     *
     * @param mixed $source
     * @return array
     */
    public function getSourceChildPropertiesToBeConverted($source)
    {
        return $source;
    }

    /**
=======

    /**
     * @var string
     */
    protected $targetType = 'array';

    /**
     * @var integer
     */
    protected $priority = 2;

    /**
     * @param mixed $source
     * @param string $targetType
     * @return boolean
     */
    public function canConvertFrom($source, $targetType)
    {
        $targetTypeInformation = TypeHandling::parseType($targetType);
        if ($targetTypeInformation['type'] !== 'array') {
            return false;
        }
        return $targetTypeInformation['elementType'] !== null;
    }

    /**
     * @param array $source An array of objects/simple types
     * @param string $targetType
     * @param array $convertedChildProperties
     * @param PropertyMappingConfigurationInterface $configuration
     * @return array
     * @api
     */
    public function convertFrom($source, $targetType, array $convertedChildProperties = array(), PropertyMappingConfigurationInterface $configuration = null)
    {
        return $convertedChildProperties;
    }

    /**
     * Returns the source, if it is an array, otherwise an empty array.
     *
     * @param mixed $source
     * @return array
     */
    public function getSourceChildPropertiesToBeConverted($source)
    {
        return $source;
    }

    /**
>>>>>>> c186a992
     * Return the type of a given sub-property inside the $targetType
     *
     * @param string $targetType
     * @param string $propertyName
     * @param PropertyMappingConfigurationInterface $configuration
     * @return string
     */
    public function getTypeOfChildProperty($targetType, $propertyName, PropertyMappingConfigurationInterface $configuration)
    {
        $parsedTargetType = TypeHandling::parseType($targetType);
        return $parsedTargetType['elementType'];
    }
}<|MERGE_RESOLUTION|>--- conflicted
+++ resolved
@@ -27,7 +27,6 @@
      * @var array<string>
      */
     protected $sourceTypes = array('array');
-<<<<<<< HEAD
 
     /**
      * @var string
@@ -78,58 +77,6 @@
     }
 
     /**
-=======
-
-    /**
-     * @var string
-     */
-    protected $targetType = 'array';
-
-    /**
-     * @var integer
-     */
-    protected $priority = 2;
-
-    /**
-     * @param mixed $source
-     * @param string $targetType
-     * @return boolean
-     */
-    public function canConvertFrom($source, $targetType)
-    {
-        $targetTypeInformation = TypeHandling::parseType($targetType);
-        if ($targetTypeInformation['type'] !== 'array') {
-            return false;
-        }
-        return $targetTypeInformation['elementType'] !== null;
-    }
-
-    /**
-     * @param array $source An array of objects/simple types
-     * @param string $targetType
-     * @param array $convertedChildProperties
-     * @param PropertyMappingConfigurationInterface $configuration
-     * @return array
-     * @api
-     */
-    public function convertFrom($source, $targetType, array $convertedChildProperties = array(), PropertyMappingConfigurationInterface $configuration = null)
-    {
-        return $convertedChildProperties;
-    }
-
-    /**
-     * Returns the source, if it is an array, otherwise an empty array.
-     *
-     * @param mixed $source
-     * @return array
-     */
-    public function getSourceChildPropertiesToBeConverted($source)
-    {
-        return $source;
-    }
-
-    /**
->>>>>>> c186a992
      * Return the type of a given sub-property inside the $targetType
      *
      * @param string $targetType
