--- conflicted
+++ resolved
@@ -33,11 +33,7 @@
     /**
      * @var string
      */
-<<<<<<< HEAD
-    protected $targetType = \TYPO3\Flow\Http\Uri::class;
-=======
     protected $targetType = Uri::class;
->>>>>>> 2dc9c6e2
 
     /**
      * @var integer
