<?php
namespace TYPO3\Flow\Property\TypeConverter;

/*                                                                        *
 * This script belongs to the Flow framework.                             *
 *                                                                        *
 * It is free software; you can redistribute it and/or modify it under    *
 * the terms of the MIT license.                                          *
 *                                                                        */

use TYPO3\Flow\Annotations as Flow;

/**
 * A type converter for converting URI strings to Http Uri objects.
 *
 * This converter simply creates a TYPO3\Flow\Http\Uri instance from the source string.
 *
 * @Flow\Scope("singleton")
 */
class UriTypeConverter extends \TYPO3\Flow\Property\TypeConverter\AbstractTypeConverter
{
    /**
     * @var array<string>
     */
    protected $sourceTypes = array('string');
<<<<<<< HEAD

    /**
     * @var string
     */
    protected $targetType = \TYPO3\Flow\Http\Uri::class;

    /**
     * @var integer
     */
    protected $priority = 1;

    /**
=======

    /**
     * @var string
     */
    protected $targetType = 'TYPO3\Flow\Http\Uri';

    /**
     * @var integer
     */
    protected $priority = 1;

    /**
>>>>>>> c186a992
     * Converts the given string to a Uri object.
     *
     * @param string $source The URI to be converted
     * @param string $targetType
     * @param array $convertedChildProperties
     * @param \TYPO3\Flow\Property\PropertyMappingConfigurationInterface $configuration
     * @return \TYPO3\Flow\Http\Uri|\TYPO3\Flow\Error\Error if the input format is not supported or could not be converted for other reasons
     */
    public function convertFrom($source, $targetType, array $convertedChildProperties = array(), \TYPO3\Flow\Property\PropertyMappingConfigurationInterface $configuration = null)
    {
        try {
            return new \TYPO3\Flow\Http\Uri($source);
        } catch (\InvalidArgumentException $exception) {
            return new \TYPO3\Flow\Error\Error('The given URI "%s" could not be converted', 1351594881, array($source));
        }
    }
}<|MERGE_RESOLUTION|>--- conflicted
+++ resolved
@@ -23,7 +23,6 @@
      * @var array<string>
      */
     protected $sourceTypes = array('string');
-<<<<<<< HEAD
 
     /**
      * @var string
@@ -36,20 +35,6 @@
     protected $priority = 1;
 
     /**
-=======
-
-    /**
-     * @var string
-     */
-    protected $targetType = 'TYPO3\Flow\Http\Uri';
-
-    /**
-     * @var integer
-     */
-    protected $priority = 1;
-
-    /**
->>>>>>> c186a992
      * Converts the given string to a Uri object.
      *
      * @param string $source The URI to be converted
