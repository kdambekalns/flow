--- conflicted
+++ resolved
@@ -25,7 +25,6 @@
      * @api
      */
     public function getSupportedSourceTypes();
-<<<<<<< HEAD
 
     /**
      * Return the target type this TypeConverter converts to.
@@ -88,70 +87,6 @@
     public function getTypeOfChildProperty($targetType, $propertyName, \TYPO3\Flow\Property\PropertyMappingConfigurationInterface $configuration);
 
     /**
-=======
-
-    /**
-     * Return the target type this TypeConverter converts to.
-     * Can be a simple type or a class name.
-     *
-     * @return string
-     * @api
-     */
-    public function getSupportedTargetType();
-
-    /**
-     * Returns the type for a given source, depending on e.g. the __type setting or other properties.
-     *
-     * @param mixed $source the source data
-     * @param string $originalTargetType the type we originally want to convert to
-     * @param \TYPO3\Flow\Property\PropertyMappingConfigurationInterface $configuration
-     * @return string
-     * @api
-     */
-    public function getTargetTypeForSource($source, $originalTargetType, PropertyMappingConfigurationInterface $configuration = null);
-
-    /**
-     * Return the priority of this TypeConverter. TypeConverters with a high priority are chosen before low priority.
-     *
-     * @return integer
-     * @api
-     */
-    public function getPriority();
-
-    /**
-     * Here, the TypeConverter can do some additional runtime checks to see whether
-     * it can handle the given source data and the given target type.
-     *
-     * @param mixed $source the source data
-     * @param string $targetType the type to convert to.
-     * @return boolean TRUE if this TypeConverter can convert from $source to $targetType, FALSE otherwise.
-     * @api
-     */
-    public function canConvertFrom($source, $targetType);
-
-    /**
-     * Return a list of sub-properties inside the source object.
-     * The "key" is the sub-property name, and the "value" is the value of the sub-property.
-     *
-     * @param mixed $source
-     * @return array<mixed>
-     * @api
-     */
-    public function getSourceChildPropertiesToBeConverted($source);
-
-    /**
-     * Return the type of a given sub-property inside the $targetType
-     *
-     * @param string $targetType
-     * @param string $propertyName
-     * @param \TYPO3\Flow\Property\PropertyMappingConfigurationInterface $configuration
-     * @return string the type of $propertyName in $targetType
-     * @api
-     */
-    public function getTypeOfChildProperty($targetType, $propertyName, \TYPO3\Flow\Property\PropertyMappingConfigurationInterface $configuration);
-
-    /**
->>>>>>> c186a992
      * Actually convert from $source to $targetType, taking into account the fully
      * built $convertedChildProperties and $configuration.
      *
