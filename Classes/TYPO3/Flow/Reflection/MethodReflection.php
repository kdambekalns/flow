--- conflicted
+++ resolved
@@ -21,7 +21,6 @@
      * @var \TYPO3\Flow\Reflection\DocCommentParser: An instance of the doc comment parser
      */
     protected $docCommentParser;
-<<<<<<< HEAD
 
     /**
      * Returns the declaring class
@@ -93,79 +92,6 @@
     }
 
     /**
-=======
-
-    /**
-     * Returns the declaring class
-     *
-     * @return \TYPO3\Flow\Reflection\ClassReflection The declaring class
-     */
-    public function getDeclaringClass()
-    {
-        return new ClassReflection(parent::getDeclaringClass()->getName());
-    }
-
-    /**
-     * Replacement for the original getParameters() method which makes sure
-     * that \TYPO3\Flow\Reflection\ParameterReflection objects are returned instead of the
-     * original ReflectionParameter instances.
-     *
-     * @return array of \TYPO3\Flow\Reflection\ParameterReflection objects of the parameters of this method
-     */
-    public function getParameters()
-    {
-        $extendedParameters = array();
-        foreach (parent::getParameters() as $parameter) {
-            $extendedParameters[] = new ParameterReflection(array($this->getDeclaringClass()->getName(), $this->getName()), $parameter->getName());
-        }
-        return $extendedParameters;
-    }
-
-    /**
-     * Checks if the doc comment of this method is tagged with
-     * the specified tag
-     *
-     * @param string $tag Tag name to check for
-     * @return boolean TRUE if such a tag has been defined, otherwise FALSE
-     */
-    public function isTaggedWith($tag)
-    {
-        return $this->getDocCommentParser()->isTaggedWith($tag);
-    }
-
-    /**
-     * Returns an array of tags and their values
-     *
-     * @return array Tags and values
-     */
-    public function getTagsValues()
-    {
-        return $this->getDocCommentParser()->getTagsValues();
-    }
-
-    /**
-     * Returns the values of the specified tag
-     *
-     * @param string $tag Tag name to check for
-     * @return array Values of the given tag
-     */
-    public function getTagValues($tag)
-    {
-        return $this->getDocCommentParser()->getTagValues($tag);
-    }
-
-    /**
-     * Returns the description part of the doc comment
-     *
-     * @return string Doc comment description
-     */
-    public function getDescription()
-    {
-        return $this->getDocCommentParser()->getDescription();
-    }
-
-    /**
->>>>>>> c186a992
      * Returns an instance of the doc comment parser and
      * runs the parse() method.
      *
