--- conflicted
+++ resolved
@@ -359,10 +359,6 @@
                 AnnotationReader::addGlobalIgnoredName($tagName);
             }
         }
-<<<<<<< HEAD
-        AnnotationRegistry::registerLoader([$this->classLoader, 'loadClass']);
-=======
->>>>>>> d7370461
 
         $this->initialized = true;
     }
