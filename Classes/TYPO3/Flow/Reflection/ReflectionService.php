<?php
namespace TYPO3\Flow\Reflection;

/*
 * This file is part of the TYPO3.Flow package.
 *
 * (c) Contributors of the Neos Project - www.neos.io
 *
 * This package is Open Source Software. For the full copyright and license
 * information, please view the LICENSE file which was distributed with this
 * source code.
 */

use Doctrine\Common\Annotations\AnnotationReader;
use Doctrine\Common\Annotations\PhpParser;
use Doctrine\ORM\Mapping\Entity;
use TYPO3\Flow\Annotations as Flow;
use TYPO3\Flow\Cache\Frontend\FrontendInterface;
use TYPO3\Flow\Cache\Frontend\StringFrontend;
use TYPO3\Flow\Cache\Frontend\VariableFrontend;
use TYPO3\Flow\Core\ApplicationContext;
use TYPO3\Flow\Core\ClassLoader;
use TYPO3\Flow\Log\SystemLoggerInterface;
use TYPO3\Flow\Object\Proxy\ProxyInterface;
use TYPO3\Flow\Package;
use TYPO3\Flow\Package\PackageManagerInterface;
use TYPO3\Flow\Persistence\RepositoryInterface;
use TYPO3\Flow\Reflection\Exception\ClassSchemaConstraintViolationException;
use TYPO3\Flow\Reflection\Exception\InvalidPropertyTypeException;
use TYPO3\Flow\Reflection\Exception\InvalidValueObjectException;
use TYPO3\Flow\Utility\Arrays;
use TYPO3\Flow\Utility\Environment;
use TYPO3\Flow\Utility\Exception\InvalidTypeException;
use TYPO3\Flow\Utility\Files;
use TYPO3\Flow\Utility\TypeHandling;

/**
 * A service for acquiring reflection based information in a performant way. This
 * service also builds up class schema information which is used by the Flow's
 * persistence layer.
 *
 * Reflection of classes of all active packages is triggered through the bootstrap's
 * initializeReflectionService() method. In a development context, single classes
 * may be re-reflected once files are modified whereas in a production context
 * reflection is done once and successive requests read from the frozen caches for
 * performance reasons.
 *
 * The list of available classes is determined by the CompiletimeObjectManager which
 * also triggers the initial build of reflection data in this service.
 *
 * The invalidation of reflection cache entries is done by the CacheManager which
 * in turn is triggered by signals sent by the file monitor.
 *
 * The internal representation of cache data is optimized for memory consumption and
 * speed by using constants which have an integer value.
 *
 * @api
 * @Flow\Scope("singleton")
 * @Flow\Proxy(false)
 */
class ReflectionService
{
    const VISIBILITY_PRIVATE = 1;
    const VISIBILITY_PROTECTED = 2;
    const VISIBILITY_PUBLIC = 3;
<<<<<<< HEAD
    // Implementations of an interface
    const DATA_INTERFACE_IMPLEMENTATIONS = 1;
    // Implemented interfaces of a class
    const DATA_CLASS_INTERFACES = 2;
    // Subclasses of a class
    const DATA_CLASS_SUBCLASSES = 3;
    // Class tag values
    const DATA_CLASS_TAGS_VALUES = 4;
=======

    // Implementations of an interface
    const DATA_INTERFACE_IMPLEMENTATIONS = 1;

    // Implemented interfaces of a class
    const DATA_CLASS_INTERFACES = 2;

    // Subclasses of a class
    const DATA_CLASS_SUBCLASSES = 3;

    // Class tag values
    const DATA_CLASS_TAGS_VALUES = 4;

>>>>>>> c9e7c8c8
    // Class annotations
    const DATA_CLASS_ANNOTATIONS = 5;
    const DATA_CLASS_ABSTRACT = 6;
    const DATA_CLASS_FINAL = 7;
    const DATA_CLASS_METHODS = 8;
    const DATA_CLASS_PROPERTIES = 9;
    const DATA_METHOD_FINAL = 10;
    const DATA_METHOD_STATIC = 11;
    const DATA_METHOD_VISIBILITY = 12;
    const DATA_METHOD_PARAMETERS = 13;
    const DATA_PROPERTY_TAGS_VALUES = 14;
    const DATA_PROPERTY_ANNOTATIONS = 15;
    const DATA_PROPERTY_VISIBILITY = 24;
    const DATA_PARAMETER_POSITION = 16;
    const DATA_PARAMETER_OPTIONAL = 17;
    const DATA_PARAMETER_TYPE = 18;
    const DATA_PARAMETER_ARRAY = 19;
    const DATA_PARAMETER_CLASS = 20;
    const DATA_PARAMETER_ALLOWS_NULL = 21;
    const DATA_PARAMETER_DEFAULT_VALUE = 22;
    const DATA_PARAMETER_BY_REFERENCE = 23;

    /**
     * @var \Doctrine\Common\Annotations\Reader
     */
    protected $annotationReader;

    /**
     * @var ClassLoader
     */
    protected $classLoader;

    /**
     * @var array
     */
    protected $availableClassNames = [];

    /**
     * @var StringFrontend
     */
    protected $statusCache;

    /**
     * @var VariableFrontend
     */
    protected $reflectionDataCompiletimeCache;

    /**
     * @var VariableFrontend
     */
    protected $reflectionDataRuntimeCache;

    /**
     * @var VariableFrontend
     */
    protected $classSchemataRuntimeCache;

    /**
     * @var SystemLoggerInterface
     */
    protected $systemLogger;

    /**
     * @var PackageManagerInterface
     */
    protected $packageManager;

    /**
     * @var Environment
     */
    protected $environment;

    /**
     * @var ApplicationContext
     */
    protected $context;

    /**
     * The doctrine PHP parser which can parse "use" statements. Is initialized
     * lazily when it is first needed.
     * Note: Don't refer to this member directly but use getDoctrinePhpParser() to obtain an instance
     *
     * @var \Doctrine\Common\Annotations\PhpParser
     */
    protected $doctrinePhpParser;

    /**
     * a cache which stores the use statements reflected for a particular class
     * (only relevant for un-expanded "var" and "param" annotations)
     * @var array
     */
    protected $useStatementsForClassCache;

    /**
     * In Production context, with frozen caches, this flag will be TRUE
     * @var boolean
     */
    protected $loadFromClassSchemaRuntimeCache = false;

    /**
     * @var array
     */
    protected $settings;

    /**
     * Array of annotation classnames and the names of classes which are annotated with them
     * @var array
     */
    protected $annotatedClasses = [];

    /**
     * Array of method annotations and the classes and methods which are annotated with them
     * @var array
     */
    protected $classesByMethodAnnotations = [];

    /**
     * Schemata of all classes which can be persisted
     * @var array<\TYPO3\Flow\Reflection\ClassSchema>
     */
    protected $classSchemata = [];

    /**
     * An array of class names which are currently being forgotten by forgetClass(). Acts as a safeguard against infinite loops.
     * @var array
     */
    protected $classesCurrentlyBeingForgotten = [];

    /**
     * Array with reflection information indexed by class name
     * @var array
     */
    protected $classReflectionData = [];

    /**
     * Array with updated reflection information (e.g. in Development context after classes have changed)
     * @var array
     */
    protected $updatedReflectionData = [];

    /**
     * @var boolean
     */
    protected $initialized = false;

    /**
     * Sets the status cache
     *
     * The cache must be set before initializing the Reflection Service
     *
     * @param StringFrontend $cache Cache for the reflection service
     * @return void
     */
    public function setStatusCache(StringFrontend $cache)
    {
        $this->statusCache = $cache;
        $backend = $this->statusCache->getBackend();
        if (is_callable(['initializeObject', $backend])) {
            $backend->initializeObject();
        }
    }

    /**
     * Sets the compile-time data cache
     *
     * @param VariableFrontend $cache Cache for the reflection service
     * @return void
     */
    public function setReflectionDataCompiletimeCache(VariableFrontend $cache)
    {
        $this->reflectionDataCompiletimeCache = $cache;
    }

    /**
     * Sets the runtime data cache
     *
     * @param VariableFrontend $cache Cache for the reflection service
     * @return void
     */
    public function setReflectionDataRuntimeCache(VariableFrontend $cache)
    {
        $this->reflectionDataRuntimeCache = $cache;
    }

    /**
     * Sets the dedicated class schema cache for runtime purposes
     *
     * @param VariableFrontend $cache
     * @return void
     */
    public function setClassSchemataRuntimeCache(VariableFrontend $cache)
    {
        $this->classSchemataRuntimeCache = $cache;
    }

    /**
     * @param array $settings Settings of the Flow package
     * @return void
     */
    public function injectSettings(array $settings)
    {
        $this->settings = $settings;
    }

    /**
     * @param SystemLoggerInterface $systemLogger
     * @return void
     */
    public function injectSystemLogger(SystemLoggerInterface $systemLogger)
    {
        $this->systemLogger = $systemLogger;
    }

    /**
     * @param ClassLoader $classLoader
     * @return void
     */
    public function injectClassLoader(ClassLoader $classLoader)
    {
        $this->classLoader = $classLoader;
    }

    /**
     * @param PackageManagerInterface $packageManager
     * @return void
     */
    public function injectPackageManager(PackageManagerInterface $packageManager)
    {
        $this->packageManager = $packageManager;
    }

    /**
     * @param Environment $environment
     * @return void
     */
    public function injectEnvironment(Environment $environment)
    {
        $this->environment = $environment;
    }

    /**
     * Retrieves a singleton instance of the Doctrine PhpParser
     *
     * @return \Doctrine\Common\Annotations\PhpParser
     */
    protected function getDoctrinePhpParser()
    {
        if ($this->doctrinePhpParser === null) {
            $this->doctrinePhpParser = new PhpParser();
        }
        return $this->doctrinePhpParser;
    }

    /**
     * Initialize the reflection service lazily
     *
     * This method must be run only after all dependencies have been injected.
     *
     * @return void
     */
    protected function initialize()
    {
        $this->context = $this->environment->getContext();

        if ($this->context->isProduction() && $this->reflectionDataRuntimeCache->getBackend()->isFrozen()) {
            $this->classReflectionData = $this->reflectionDataRuntimeCache->get('__classNames');
            $this->annotatedClasses = $this->reflectionDataRuntimeCache->get('__annotatedClasses');
            $this->loadFromClassSchemaRuntimeCache = true;
        } else {
            $this->loadClassReflectionCompiletimeCache();
        }

        $this->annotationReader = new AnnotationReader();
        foreach ($this->settings['reflection']['ignoredTags'] as $tagName => $ignoreFlag) {
            // Make this setting backwards compatible with old array schema (deprecated since 3.0)
            if (is_numeric($tagName) && is_string($ignoreFlag)) {
                AnnotationReader::addGlobalIgnoredName($ignoreFlag);
            } elseif ($ignoreFlag === true) {
                AnnotationReader::addGlobalIgnoredName($tagName);
            }
        }

        $this->initialized = true;
    }

    /**
     * Builds the reflection data cache during compile time.
     *
     * This method is called by the CompiletimeObjectManager which also determines
     * the list of classes to consider for reflection.
     *
     * @param array $availableClassNames List of all class names to consider for reflection
     * @return void
     */
    public function buildReflectionData(array $availableClassNames)
    {
        if (!$this->initialized) {
            $this->initialize();
        }
        $this->availableClassNames = $availableClassNames;
        $this->forgetChangedClasses();
        $this->reflectEmergedClasses();
    }

    /**
     * Tells if the specified class is known to this reflection service and
     * reflection information is available.
     *
     * @param string $className Name of the class
     * @return boolean If the class is reflected by this service
     * @api
     */
    public function isClassReflected($className)
    {
        if (!$this->initialized) {
            $this->initialize();
        }
        if ($className[0] === '\\') {
            $className = substr($className, 1);
        }

        return isset($this->classReflectionData[$className]);
    }

    /**
     * Returns the names of all classes known to this reflection service.
     *
     * @return array Class names
     * @api
     */
    public function getAllClassNames()
    {
        if (!$this->initialized) {
            $this->initialize();
        }

        return array_keys($this->classReflectionData);
    }

    /**
     * Searches for and returns the class name of the default implementation of the given
     * interface name. If no class implementing the interface was found or more than one
     * implementation was found in the package defining the interface, FALSE is returned.
     *
     * @param string $interfaceName Name of the interface
     * @return mixed Either the class name of the default implementation for the object type or FALSE
     * @throws \InvalidArgumentException if the given interface does not exist
     * @api
     */
    public function getDefaultImplementationClassNameForInterface($interfaceName)
    {
        if (!$this->initialized) {
            $this->initialize();
        }
        if ($interfaceName[0] === '\\') {
            $interfaceName = substr($interfaceName, 1);
        }
        if (interface_exists($interfaceName) === false) {
            throw new \InvalidArgumentException('"' . $interfaceName . '" does not exist or is not the name of an interface.', 1238769559);
        }
        $this->loadOrReflectClassIfNecessary($interfaceName);

        $classNamesFound = isset($this->classReflectionData[$interfaceName][self::DATA_INTERFACE_IMPLEMENTATIONS]) ? array_keys($this->classReflectionData[$interfaceName][self::DATA_INTERFACE_IMPLEMENTATIONS]) : [];
        if (count($classNamesFound) === 1) {
            return $classNamesFound[0];
        }
        if (count($classNamesFound) === 2 && isset($this->classReflectionData[ProxyInterface::class][self::DATA_INTERFACE_IMPLEMENTATIONS])) {
            if (isset($this->classReflectionData[ProxyInterface::class][self::DATA_INTERFACE_IMPLEMENTATIONS][$classNamesFound[0]])) {
                return $classNamesFound[0];
            }
            if (isset($this->classReflectionData[ProxyInterface::class][self::DATA_INTERFACE_IMPLEMENTATIONS][$classNamesFound[1]])) {
                return $classNamesFound[1];
            }
        }

        return false;
    }

    /**
     * Searches for and returns all class names of implementations of the given object type
     * (interface name). If no class implementing the interface was found, an empty array is returned.
     *
     * @param string $interfaceName Name of the interface
     * @return array An array of class names of the default implementation for the object type
     * @throws \InvalidArgumentException if the given interface does not exist
     * @api
     */
    public function getAllImplementationClassNamesForInterface($interfaceName)
    {
        if (!$this->initialized) {
            $this->initialize();
        }
        if ($interfaceName[0] === '\\') {
            $interfaceName = substr($interfaceName, 1);
        }
        $this->loadOrReflectClassIfNecessary($interfaceName);

        if (interface_exists($interfaceName) === false) {
            throw new \InvalidArgumentException('"' . $interfaceName . '" does not exist or is not the name of an interface.', 1238769560);
        }

        return (isset($this->classReflectionData[$interfaceName][self::DATA_INTERFACE_IMPLEMENTATIONS])) ? array_keys($this->classReflectionData[$interfaceName][self::DATA_INTERFACE_IMPLEMENTATIONS]) : [];
    }

    /**
     * Searches for and returns all names of classes inheriting the specified class.
     * If no class inheriting the given class was found, an empty array is returned.
     *
     * @param string $className Name of the parent class
     * @return array An array of names of those classes being a direct or indirect subclass of the specified class
     * @throws \InvalidArgumentException if the given class does not exist
     * @api
     */
    public function getAllSubClassNamesForClass($className)
    {
        if (!$this->initialized) {
            $this->initialize();
        }
        if ($className[0] === '\\') {
            $className = substr($className, 1);
        }
        if (class_exists($className) === false) {
            throw new \InvalidArgumentException('"' . $className . '" does not exist or is not the name of a class.', 1257168042);
        }
        $this->loadOrReflectClassIfNecessary($className);

        return (isset($this->classReflectionData[$className][self::DATA_CLASS_SUBCLASSES])) ? array_keys($this->classReflectionData[$className][self::DATA_CLASS_SUBCLASSES]) : [];
    }

    /**
     * Returns the class name of the given object. This is a convenience
     * method that returns the expected class names even for proxy classes.
     *
     * @param object $object
     * @return string The class name of the given object
     * @deprecated since 3.0 use \TYPO3\Flow\Utility\TypeHandling::getTypeForValue() instead
     */
    public function getClassNameByObject($object)
    {
        return TypeHandling::getTypeForValue($object);
    }

    /**
     * Searches for and returns all names of classes which are tagged by the specified
     * annotation. If no classes were found, an empty array is returned.
     *
     * @param string $annotationClassName Name of the annotation class, for example "TYPO3\Flow\Annotations\Aspect"
     * @return array
     */
    public function getClassNamesByAnnotation($annotationClassName)
    {
        if (!$this->initialized) {
            $this->initialize();
        }
        if ($annotationClassName[0] === '\\') {
            $annotationClassName = substr($annotationClassName, 1);
        }

        return (isset($this->annotatedClasses[$annotationClassName]) ? array_keys($this->annotatedClasses[$annotationClassName]) : []);
    }

    /**
     * Tells if the specified class has the given annotation
     *
     * @param string $className Name of the class
     * @param string $annotationClassName Annotation to check for
     * @return boolean
     * @api
     */
    public function isClassAnnotatedWith($className, $annotationClassName)
    {
        if (!$this->initialized) {
            $this->initialize();
        }
        if ($className[0] === '\\') {
            $className = substr($className, 1);
        }
        if ($annotationClassName[0] === '\\') {
            $annotationClassName = substr($annotationClassName, 1);
        }

        return (isset($this->annotatedClasses[$annotationClassName][$className]));
    }

    /**
     * Returns the specified class annotations or an empty array
     *
     * @param string $className Name of the class
     * @param string $annotationClassName Annotation to filter for
     * @return array<object>
     */
    public function getClassAnnotations($className, $annotationClassName = null)
    {
        if (!$this->initialized) {
            $this->initialize();
        }
        if ($className[0] === '\\') {
            $className = substr($className, 1);
        }
        if ($annotationClassName !== null && $annotationClassName[0] === '\\') {
            $annotationClassName = substr($annotationClassName, 1);
        }
        $this->loadOrReflectClassIfNecessary($className);
        if (!isset($this->classReflectionData[$className][self::DATA_CLASS_ANNOTATIONS])) {
            return [];
        }
        if ($annotationClassName === null) {
            return $this->classReflectionData[$className][self::DATA_CLASS_ANNOTATIONS];
        } else {
            $annotations = [];
            foreach ($this->classReflectionData[$className][self::DATA_CLASS_ANNOTATIONS] as $annotation) {
                if ($annotation instanceof $annotationClassName) {
                    $annotations[] = $annotation;
                }
            }

            return $annotations;
        }
    }

    /**
     * Returns the specified class annotation or NULL.
     *
     * If multiple annotations are set on the target you will
     * get one (random) instance of them.
     *
     * @param string $className Name of the class
     * @param string $annotationClassName Annotation to filter for
     * @return object
     */
    public function getClassAnnotation($className, $annotationClassName)
    {
        if (!$this->initialized) {
            $this->initialize();
        }
        $annotations = $this->getClassAnnotations($className, $annotationClassName);

        return $annotations === [] ? null : current($annotations);
    }

    /**
     * Tells if the specified class implements the given interface
     *
     * @param string $className Name of the class
     * @param string $interfaceName interface to check for
     * @return boolean TRUE if the class implements $interfaceName, otherwise FALSE
     * @api
     */
    public function isClassImplementationOf($className, $interfaceName)
    {
        if (!$this->initialized) {
            $this->initialize();
        }
        if ($className[0] === '\\') {
            $className = substr($className, 1);
        }
        if ($interfaceName[0] === '\\') {
            $interfaceName = substr($interfaceName, 1);
        }
        $this->loadOrReflectClassIfNecessary($className);
        $this->loadOrReflectClassIfNecessary($interfaceName);
        if (!isset($this->classReflectionData[$interfaceName][self::DATA_INTERFACE_IMPLEMENTATIONS])) {
            return false;
        }

        return (isset($this->classReflectionData[$interfaceName][self::DATA_INTERFACE_IMPLEMENTATIONS][$className]));
    }

    /**
     * Tells if the specified class is abstract or not
     *
     * @param string $className Name of the class to analyze
     * @return boolean TRUE if the class is abstract, otherwise FALSE
     * @api
     */
    public function isClassAbstract($className)
    {
        if (!$this->initialized) {
            $this->initialize();
        }
        if ($className[0] === '\\') {
            $className = substr($className, 1);
        }
        $this->loadOrReflectClassIfNecessary($className);

        return isset($this->classReflectionData[$className][self::DATA_CLASS_ABSTRACT]);
    }

    /**
     * Tells if the specified class is final or not
     *
     * @param string $className Name of the class to analyze
     * @return boolean TRUE if the class is final, otherwise FALSE
     * @api
     */
    public function isClassFinal($className)
    {
        if (!$this->initialized) {
            $this->initialize();
        }
        if ($className[0] === '\\') {
            $className = substr($className, 1);
        }
        $this->loadOrReflectClassIfNecessary($className);

        return isset($this->classReflectionData[$className][self::DATA_CLASS_FINAL]);
    }

    /**
     * Tells if the class is unconfigurable or not
     *
     * @param string $className Name of the class to analyze
     * @return boolean return TRUE if class not could not be automatically configured, otherwise FALSE
     * @api
     */
    public function isClassUnconfigurable($className)
    {
        if ($className[0] === '\\') {
            $className = substr($className, 1);
        }
        return $this->classReflectionData[$className] === [];
    }

    /**
     * Returns all class names of classes containing at least one method annotated
     * with the given annotation class
     *
     * @param string $annotationClassName The annotation class name for a method annotation
     * @return array An array of class names
     */
    public function getClassesContainingMethodsAnnotatedWith($annotationClassName)
    {
        if (!$this->initialized) {
            $this->initialize();
        }

        return isset($this->classesByMethodAnnotations[$annotationClassName]) ? array_keys($this->classesByMethodAnnotations[$annotationClassName]) : [];
    }

    /**
     * Tells if the specified method is final or not
     *
     * @param string $className Name of the class containing the method
     * @param string $methodName Name of the method to analyze
     * @return boolean TRUE if the method is final, otherwise FALSE
     * @api
     */
    public function isMethodFinal($className, $methodName)
    {
        if (!$this->initialized) {
            $this->initialize();
        }
        if ($className[0] === '\\') {
            $className = substr($className, 1);
        }
        $this->loadOrReflectClassIfNecessary($className);

        return isset($this->classReflectionData[$className][self::DATA_CLASS_METHODS][$methodName][self::DATA_METHOD_FINAL]);
    }

    /**
     * Tells if the specified method is declared as static or not
     *
     * @param string $className Name of the class containing the method
     * @param string $methodName Name of the method to analyze
     * @return boolean TRUE if the method is static, otherwise FALSE
     * @api
     */
    public function isMethodStatic($className, $methodName)
    {
        if (!$this->initialized) {
            $this->initialize();
        }
        if ($className[0] === '\\') {
            $className = substr($className, 1);
        }
        $this->loadOrReflectClassIfNecessary($className);

        return isset($this->classReflectionData[$className][self::DATA_CLASS_METHODS][$methodName][self::DATA_METHOD_STATIC]);
    }

    /**
     * Tells if the specified method is public
     *
     * @param string $className Name of the class containing the method
     * @param string $methodName Name of the method to analyze
     * @return boolean TRUE if the method is public, otherwise FALSE
     * @api
     */
    public function isMethodPublic($className, $methodName)
    {
        if (!$this->initialized) {
            $this->initialize();
        }
        if ($className[0] === '\\') {
            $className = substr($className, 1);
        }
        $this->loadOrReflectClassIfNecessary($className);

        return (isset($this->classReflectionData[$className][self::DATA_CLASS_METHODS][$methodName][self::DATA_METHOD_VISIBILITY]) && $this->classReflectionData[$className][self::DATA_CLASS_METHODS][$methodName][self::DATA_METHOD_VISIBILITY] === self::VISIBILITY_PUBLIC);
    }

    /**
     * Tells if the specified method is protected
     *
     * @param string $className Name of the class containing the method
     * @param string $methodName Name of the method to analyze
     * @return boolean TRUE if the method is protected, otherwise FALSE
     * @api
     */
    public function isMethodProtected($className, $methodName)
    {
        if (!$this->initialized) {
            $this->initialize();
        }
        if ($className[0] === '\\') {
            $className = substr($className, 1);
        }
        $this->loadOrReflectClassIfNecessary($className);

        return (isset($this->classReflectionData[$className][self::DATA_CLASS_METHODS][$methodName][self::DATA_METHOD_VISIBILITY]) && $this->classReflectionData[$className][self::DATA_CLASS_METHODS][$methodName][self::DATA_METHOD_VISIBILITY] === self::VISIBILITY_PROTECTED);
    }

    /**
     * Tells if the specified method is private
     *
     * @param string $className Name of the class containing the method
     * @param string $methodName Name of the method to analyze
     * @return boolean TRUE if the method is private, otherwise FALSE
     * @api
     */
    public function isMethodPrivate($className, $methodName)
    {
        if (!$this->initialized) {
            $this->initialize();
        }
        if ($className[0] === '\\') {
            $className = substr($className, 1);
        }
        $this->loadOrReflectClassIfNecessary($className);

        return (isset($this->classReflectionData[$className][self::DATA_CLASS_METHODS][$methodName][self::DATA_METHOD_VISIBILITY]) && $this->classReflectionData[$className][self::DATA_CLASS_METHODS][$methodName][self::DATA_METHOD_VISIBILITY] === self::VISIBILITY_PRIVATE);
    }

    /**
     * Tells if the specified method is tagged with the given tag
     *
     * @param string $className Name of the class containing the method
     * @param string $methodName Name of the method to analyze
     * @param string $tag Tag to check for
     * @return boolean TRUE if the method is tagged with $tag, otherwise FALSE
     * @api
     */
    public function isMethodTaggedWith($className, $methodName, $tag)
    {
        if (!$this->initialized) {
            $this->initialize();
        }
        $method = new MethodReflection(trim($className, '\\'), $methodName);
        $tagsValues = $method->getTagsValues();

        return isset($tagsValues[$tag]);
    }

    /**
     * Tells if the specified method has the given annotation
     *
     * @param string $className Name of the class
     * @param string $methodName Name of the method
     * @param string $annotationClassName Annotation to check for
     * @return boolean
     * @api
     */
    public function isMethodAnnotatedWith($className, $methodName, $annotationClassName)
    {
        if (!$this->initialized) {
            $this->initialize();
        }

        return $this->getMethodAnnotations($className, $methodName, $annotationClassName) !== [];
    }

    /**
     * Returns the specified method annotations or an empty array
     *
     * @param string $className Name of the class
     * @param string $methodName Name of the method
     * @param string $annotationClassName Annotation to filter for
     * @return array<object>
     * @api
     */
    public function getMethodAnnotations($className, $methodName, $annotationClassName = null)
    {
        if (!$this->initialized) {
            $this->initialize();
        }
        if ($className[0] === '\\') {
            $className = substr($className, 1);
        }
        if ($annotationClassName[0] === '\\') {
            $annotationClassName = substr($annotationClassName, 1);
        }
        $annotations = [];
        $methodAnnotations = $this->annotationReader->getMethodAnnotations(new MethodReflection($className, $methodName));
        if ($annotationClassName === null) {
            return $methodAnnotations;
        } else {
            foreach ($methodAnnotations as $annotation) {
                if ($annotation instanceof $annotationClassName) {
                    $annotations[] = $annotation;
                }
            }

            return $annotations;
        }
    }

    /**
     * Returns the specified method annotation or NULL.
     *
     * If multiple annotations are set on the target you will
     * get one (random) instance of them.
     *
     * @param string $className Name of the class
     * @param string $methodName Name of the method
     * @param string $annotationClassName Annotation to filter for
     * @return object
     */
    public function getMethodAnnotation($className, $methodName, $annotationClassName)
    {
        if (!$this->initialized) {
            $this->initialize();
        }
        $annotations = $this->getMethodAnnotations($className, $methodName, $annotationClassName);

        return $annotations === [] ? null : current($annotations);
    }

    /**
     * Returns the names of all properties of the specified class
     *
     * @param string $className Name of the class to return the property names of
     * @return array An array of property names or an empty array if none exist
     * @api
     */
    public function getClassPropertyNames($className)
    {
        if (!$this->initialized) {
            $this->initialize();
        }
        if ($className[0] === '\\') {
            $className = substr($className, 1);
        }
        $className = trim($className, '\\');
        $this->loadOrReflectClassIfNecessary($className);

        return isset($this->classReflectionData[$className][self::DATA_CLASS_PROPERTIES]) ? array_keys($this->classReflectionData[$className][self::DATA_CLASS_PROPERTIES]) : [];
    }

    /**
     * Wrapper for method_exists() which tells if the given method exists.
     *
     * @param string $className Name of the class containing the method
     * @param string $methodName Name of the method
     * @return boolean
     * @api
     */
    public function hasMethod($className, $methodName)
    {
        if (!$this->initialized) {
            $this->initialize();
        }
        if ($className[0] === '\\') {
            $className = substr($className, 1);
        }
        $this->loadOrReflectClassIfNecessary($className);

        return isset($this->classReflectionData[$className][self::DATA_CLASS_METHODS][$methodName]);
    }

    /**
     * Returns all tags and their values the specified method is tagged with
     *
     * @param string $className Name of the class containing the method
     * @param string $methodName Name of the method to return the tags and values of
     * @return array An array of tags and their values or an empty array of no tags were found
     * @api
     */
    public function getMethodTagsValues($className, $methodName)
    {
        if (!$this->initialized) {
            $this->initialize();
        }
        if ($className[0] === '\\') {
            $className = substr($className, 1);
        }
        $method = new MethodReflection($className, $methodName);

        return $method->getTagsValues();
    }

    /**
     * Returns an array of parameters of the given method. Each entry contains
     * additional information about the parameter position, type hint etc.
     *
     * @param string $className Name of the class containing the method
     * @param string $methodName Name of the method to return parameter information of
     * @return array An array of parameter names and additional information or an empty array of no parameters were found
     * @api
     */
    public function getMethodParameters($className, $methodName)
    {
        if (!$this->initialized) {
            $this->initialize();
        }
        if ($className[0] === '\\') {
            $className = substr($className, 1);
        }
        $this->loadOrReflectClassIfNecessary($className);

        if (!isset($this->classReflectionData[$className][self::DATA_CLASS_METHODS][$methodName][self::DATA_METHOD_PARAMETERS])) {
            return [];
        }

        return $this->convertParameterDataToArray($this->classReflectionData[$className][self::DATA_CLASS_METHODS][$methodName][self::DATA_METHOD_PARAMETERS]);
    }

    /**
     * Searches for and returns all names of class properties which are tagged by the specified tag.
     * If no properties were found, an empty array is returned.
     *
     * @param string $className Name of the class containing the properties
     * @param string $tag Tag to search for
     * @return array An array of property names tagged by the tag
     * @api
     */
    public function getPropertyNamesByTag($className, $tag)
    {
        if (!$this->initialized) {
            $this->initialize();
        }
        if ($className[0] === '\\') {
            $className = substr($className, 1);
        }
        $this->loadOrReflectClassIfNecessary($className);
        if (!isset($this->classReflectionData[$className][self::DATA_CLASS_PROPERTIES])) {
            return [];
        }

        $propertyNames = [];
        foreach ($this->classReflectionData[$className][self::DATA_CLASS_PROPERTIES] as $propertyName => $propertyData) {
            if (isset($propertyData[self::DATA_PROPERTY_TAGS_VALUES][$tag])) {
                $propertyNames[$propertyName] = true;
            }
        }

        return array_keys($propertyNames);
    }

    /**
     * Returns all tags and their values the specified class property is tagged with
     *
     * @param string $className Name of the class containing the property
     * @param string $propertyName Name of the property to return the tags and values of
     * @return array An array of tags and their values or an empty array of no tags were found
     * @api
     */
    public function getPropertyTagsValues($className, $propertyName)
    {
        if (!$this->initialized) {
            $this->initialize();
        }
        if ($className[0] === '\\') {
            $className = substr($className, 1);
        }
        $this->loadOrReflectClassIfNecessary($className);

        if (!isset($this->classReflectionData[$className][self::DATA_CLASS_PROPERTIES][$propertyName])) {
            return [];
        }

        return (isset($this->classReflectionData[$className][self::DATA_CLASS_PROPERTIES][$propertyName][self::DATA_PROPERTY_TAGS_VALUES])) ? $this->classReflectionData[$className][self::DATA_CLASS_PROPERTIES][$propertyName][self::DATA_PROPERTY_TAGS_VALUES] : [];
    }

    /**
     * Returns the values of the specified class property tag
     *
     * @param string $className Name of the class containing the property
     * @param string $propertyName Name of the tagged property
     * @param string $tag Tag to return the values of
     * @return array An array of values or an empty array if the tag was not found
     * @api
     */
    public function getPropertyTagValues($className, $propertyName, $tag)
    {
        if (!$this->initialized) {
            $this->initialize();
        }
        if ($className[0] === '\\') {
            $className = substr($className, 1);
        }
        $this->loadOrReflectClassIfNecessary($className);

        if (!isset($this->classReflectionData[$className][self::DATA_CLASS_PROPERTIES][$propertyName])) {
            return [];
        }

        return (isset($this->classReflectionData[$className][self::DATA_CLASS_PROPERTIES][$propertyName][self::DATA_PROPERTY_TAGS_VALUES][$tag])) ? $this->classReflectionData[$className][self::DATA_CLASS_PROPERTIES][$propertyName][self::DATA_PROPERTY_TAGS_VALUES][$tag] : [];
    }

    /**
     * Tells if the specified property is private
     *
     * @param string $className Name of the class containing the method
     * @param string $propertyName Name of the property to analyze
     * @return boolean TRUE if the property is private, otherwise FALSE
     * @api
     */
    public function isPropertyPrivate($className, $propertyName)
    {
        if (!$this->initialized) {
            $this->initialize();
        }
        if ($className[0] === '\\') {
            $className = substr($className, 1);
        }
        $this->loadOrReflectClassIfNecessary($className);

        return (isset($this->classReflectionData[$className][self::DATA_CLASS_PROPERTIES][$propertyName][self::DATA_PROPERTY_VISIBILITY])
            && $this->classReflectionData[$className][self::DATA_CLASS_PROPERTIES][$propertyName][self::DATA_PROPERTY_VISIBILITY] === self::VISIBILITY_PRIVATE);
    }

    /**
     * Tells if the specified class property is tagged with the given tag
     *
     * @param string $className Name of the class
     * @param string $propertyName Name of the property
     * @param string $tag Tag to check for
     * @return boolean TRUE if the class property is tagged with $tag, otherwise FALSE
     * @api
     */
    public function isPropertyTaggedWith($className, $propertyName, $tag)
    {
        if (!$this->initialized) {
            $this->initialize();
        }
        if ($className[0] === '\\') {
            $className = substr($className, 1);
        }
        $this->loadOrReflectClassIfNecessary($className);

        return isset($this->classReflectionData[$className][self::DATA_CLASS_PROPERTIES][$propertyName][self::DATA_PROPERTY_TAGS_VALUES][$tag]);
    }

    /**
     * Tells if the specified property has the given annotation
     *
     * @param string $className Name of the class
     * @param string $propertyName Name of the method
     * @param string $annotationClassName Annotation to check for
     * @return boolean
     * @api
     */
    public function isPropertyAnnotatedWith($className, $propertyName, $annotationClassName)
    {
        if (!$this->initialized) {
            $this->initialize();
        }
        if ($className[0] === '\\') {
            $className = substr($className, 1);
        }
        $this->loadOrReflectClassIfNecessary($className);

        return isset($this->classReflectionData[$className][self::DATA_CLASS_PROPERTIES][$propertyName][self::DATA_PROPERTY_ANNOTATIONS][$annotationClassName]);
    }

    /**
     * Searches for and returns all names of class properties which are marked by the
     * specified annotation. If no properties were found, an empty array is returned.
     *
     * @param string $className Name of the class containing the properties
     * @param string $annotationClassName Class name of the annotation to search for
     * @return array An array of property names carrying the annotation
     * @api
     */
    public function getPropertyNamesByAnnotation($className, $annotationClassName)
    {
        if (!$this->initialized) {
            $this->initialize();
        }
        if ($className[0] === '\\') {
            $className = substr($className, 1);
        }
        $this->loadOrReflectClassIfNecessary($className);

        if (!isset($this->classReflectionData[$className][self::DATA_CLASS_PROPERTIES])) {
            return [];
        }

        $propertyNames = [];
        foreach ($this->classReflectionData[$className][self::DATA_CLASS_PROPERTIES] as $propertyName => $propertyData) {
            if (isset($propertyData[self::DATA_PROPERTY_ANNOTATIONS][$annotationClassName])) {
                $propertyNames[$propertyName] = true;
            }
        }

        return array_keys($propertyNames);
    }

    /**
     * Returns the specified property annotations or an empty array
     *
     * @param string $className Name of the class
     * @param string $propertyName Name of the property
     * @param string $annotationClassName Annotation to filter for
     * @return array<object>
     * @api
     */
    public function getPropertyAnnotations($className, $propertyName, $annotationClassName = null)
    {
        if (!$this->initialized) {
            $this->initialize();
        }
        if ($className[0] === '\\') {
            $className = substr($className, 1);
        }
        $this->loadOrReflectClassIfNecessary($className);

        if (!isset($this->classReflectionData[$className][self::DATA_CLASS_PROPERTIES][$propertyName][self::DATA_PROPERTY_ANNOTATIONS])) {
            return [];
        }

        if ($annotationClassName === null) {
            return $this->classReflectionData[$className][self::DATA_CLASS_PROPERTIES][$propertyName][self::DATA_PROPERTY_ANNOTATIONS];
        } elseif (isset($this->classReflectionData[$className][self::DATA_CLASS_PROPERTIES][$propertyName][self::DATA_PROPERTY_ANNOTATIONS][$annotationClassName])) {
            return $this->classReflectionData[$className][self::DATA_CLASS_PROPERTIES][$propertyName][self::DATA_PROPERTY_ANNOTATIONS][$annotationClassName];
        } else {
            return [];
        }
    }

    /**
     * Returns the specified property annotation or NULL.
     *
     * If multiple annotations are set on the target you will
     * get one (random) instance of them.
     *
     * @param string $className Name of the class
     * @param string $propertyName Name of the property
     * @param string $annotationClassName Annotation to filter for
     * @return object
     */
    public function getPropertyAnnotation($className, $propertyName, $annotationClassName)
    {
        if (!$this->initialized) {
            $this->initialize();
        }
        $annotations = $this->getPropertyAnnotations($className, $propertyName, $annotationClassName);

        return $annotations === [] ? null : current($annotations);
    }

    /**
     * Returns the class schema for the given class
     *
     * @param mixed $classNameOrObject The class name or an object
     * @return ClassSchema
     */
    public function getClassSchema($classNameOrObject)
    {
        if (is_object($classNameOrObject)) {
            $className = get_class($classNameOrObject);
        } else {
            $className = ($classNameOrObject[0] === '\\' ? substr($classNameOrObject, 1) : $classNameOrObject);
        }
        if (!isset($this->classSchemata[$className])) {
            $this->classSchemata[$className] = $this->classSchemataRuntimeCache->get(str_replace('\\', '_', $className));
        }

        return is_object($this->classSchemata[$className]) ? $this->classSchemata[$className] : null;
    }

    /**
     * Checks if the given class names match those which already have been
     * reflected. If the given array contains class names not yet known to
     * this service, these classes will be reflected.
     *
     * @return void
     * @throws Exception
     */
    protected function reflectEmergedClasses()
    {
        $classNamesToReflect = [];
        foreach ($this->availableClassNames as $classNamesInOnePackage) {
            $classNamesToReflect = array_merge($classNamesToReflect, $classNamesInOnePackage);
        }
        $reflectedClassNames = array_keys($this->classReflectionData);
        sort($classNamesToReflect);
        sort($reflectedClassNames);
        $newClassNames = array_diff($classNamesToReflect, $reflectedClassNames);
        if ($newClassNames !== []) {
            $this->systemLogger->log('Reflected class names did not match class names to reflect', LOG_DEBUG);
            $classNamesToBuildSchemaFor = [];
            $count = 0;
            foreach ($newClassNames as $className) {
                $count++;
                $this->reflectClass($className);
                if ($this->isClassAnnotatedWith($className, Flow\Entity::class) || $this->isClassAnnotatedWith($className, Entity::class) || $this->isClassAnnotatedWith($className, Flow\ValueObject::class)) {
                    $scopeAnnotation = $this->getClassAnnotation($className, Flow\Scope::class);
                    if ($scopeAnnotation !== null && $scopeAnnotation->value !== 'prototype') {
                        throw new Exception(sprintf('Classes tagged as entity or value object must be of scope prototype, however, %s is declared as %s.', $className, $scopeAnnotation->value), 1264103349);
                    }
                    $classNamesToBuildSchemaFor[] = $className;
                }
            }

            $this->buildClassSchemata($classNamesToBuildSchemaFor);
            if ($count > 0) {
                $this->log(sprintf('Reflected %s emerged classes.', $count), LOG_INFO);
            }
        }
    }

    /**
     * Check if a specific annotation tag is configured to be ignored.
     *
     * @param string $tagName The annotation tag to check
     * @return boolean TRUE if the tag is configured to be ignored, FALSE otherwise
     */
    protected function isTagIgnored($tagName)
    {
        if (isset($this->settings['reflection']['ignoredTags'][$tagName]) && $this->settings['reflection']['ignoredTags'][$tagName] === true) {
            return true;
        }
        // Make this setting backwards compatible with old array schema (deprecated since 3.0)
        if (in_array($tagName, $this->settings['reflection']['ignoredTags'], true)) {
            return true;
        }
        return false;
    }

    /**
     * Reflects the given class and stores the results in this service's properties.
     *
     * @param string $className Full qualified name of the class to reflect
     * @return void
     * @throws Exception\InvalidClassException
     */
    protected function reflectClass($className)
    {
        $this->log(sprintf('Reflecting class %s', $className), LOG_DEBUG);

        $className = trim($className, '\\');
        if (strpos($className, 'TYPO3\Flow\Persistence\Doctrine\Proxies') === 0 && array_search('Doctrine\ORM\Proxy\Proxy', class_implements($className))) {
            // Somebody tried to reflect a doctrine proxy, which will have severe side effects.
            // see bug http://forge.typo3.org/issues/29449 for details.
            throw new Exception\InvalidClassException('The class with name "' . $className . '" is a Doctrine proxy. It is not supported to reflect doctrine proxy classes.', 1314944681);
        }

        $class = new ClassReflection($className);
        if (!isset($this->classReflectionData[$className])) {
            $this->classReflectionData[$className] = [];
        }

        if ($class->isAbstract() || $class->isInterface()) {
            $this->classReflectionData[$className][self::DATA_CLASS_ABSTRACT] = true;
        }
        if ($class->isFinal()) {
            $this->classReflectionData[$className][self::DATA_CLASS_FINAL] = true;
        }

        /** @var $parentClass ClassReflection */
        foreach ($this->getParentClasses($class) as $parentClass) {
            $parentClassName = $parentClass->getName();
            if (!isset($this->classReflectionData[$parentClassName])) {
                $this->reflectClass($parentClassName);
            }
            $this->classReflectionData[$parentClassName][self::DATA_CLASS_SUBCLASSES][$className] = true;
        }

        /** @var $interface ClassReflection */
        foreach ($class->getInterfaces() as $interface) {
            if (!isset($this->classReflectionData[$className][self::DATA_CLASS_ABSTRACT])) {
                $interfaceName = $interface->getName();
                if (!isset($this->classReflectionData[$interfaceName])) {
                    $this->reflectClass($interfaceName);
                }
                $this->classReflectionData[$interfaceName][self::DATA_INTERFACE_IMPLEMENTATIONS][$className] = true;
            }
        }

        foreach ($this->annotationReader->getClassAnnotations($class) as $annotation) {
            $annotationClassName = get_class($annotation);
            $this->annotatedClasses[$annotationClassName][$className] = true;
            $this->classReflectionData[$className][self::DATA_CLASS_ANNOTATIONS][] = $annotation;
        }

        /** @var $property PropertyReflection */
        foreach ($class->getProperties() as $property) {
            $this->reflectClassProperty($className, $property);
        }

        /** @var $method MethodReflection */
        foreach ($class->getMethods() as $method) {
            $methodName = $method->getName();
            if ($method->isFinal()) {
                $this->classReflectionData[$className][self::DATA_CLASS_METHODS][$methodName][self::DATA_METHOD_FINAL] = true;
            }
            if ($method->isStatic()) {
                $this->classReflectionData[$className][self::DATA_CLASS_METHODS][$methodName][self::DATA_METHOD_STATIC] = true;
            }
            $visibility = $method->isPublic() ? self::VISIBILITY_PUBLIC : ($method->isProtected() ? self::VISIBILITY_PROTECTED : self::VISIBILITY_PRIVATE);
            $this->classReflectionData[$className][self::DATA_CLASS_METHODS][$methodName][self::DATA_METHOD_VISIBILITY] = $visibility;

            foreach ($this->getMethodAnnotations($className, $methodName) as $methodAnnotation) {
                $this->classesByMethodAnnotations[get_class($methodAnnotation)][$className] = $methodName;
            }

            $paramAnnotations = $method->isTaggedWith('param') ? $method->getTagValues('param') : [];
            /** @var $parameter ParameterReflection */
            foreach ($method->getParameters() as $parameter) {
                $this->classReflectionData[$className][self::DATA_CLASS_METHODS][$methodName][self::DATA_METHOD_PARAMETERS][$parameter->getName()] = $this->convertParameterReflectionToArray($parameter, $method);
                if ($this->settings['reflection']['logIncorrectDocCommentHints'] === true) {
                    if (isset($paramAnnotations[$parameter->getPosition()])) {
                        $parameterAnnotation = explode(' ', $paramAnnotations[$parameter->getPosition()], 3);
                        if (count($parameterAnnotation) < 2) {
                            $this->log('  Wrong @param use for "' . $method->getName() . '::' . $parameter->getName() . '": "' . implode(' ', $parameterAnnotation) . '"', LOG_DEBUG);
                        } else {
                            if (isset($this->classReflectionData[$className][self::DATA_CLASS_METHODS][$methodName][self::DATA_METHOD_PARAMETERS][$parameter->getName()][self::DATA_PARAMETER_TYPE]) && ($this->classReflectionData[$className][self::DATA_CLASS_METHODS][$methodName][self::DATA_METHOD_PARAMETERS][$parameter->getName()][self::DATA_PARAMETER_TYPE] !== ltrim($parameterAnnotation[0], '\\'))) {
                                $this->log('  Wrong type in @param for "' . $method->getName() . '::' . $parameter->getName() . '": "' . $parameterAnnotation[0] . '"', LOG_DEBUG);
                            }
                            if ($parameter->getName() !== ltrim($parameterAnnotation[1], '$&')) {
                                $this->log('  Wrong name in @param for "' . $method->getName() . '::$' . $parameter->getName() . '": "' . $parameterAnnotation[1] . '"', LOG_DEBUG);
                            }
                        }
                    } else {
                        $this->log('  Missing @param for "' . $method->getName() . '::$' . $parameter->getName(), LOG_DEBUG);
                    }
                }
            }
        }
        // Sort reflection data so that the cache data is deterministic. This is
        // important for comparisons when checking if classes have changed in a
        // Development context.
        ksort($this->classReflectionData);

        $this->updatedReflectionData[$className] = true;
    }

    /**
     * @param string $className
     * @param PropertyReflection $property
     * @return integer visibility
     */
    public function reflectClassProperty($className, PropertyReflection $property)
    {
        $propertyName = $property->getName();
        $this->classReflectionData[$className][self::DATA_CLASS_PROPERTIES][$propertyName] = [];

        $visibility = $property->isPublic() ? self::VISIBILITY_PUBLIC : ($property->isProtected() ? self::VISIBILITY_PROTECTED : self::VISIBILITY_PRIVATE);
        $this->classReflectionData[$className][self::DATA_CLASS_PROPERTIES][$propertyName][self::DATA_PROPERTY_VISIBILITY] = $visibility;

        foreach ($property->getTagsValues() as $tagName => $tagValues) {
            if ($this->isTagIgnored($tagName)) {
                continue;
            }
            if ($tagName === 'var' && isset($tagValues[0])) {
                if ($property->getDeclaringClass()->getName() !== $className && isset($this->classReflectionData[$property->getDeclaringClass()->getName()][self::DATA_CLASS_PROPERTIES][$propertyName][self::DATA_PROPERTY_TAGS_VALUES][$tagName])) {
                    $tagValues = $this->classReflectionData[$property->getDeclaringClass()->getName()][self::DATA_CLASS_PROPERTIES][$propertyName][self::DATA_PROPERTY_TAGS_VALUES][$tagName];
                } else {
                    $tagValues[0] = $this->expandType($property->getDeclaringClass(), $tagValues[0]);
                }
            }
            $this->classReflectionData[$className][self::DATA_CLASS_PROPERTIES][$propertyName][self::DATA_PROPERTY_TAGS_VALUES][$tagName] = $tagValues;
        }
        foreach ($this->annotationReader->getPropertyAnnotations($property, $propertyName) as $annotation) {
            $this->classReflectionData[$className][self::DATA_CLASS_PROPERTIES][$propertyName][self::DATA_PROPERTY_ANNOTATIONS][get_class($annotation)][] = $annotation;
        }

        return $visibility;
    }

    /**
     * Expand shortened class names in "var" and "param" annotations, taking use statements into account.
     *
     * @param ClassReflection $class
     * @param string $type the type inside var/param annotation
     * @return string the possibly expanded type
     */
    protected function expandType(ClassReflection $class, $type)
    {
        // expand "SomeType<SomeElementType>" to "\SomeTypeNamespace\SomeType<\ElementTypeNamespace\ElementType>"
        if (strpos($type, '<') !== false) {
            $typeParts = explode('<', $type);
            $type = $typeParts[0];
            $elementType = rtrim($typeParts[1], '>');
            return $this->expandType($class, $type) . '<' . $this->expandType($class, $elementType) . '>';
        }

        // skip simple types and types with fully qualified namespaces
        if (substr($type, 0, 1) === '\\' || TypeHandling::isSimpleType($type) || $type === 'mixed') {
            return TypeHandling::normalizeType($type);
        }

        // we try to find the class relative to the current namespace...
        $possibleFullyQualifiedClassName = sprintf('%s\\%s', $class->getNamespaceName(), $type);
        if (class_exists($possibleFullyQualifiedClassName) || interface_exists($possibleFullyQualifiedClassName)) {
            return $possibleFullyQualifiedClassName;
        }

        // and then we try to find "use" statements for the class.
        if (!isset($this->useStatementsForClassCache[$class->getName()])) {
            $useStatementsForClass = $this->getDoctrinePhpParser()->parseClass($class);
            $this->useStatementsForClassCache[$class->getName()] = $useStatementsForClass;
        } else {
            $useStatementsForClass = $this->useStatementsForClassCache[$class->getName()];
        }

        // ... and try to expand them
        $typeParts = explode('\\', $type, 2);
        if (isset($useStatementsForClass[strtolower($typeParts[0])])) {
            $typeParts[0] = $useStatementsForClass[strtolower($typeParts[0])];
            return implode('\\', $typeParts);
        }

        return $type;
    }

    /**
     * Finds all parent classes of the given class
     *
     * @param ClassReflection $class The class to reflect
     * @param array $parentClasses Array of parent classes
     * @return array<ClassReflection>
     */
    protected function getParentClasses(ClassReflection $class, array $parentClasses = [])
    {
        $parentClass = $class->getParentClass();
        if ($parentClass !== false) {
            $parentClasses[] = $parentClass;
            $parentClasses = $this->getParentClasses($parentClass, $parentClasses);
        }

        return $parentClasses;
    }

    /**
     * Builds class schemata from classes annotated as entities or value objects
     *
     * @param array $classNames
     * @return void
     */
    protected function buildClassSchemata(array $classNames)
    {
        foreach ($classNames as $className) {
            $classSchema = new ClassSchema($className);
            if ($this->isClassAnnotatedWith($className, Flow\Entity::class) || $this->isClassAnnotatedWith($className, Entity::class)) {
                $classSchema->setModelType(ClassSchema::MODELTYPE_ENTITY);
                $classSchema->setLazyLoadableObject($this->isClassAnnotatedWith($className, Flow\Lazy::class));

                $possibleRepositoryClassName = str_replace('\\Model\\', '\\Repository\\', $className) . 'Repository';
                if ($this->isClassReflected($possibleRepositoryClassName) === true) {
                    $classSchema->setRepositoryClassName($possibleRepositoryClassName);
                }
            } elseif ($this->isClassAnnotatedWith($className, Flow\ValueObject::class)) {
                $this->checkValueObjectRequirements($className);
                $classSchema->setModelType(ClassSchema::MODELTYPE_VALUEOBJECT);
            }

            $this->addPropertiesToClassSchema($classSchema);

            $this->classSchemata[$className] = $classSchema;
        }

        $this->completeRepositoryAssignments();
        $this->ensureAggregateRootInheritanceChainConsistency();
    }

    /**
     * Adds properties of the class at hand to the class schema.
     *
     * Properties will be added if they have a var annotation && (!transient-annotation && !inject-annotation)
     *
     * Invalid annotations will cause an exception to be thrown.
     *
     * @param ClassSchema $classSchema
     * @return void
     * @throws Exception\InvalidPropertyTypeException
     */
    protected function addPropertiesToClassSchema(ClassSchema $classSchema)
    {
        $className = $classSchema->getClassName();
        $needsArtificialIdentity = true;

        foreach ($this->getClassPropertyNames($className) as $propertyName) {
            if ($this->isPropertyAnnotatedWith($className, $propertyName, Flow\Transient::class)) {
                continue;
            }

            if ($this->isPropertyAnnotatedWith($className, $propertyName, Flow\Inject::class)) {
                continue;
            }

            if ($this->isPropertyTaggedWith($className, $propertyName, 'var')) {
                $varTagValues = $this->getPropertyTagValues($className, $propertyName, 'var');
                if (count($varTagValues) > 1) {
                    throw new InvalidPropertyTypeException('More than one @var annotation given for "' . $className . '::$' . $propertyName . '"', 1367334366);
                } else {
                    $declaredType = strtok(trim(current($varTagValues), " \n\t"), " \n\t");
                }

                try {
                    TypeHandling::parseType($declaredType);
                } catch (InvalidTypeException $exception) {
                    throw new \InvalidArgumentException(sprintf($exception->getMessage(), 'class "' . $className . '" for property "' . $propertyName . '"'), 1315564475);
                }

                if ($this->isPropertyAnnotatedWith($className, $propertyName, \Doctrine\ORM\Mapping\Id::class)) {
                    $needsArtificialIdentity = false;
                }

                $classSchema->addProperty($propertyName, $declaredType, $this->isPropertyAnnotatedWith($className, $propertyName, Flow\Lazy::class), $this->isPropertyAnnotatedWith($className, $propertyName, Flow\Transient::class));

                if ($this->isPropertyAnnotatedWith($className, $propertyName, Flow\Identity::class)) {
                    $classSchema->markAsIdentityProperty($propertyName);
                }
            }

            if ($needsArtificialIdentity === true) {
                $classSchema->addProperty('Persistence_Object_Identifier', 'string');
            }
        }
    }

    /**
     * Complete repository-to-entity assignments.
     *
     * This method looks for repositories that declare themselves responsible
     * for a specific model and sets a repository classname on the corresponding
     * models.
     *
     * It then walks the inheritance chain for all aggregate roots and checks
     * the subclasses for their aggregate root status - if no repository is
     * assigned yet, that will be done.
     *
     * @return void
     * @throws Exception\ClassSchemaConstraintViolationException
     */
    protected function completeRepositoryAssignments()
    {
        foreach ($this->getAllImplementationClassNamesForInterface(RepositoryInterface::class) as $repositoryClassName) {
            // need to be extra careful because this code could be called
            // during a cache:flush run with corrupted reflection cache
            if (class_exists($repositoryClassName) && !$this->isClassAbstract($repositoryClassName)) {
                if (!$this->isClassAnnotatedWith($repositoryClassName, Flow\Scope::class) || $this->getClassAnnotation($repositoryClassName, Flow\Scope::class)->value !== 'singleton') {
                    throw new ClassSchemaConstraintViolationException('The repository "' . $repositoryClassName . '" must be of scope singleton, but it is not.', 1335790707);
                }
                if (defined("$repositoryClassName::ENTITY_CLASSNAME") && isset($this->classSchemata[$repositoryClassName::ENTITY_CLASSNAME])) {
                    $claimedObjectType = $repositoryClassName::ENTITY_CLASSNAME;
                    $this->classSchemata[$claimedObjectType]->setRepositoryClassName($repositoryClassName);
                }
            }
        }

        foreach (array_values($this->classSchemata) as $classSchema) {
            if ($classSchema instanceof ClassSchema && class_exists($classSchema->getClassName()) && $classSchema->isAggregateRoot()) {
                $this->makeChildClassesAggregateRoot($classSchema);
            }
        }
    }

    /**
     * Assigns the repository of any aggregate root to all it's
     * subclasses, unless they are aggregate root already.
     *
     * @param ClassSchema $classSchema
     * @return void
     */
    protected function makeChildClassesAggregateRoot(ClassSchema $classSchema)
    {
        foreach ($this->getAllSubClassNamesForClass($classSchema->getClassName()) as $childClassName) {
            if (!isset($this->classSchemata[$childClassName]) || $this->classSchemata[$childClassName]->isAggregateRoot()) {
                continue;
            } else {
                $this->classSchemata[$childClassName]->setRepositoryClassName($classSchema->getRepositoryClassName());
                $this->makeChildClassesAggregateRoot($this->classSchemata[$childClassName]);
            }
        }
    }

    /**
     * Checks whether all aggregate roots having superclasses
     * have a repository assigned up to the tip of their hierarchy.
     *
     * @return void
     * @throws Exception
     */
    protected function ensureAggregateRootInheritanceChainConsistency()
    {
        foreach ($this->classSchemata as $className => $classSchema) {
            if (!class_exists($className) || ($classSchema instanceof ClassSchema && $classSchema->isAggregateRoot() === false)) {
                continue;
            }

            foreach (class_parents($className) as $parentClassName) {
                if (!isset($this->classSchemata[$parentClassName])) {
                    continue;
                }
                if ($this->isClassAbstract($parentClassName) === false && $this->classSchemata[$parentClassName]->isAggregateRoot() === false) {
                    throw new Exception(sprintf('In a class hierarchy of entities either all or no classes must be an aggregate root, "%1$s" is one but the parent class "%2$s" is not. You probably want to add a repository for "%2$s" or remove the Entity annotation.', $className, $parentClassName), 1316009511);
                }
            }
        }
    }

    /**
     * Checks if the given class meets the requirements for a value object, i.e.
     * does have a constructor and does not have any setter methods.
     *
     * @param string $className
     * @return void
     * @throws InvalidValueObjectException
     */
    protected function checkValueObjectRequirements($className)
    {
        $methods = get_class_methods($className);
        if (array_search('__construct', $methods) === false) {
            throw new InvalidValueObjectException('A value object must have a constructor, "' . $className . '" does not have one.', 1268740874);
        }
        foreach ($methods as $method) {
            if (substr($method, 0, 3) === 'set') {
                throw new InvalidValueObjectException('A value object must not have setters, "' . $className . '" does.', 1268740878);
            }
        }
    }

    /**
     * Converts the internal, optimized data structure of parameter information into
     * a human-friendly array with speaking indexes.
     *
     * @param array $parametersInformation Raw, internal parameter information
     * @return array Developer friendly version
     */
    protected function convertParameterDataToArray(array $parametersInformation)
    {
        $parameters = [];
        foreach ($parametersInformation as $parameterName => $parameterData) {
            $parameters[$parameterName] = [
                'position' => $parameterData[self::DATA_PARAMETER_POSITION],
                'optional' => isset($parameterData[self::DATA_PARAMETER_OPTIONAL]),
                'type' => $parameterData[self::DATA_PARAMETER_TYPE],
                'class' => isset($parameterData[self::DATA_PARAMETER_CLASS]) ? $parameterData[self::DATA_PARAMETER_CLASS] : null,
                'array' => isset($parameterData[self::DATA_PARAMETER_ARRAY]),
                'byReference' => isset($parameterData[self::DATA_PARAMETER_BY_REFERENCE]),
                'allowsNull' => isset($parameterData[self::DATA_PARAMETER_ALLOWS_NULL]),
                'defaultValue' => isset($parameterData[self::DATA_PARAMETER_DEFAULT_VALUE]) ? $parameterData[self::DATA_PARAMETER_DEFAULT_VALUE] : null
            ];
        }

        return $parameters;
    }

    /**
     * Converts the given parameter reflection into an information array
     *
     * @param ParameterReflection $parameter The parameter to reflect
     * @param MethodReflection $method The parameter's method
     * @return array Parameter information array
     */
    protected function convertParameterReflectionToArray(ParameterReflection $parameter, MethodReflection $method = null)
    {
        $parameterInformation = [
            self::DATA_PARAMETER_POSITION => $parameter->getPosition()
        ];
        if ($parameter->isPassedByReference()) {
            $parameterInformation[self::DATA_PARAMETER_BY_REFERENCE] = true;
        }
        if ($parameter->isArray()) {
            $parameterInformation[self::DATA_PARAMETER_ARRAY] = true;
        }
        if ($parameter->isOptional()) {
            $parameterInformation[self::DATA_PARAMETER_OPTIONAL] = true;
        }
        if ($parameter->allowsNull()) {
            $parameterInformation[self::DATA_PARAMETER_ALLOWS_NULL] = true;
        }

        $parameterClass = $parameter->getClass();
        if ($parameterClass !== null) {
            $parameterInformation[self::DATA_PARAMETER_CLASS] = $parameterClass->getName();
        }
        if ($parameter->isOptional() && $parameter->isDefaultValueAvailable()) {
            $parameterInformation[self::DATA_PARAMETER_DEFAULT_VALUE] = $parameter->getDefaultValue();
        }
        if ($method !== null) {
            $paramAnnotations = $method->isTaggedWith('param') ? $method->getTagValues('param') : [];
            if (isset($paramAnnotations[$parameter->getPosition()])) {
                $explodedParameters = explode(' ', $paramAnnotations[$parameter->getPosition()]);
                if (count($explodedParameters) >= 2) {
                    $parameterType = $this->expandType($method->getDeclaringClass(), $explodedParameters[0]);
                    $parameterInformation[self::DATA_PARAMETER_TYPE] = ltrim($parameterType, '\\');
                }
            }
        }
        if (!isset($parameterInformation[self::DATA_PARAMETER_TYPE]) && $parameterClass !== null) {
            $parameterInformation[self::DATA_PARAMETER_TYPE] = ltrim($parameterClass->getName(), '\\');
        } elseif (!isset($parameterInformation[self::DATA_PARAMETER_TYPE])) {
            $parameterInformation[self::DATA_PARAMETER_TYPE] = 'mixed';
        }

        return $parameterInformation;
    }

    /**
     * Checks which classes lack a cache entry and removes their reflection data
     * accordingly.
     *
     * @return void
     */
    protected function forgetChangedClasses()
    {
        $frozenNamespaces = [];
        /** @var $package Package */
        foreach ($this->packageManager->getAvailablePackages() as $packageKey => $package) {
            if ($this->packageManager->isPackageFrozen($packageKey)) {
                $frozenNamespaces[] = $package->getNamespace();
            }
        }

        $classNames = array_keys($this->classReflectionData);
        foreach ($frozenNamespaces as $namespace) {
            $namespace .= '\\';
            $namespaceLength = strlen($namespace);
            foreach ($classNames as $index => $className) {
                if (substr($className, 0, $namespaceLength) === $namespace) {
                    unset($classNames[$index]);
                }
            }
        }

        foreach ($classNames as $className) {
            if (!$this->statusCache->has(str_replace('\\', '_', $className))) {
                $this->forgetClass($className);
            }
        }
    }

    /**
     * Forgets all reflection data related to the specified class
     *
     * @param string $className Name of the class to forget
     * @return void
     */
    protected function forgetClass($className)
    {
        $this->systemLogger->log('Forget class ' . $className, LOG_DEBUG);
        if (isset($this->classesCurrentlyBeingForgotten[$className])) {
            $this->systemLogger->log('Detected recursion while forgetting class ' . $className, LOG_WARNING);

            return;
        }
        $this->classesCurrentlyBeingForgotten[$className] = true;

        if (class_exists($className)) {
            $interfaceNames = class_implements($className);
            foreach ($interfaceNames as $interfaceName) {
                if (isset($this->classReflectionData[$interfaceName][self::DATA_INTERFACE_IMPLEMENTATIONS][$className])) {
                    unset($this->classReflectionData[$interfaceName][self::DATA_INTERFACE_IMPLEMENTATIONS][$className]);
                }
            }
        } else {
            foreach ($this->availableClassNames as $interfaceNames) {
                foreach ($interfaceNames as $interfaceName) {
                    if (isset($this->classReflectionData[$interfaceName][self::DATA_INTERFACE_IMPLEMENTATIONS][$className])) {
                        unset($this->classReflectionData[$interfaceName][self::DATA_INTERFACE_IMPLEMENTATIONS][$className]);
                    }
                }
            }
        }

        if (isset($this->classReflectionData[$className][self::DATA_CLASS_SUBCLASSES])) {
            foreach (array_keys($this->classReflectionData[$className][self::DATA_CLASS_SUBCLASSES]) as $subClassName) {
                $this->forgetClass($subClassName);
            }
        }

        foreach (array_keys($this->annotatedClasses) as $annotationClassName) {
            if (isset($this->annotatedClasses[$annotationClassName][$className])) {
                unset($this->annotatedClasses[$annotationClassName][$className]);
            }
        }

        if (isset($this->classSchemata[$className])) {
            unset($this->classSchemata[$className]);
        }

        foreach (array_keys($this->classesByMethodAnnotations) as $annotationClassName) {
            unset($this->classesByMethodAnnotations[$annotationClassName][$className]);
        }

        unset($this->classReflectionData[$className]);
        unset($this->classesCurrentlyBeingForgotten[$className]);
    }

    /**
     * Tries to load the reflection data from the compile time cache.
     *
     * The compile time cache is only supported for Development context and thus
     * this function will return in any other context.
     *
     * If no reflection data was found, this method will at least load the precompiled
     * reflection data of any possible frozen package. Even if precompiled reflection
     * data could be loaded, FALSE will be returned in order to signal that other
     * packages still need to be reflected.
     *
     * @return boolean TRUE if reflection data could be loaded, otherwise FALSE
     */
    protected function loadClassReflectionCompiletimeCache()
    {
        $data = $this->reflectionDataCompiletimeCache->get('ReflectionData');

        if ($data === false) {
            if ($this->context->isDevelopment()) {
                $useIgBinary = extension_loaded('igbinary');
                foreach ($this->packageManager->getActivePackages() as $packageKey => $package) {
                    if ($this->packageManager->isPackageFrozen($packageKey)) {
                        $pathAndFilename = $this->getPrecompiledReflectionStoragePath() . $packageKey . '.dat';
                        if (file_exists($pathAndFilename)) {
                            $data = ($useIgBinary ? igbinary_unserialize(file_get_contents($pathAndFilename)) : unserialize(file_get_contents($pathAndFilename)));
                            foreach ($data as $propertyName => $propertyValue) {
                                $this->$propertyName = Arrays::arrayMergeRecursiveOverrule($this->$propertyName, $propertyValue);
                            }
                        }
                    }
                }
            }

            return false;
        }

        foreach ($data as $propertyName => $propertyValue) {
            $this->$propertyName = $propertyValue;
        }

        return true;
    }

    /**
     * Loads reflection data from the cache or reflects the class if needed.
     *
     * If the class is completely unknown, this method won't try to load or reflect
     * it. If it is known and reflection data has been loaded already, it won't be
     * loaded again.
     *
     * In Production context, with frozen caches, this method will load reflection
     * data for the specified class from the runtime cache.
     *
     * @param string $className Name of the class to load data for
     * @return void
     */
    protected function loadOrReflectClassIfNecessary($className)
    {
        if (!isset($this->classReflectionData[$className]) || is_array($this->classReflectionData[$className])) {
            return;
        }

        if ($this->loadFromClassSchemaRuntimeCache === true) {
            $this->classReflectionData[$className] = $this->reflectionDataRuntimeCache->get(str_replace('\\', '_', $className));
        } else {
            $this->reflectClass($className);
        }
    }

    /**
     * Stores the current reflection data related to classes of the specified package
     * in the PrecompiledReflectionData directory for the current context.
     *
     * This method is used by the package manager.
     *
     * @param string $packageKey
     * @return void
     */
    public function freezePackageReflection($packageKey)
    {
        if (!$this->initialized) {
            $this->initialize();
        }
        $package = $this->packageManager->getPackage($packageKey);

        $packageNamespace = $package->getNamespace() . '\\';
        $packageNamespaceLength = strlen($packageNamespace);

        $reflectionData = [
            'classReflectionData' => $this->classReflectionData,
            'classSchemata' => $this->classSchemata,
            'annotatedClasses' => $this->annotatedClasses,
            'classesByMethodAnnotations' => $this->classesByMethodAnnotations
        ];

        foreach (array_keys($reflectionData['classReflectionData']) as $className) {
            if (substr($className, 0, $packageNamespaceLength) !== $packageNamespace) {
                unset($reflectionData['classReflectionData'][$className]);
            }
        }

        foreach (array_keys($reflectionData['classSchemata']) as $className) {
            if (substr($className, 0, $packageNamespaceLength) !== $packageNamespace) {
                unset($reflectionData['classSchemata'][$className]);
            }
        }

        foreach (array_keys($reflectionData['annotatedClasses']) as $className) {
            if (substr($className, 0, $packageNamespaceLength) !== $packageNamespace) {
                unset($reflectionData['annotatedClasses'][$className]);
            }
        }

        if (isset($reflectionData['classesByMethodAnnotations'])) {
            foreach ($reflectionData['classesByMethodAnnotations'] as $annotationClassName => $classNames) {
                foreach ($classNames as $index => $className) {
                    if (substr($className, 0, $packageNamespaceLength) !== $packageNamespace) {
                        unset($reflectionData['classesByMethodAnnotations'][$annotationClassName][$index]);
                    }
                }
            }
        }

        $precompiledReflectionStoragePath = $this->getPrecompiledReflectionStoragePath();
        if (!is_dir($precompiledReflectionStoragePath)) {
            Files::createDirectoryRecursively($precompiledReflectionStoragePath);
        }
        $pathAndFilename = $precompiledReflectionStoragePath . $packageKey . '.dat';
        file_put_contents($pathAndFilename, extension_loaded('igbinary') ? igbinary_serialize($reflectionData) : serialize($reflectionData));
    }

    /**
     * Removes the precompiled reflection data of a frozen package
     *
     * This method is used by the package manager.
     *
     * @param string $packageKey The package to remove the data from
     * @return void
     */
    public function unfreezePackageReflection($packageKey)
    {
        if (!$this->initialized) {
            $this->initialize();
        }
        $pathAndFilename = $this->getPrecompiledReflectionStoragePath() . $packageKey . '.dat';
        if (file_exists($pathAndFilename)) {
            unlink($pathAndFilename);
        }
    }

    /**
     * Exports the internal reflection data into the ReflectionData cache
     *
     * This method is triggered by a signal which is connected to the bootstrap's
     * shutdown sequence.
     *
     * If the reflection data has previously been loaded from the runtime cache,
     * saving it is omitted as changes are not expected.
     *
     * In Production context the whole cache is written at once and then frozen in
     * order to be consistent. Frozen cache data in Development is only produced for
     * classes contained in frozen packages.
     *
     * @return void
     * @throws Exception if no cache has been injected
     */
    public function saveToCache()
    {
        if (!$this->initialized) {
            $this->initialize();
        }
        if ($this->loadFromClassSchemaRuntimeCache === true) {
            return;
        }

        if (!($this->reflectionDataCompiletimeCache instanceof FrontendInterface)) {
            throw new Exception('A cache must be injected before initializing the Reflection Service.', 1232044697);
        }

        if (count($this->updatedReflectionData) > 0) {
            $this->log(sprintf('Found %s classes whose reflection data was not cached previously.', count($this->updatedReflectionData)), LOG_DEBUG);

            foreach (array_keys($this->updatedReflectionData) as $className) {
                $this->statusCache->set(str_replace('\\', '_', $className), '');
            }

            $data = [];
            $propertyNames = [
                'classReflectionData',
                'classSchemata',
                'annotatedClasses',
                'classesByMethodAnnotations'
            ];
            foreach ($propertyNames as $propertyName) {
                $data[$propertyName] = $this->$propertyName;
            }
            $this->reflectionDataCompiletimeCache->set('ReflectionData', $data);
        }

        if ($this->context->isProduction()) {
            $this->reflectionDataRuntimeCache->flush();

            $classNames = [];
            foreach ($this->classReflectionData as $className => $reflectionData) {
                $classNames[$className] = true;
                $this->reflectionDataRuntimeCache->set(str_replace('\\', '_', $className), $reflectionData);
                if (isset($this->classSchemata[$className])) {
                    $this->classSchemataRuntimeCache->set(str_replace('\\', '_', $className), $this->classSchemata[$className]);
                }
            }
            $this->reflectionDataRuntimeCache->set('__classNames', $classNames);
            $this->reflectionDataRuntimeCache->set('__annotatedClasses', $this->annotatedClasses);

            $this->reflectionDataRuntimeCache->getBackend()->freeze();
            $this->classSchemataRuntimeCache->getBackend()->freeze();

            $this->log(sprintf('Built and froze reflection runtime caches (%s classes).', count($this->classReflectionData)), LOG_INFO);
        } elseif ($this->context->isDevelopment()) {
            foreach (array_keys($this->packageManager->getFrozenPackages()) as $packageKey) {
                $pathAndFilename = $this->getPrecompiledReflectionStoragePath() . $packageKey . '.dat';
                if (!file_exists($pathAndFilename)) {
                    $this->log(sprintf('Rebuilding precompiled reflection data for frozen package %s.', $packageKey), LOG_INFO);
                    $this->freezePackageReflection($packageKey);
                }
            }
        }
    }

    /**
     * Writes the given message along with the additional information into the log.
     *
     * @param string $message The message to log
     * @param integer $severity An integer value, one of the LOG_* constants
     * @param mixed $additionalData A variable containing more information about the event to be logged
     * @return void
     */
    protected function log($message, $severity = LOG_INFO, $additionalData = null)
    {
        if (is_object($this->systemLogger)) {
            $this->systemLogger->log($message, $severity, $additionalData);
        }
    }

    /**
     * Determines the path to the precompiled reflection data.
     *
     * @return string
     */
    protected function getPrecompiledReflectionStoragePath()
    {
        return Files::concatenatePaths([$this->environment->getPathToTemporaryDirectory(), 'PrecompiledReflectionData/']) . '/';
    }
}<|MERGE_RESOLUTION|>--- conflicted
+++ resolved
@@ -63,30 +63,19 @@
     const VISIBILITY_PRIVATE = 1;
     const VISIBILITY_PROTECTED = 2;
     const VISIBILITY_PUBLIC = 3;
-<<<<<<< HEAD
+
     // Implementations of an interface
     const DATA_INTERFACE_IMPLEMENTATIONS = 1;
+
     // Implemented interfaces of a class
     const DATA_CLASS_INTERFACES = 2;
+
     // Subclasses of a class
     const DATA_CLASS_SUBCLASSES = 3;
+
     // Class tag values
     const DATA_CLASS_TAGS_VALUES = 4;
-=======
-
-    // Implementations of an interface
-    const DATA_INTERFACE_IMPLEMENTATIONS = 1;
-
-    // Implemented interfaces of a class
-    const DATA_CLASS_INTERFACES = 2;
-
-    // Subclasses of a class
-    const DATA_CLASS_SUBCLASSES = 3;
-
-    // Class tag values
-    const DATA_CLASS_TAGS_VALUES = 4;
-
->>>>>>> c9e7c8c8
+
     // Class annotations
     const DATA_CLASS_ANNOTATIONS = 5;
     const DATA_CLASS_ABSTRACT = 6;
