--- conflicted
+++ resolved
@@ -29,7 +29,6 @@
 class ResourcePublisher
 {
     /**
-<<<<<<< HEAD
      * @Flow\Inject
      * @var ResourceManager
      */
@@ -99,76 +98,5 @@
         } else {
             return '';
         }
-=======
-     * @var \TYPO3\Flow\Resource\Publishing\ResourcePublishingTargetInterface
-     */
-    protected $resourcePublishingTarget;
-
-    /**
-     * Injects the resource publishing target
-     *
-     * @param \TYPO3\Flow\Resource\Publishing\ResourcePublishingTargetInterface $resourcePublishingTarget
-     * @return void
-     */
-    public function injectResourcePublishingTarget(\TYPO3\Flow\Resource\Publishing\ResourcePublishingTargetInterface $resourcePublishingTarget)
-    {
-        $this->resourcePublishingTarget = $resourcePublishingTarget;
-    }
-
-    /**
-     * Recursively publishes all resources found in the specified source directory
-     * to the given destination.
-     *
-     * @param string $sourcePath Path containing the resources to publish
-     * @param string $relativeTargetPath Path relative to the public resources directory where the given resources are mirrored to
-     * @return boolean TRUE if publication succeeded or FALSE if the resources could not be published
-     */
-    public function publishStaticResources($sourcePath, $relativeTargetPath)
-    {
-        return $this->resourcePublishingTarget->publishStaticResources($sourcePath, $relativeTargetPath);
-    }
-
-    /**
-     * Publishes a persistent resource
-     *
-     * @param \TYPO3\Flow\Resource\Resource $resource The resource to publish
-     * @return mixed Either the web URI of the published resource or FALSE if the resource source file doesn't exist
-     */
-    public function publishPersistentResource(\TYPO3\Flow\Resource\Resource $resource)
-    {
-        return $this->resourcePublishingTarget->publishPersistentResource($resource);
-    }
-
-    /**
-     * Unpublishes a persistent resource
-     *
-     * @param \TYPO3\Flow\Resource\Resource $resource The resource to unpublish
-     * @return boolean TRUE if at least one file was removed, FALSE otherwise
-     */
-    public function unpublishPersistentResource(\TYPO3\Flow\Resource\Resource $resource)
-    {
-        return $this->resourcePublishingTarget->unpublishPersistentResource($resource);
-    }
-
-    /**
-     * Returns the base URI pointing to the published static resources
-     *
-     * @return string The base URI pointing to web accessible static resources
-     */
-    public function getStaticResourcesWebBaseUri()
-    {
-        return $this->resourcePublishingTarget->getStaticResourcesWebBaseUri();
-    }
-
-    /**
-     * Returns the URI pointing to the published persistent resource
-     *
-     * @param \TYPO3\Flow\Resource\Resource $resource The resource to publish
-     * @return mixed Either the web URI of the published resource or FALSE if the resource source file doesn't exist or the resource could not be published for other reasons
-     */
-    public function getPersistentResourceWebUri($resource)
-    {
-        return $this->resourcePublishingTarget->getPersistentResourceWebUri($resource);
->>>>>>> d040582c
     }
 }