--- conflicted
+++ resolved
@@ -33,7 +33,6 @@
      * @var ResourceManager
      */
     protected $resourceManager;
-<<<<<<< HEAD
 
     /**
      * @Flow\Inject
@@ -94,68 +93,6 @@
             $backtraceStep = $backtrace[3];
         }
 
-=======
-
-    /**
-     * @Flow\Inject
-     * @var SystemLoggerInterface
-     */
-    protected $systemLogger;
-
-    /**
-     * Returns the URI pointing to the published persistent resource
-     *
-     * @param \TYPO3\Flow\Resource\Resource $resource The resource to publish
-     * @return mixed Either the web URI of the published resource or FALSE if the resource source file doesn't exist or the resource could not be published for other reasons
-     * @deprecated since Flow 3.0. Use ResourceManager->getPublicPersistentResourceUri($resource) instead
-     */
-    public function getPersistentResourceWebUri(Resource $resource)
-    {
-        $this->systemLogger->log('The deprecated method ResourcePublisher->getPersistentResourceWebUri() has been called' . $this->getCallee() . '. Please use ResourceManager->getPublicPersistentResourceUri() instead!', LOG_WARNING);
-        return $this->resourceManager->getPublicPersistentResourceUri($resource);
-    }
-
-    /**
-     * Returns the base URI for static resources
-     *
-     * IMPORTANT: This method merely exists in order to simplify migration from earlier versions of Flow which still
-     * provided this method. This method has never been part of the public API and will be removed in the future.
-     *
-     * Note that, depending on your Resource Collection setup, this method will not always return the correct base URI,
-     * because as of now there can be multiple publishing targets for static resources and URIs of the respective
-     * target might not work by simply concatenating a base URI with the relative file name.
-     *
-     * This method will work for the default Flow setup using only the local file system.
-     *
-     * Make sure to refactor your client code to use the new resource management API instead. There is no direct
-     * replacement for this method in the new API, but if you are dealing with static resources, use the resource stream
-     * wrapper instead (through URLs like "resource://TYPO3.Flow/Public/Error/Debugger.css") or use
-     * ResourceManager->getPublicPackageResourceUri() if you know the package key and relative path.
-     *
-     * Don't use this method. Ne pas utiliser cette méthode. No utilice este método. Finger weg!
-     * U bent gewaarschuwd! You have been warned! Mēs jūs brīdinām! Mir hams euch fei gsagd! ;-)
-     *
-     * @return mixed Either the web URI of the published resource or FALSE if the resource source file doesn't exist or the resource could not be published for other reasons
-     * @deprecated since Flow 3.0. You cannot retrieve a base path for static resources anymore, please use resource://* instead or call ResourceManager->getPublicPackageResourceUri()
-     */
-    public function getStaticResourcesWebBaseUri()
-    {
-        $this->systemLogger->log('The deprecated method ResourcePublisher->getStaticResourcesWebBaseUri() has been called' . $this->getCallee() . '. You cannot retrieve a base path for static resources anymore, please use resource://* instead or call ResourceManager->getPublicPackageResourceUri().', LOG_WARNING);
-        return preg_replace('/\/Packages\/$/', '/', $this->resourceManager->getCollection(ResourceManager::DEFAULT_STATIC_COLLECTION_NAME)->getTarget()->getPublicStaticResourceUri(''));
-    }
-
-    /**
-     * @return string
-     */
-    protected function getCallee()
-    {
-        $backtrace = debug_backtrace(DEBUG_BACKTRACE_IGNORE_ARGS);
-        $backtraceStep = $backtrace[2];
-        if (isset($backtraceStep['file']) && strpos($backtraceStep['file'], 'DependencyProxy') !== false) {
-            $backtraceStep = $backtrace[3];
-        }
-
->>>>>>> c186a992
         if (isset($backtraceStep['file'])) {
             return sprintf(' in file %s, line %s', $backtraceStep['file'], $backtraceStep['line']);
         } else {
