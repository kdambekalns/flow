<?php
namespace TYPO3\Flow\Resource;

/*                                                                        *
 * This script belongs to the Flow framework.                             *
 *                                                                        *
 * It is free software; you can redistribute it and/or modify it under    *
 * the terms of the MIT license.                                          *
 *                                                                        */

use TYPO3\Flow\Annotations as Flow;

/**
 * Interface which defines the basic meta data getters and setters for Resource
 * and Storage/Object objects.
 */
interface ResourceMetaDataInterface
{
    /**
     * Sets the filename
     *
     * @param string $filename
     * @return void
     */
    public function setFilename($filename);
<<<<<<< HEAD

    /**
     * Gets the filename
     *
     * @return string The filename
     */
    public function getFilename();

    /**
     * Returns the size of the content of this storage object
     *
     * @return string The md5 hash
     */
    public function getFileSize();

    /**
     * Sets the size of the content of this storage object
     *
     * @param string $fileSize The content size
     * @return void
     */
    public function setFileSize($fileSize);

    /**
     * @param string $path
     * @return void
     */
    public function setRelativePublicationPath($path);

    /**
     * @return string
     */
    public function getRelativePublicationPath();

    /**
     * Returns the Media Type for this storage object
     *
     * @return string The IANA Media Type
     */
    public function getMediaType();

    /**
     * Returns the sha1 hash of the content of this storage object
     *
     * @return string The sha1 hash
     */
    public function getSha1();

    /**
     * Sets the sha1 hash of the content of this storage object
     *
     * @param string $sha1 The sha1 hash
     * @return void
     */
    public function setSha1($sha1);

    /**
     * Returns the md5 hash of the content of this storage object
     *
     * @return string The md5 hash
     */
    public function getMd5();

    /**
=======

    /**
     * Gets the filename
     *
     * @return string The filename
     */
    public function getFilename();

    /**
     * Returns the size of the content of this storage object
     *
     * @return string The md5 hash
     */
    public function getFileSize();

    /**
     * Sets the size of the content of this storage object
     *
     * @param string $fileSize The content size
     * @return void
     */
    public function setFileSize($fileSize);

    /**
     * @param string $path
     * @return void
     */
    public function setRelativePublicationPath($path);

    /**
     * @return string
     */
    public function getRelativePublicationPath();

    /**
     * Returns the Media Type for this storage object
     *
     * @return string The IANA Media Type
     */
    public function getMediaType();

    /**
     * Returns the sha1 hash of the content of this storage object
     *
     * @return string The sha1 hash
     */
    public function getSha1();

    /**
     * Sets the sha1 hash of the content of this storage object
     *
     * @param string $sha1 The sha1 hash
     * @return void
     */
    public function setSha1($sha1);

    /**
     * Returns the md5 hash of the content of this storage object
     *
     * @return string The md5 hash
     */
    public function getMd5();

    /**
>>>>>>> c186a992
     * Sets the md5 hash of the content of this storage object
     *
     * @param string $md5 The md5 hash
     * @return void
     */
    public function setMd5($md5);
}<|MERGE_RESOLUTION|>--- conflicted
+++ resolved
@@ -23,7 +23,6 @@
      * @return void
      */
     public function setFilename($filename);
-<<<<<<< HEAD
 
     /**
      * Gets the filename
@@ -88,72 +87,6 @@
     public function getMd5();
 
     /**
-=======
-
-    /**
-     * Gets the filename
-     *
-     * @return string The filename
-     */
-    public function getFilename();
-
-    /**
-     * Returns the size of the content of this storage object
-     *
-     * @return string The md5 hash
-     */
-    public function getFileSize();
-
-    /**
-     * Sets the size of the content of this storage object
-     *
-     * @param string $fileSize The content size
-     * @return void
-     */
-    public function setFileSize($fileSize);
-
-    /**
-     * @param string $path
-     * @return void
-     */
-    public function setRelativePublicationPath($path);
-
-    /**
-     * @return string
-     */
-    public function getRelativePublicationPath();
-
-    /**
-     * Returns the Media Type for this storage object
-     *
-     * @return string The IANA Media Type
-     */
-    public function getMediaType();
-
-    /**
-     * Returns the sha1 hash of the content of this storage object
-     *
-     * @return string The sha1 hash
-     */
-    public function getSha1();
-
-    /**
-     * Sets the sha1 hash of the content of this storage object
-     *
-     * @param string $sha1 The sha1 hash
-     * @return void
-     */
-    public function setSha1($sha1);
-
-    /**
-     * Returns the md5 hash of the content of this storage object
-     *
-     * @return string The md5 hash
-     */
-    public function getMd5();
-
-    /**
->>>>>>> c186a992
      * Sets the md5 hash of the content of this storage object
      *
      * @param string $md5 The md5 hash
