--- conflicted
+++ resolved
@@ -22,15 +22,11 @@
 {
     /**
      * @var string
-<<<<<<< HEAD
      */
     protected $Persistence_Object_Identifier;
 
     /**
      * @var string
-=======
-     * @ORM\Id
->>>>>>> d040582c
      */
     protected $hash;
 
@@ -39,19 +35,10 @@
      *
      * @param string $hash
      * @throws \InvalidArgumentException
-<<<<<<< HEAD
      * @deprecated
      */
     public function __construct($hash)
     {
-=======
-     */
-    public function __construct($hash)
-    {
-        if (!is_string($hash) || strlen($hash) !== 40) {
-            throw new \InvalidArgumentException('A valid sha1 hash must be passed to this constructor.', 1259748358);
-        }
->>>>>>> d040582c
         $this->hash = $hash;
     }
 
@@ -59,10 +46,7 @@
      * Returns the hash of this resource
      *
      * @return string A 40 character hexadecimal sha1 hash over the content of this resource
-<<<<<<< HEAD
      * @deprecated
-=======
->>>>>>> d040582c
      */
     public function getHash()
     {
@@ -73,10 +57,7 @@
      * Returns a string representation of this resource object.
      *
      * @return string The hash of this resource
-<<<<<<< HEAD
      * @deprecated
-=======
->>>>>>> d040582c
      */
     public function __toString()
     {
