--- conflicted
+++ resolved
@@ -65,7 +65,6 @@
     const CONFIGURATION_IDENTITY_CREATION_ALLOWED = 1;
 
     /**
-<<<<<<< HEAD
      * Sets the default resource collection name (see Settings: TYPO3.Flow.resource.collections) to use for this resource,
      * will fallback to \TYPO3\Flow\Resource\ResourceManager::DEFAULT_PERSISTENT_COLLECTION_NAME
      *
@@ -74,8 +73,6 @@
     const CONFIGURATION_COLLECTION_NAME = 'collectionName';
 
     /**
-=======
->>>>>>> d040582c
      * @var array<string>
      */
     protected $sourceTypes = array('string', 'array');
@@ -98,15 +95,12 @@
 
     /**
      * @Flow\Inject
-<<<<<<< HEAD
      * @var \TYPO3\Flow\Resource\ResourceRepository
      */
     protected $resourceRepository;
 
     /**
      * @Flow\Inject
-=======
->>>>>>> d040582c
      * @var \TYPO3\Flow\Persistence\PersistenceManagerInterface
      */
     protected $persistenceManager;
@@ -125,18 +119,12 @@
     /**
      * Converts the given string or array to a Resource object.
      *
-<<<<<<< HEAD
      * If the input format is an array, this method assumes the resource to be a
      * fresh file upload and imports the temporary upload file through the
      * ResourceManager.
      *
      * Note that $source['error'] will also be present if a file was successfully
      * uploaded. In that case its value will be \UPLOAD_ERR_OK.
-=======
-     * This method expects an array input and assumes the resource to be a
-     * fresh file upload and imports the temporary upload file through the
-     * resource manager.
->>>>>>> d040582c
      *
      * @param array $source The upload info (expected keys: error, name, tmp_name)
      * @param string $targetType
@@ -151,25 +139,16 @@
         }
 
         // $source is ALWAYS an array at this point
-<<<<<<< HEAD
         if (isset($source['error']) || isset($source['originallySubmittedResource'])) {
             return $this->handleFileUploads($source, $configuration);
         } elseif (isset($source['hash']) || isset($source['data'])) {
             return $this->handleHashAndData($source, $configuration);
         }
         return null;
-=======
-        if (isset($source['error']) || isset($source['submittedFile'])) {
-            return $this->handleFileUploads($source);
-        } elseif (isset($source['hash']) || isset($source['data'])) {
-            return $this->handleHashAndData($source, $configuration);
-        }
->>>>>>> d040582c
     }
 
     /**
      * @param array $source
-<<<<<<< HEAD
      * @param PropertyMappingConfigurationInterface $configuration
      * @return Resource|Error
      * @throws Exception
@@ -179,21 +158,6 @@
         if (!isset($source['error']) || $source['error'] === \UPLOAD_ERR_NO_FILE) {
             if (isset($source['originallySubmittedResource']) && isset($source['originallySubmittedResource']['__identity'])) {
                 return $this->persistenceManager->getObjectByIdentifier($source['originallySubmittedResource']['__identity'], 'TYPO3\Flow\Resource\Resource');
-=======
-     * @return Resource|Error|NULL
-     */
-    protected function handleFileUploads(array $source)
-    {
-        if (!isset($source['error']) || $source['error'] === \UPLOAD_ERR_NO_FILE) {
-            if (isset($source['submittedFile']) && isset($source['submittedFile']['filename']) && isset($source['submittedFile']['resourcePointer'])) {
-                $resourcePointer = $this->persistenceManager->getObjectByIdentifier($source['submittedFile']['resourcePointer'], 'TYPO3\Flow\Resource\ResourcePointer');
-                if ($resourcePointer) {
-                    $resource = new Resource();
-                    $resource->setFilename($source['submittedFile']['filename']);
-                    $resource->setResourcePointer($resourcePointer);
-                    return $resource;
-                }
->>>>>>> d040582c
             }
             return null;
         }
@@ -214,15 +178,9 @@
             return $this->convertedResources[$source['tmp_name']];
         }
 
-<<<<<<< HEAD
         $resource = $this->resourceManager->importUploadedResource($source, $this->getCollectionName($source, $configuration));
         if ($resource === false) {
             return new Error('The Resource Manager could not create a Resource instance for an uploaded file. See log for more details.', 1264517906);
-=======
-        $resource = $this->resourceManager->importUploadedResource($source);
-        if ($resource === false) {
-            return new Error('The resource manager could not create a Resource instance.', 1264517906);
->>>>>>> d040582c
         } else {
             $this->convertedResources[$source['tmp_name']] = $resource;
             return $resource;
@@ -233,40 +191,24 @@
      * @param array $source
      * @param PropertyMappingConfigurationInterface $configuration
      * @return Resource|Error
-<<<<<<< HEAD
      * @throws Exception
      * @throws InvalidPropertyMappingConfigurationException
-=======
->>>>>>> d040582c
      */
     protected function handleHashAndData(array $source, PropertyMappingConfigurationInterface $configuration = null)
     {
         $hash = null;
         $resource = false;
         $givenResourceIdentity = null;
-<<<<<<< HEAD
         if (isset($source['__identity'])) {
             $givenResourceIdentity = $source['__identity'];
             unset($source['__identity']);
             $resource = $this->resourceRepository->findByIdentifier($givenResourceIdentity);
             if ($resource instanceof Resource) {
-=======
-
-        if (isset($source['__identity'])) {
-            $givenResourceIdentity = $source['__identity'];
-            unset($source['__identity']);
-            $resource = $this->persistenceManager->getObjectByIdentifier($givenResourceIdentity, 'TYPO3\Flow\Resource\Resource');
-            if ($resource instanceof \TYPO3\Flow\Resource\Resource) {
->>>>>>> d040582c
                 return $resource;
             }
 
             if ($configuration->getConfigurationValue('TYPO3\Flow\Resource\ResourceTypeConverter', self::CONFIGURATION_IDENTITY_CREATION_ALLOWED) !== true) {
-<<<<<<< HEAD
                 throw new InvalidPropertyMappingConfigurationException('Creation of resource objects with identity not allowed. To enable this, you need to set the PropertyMappingConfiguration Value "CONFIGURATION_IDENTITY_CREATION_ALLOWED" to TRUE');
-=======
-                throw new \TYPO3\Flow\Property\Exception\InvalidPropertyMappingConfigurationException('Creation of resource objects with identity not allowed. To enable this, you need to set the PropertyMappingConfiguration Value "CONFIGURATION_IDENTITY_CREATION_ALLOWED" to TRUE');
->>>>>>> d040582c
             }
         }
 
@@ -274,7 +216,6 @@
             $hash = $source['hash'];
         }
 
-<<<<<<< HEAD
         if ($hash !== null && count($source) === 1) {
             $resource = $this->resourceManager->getResourceBySha1($hash);
         }
@@ -284,36 +225,13 @@
                 $resource = $this->resourceManager->importResourceFromContent($source['data'], $source['filename'], $collectionName, $givenResourceIdentity);
             } elseif ($hash !== null) {
                 $resource = $this->resourceManager->importResource($configuration->getConfigurationValue('TYPO3\Flow\Resource\ResourceTypeConverter', self::CONFIGURATION_RESOURCE_LOAD_PATH) . '/' . $hash, $collectionName, $givenResourceIdentity);
-=======
-        if ($hash !== null) {
-            $resourcePointer = $this->persistenceManager->getObjectByIdentifier($hash, 'TYPO3\Flow\Resource\ResourcePointer');
-            if ($resourcePointer) {
-                $resource = new Resource();
-                $resource->setFilename($source['filename']);
-                $resource->setResourcePointer($resourcePointer);
-            }
-        }
-
-        if ($resource === null) {
-            if (isset($source['data'])) {
-                $resource = $this->resourceManager->createResourceFromContent($source['data'], $source['filename']);
-            } elseif ($hash !== null) {
-                $resource = $this->resourceManager->importResource($configuration->getConfigurationValue('TYPO3\Flow\Resource\ResourceTypeConverter', self::CONFIGURATION_RESOURCE_LOAD_PATH) . '/' . $hash);
->>>>>>> d040582c
                 if (is_array($source) && isset($source['filename'])) {
                     $resource->setFilename($source['filename']);
                 }
             }
         }
 
-<<<<<<< HEAD
         if ($resource instanceof Resource) {
-=======
-        if ($resource instanceof \TYPO3\Flow\Resource\Resource) {
-            if ($givenResourceIdentity !== null) {
-                $this->setIdentity($resource, $givenResourceIdentity);
-            }
->>>>>>> d040582c
             return $resource;
         } else {
             return new Error('The resource manager could not create a Resource instance.', 1404312901);
@@ -321,7 +239,6 @@
     }
 
     /**
-<<<<<<< HEAD
      * Get the collection name this resource will be stored in. Default will be ResourceManager::DEFAULT_PERSISTENT_COLLECTION_NAME
      * The propertyMappingConfiguration CONFIGURATION_COLLECTION_NAME will directly override the default. Then if CONFIGURATION_ALLOW_COLLECTION_OVERRIDE is TRUE
      * and __collectionName is in the $source this will finally be the value.
@@ -346,17 +263,5 @@
         }
 
         return $collectionName;
-=======
-     * Set the given $identity on the created $object.
-     *
-     * @param object $object
-     * @param string|array $identity
-     * @return void
-     * @todo set identity properly if it is composite or custom property
-     */
-    protected function setIdentity($object, $identity)
-    {
-        \TYPO3\Flow\Reflection\ObjectAccess::setProperty($object, 'Persistence_Object_Identifier', $identity, true);
->>>>>>> d040582c
     }
 }