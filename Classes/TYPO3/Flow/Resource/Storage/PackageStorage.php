<?php
namespace TYPO3\Flow\Resource\Storage;

/*                                                                        *
 * This script belongs to the Flow framework.                             *
 *                                                                        *
 * It is free software; you can redistribute it and/or modify it under    *
 * the terms of the MIT license.                                          *
 *                                                                        */

use TYPO3\Flow\Annotations as Flow;
use TYPO3\Flow\Package\PackageInterface;
use TYPO3\Flow\Resource\Resource;
use TYPO3\Flow\Utility\Files;
use TYPO3\Flow\Utility\Unicode\Functions as UnicodeFunctions;

/**
 * A resource storage which stores and retrieves resources from active Flow packages.
 */
class PackageStorage extends FileSystemStorage
{
    /**
     * @Flow\Inject
     * @var \TYPO3\Flow\Package\PackageManagerInterface
     */
    protected $packageManager;
<<<<<<< HEAD

    /**
     * Initializes this resource storage
     *
     * @return void
     */
    public function initializeObject()
    {
        // override the parent method because we don't need that here
    }

    /**
     * Retrieve all Objects stored in this storage.
     *
     * @return array<\TYPO3\Flow\Resource\Storage\Object>
     */
    public function getObjects()
    {
        return $this->getObjectsByPathPattern('*');
    }

    /**
     * Return all Objects stored in this storage filtered by the given directory / filename pattern
     *
     * @param string $pattern A glob compatible directory / filename pattern
     * @return array<\TYPO3\Flow\Resource\Storage\Object>
     */
    public function getObjectsByPathPattern($pattern)
    {
        $objects = array();
        $directories = array();

        if (strpos($pattern, '/') !== false) {
            list($packageKeyPattern, $directoryPattern) = explode('/', $pattern, 2);
        } else {
            $packageKeyPattern = $pattern;
            $directoryPattern = '*';
        }
        // $packageKeyPattern can be used in a future implementation to filter by package key

        $packages = $this->packageManager->getActivePackages();
        foreach ($packages as $packageKey => $package) {
            /** @var PackageInterface $package */
            if ($directoryPattern === '*') {
                $directories[$packageKey][] = $package->getPackagePath();
            } else {
                $directories[$packageKey] = glob($package->getPackagePath() . $directoryPattern, GLOB_ONLYDIR);
            }
        }

        foreach ($directories as $packageKey => $packageDirectories) {
            foreach ($packageDirectories as $directoryPath) {
                foreach (Files::readDirectoryRecursively($directoryPath) as $resourcePathAndFilename) {
                    $pathInfo = UnicodeFunctions::pathinfo($resourcePathAndFilename);

                    $object = new Object();
                    $object->setFilename($pathInfo['basename']);
                    $object->setSha1(sha1_file($resourcePathAndFilename));
                    $object->setMd5(md5_file($resourcePathAndFilename));
                    $object->setFileSize(filesize($resourcePathAndFilename));
                    if (isset($pathInfo['dirname'])) {
                        list(, $path) = explode('/', str_replace($packages[$packageKey]->getResourcesPath(), '', $pathInfo['dirname']), 2);
                        $object->setRelativePublicationPath($packageKey . '/' . $path . '/');
                    }
                    $object->setStream(function () use ($resourcePathAndFilename) { return fopen($resourcePathAndFilename, 'r'); });
                    $objects[] = $object;
                }
            }
        }

        return $objects;
    }

    /**
     * Because we cannot store persistent resources in a PackageStorage, this method always returns FALSE.
     *
     * @param \TYPO3\Flow\Resource\Resource $resource The resource stored in this storage
     * @return resource | boolean The resource stream or FALSE if the stream could not be obtained
     */
    public function getStreamByResource(Resource $resource)
    {
        return false;
    }

    /**
=======

    /**
     * Initializes this resource storage
     *
     * @return void
     */
    public function initializeObject()
    {
        // override the parent method because we don't need that here
    }

    /**
     * Retrieve all Objects stored in this storage.
     *
     * @return array<\TYPO3\Flow\Resource\Storage\Object>
     */
    public function getObjects()
    {
        return $this->getObjectsByPathPattern('*');
    }

    /**
     * Return all Objects stored in this storage filtered by the given directory / filename pattern
     *
     * @param string $pattern A glob compatible directory / filename pattern
     * @return array<\TYPO3\Flow\Resource\Storage\Object>
     */
    public function getObjectsByPathPattern($pattern)
    {
        $objects = array();
        $directories = array();

        if (strpos($pattern, '/') !== false) {
            list($packageKeyPattern, $directoryPattern) = explode('/', $pattern, 2);
        } else {
            $packageKeyPattern = $pattern;
            $directoryPattern = '*';
        }
        // $packageKeyPattern can be used in a future implementation to filter by package key

        $packages = $this->packageManager->getActivePackages();
        foreach ($packages as $packageKey => $package) {
            /** @var PackageInterface $package */
            if ($directoryPattern === '*') {
                $directories[$packageKey][] = $package->getPackagePath();
            } else {
                $directories[$packageKey] = glob($package->getPackagePath() . $directoryPattern, GLOB_ONLYDIR);
            }
        }

        foreach ($directories as $packageKey => $packageDirectories) {
            foreach ($packageDirectories as $directoryPath) {
                foreach (Files::readDirectoryRecursively($directoryPath) as $resourcePathAndFilename) {
                    $pathInfo = UnicodeFunctions::pathinfo($resourcePathAndFilename);

                    $object = new Object();
                    $object->setFilename($pathInfo['basename']);
                    $object->setSha1(sha1_file($resourcePathAndFilename));
                    $object->setMd5(md5_file($resourcePathAndFilename));
                    $object->setFileSize(filesize($resourcePathAndFilename));
                    if (isset($pathInfo['dirname'])) {
                        list(, $path) = explode('/', str_replace($packages[$packageKey]->getResourcesPath(), '', $pathInfo['dirname']), 2);
                        $object->setRelativePublicationPath($packageKey . '/' . $path . '/');
                    }
                    $object->setStream(function () use ($resourcePathAndFilename) { return fopen($resourcePathAndFilename, 'r'); });
                    $objects[] = $object;
                }
            }
        }

        return $objects;
    }

    /**
     * Because we cannot store persistent resources in a PackageStorage, this method always returns FALSE.
     *
     * @param \TYPO3\Flow\Resource\Resource $resource The resource stored in this storage
     * @return resource | boolean The resource stream or FALSE if the stream could not be obtained
     */
    public function getStreamByResource(Resource $resource)
    {
        return false;
    }

    /**
>>>>>>> c186a992
     * Returns the absolute paths of public resources directories of all active packages.
     * This method is used directly by the FileSystemSymlinkTarget.
     *
     * @return array<string>
     */
    public function getPublicResourcePaths()
    {
        $paths = array();
        $packages = $this->packageManager->getActivePackages();
        foreach ($packages as $packageKey => $package) {
            /** @var PackageInterface $package */
            $publicResourcesPath = Files::concatenatePaths(array($package->getResourcesPath(), 'Public'));
            if (is_dir($publicResourcesPath)) {
                $paths[$packageKey] = $publicResourcesPath;
            }
        }
        return $paths;
    }
}<|MERGE_RESOLUTION|>--- conflicted
+++ resolved
@@ -24,7 +24,6 @@
      * @var \TYPO3\Flow\Package\PackageManagerInterface
      */
     protected $packageManager;
-<<<<<<< HEAD
 
     /**
      * Initializes this resource storage
@@ -110,93 +109,6 @@
     }
 
     /**
-=======
-
-    /**
-     * Initializes this resource storage
-     *
-     * @return void
-     */
-    public function initializeObject()
-    {
-        // override the parent method because we don't need that here
-    }
-
-    /**
-     * Retrieve all Objects stored in this storage.
-     *
-     * @return array<\TYPO3\Flow\Resource\Storage\Object>
-     */
-    public function getObjects()
-    {
-        return $this->getObjectsByPathPattern('*');
-    }
-
-    /**
-     * Return all Objects stored in this storage filtered by the given directory / filename pattern
-     *
-     * @param string $pattern A glob compatible directory / filename pattern
-     * @return array<\TYPO3\Flow\Resource\Storage\Object>
-     */
-    public function getObjectsByPathPattern($pattern)
-    {
-        $objects = array();
-        $directories = array();
-
-        if (strpos($pattern, '/') !== false) {
-            list($packageKeyPattern, $directoryPattern) = explode('/', $pattern, 2);
-        } else {
-            $packageKeyPattern = $pattern;
-            $directoryPattern = '*';
-        }
-        // $packageKeyPattern can be used in a future implementation to filter by package key
-
-        $packages = $this->packageManager->getActivePackages();
-        foreach ($packages as $packageKey => $package) {
-            /** @var PackageInterface $package */
-            if ($directoryPattern === '*') {
-                $directories[$packageKey][] = $package->getPackagePath();
-            } else {
-                $directories[$packageKey] = glob($package->getPackagePath() . $directoryPattern, GLOB_ONLYDIR);
-            }
-        }
-
-        foreach ($directories as $packageKey => $packageDirectories) {
-            foreach ($packageDirectories as $directoryPath) {
-                foreach (Files::readDirectoryRecursively($directoryPath) as $resourcePathAndFilename) {
-                    $pathInfo = UnicodeFunctions::pathinfo($resourcePathAndFilename);
-
-                    $object = new Object();
-                    $object->setFilename($pathInfo['basename']);
-                    $object->setSha1(sha1_file($resourcePathAndFilename));
-                    $object->setMd5(md5_file($resourcePathAndFilename));
-                    $object->setFileSize(filesize($resourcePathAndFilename));
-                    if (isset($pathInfo['dirname'])) {
-                        list(, $path) = explode('/', str_replace($packages[$packageKey]->getResourcesPath(), '', $pathInfo['dirname']), 2);
-                        $object->setRelativePublicationPath($packageKey . '/' . $path . '/');
-                    }
-                    $object->setStream(function () use ($resourcePathAndFilename) { return fopen($resourcePathAndFilename, 'r'); });
-                    $objects[] = $object;
-                }
-            }
-        }
-
-        return $objects;
-    }
-
-    /**
-     * Because we cannot store persistent resources in a PackageStorage, this method always returns FALSE.
-     *
-     * @param \TYPO3\Flow\Resource\Resource $resource The resource stored in this storage
-     * @return resource | boolean The resource stream or FALSE if the stream could not be obtained
-     */
-    public function getStreamByResource(Resource $resource)
-    {
-        return false;
-    }
-
-    /**
->>>>>>> c186a992
      * Returns the absolute paths of public resources directories of all active packages.
      * This method is used directly by the FileSystemSymlinkTarget.
      *
