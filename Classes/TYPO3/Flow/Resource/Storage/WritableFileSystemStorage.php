--- conflicted
+++ resolved
@@ -55,21 +55,13 @@
                 $target = fopen($temporaryTargetPathAndFilename, 'wb');
                 stream_copy_to_stream($source, $target);
                 fclose($target);
-<<<<<<< HEAD
             } catch (\Exception $exception) {
-=======
-            } catch (\Exception $e) {
->>>>>>> c186a992
                 throw new Exception(sprintf('Could import the content stream to temporary file "%s".', $temporaryTargetPathAndFilename), 1380880079);
             }
         } else {
             try {
                 copy($source, $temporaryTargetPathAndFilename);
-<<<<<<< HEAD
             } catch (\Exception $exception) {
-=======
-            } catch (\Exception $e) {
->>>>>>> c186a992
                 throw new Exception(sprintf('Could not copy the file from "%s" to temporary file "%s".', $source, $temporaryTargetPathAndFilename), 1375198876);
             }
         }
@@ -96,11 +88,7 @@
         $temporaryTargetPathAndFilename = $this->environment->getPathToTemporaryDirectory() . uniqid('TYPO3_Flow_ResourceImport_');
         try {
             file_put_contents($temporaryTargetPathAndFilename, $content);
-<<<<<<< HEAD
         } catch (\Exception $exception) {
-=======
-        } catch (\Exception $e) {
->>>>>>> c186a992
             throw new Exception(sprintf('Could import the content stream to temporary file "%s".', $temporaryTargetPathAndFilename), 1381156098);
         }
 
