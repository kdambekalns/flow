--- conflicted
+++ resolved
@@ -256,13 +256,10 @@
             Files::createDirectoryRecursively(dirname($targetPathAndFilename));
         }
 
-<<<<<<< HEAD
         if (!is_writable(dirname($targetPathAndFilename))) {
             throw new Exception(sprintf('Could not publish "%s" into resource publishing target "%s" because the target file "%s" is not writable.', $sourceStream, $this->name, $targetPathAndFilename), 1428917322, (isset($exception) ? $exception : null));
         }
 
-=======
->>>>>>> c186a992
         try {
             $targetFileHandle = fopen($targetPathAndFilename, 'w');
             $result = stream_copy_to_stream($sourceStream, $targetFileHandle);
