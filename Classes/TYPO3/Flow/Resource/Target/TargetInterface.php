--- conflicted
+++ resolved
@@ -23,7 +23,6 @@
      * @return string
      */
     public function getName();
-<<<<<<< HEAD
 
     /**
      * Publishes the whole collection to this target
@@ -60,44 +59,6 @@
     public function getPublicStaticResourceUri($relativePathAndFilename);
 
     /**
-=======
-
-    /**
-     * Publishes the whole collection to this target
-     *
-     * @param Collection $collection The collection to publish
-     * @return void
-     */
-    public function publishCollection(Collection $collection);
-
-    /**
-     * Publishes the given persistent resource from the given storage
-     *
-     * @param Resource $resource The resource to publish
-     * @param CollectionInterface $collection The collection the given resource belongs to
-     * @return void
-     * @throws Exception
-     */
-    public function publishResource(Resource $resource, CollectionInterface $collection);
-
-    /**
-     * Unpublishes the given persistent resource
-     *
-     * @param Resource $resource The resource to unpublish
-     * @return void
-     */
-    public function unpublishResource(Resource $resource);
-
-    /**
-     * Returns the web accessible URI pointing to the given static resource
-     *
-     * @param string $relativePathAndFilename Relative path and filename of the static resource
-     * @return string The URI
-     */
-    public function getPublicStaticResourceUri($relativePathAndFilename);
-
-    /**
->>>>>>> c186a992
      * Returns the web accessible URI pointing to the specified persistent resource
      *
      * @param Resource $resource Resource object
