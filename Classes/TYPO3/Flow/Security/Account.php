<?php
namespace TYPO3\Flow\Security;

/*
 * This file is part of the TYPO3.Flow package.
 *
 * (c) Contributors of the Neos Project - www.neos.io
 *
 * This package is Open Source Software. For the full copyright and license
 * information, please view the LICENSE file which was distributed with this
 * source code.
 */

use Doctrine\ORM\Mapping as ORM;
use TYPO3\Flow\Annotations as Flow;
use TYPO3\Flow\Object\ObjectManagerInterface;
use TYPO3\Flow\Security\Authentication\TokenInterface;
use TYPO3\Flow\Security\Exception\InvalidAuthenticationStatusException;
use TYPO3\Flow\Security\Policy\PolicyService;
use TYPO3\Flow\Security\Policy\Role;
use TYPO3\Flow\Utility\Now;
use TYPO3\Flow\Security\Exception as SecurityException;
use TYPO3\Party\Domain\Model\AbstractParty;
use TYPO3\Party\Domain\Service\PartyService;

/**
 * An account model
 *
 * @Flow\Entity
 * @api
 */
class Account
{
    /**
     * @var string
     * @Flow\Identity
     * @Flow\Validate(type="NotEmpty")
     * @Flow\Validate(type="StringLength", options={ "minimum"=1, "maximum"=255 })
     */
    protected $accountIdentifier;

    /**
     * @var string
     * @Flow\Identity
     * @Flow\Validate(type="NotEmpty")
     */
    protected $authenticationProviderName;

    /**
     * @var string
     * @ORM\Column(nullable=true)
     */
    protected $credentialsSource;

    /**
     * @var \DateTime
     */
    protected $creationDate;

    /**
     * @var \DateTime
     * @ORM\Column(nullable=true)
     */
    protected $expirationDate;

    /**
     * @var \DateTime
     * @ORM\Column(nullable=true)
     */
    protected $lastSuccessfulAuthenticationDate;

    /**
     * @var integer
     * @ORM\Column(nullable=true)
     */
    protected $failedAuthenticationCount;


    /**
     * @var array of strings
     * @ORM\Column(type="simple_array", nullable=true)
     */
    protected $roleIdentifiers = [];

    /**
     * @Flow\Transient
     * @var array<Role>
     */
    protected $roles;

    /**
     * @Flow\Inject
     * @var PolicyService
     */
    protected $policyService;

    /**
     * @Flow\Inject
     * @var ObjectManagerInterface
     */
    protected $objectManager;

    /**
     * @Flow\Inject
     * @var Now
     */
    protected $now;

    /**
     * Upon creation the creationDate property is initialized.
     */
    public function __construct()
    {
        $this->creationDate = new \DateTime();
    }

    /**
     * Initializes the roles field by fetching the role objects referenced by the roleIdentifiers
     *
     * @return void
     */
    protected function initializeRoles()
    {
        if ($this->roles !== null) {
            return;
        }
        $this->roles = [];
        foreach ($this->roleIdentifiers as $key => $roleIdentifier) {
            // check for and clean up roles no longer available
            if ($this->policyService->hasRole($roleIdentifier)) {
                $this->roles[$roleIdentifier] = $this->policyService->getRole($roleIdentifier);
            } else {
                unset($this->roleIdentifiers[$key]);
            }
        }
    }

    /**
     * Returns the account identifier
     *
     * @return string The account identifier
     * @api
     */
    public function getAccountIdentifier()
    {
        return $this->accountIdentifier;
    }

    /**
     * Set the account identifier
     *
     * @param string $accountIdentifier The account identifier
     * @return void
     * @api
     */
    public function setAccountIdentifier($accountIdentifier)
    {
        $this->accountIdentifier = $accountIdentifier;
    }

    /**
     * Returns the authentication provider name this account corresponds to
     *
     * @return string The authentication provider name
     * @api
     */
    public function getAuthenticationProviderName()
    {
        return $this->authenticationProviderName;
    }

    /**
     * Set the authentication provider name this account corresponds to
     *
     * @param string $authenticationProviderName The authentication provider name
     * @return void
     * @api
     */
    public function setAuthenticationProviderName($authenticationProviderName)
    {
        $this->authenticationProviderName = $authenticationProviderName;
    }

    /**
     * Returns the credentials source
     *
     * @return mixed The credentials source
     * @api
     */
    public function getCredentialsSource()
    {
        return $this->credentialsSource;
    }

    /**
     * Sets the credentials source
     *
     * @param mixed $credentialsSource The credentials source
     * @return void
     * @api
     */
    public function setCredentialsSource($credentialsSource)
    {
        $this->credentialsSource = $credentialsSource;
    }

    /**
     * Returns the party object this account corresponds to
     *
     * @return AbstractParty The party object
     * @deprecated since 3.0 something like a party is not attached to the account directly anymore. Fetch your user/party/organization etc. instance on your own using Domain Services or Repositories (see https://jira.typo3.org/browse/FLOW-5)
     * @throws SecurityException
     */
    public function getParty()
    {
        if ($this->accountIdentifier === null || $this->accountIdentifier === '') {
            throw new SecurityException('The account identifier for the account where the party is tried to be got is not yet set. Make sure that you set the account identifier prior to calling getParty().', 1397747246);
        }
        if (!$this->objectManager->isRegistered(\TYPO3\Party\Domain\Service\PartyService::class)) {
            throw new SecurityException('The \TYPO3\Party\Domain\Service\PartyService is not available. When using the obsolete method \TYPO3\Flow\Security\Account::getParty, make sure the package TYPO3.Party is installed.', 1397747288);
        }
<<<<<<< HEAD
        /** @var \TYPO3\Party\Domain\Service\PartyService $partyService */
        $partyService = $this->objectManager->get(\TYPO3\Party\Domain\Service\PartyService::class);
=======
        /** @var PartyService $partyService */
        $partyService = $this->objectManager->get('TYPO3\Party\Domain\Service\PartyService');
>>>>>>> 2dc9c6e2
        return $partyService->getAssignedPartyOfAccount($this);
    }

    /**
     * Sets the corresponding party for this account
     *
     * @param AbstractParty $party The party object
     * @deprecated since 3.0 something like a party is not attached to the account directly anymore. Fetch your user/party/organization etc. instance on your own using Domain Services or Repositories (see https://jira.typo3.org/browse/FLOW-5)
     * @throws SecurityException
     */
    public function setParty($party)
    {
        if ($this->accountIdentifier === null || $this->accountIdentifier === '') {
            throw new SecurityException('The account identifier for the account where the party is tried to be set is not yet set. Make sure that you set the account identifier prior to calling setParty().', 1397745354);
        }
        if (!$this->objectManager->isRegistered(\TYPO3\Party\Domain\Service\PartyService::class)) {
            throw new SecurityException('The \TYPO3\Party\Domain\Service\PartyService is not available. When using the obsolete method \TYPO3\Flow\Security\Account::getParty, make sure the package TYPO3.Party is installed.', 1397747413);
        }
<<<<<<< HEAD
        /** @var \TYPO3\Party\Domain\Service\PartyService $partyService */
        $partyService = $this->objectManager->get(\TYPO3\Party\Domain\Service\PartyService::class);
=======
        /** @var PartyService $partyService */
        $partyService = $this->objectManager->get(PartyService::class);
>>>>>>> 2dc9c6e2
        $partyService->assignAccountToParty($this, $party);
    }

    /**
     * Returns the roles this account has assigned
     *
     * @return array<Role> The assigned roles, indexed by role identifier
     * @api
     */
    public function getRoles()
    {
        $this->initializeRoles();
        return $this->roles;
    }

    /**
     * Sets the roles for this account
     *
     * @param array<Role> $roles An array of Policy\Role objects
     * @return void
     * @throws \InvalidArgumentException
     * @api
     */
    public function setRoles(array $roles)
    {
        $this->roleIdentifiers = [];
        $this->roles = [];
        foreach ($roles as $role) {
            if (!$role instanceof Role) {
                throw new \InvalidArgumentException(sprintf('setRoles() only accepts an array of %s instances, given: "%s"', Role::class, gettype($role)), 1397125997);
            }
            $this->addRole($role);
        }
    }

    /**
     * Return if the account has a certain role
     *
     * @param Role $role
     * @return boolean
     * @api
     */
    public function hasRole(Role $role)
    {
        $this->initializeRoles();
        return array_key_exists($role->getIdentifier(), $this->roles);
    }

    /**
     * Adds a role to this account
     *
     * @param Role $role
     * @return void
     * @throws \InvalidArgumentException
     * @api
     */
    public function addRole(Role $role)
    {
        if ($role->isAbstract()) {
            throw new \InvalidArgumentException(sprintf('Abstract roles can\'t be assigned to accounts directly, but the role "%s" is marked abstract', $role->getIdentifier()), 1399900657);
        }
        $this->initializeRoles();
        if (!$this->hasRole($role)) {
            $roleIdentifier = $role->getIdentifier();
            $this->roleIdentifiers[] = $roleIdentifier;
            $this->roles[$roleIdentifier] = $role;
        }
    }

    /**
     * Removes a role from this account
     *
     * @param Role $role
     * @return void
     * @api
     */
    public function removeRole(Role $role)
    {
        $this->initializeRoles();
        if ($this->hasRole($role)) {
            $roleIdentifier = $role->getIdentifier();
            unset($this->roles[$roleIdentifier]);
            $identifierIndex = array_search($roleIdentifier, $this->roleIdentifiers);
            unset($this->roleIdentifiers[$identifierIndex]);
        }
    }

    /**
     * Returns the date on which this account has been created.
     *
     * @return \DateTime
     * @api
     */
    public function getCreationDate()
    {
        return $this->creationDate;
    }

    /**
     * Returns the date on which this account has expired or will expire. If no expiration date has been set, NULL
     * is returned.
     *
     * @return \DateTime
     * @api
     */
    public function getExpirationDate()
    {
        return $this->expirationDate;
    }

    /**
     * Sets the date on which this account will become inactive
     *
     * @param \DateTime $expirationDate
     * @return void
     * @api
     */
    public function setExpirationDate(\DateTime $expirationDate = null)
    {
        $this->expirationDate = $expirationDate;
    }

    /**
     * @return integer
     * @api
     */
    public function getFailedAuthenticationCount()
    {
        return $this->failedAuthenticationCount;
    }

    /**
     * @return \DateTime
     * @api
     */
    public function getLastSuccessfulAuthenticationDate()
    {
        return $this->lastSuccessfulAuthenticationDate;
    }

    /**
     * Sets the authentication status. Usually called by the responsible \TYPO3\Flow\Security\Authentication\AuthenticationManagerInterface
     *
     * @param integer $authenticationStatus One of WRONG_CREDENTIALS, AUTHENTICATION_SUCCESSFUL
     * @return void
     * @throws InvalidAuthenticationStatusException
     */
    public function authenticationAttempted($authenticationStatus)
    {
        if ($authenticationStatus === TokenInterface::WRONG_CREDENTIALS) {
            $this->failedAuthenticationCount++;
        } elseif ($authenticationStatus === TokenInterface::AUTHENTICATION_SUCCESSFUL) {
            $this->lastSuccessfulAuthenticationDate = new \DateTime();
            $this->failedAuthenticationCount = 0;
        } else {
            throw new InvalidAuthenticationStatusException('Invalid authentication status.', 1449151375);
        }
    }

    /**
     * Returns TRUE if it is currently allowed to use this account for authentication.
     * Returns FALSE if the account has expired.
     *
     * @return boolean
     * @api
     */
    public function isActive()
    {
        return ($this->expirationDate === null || $this->expirationDate > $this->now);
    }
}<|MERGE_RESOLUTION|>--- conflicted
+++ resolved
@@ -75,7 +75,6 @@
      */
     protected $failedAuthenticationCount;
 
-
     /**
      * @var array of strings
      * @ORM\Column(type="simple_array", nullable=true)
@@ -216,16 +215,11 @@
         if ($this->accountIdentifier === null || $this->accountIdentifier === '') {
             throw new SecurityException('The account identifier for the account where the party is tried to be got is not yet set. Make sure that you set the account identifier prior to calling getParty().', 1397747246);
         }
-        if (!$this->objectManager->isRegistered(\TYPO3\Party\Domain\Service\PartyService::class)) {
+        if (!$this->objectManager->isRegistered('TYPO3\Party\Domain\Service\PartyService')) {
             throw new SecurityException('The \TYPO3\Party\Domain\Service\PartyService is not available. When using the obsolete method \TYPO3\Flow\Security\Account::getParty, make sure the package TYPO3.Party is installed.', 1397747288);
         }
-<<<<<<< HEAD
-        /** @var \TYPO3\Party\Domain\Service\PartyService $partyService */
-        $partyService = $this->objectManager->get(\TYPO3\Party\Domain\Service\PartyService::class);
-=======
         /** @var PartyService $partyService */
         $partyService = $this->objectManager->get('TYPO3\Party\Domain\Service\PartyService');
->>>>>>> 2dc9c6e2
         return $partyService->getAssignedPartyOfAccount($this);
     }
 
@@ -244,13 +238,8 @@
         if (!$this->objectManager->isRegistered(\TYPO3\Party\Domain\Service\PartyService::class)) {
             throw new SecurityException('The \TYPO3\Party\Domain\Service\PartyService is not available. When using the obsolete method \TYPO3\Flow\Security\Account::getParty, make sure the package TYPO3.Party is installed.', 1397747413);
         }
-<<<<<<< HEAD
-        /** @var \TYPO3\Party\Domain\Service\PartyService $partyService */
-        $partyService = $this->objectManager->get(\TYPO3\Party\Domain\Service\PartyService::class);
-=======
         /** @var PartyService $partyService */
         $partyService = $this->objectManager->get(PartyService::class);
->>>>>>> 2dc9c6e2
         $partyService->assignAccountToParty($this, $party);
     }
 
