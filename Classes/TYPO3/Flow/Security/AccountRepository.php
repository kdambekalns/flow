<?php
namespace TYPO3\Flow\Security;

/*                                                                        *
 * This script belongs to the Flow framework.                             *
 *                                                                        *
 * It is free software; you can redistribute it and/or modify it under    *
 * the terms of the MIT license.                                          *
 *                                                                        */

use TYPO3\Flow\Annotations as Flow;
use TYPO3\Flow\Log\SystemLoggerInterface;
use TYPO3\Flow\Persistence\QueryInterface;
use TYPO3\Flow\Persistence\Repository;
use TYPO3\Flow\Session\SessionInterface;
use TYPO3\Flow\Session\SessionManagerInterface;

/**
 * The repository for accounts
 *
 * @Flow\Scope("singleton")
 */
<<<<<<< HEAD
class AccountRepository extends Repository
=======
class AccountRepository extends \TYPO3\Flow\Persistence\Repository
>>>>>>> d040582c
{
    /**
     * @var string
     */
    const ENTITY_CLASSNAME = 'TYPO3\Flow\Security\Account';
<<<<<<< HEAD

    /**
     * @var array
     */
    protected $defaultOrderings = array('creationDate' => QueryInterface::ORDER_DESCENDING);

    /**
     * @Flow\Inject
     * @var SessionManagerInterface
     */
    protected $sessionManager;

    /**
     * @Flow\Inject
     * @var SystemLoggerInterface
     */
    protected $systemLogger;

    /**
     * Removes an account
     *
     * @param object $object The account to remove
     * @return void
     * @throws \TYPO3\Flow\Persistence\Exception\IllegalObjectTypeException
     */
    public function remove($object)
    {
        parent::remove($object);
        /** @var Account $object */
        $tag = 'TYPO3-Flow-Security-Account-' . md5($object->getAccountIdentifier());
        $this->sessionManager->destroySessionsByTag($tag, sprintf('The account %s (%s) was deleted', $object->getAccountIdentifier(), $object->getAuthenticationProviderName()));
    }

    /**
     * Returns the account for a specific authentication provider with the given identifier
     *
     * @param string $accountIdentifier The account identifier
     * @param string $authenticationProviderName The authentication provider name
     * @return \TYPO3\Flow\Security\Account
     */
    public function findByAccountIdentifierAndAuthenticationProviderName($accountIdentifier, $authenticationProviderName)
    {
        $query = $this->createQuery();
        return $query->matching(
            $query->logicalAnd(
                $query->equals('accountIdentifier', $accountIdentifier),
                $query->equals('authenticationProviderName', $authenticationProviderName)
            )
        )->execute()->getFirst();
    }

    /**
=======

    /**
     * @var array
     */
    protected $defaultOrderings = array('creationDate' => \TYPO3\Flow\Persistence\QueryInterface::ORDER_DESCENDING);

    /**
     * Returns the account for a specific authentication provider with the given identifier
     *
     * @param string $accountIdentifier The account identifier
     * @param string $authenticationProviderName The authentication provider name
     * @return \TYPO3\Flow\Security\Account
     */
    public function findByAccountIdentifierAndAuthenticationProviderName($accountIdentifier, $authenticationProviderName)
    {
        $query = $this->createQuery();
        return $query->matching(
            $query->logicalAnd(
                $query->equals('accountIdentifier', $accountIdentifier),
                $query->equals('authenticationProviderName', $authenticationProviderName)
            )
        )->execute()->getFirst();
    }

    /**
>>>>>>> d040582c
     * Returns the account for a specific authentication provider with the given identifier if it's not expired
     *
     * @param string $accountIdentifier The account identifier
     * @param string $authenticationProviderName The authentication provider name
     * @return \TYPO3\Flow\Security\Account
     */
    public function findActiveByAccountIdentifierAndAuthenticationProviderName($accountIdentifier, $authenticationProviderName)
    {
        $query = $this->createQuery();
        return $query->matching(
            $query->logicalAnd(
                $query->equals('accountIdentifier', $accountIdentifier),
                $query->equals('authenticationProviderName', $authenticationProviderName),
                $query->logicalOr(
                    $query->equals('expirationDate', null),
                    $query->greaterThan('expirationDate', new \DateTime())
                )
            )
        )->execute()->getFirst();
    }
}<|MERGE_RESOLUTION|>--- conflicted
+++ resolved
@@ -20,17 +20,12 @@
  *
  * @Flow\Scope("singleton")
  */
-<<<<<<< HEAD
 class AccountRepository extends Repository
-=======
-class AccountRepository extends \TYPO3\Flow\Persistence\Repository
->>>>>>> d040582c
 {
     /**
      * @var string
      */
     const ENTITY_CLASSNAME = 'TYPO3\Flow\Security\Account';
-<<<<<<< HEAD
 
     /**
      * @var array
@@ -83,33 +78,6 @@
     }
 
     /**
-=======
-
-    /**
-     * @var array
-     */
-    protected $defaultOrderings = array('creationDate' => \TYPO3\Flow\Persistence\QueryInterface::ORDER_DESCENDING);
-
-    /**
-     * Returns the account for a specific authentication provider with the given identifier
-     *
-     * @param string $accountIdentifier The account identifier
-     * @param string $authenticationProviderName The authentication provider name
-     * @return \TYPO3\Flow\Security\Account
-     */
-    public function findByAccountIdentifierAndAuthenticationProviderName($accountIdentifier, $authenticationProviderName)
-    {
-        $query = $this->createQuery();
-        return $query->matching(
-            $query->logicalAnd(
-                $query->equals('accountIdentifier', $accountIdentifier),
-                $query->equals('authenticationProviderName', $authenticationProviderName)
-            )
-        )->execute()->getFirst();
-    }
-
-    /**
->>>>>>> d040582c
      * Returns the account for a specific authentication provider with the given identifier if it's not expired
      *
      * @param string $accountIdentifier The account identifier
