--- conflicted
+++ resolved
@@ -25,7 +25,6 @@
     /**
      * @var string
      */
-<<<<<<< HEAD
     const ENTITY_CLASSNAME = \TYPO3\Flow\Security\Account::class;
 
     /**
@@ -79,61 +78,6 @@
     }
 
     /**
-=======
-    const ENTITY_CLASSNAME = 'TYPO3\Flow\Security\Account';
-
-    /**
-     * @var array
-     */
-    protected $defaultOrderings = array('creationDate' => QueryInterface::ORDER_DESCENDING);
-
-    /**
-     * @Flow\Inject
-     * @var SessionManagerInterface
-     */
-    protected $sessionManager;
-
-    /**
-     * @Flow\Inject
-     * @var SystemLoggerInterface
-     */
-    protected $systemLogger;
-
-    /**
-     * Removes an account
-     *
-     * @param object $object The account to remove
-     * @return void
-     * @throws \TYPO3\Flow\Persistence\Exception\IllegalObjectTypeException
-     */
-    public function remove($object)
-    {
-        parent::remove($object);
-        /** @var Account $object */
-        $tag = 'TYPO3-Flow-Security-Account-' . md5($object->getAccountIdentifier());
-        $this->sessionManager->destroySessionsByTag($tag, sprintf('The account %s (%s) was deleted', $object->getAccountIdentifier(), $object->getAuthenticationProviderName()));
-    }
-
-    /**
-     * Returns the account for a specific authentication provider with the given identifier
-     *
-     * @param string $accountIdentifier The account identifier
-     * @param string $authenticationProviderName The authentication provider name
-     * @return \TYPO3\Flow\Security\Account
-     */
-    public function findByAccountIdentifierAndAuthenticationProviderName($accountIdentifier, $authenticationProviderName)
-    {
-        $query = $this->createQuery();
-        return $query->matching(
-            $query->logicalAnd(
-                $query->equals('accountIdentifier', $accountIdentifier),
-                $query->equals('authenticationProviderName', $authenticationProviderName)
-            )
-        )->execute()->getFirst();
-    }
-
-    /**
->>>>>>> c186a992
      * Returns the account for a specific authentication provider with the given identifier if it's not expired
      *
      * @param string $accountIdentifier The account identifier
