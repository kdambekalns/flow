<?php
namespace TYPO3\Flow\Security\Aspect;

/*                                                                        *
 * This script belongs to the Flow framework.                             *
 *                                                                        *
 * It is free software; you can redistribute it and/or modify it under    *
 * the terms of the MIT license.                                          *
 *                                                                        */

use TYPO3\Flow\Annotations as Flow;
use TYPO3\Flow\Aop\JoinPointInterface;
use TYPO3\Flow\Security\Account;
use TYPO3\Flow\Security\Authentication\AuthenticationManagerInterface;
use TYPO3\Flow\Security\Authentication\TokenInterface;
use TYPO3\Flow\Security\Exception\NoTokensAuthenticatedException;

/**
 * An aspect which centralizes the logging of security relevant actions.
 *
 * @Flow\Scope("singleton")
 * @Flow\Aspect
 */
class LoggingAspect
{
    /**
     * @var \TYPO3\Flow\Log\SecurityLoggerInterface
     * @Flow\Inject
     */
    protected $securityLogger;
<<<<<<< HEAD

    /**
     * @var boolean
     */
    protected $alreadyLoggedAuthenticateCall = false;

    /**
     * Logs calls and results of the authenticate() method of the Authentication Manager
     *
     * @Flow\After("within(TYPO3\Flow\Security\Authentication\AuthenticationManagerInterface) && method(.*->authenticate())")
     * @param JoinPointInterface $joinPoint The current joinpoint
     * @return mixed The result of the target method if it has not been intercepted
     * @throws \Exception
     */
    public function logManagerAuthenticate(JoinPointInterface $joinPoint)
    {
        if ($joinPoint->hasException()) {
            $exception = $joinPoint->getException();
            if (!$exception instanceof NoTokensAuthenticatedException) {
                $this->securityLogger->log(sprintf('Authentication failed: "%s" #%d', $exception->getMessage(), $exception->getCode()), LOG_NOTICE);
            }
            throw $exception;
        } elseif ($this->alreadyLoggedAuthenticateCall === false) {
            /** @var AuthenticationManagerInterface $authenticationManager */
            $authenticationManager = $joinPoint->getProxy();
            if ($authenticationManager->getSecurityContext()->getAccount() !== null) {
                $this->securityLogger->log(sprintf('Successfully re-authenticated tokens for account "%s"', $authenticationManager->getSecurityContext()->getAccount()->getAccountIdentifier()), LOG_INFO);
            } else {
                $this->securityLogger->log('No account authenticated', LOG_INFO);
            }
            $this->alreadyLoggedAuthenticateCall = true;
        }
    }

    /**
     * Logs calls and results of the logout() method of the Authentication Manager
     *
     * @Flow\AfterReturning("within(TYPO3\Flow\Security\Authentication\AuthenticationManagerInterface) && method(.*->logout())")
     * @param JoinPointInterface $joinPoint The current joinpoint
     * @return mixed The result of the target method if it has not been intercepted
     */
    public function logManagerLogout(JoinPointInterface $joinPoint)
    {
        /** @var AuthenticationManagerInterface $authenticationManager */
        $authenticationManager = $joinPoint->getProxy();
        $securityContext = $authenticationManager->getSecurityContext();
        if (!$securityContext->isInitialized()) {
            return;
        }
        $accountIdentifiers = array();
        foreach ($securityContext->getAuthenticationTokens() as $token) {
            /** @var $account Account */
            $account = $token->getAccount();
            if ($account !== null) {
                $accountIdentifiers[] = $account->getAccountIdentifier();
            }
        }
        $this->securityLogger->log(sprintf('Logged out %d account(s). (%s)', count($accountIdentifiers), implode(', ', $accountIdentifiers)), LOG_INFO);
    }

    /**
     * Logs calls and results of the authenticate() method of an authentication provider
     *
     * @Flow\AfterReturning("within(TYPO3\Flow\Security\Authentication\AuthenticationProviderInterface) && method(.*->authenticate())")
     * @param JoinPointInterface $joinPoint The current joinpoint
     * @return mixed The result of the target method if it has not been intercepted
     */
    public function logPersistedUsernamePasswordProviderAuthenticate(JoinPointInterface $joinPoint)
    {
        $token = $joinPoint->getMethodArgument('authenticationToken');

        switch ($token->getAuthenticationStatus()) {
            case TokenInterface::AUTHENTICATION_SUCCESSFUL :
                $this->securityLogger->log(sprintf('Successfully authenticated token: %s', $token), LOG_NOTICE, array(), 'TYPO3.Flow', $joinPoint->getClassName(), $joinPoint->getMethodName());
                $this->alreadyLoggedAuthenticateCall = true;
            break;
            case TokenInterface::WRONG_CREDENTIALS :
                $this->securityLogger->log(sprintf('Wrong credentials given for token: %s', $token), LOG_WARNING, array(), 'TYPO3.Flow', $joinPoint->getClassName(), $joinPoint->getMethodName());
            break;
            case TokenInterface::NO_CREDENTIALS_GIVEN :
                $this->securityLogger->log(sprintf('No credentials given or no account found for token: %s', $token), LOG_WARNING, array(), 'TYPO3.Flow', $joinPoint->getClassName(), $joinPoint->getMethodName());
            break;
        }
    }

    /**
     * Logs calls and result of vote() for method privileges
     *
     * @Flow\After("method(TYPO3\Flow\Security\Authorization\Privilege\Method\MethodPrivilege->vote())")
     * @param JoinPointInterface $joinPoint
     * @return void
     */
    public function logJoinPointAccessDecisions(JoinPointInterface $joinPoint)
    {
        $subjectJoinPoint = $joinPoint->getMethodArgument('subject');
        $decision = $joinPoint->getResult() === true ? 'GRANTED' : 'DENIED';
        $message = sprintf('Decided "%s" on method call %s::%s().', $decision, $subjectJoinPoint->getClassName(), $subjectJoinPoint->getMethodName());
        $this->securityLogger->log($message, \LOG_INFO);
    }

    /**
=======

    /**
     * @var boolean
     */
    protected $alreadyLoggedAuthenticateCall = false;

    /**
     * Logs calls and results of the authenticate() method of the Authentication Manager
     *
     * @Flow\After("within(TYPO3\Flow\Security\Authentication\AuthenticationManagerInterface) && method(.*->authenticate())")
     * @param JoinPointInterface $joinPoint The current joinpoint
     * @return mixed The result of the target method if it has not been intercepted
     * @throws \Exception
     */
    public function logManagerAuthenticate(JoinPointInterface $joinPoint)
    {
        if ($joinPoint->hasException()) {
            $exception = $joinPoint->getException();
            if (!$exception instanceof NoTokensAuthenticatedException) {
                $this->securityLogger->log(sprintf('Authentication failed: "%s" #%d', $exception->getMessage(), $exception->getCode()), LOG_NOTICE);
            }
            throw $exception;
        } elseif ($this->alreadyLoggedAuthenticateCall === false) {
            /** @var AuthenticationManagerInterface $authenticationManager */
            $authenticationManager = $joinPoint->getProxy();
            if ($authenticationManager->getSecurityContext()->getAccount() !== null) {
                $this->securityLogger->log(sprintf('Successfully re-authenticated tokens for account "%s"', $authenticationManager->getSecurityContext()->getAccount()->getAccountIdentifier()), LOG_INFO);
            } else {
                $this->securityLogger->log('No account authenticated', LOG_INFO);
            }
            $this->alreadyLoggedAuthenticateCall = true;
        }
    }

    /**
     * Logs calls and results of the logout() method of the Authentication Manager
     *
     * @Flow\AfterReturning("within(TYPO3\Flow\Security\Authentication\AuthenticationManagerInterface) && method(.*->logout())")
     * @param JoinPointInterface $joinPoint The current joinpoint
     * @return mixed The result of the target method if it has not been intercepted
     */
    public function logManagerLogout(JoinPointInterface $joinPoint)
    {
        /** @var AuthenticationManagerInterface $authenticationManager */
        $authenticationManager = $joinPoint->getProxy();
        $securityContext = $authenticationManager->getSecurityContext();
        if (!$securityContext->isInitialized()) {
            return;
        }
        $accountIdentifiers = array();
        foreach ($securityContext->getAuthenticationTokens() as $token) {
            /** @var $account Account */
            $account = $token->getAccount();
            if ($account !== null) {
                $accountIdentifiers[] = $account->getAccountIdentifier();
            }
        }
        $this->securityLogger->log(sprintf('Logged out %d account(s). (%s)', count($accountIdentifiers), implode(', ', $accountIdentifiers)), LOG_INFO);
    }

    /**
     * Logs calls and results of the authenticate() method of an authentication provider
     *
     * @Flow\AfterReturning("within(TYPO3\Flow\Security\Authentication\AuthenticationProviderInterface) && method(.*->authenticate())")
     * @param JoinPointInterface $joinPoint The current joinpoint
     * @return mixed The result of the target method if it has not been intercepted
     */
    public function logPersistedUsernamePasswordProviderAuthenticate(JoinPointInterface $joinPoint)
    {
        $token = $joinPoint->getMethodArgument('authenticationToken');

        switch ($token->getAuthenticationStatus()) {
            case TokenInterface::AUTHENTICATION_SUCCESSFUL :
                $this->securityLogger->log(sprintf('Successfully authenticated token: %s', $token), LOG_NOTICE, array(), 'TYPO3.Flow', $joinPoint->getClassName(), $joinPoint->getMethodName());
                $this->alreadyLoggedAuthenticateCall = true;
            break;
            case TokenInterface::WRONG_CREDENTIALS :
                $this->securityLogger->log(sprintf('Wrong credentials given for token: %s', $token), LOG_WARNING, array(), 'TYPO3.Flow', $joinPoint->getClassName(), $joinPoint->getMethodName());
            break;
            case TokenInterface::NO_CREDENTIALS_GIVEN :
                $this->securityLogger->log(sprintf('No credentials given or no account found for token: %s', $token), LOG_WARNING, array(), 'TYPO3.Flow', $joinPoint->getClassName(), $joinPoint->getMethodName());
            break;
        }
    }

    /**
     * Logs calls and result of vote() for method privileges
     *
     * @Flow\After("method(TYPO3\Flow\Security\Authorization\Privilege\Method\MethodPrivilege->vote())")
     * @param JoinPointInterface $joinPoint
     * @return void
     */
    public function logJoinPointAccessDecisions(JoinPointInterface $joinPoint)
    {
        $subjectJoinPoint = $joinPoint->getMethodArgument('subject');
        $decision = $joinPoint->getResult() === true ? 'GRANTED' : 'DENIED';
        $message = sprintf('Decided "%s" on method call %s::%s().', $decision, $subjectJoinPoint->getClassName(), $subjectJoinPoint->getMethodName());
        $this->securityLogger->log($message, \LOG_INFO);
    }

    /**
>>>>>>> c186a992
     * Logs calls and result of isPrivilegeTargetGranted()
     *
     * @Flow\After("method(TYPO3\Flow\Security\Authorization\PrivilegeManager->isPrivilegeTargetGranted())")
     * @param JoinPointInterface $joinPoint
     * @return void
     */
    public function logPrivilegeAccessDecisions(JoinPointInterface $joinPoint)
    {
        $decision = $joinPoint->getResult() === true ? 'GRANTED' : 'DENIED';
        $message = sprintf('Decided "%s" on privilege "%s".', $decision, $joinPoint->getMethodArgument('privilegeTargetIdentifier'));
        $this->securityLogger->log($message, \LOG_INFO);
    }
}<|MERGE_RESOLUTION|>--- conflicted
+++ resolved
@@ -28,7 +28,6 @@
      * @Flow\Inject
      */
     protected $securityLogger;
-<<<<<<< HEAD
 
     /**
      * @var boolean
@@ -130,109 +129,6 @@
     }
 
     /**
-=======
-
-    /**
-     * @var boolean
-     */
-    protected $alreadyLoggedAuthenticateCall = false;
-
-    /**
-     * Logs calls and results of the authenticate() method of the Authentication Manager
-     *
-     * @Flow\After("within(TYPO3\Flow\Security\Authentication\AuthenticationManagerInterface) && method(.*->authenticate())")
-     * @param JoinPointInterface $joinPoint The current joinpoint
-     * @return mixed The result of the target method if it has not been intercepted
-     * @throws \Exception
-     */
-    public function logManagerAuthenticate(JoinPointInterface $joinPoint)
-    {
-        if ($joinPoint->hasException()) {
-            $exception = $joinPoint->getException();
-            if (!$exception instanceof NoTokensAuthenticatedException) {
-                $this->securityLogger->log(sprintf('Authentication failed: "%s" #%d', $exception->getMessage(), $exception->getCode()), LOG_NOTICE);
-            }
-            throw $exception;
-        } elseif ($this->alreadyLoggedAuthenticateCall === false) {
-            /** @var AuthenticationManagerInterface $authenticationManager */
-            $authenticationManager = $joinPoint->getProxy();
-            if ($authenticationManager->getSecurityContext()->getAccount() !== null) {
-                $this->securityLogger->log(sprintf('Successfully re-authenticated tokens for account "%s"', $authenticationManager->getSecurityContext()->getAccount()->getAccountIdentifier()), LOG_INFO);
-            } else {
-                $this->securityLogger->log('No account authenticated', LOG_INFO);
-            }
-            $this->alreadyLoggedAuthenticateCall = true;
-        }
-    }
-
-    /**
-     * Logs calls and results of the logout() method of the Authentication Manager
-     *
-     * @Flow\AfterReturning("within(TYPO3\Flow\Security\Authentication\AuthenticationManagerInterface) && method(.*->logout())")
-     * @param JoinPointInterface $joinPoint The current joinpoint
-     * @return mixed The result of the target method if it has not been intercepted
-     */
-    public function logManagerLogout(JoinPointInterface $joinPoint)
-    {
-        /** @var AuthenticationManagerInterface $authenticationManager */
-        $authenticationManager = $joinPoint->getProxy();
-        $securityContext = $authenticationManager->getSecurityContext();
-        if (!$securityContext->isInitialized()) {
-            return;
-        }
-        $accountIdentifiers = array();
-        foreach ($securityContext->getAuthenticationTokens() as $token) {
-            /** @var $account Account */
-            $account = $token->getAccount();
-            if ($account !== null) {
-                $accountIdentifiers[] = $account->getAccountIdentifier();
-            }
-        }
-        $this->securityLogger->log(sprintf('Logged out %d account(s). (%s)', count($accountIdentifiers), implode(', ', $accountIdentifiers)), LOG_INFO);
-    }
-
-    /**
-     * Logs calls and results of the authenticate() method of an authentication provider
-     *
-     * @Flow\AfterReturning("within(TYPO3\Flow\Security\Authentication\AuthenticationProviderInterface) && method(.*->authenticate())")
-     * @param JoinPointInterface $joinPoint The current joinpoint
-     * @return mixed The result of the target method if it has not been intercepted
-     */
-    public function logPersistedUsernamePasswordProviderAuthenticate(JoinPointInterface $joinPoint)
-    {
-        $token = $joinPoint->getMethodArgument('authenticationToken');
-
-        switch ($token->getAuthenticationStatus()) {
-            case TokenInterface::AUTHENTICATION_SUCCESSFUL :
-                $this->securityLogger->log(sprintf('Successfully authenticated token: %s', $token), LOG_NOTICE, array(), 'TYPO3.Flow', $joinPoint->getClassName(), $joinPoint->getMethodName());
-                $this->alreadyLoggedAuthenticateCall = true;
-            break;
-            case TokenInterface::WRONG_CREDENTIALS :
-                $this->securityLogger->log(sprintf('Wrong credentials given for token: %s', $token), LOG_WARNING, array(), 'TYPO3.Flow', $joinPoint->getClassName(), $joinPoint->getMethodName());
-            break;
-            case TokenInterface::NO_CREDENTIALS_GIVEN :
-                $this->securityLogger->log(sprintf('No credentials given or no account found for token: %s', $token), LOG_WARNING, array(), 'TYPO3.Flow', $joinPoint->getClassName(), $joinPoint->getMethodName());
-            break;
-        }
-    }
-
-    /**
-     * Logs calls and result of vote() for method privileges
-     *
-     * @Flow\After("method(TYPO3\Flow\Security\Authorization\Privilege\Method\MethodPrivilege->vote())")
-     * @param JoinPointInterface $joinPoint
-     * @return void
-     */
-    public function logJoinPointAccessDecisions(JoinPointInterface $joinPoint)
-    {
-        $subjectJoinPoint = $joinPoint->getMethodArgument('subject');
-        $decision = $joinPoint->getResult() === true ? 'GRANTED' : 'DENIED';
-        $message = sprintf('Decided "%s" on method call %s::%s().', $decision, $subjectJoinPoint->getClassName(), $subjectJoinPoint->getMethodName());
-        $this->securityLogger->log($message, \LOG_INFO);
-    }
-
-    /**
->>>>>>> c186a992
      * Logs calls and result of isPrivilegeTargetGranted()
      *
      * @Flow\After("method(TYPO3\Flow\Security\Authorization\PrivilegeManager->isPrivilegeTargetGranted())")
