--- conflicted
+++ resolved
@@ -28,7 +28,6 @@
      * @var \TYPO3\Flow\Security\Authorization\Interceptor\PolicyEnforcement
      */
     protected $policyEnforcementInterceptor;
-<<<<<<< HEAD
 
     /**
      * @var \TYPO3\Flow\Security\Context
@@ -46,25 +45,6 @@
     }
 
     /**
-=======
-
-    /**
-     * @var \TYPO3\Flow\Security\Context
-     */
-    protected $securityContext;
-
-    /**
-     * @param \TYPO3\Flow\Security\Authorization\Interceptor\PolicyEnforcement $policyEnforcementInterceptor The policy enforcement interceptor
-     * @param \TYPO3\Flow\Security\Context $securityContext
-     */
-    public function __construct(PolicyEnforcement $policyEnforcementInterceptor, Context $securityContext)
-    {
-        $this->policyEnforcementInterceptor = $policyEnforcementInterceptor;
-        $this->securityContext = $securityContext;
-    }
-
-    /**
->>>>>>> c186a992
      * The policy enforcement advice. This advices applies the security enforcement interceptor to all methods configured in the policy.
      * Note: If we have some kind of "run as" functionality in the future, we would have to manipulate the security context
      * before calling the policy enforcement interceptor
