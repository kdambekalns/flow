<?php
namespace TYPO3\Flow\Security\Aspect;

/*                                                                        *
 * This script belongs to the Flow framework.                             *
 *                                                                        *
 * It is free software; you can redistribute it and/or modify it under    *
 * the terms of the MIT license.                                          *
 *                                                                        */

use TYPO3\Flow\Annotations as Flow;
use TYPO3\Flow\Aop\JoinPointInterface;
use TYPO3\Flow\Cache\CacheManager;
use TYPO3\Flow\Security\Authorization\Interceptor\PolicyEnforcement;
use TYPO3\Flow\Security\Context;

/**
 * The central security aspect, that invokes the security interceptors.
 *
 * @Flow\Scope("singleton")
 * @Flow\Aspect
 */
class PolicyEnforcementAspect
{
    /**
     * The policy enforcement interceptor
     *
     * @var \TYPO3\Flow\Security\Authorization\Interceptor\PolicyEnforcement
     */
    protected $policyEnforcementInterceptor;
<<<<<<< HEAD

    /**
     * @var \TYPO3\Flow\Security\Context
     */
    protected $securityContext;

    /**
     * @param \TYPO3\Flow\Security\Authorization\Interceptor\PolicyEnforcement $policyEnforcementInterceptor The policy enforcement interceptor
     * @param \TYPO3\Flow\Security\Context $securityContext
     */
    public function __construct(PolicyEnforcement $policyEnforcementInterceptor, Context $securityContext)
    {
        $this->policyEnforcementInterceptor = $policyEnforcementInterceptor;
        $this->securityContext = $securityContext;
    }

    /**
=======

    /**
     * @var \TYPO3\Flow\Security\Context
     */
    protected $securityContext;

    /**
     * @param \TYPO3\Flow\Security\Authorization\Interceptor\PolicyEnforcement $policyEnforcementInterceptor The policy enforcement interceptor
     * @param \TYPO3\Flow\Security\Context $securityContext
     */
    public function __construct(PolicyEnforcement $policyEnforcementInterceptor, Context $securityContext)
    {
        $this->policyEnforcementInterceptor = $policyEnforcementInterceptor;
        $this->securityContext = $securityContext;
    }

    /**
>>>>>>> d040582c
     * The policy enforcement advice. This advices applies the security enforcement interceptor to all methods configured in the policy.
     * Note: If we have some kind of "run as" functionality in the future, we would have to manipulate the security context
     * before calling the policy enforcement interceptor
     *
<<<<<<< HEAD
     * @Flow\Around("filter(TYPO3\Flow\Security\Authorization\Privilege\Method\MethodPrivilegePointcutFilter)")
     * @param JoinPointInterface $joinPoint The current joinpoint
     * @return mixed The result of the target method if it has not been intercepted
     */
    public function enforcePolicy(JoinPointInterface $joinPoint)
=======
     * @Flow\Around("setting(TYPO3.Flow.security.enable) && filter(TYPO3\Flow\Security\Policy\PolicyService)")
     * @param \TYPO3\Flow\Aop\JoinPointInterface $joinPoint The current joinpoint
     * @return mixed The result of the target method if it has not been intercepted
     */
    public function enforcePolicy(\TYPO3\Flow\Aop\JoinPointInterface $joinPoint)
>>>>>>> d040582c
    {
        if ($this->securityContext->areAuthorizationChecksDisabled() !== true) {
            $this->policyEnforcementInterceptor->setJoinPoint($joinPoint);
            $this->policyEnforcementInterceptor->invoke();
        }
<<<<<<< HEAD

        return $joinPoint->getAdviceChain()->proceed($joinPoint);
=======

        $result = $joinPoint->getAdviceChain()->proceed($joinPoint);

        // @TODO Once we use the AfterInvocation again, it needs to be invoked here and its result returned instead.
        return $result;
    }

    /**
     * Makes sure that the AOP proxies are rebuilt if a policy has changed.
     *
     * Note: This is not an advice but a method which is used as a slot for a signal
     *       sent by the system file monitor defined in the bootstrap scripts.
     *
     * @param string $fileMonitorIdentifier Identifier of the File Monitor
     * @param array $changedFiles A list of full paths to changed files
     * @return void
     */
    public function triggerAopProxyRebuildingByChangedFiles($fileMonitorIdentifier, array $changedFiles)
    {
        if ($fileMonitorIdentifier !== 'Flow_PolicyFiles') {
            return;
        }
        $this->systemLogger->log('The security policies have changed, thus triggering an AOP proxy class rebuild.', LOG_INFO);

        $this->flushCachesByTag(\TYPO3\Flow\Cache\CacheManager::getClassTag());
        $this->flushCachesByTag(\TYPO3\Flow\Cache\CacheManager::getClassTag('TYPO3\Flow\Security\Aspect\PolicyEnforcementAspect'));
>>>>>>> d040582c
    }
}<|MERGE_RESOLUTION|>--- conflicted
+++ resolved
@@ -28,7 +28,6 @@
      * @var \TYPO3\Flow\Security\Authorization\Interceptor\PolicyEnforcement
      */
     protected $policyEnforcementInterceptor;
-<<<<<<< HEAD
 
     /**
      * @var \TYPO3\Flow\Security\Context
@@ -46,77 +45,21 @@
     }
 
     /**
-=======
-
-    /**
-     * @var \TYPO3\Flow\Security\Context
-     */
-    protected $securityContext;
-
-    /**
-     * @param \TYPO3\Flow\Security\Authorization\Interceptor\PolicyEnforcement $policyEnforcementInterceptor The policy enforcement interceptor
-     * @param \TYPO3\Flow\Security\Context $securityContext
-     */
-    public function __construct(PolicyEnforcement $policyEnforcementInterceptor, Context $securityContext)
-    {
-        $this->policyEnforcementInterceptor = $policyEnforcementInterceptor;
-        $this->securityContext = $securityContext;
-    }
-
-    /**
->>>>>>> d040582c
      * The policy enforcement advice. This advices applies the security enforcement interceptor to all methods configured in the policy.
      * Note: If we have some kind of "run as" functionality in the future, we would have to manipulate the security context
      * before calling the policy enforcement interceptor
      *
-<<<<<<< HEAD
      * @Flow\Around("filter(TYPO3\Flow\Security\Authorization\Privilege\Method\MethodPrivilegePointcutFilter)")
      * @param JoinPointInterface $joinPoint The current joinpoint
      * @return mixed The result of the target method if it has not been intercepted
      */
     public function enforcePolicy(JoinPointInterface $joinPoint)
-=======
-     * @Flow\Around("setting(TYPO3.Flow.security.enable) && filter(TYPO3\Flow\Security\Policy\PolicyService)")
-     * @param \TYPO3\Flow\Aop\JoinPointInterface $joinPoint The current joinpoint
-     * @return mixed The result of the target method if it has not been intercepted
-     */
-    public function enforcePolicy(\TYPO3\Flow\Aop\JoinPointInterface $joinPoint)
->>>>>>> d040582c
     {
         if ($this->securityContext->areAuthorizationChecksDisabled() !== true) {
             $this->policyEnforcementInterceptor->setJoinPoint($joinPoint);
             $this->policyEnforcementInterceptor->invoke();
         }
-<<<<<<< HEAD
 
         return $joinPoint->getAdviceChain()->proceed($joinPoint);
-=======
-
-        $result = $joinPoint->getAdviceChain()->proceed($joinPoint);
-
-        // @TODO Once we use the AfterInvocation again, it needs to be invoked here and its result returned instead.
-        return $result;
-    }
-
-    /**
-     * Makes sure that the AOP proxies are rebuilt if a policy has changed.
-     *
-     * Note: This is not an advice but a method which is used as a slot for a signal
-     *       sent by the system file monitor defined in the bootstrap scripts.
-     *
-     * @param string $fileMonitorIdentifier Identifier of the File Monitor
-     * @param array $changedFiles A list of full paths to changed files
-     * @return void
-     */
-    public function triggerAopProxyRebuildingByChangedFiles($fileMonitorIdentifier, array $changedFiles)
-    {
-        if ($fileMonitorIdentifier !== 'Flow_PolicyFiles') {
-            return;
-        }
-        $this->systemLogger->log('The security policies have changed, thus triggering an AOP proxy class rebuild.', LOG_INFO);
-
-        $this->flushCachesByTag(\TYPO3\Flow\Cache\CacheManager::getClassTag());
-        $this->flushCachesByTag(\TYPO3\Flow\Cache\CacheManager::getClassTag('TYPO3\Flow\Security\Aspect\PolicyEnforcementAspect'));
->>>>>>> d040582c
     }
 }