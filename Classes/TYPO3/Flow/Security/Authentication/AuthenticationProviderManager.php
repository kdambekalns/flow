--- conflicted
+++ resolved
@@ -29,20 +29,12 @@
 {
     /**
      * @Flow\Inject
-<<<<<<< HEAD
      * @var SecurityLoggerInterface
-=======
-     * @var \TYPO3\Flow\Log\SecurityLoggerInterface
->>>>>>> d040582c
      */
     protected $securityLogger;
 
     /**
-<<<<<<< HEAD
      * @var SessionInterface
-=======
-     * @var \TYPO3\Flow\Session\SessionInterface
->>>>>>> d040582c
      * @Flow\Inject
      */
     protected $session;
@@ -50,33 +42,21 @@
     /**
      * The provider resolver
      *
-<<<<<<< HEAD
      * @var AuthenticationProviderResolver
-=======
-     * @var \TYPO3\Flow\Security\Authentication\AuthenticationProviderResolver
->>>>>>> d040582c
      */
     protected $providerResolver;
 
     /**
      * The security context of the current request
      *
-<<<<<<< HEAD
      * @var Context
-=======
-     * @var \TYPO3\Flow\Security\Context
->>>>>>> d040582c
      */
     protected $securityContext;
 
     /**
      * The request pattern resolver
      *
-<<<<<<< HEAD
      * @var RequestPatternResolver
-=======
-     * @var \TYPO3\Flow\Security\RequestPatternResolver
->>>>>>> d040582c
      */
     protected $requestPatternResolver;
 
@@ -100,15 +80,8 @@
     protected $isAuthenticated = null;
 
     /**
-<<<<<<< HEAD
      * @param AuthenticationProviderResolver $providerResolver The provider resolver
      * @param RequestPatternResolver $requestPatternResolver The request pattern resolver
-=======
-     * Constructor.
-     *
-     * @param \TYPO3\Flow\Security\Authentication\AuthenticationProviderResolver $providerResolver The provider resolver
-     * @param \TYPO3\Flow\Security\RequestPatternResolver $requestPatternResolver The request pattern resolver
->>>>>>> d040582c
      */
     public function __construct(AuthenticationProviderResolver $providerResolver, RequestPatternResolver $requestPatternResolver)
     {
@@ -134,11 +107,7 @@
     /**
      * Sets the security context
      *
-<<<<<<< HEAD
      * @param Context $securityContext The security context of the current request
-=======
-     * @param \TYPO3\Flow\Security\Context $securityContext The security context of the current request
->>>>>>> d040582c
      * @return void
      */
     public function setSecurityContext(Context $securityContext)
@@ -149,11 +118,7 @@
     /**
      * Returns the security context
      *
-<<<<<<< HEAD
      * @return Context $securityContext The security context of the current request
-=======
-     * @return \TYPO3\Flow\Security\Context $securityContext The security context of the current request
->>>>>>> d040582c
      */
     public function getSecurityContext()
     {
@@ -199,13 +164,8 @@
 
         /** @var $token TokenInterface */
         foreach ($tokens as $token) {
-<<<<<<< HEAD
             /** @var $provider AuthenticationProviderInterface */
             foreach ($this->providers as $provider) {
-=======
-            /** @var $provider \TYPO3\Flow\Security\Authentication\AuthenticationProviderInterface */
-            foreach ($this->providers as $providerName => $provider) {
->>>>>>> d040582c
                 if ($provider->canAuthenticate($token) && $token->getAuthenticationStatus() === TokenInterface::AUTHENTICATION_NEEDED) {
                     $provider->authenticate($token);
                     if ($token->isAuthenticated()) {
@@ -215,7 +175,6 @@
                 }
             }
             if ($token->isAuthenticated()) {
-<<<<<<< HEAD
                 if (!$token instanceof SessionlessTokenInterface) {
                     if (!$this->session->isStarted()) {
                         $this->session->start();
@@ -226,10 +185,6 @@
                             $this->session->addTag('TYPO3-Flow-Security-Account-' . md5($account->getAccountIdentifier()));
                         });
                     }
-=======
-                if (!$token instanceof SessionlessTokenInterface && !$this->session->isStarted()) {
-                    $this->session->start();
->>>>>>> d040582c
                 }
                 if ($this->securityContext->getAuthenticationStrategy() === Context::AUTHENTICATE_ONE_TOKEN) {
                     $this->isAuthenticated = true;
@@ -287,10 +242,7 @@
         if ($this->session->isStarted()) {
             $this->session->destroy('Logout through AuthenticationProviderManager');
         }
-<<<<<<< HEAD
         $this->securityContext->refreshTokens();
-=======
->>>>>>> d040582c
     }
 
     /**
@@ -345,11 +297,7 @@
                 $providerOptions = $providerConfiguration['providerOptions'];
             }
 
-<<<<<<< HEAD
             /** @var $providerInstance AuthenticationProviderInterface */
-=======
-            /** @var $providerInstance \TYPO3\Flow\Security\Authentication\AuthenticationProviderInterface */
->>>>>>> d040582c
             $providerInstance = new $providerObjectName($providerName, $providerOptions);
             $this->providers[$providerName] = $providerInstance;
 
