--- conflicted
+++ resolved
@@ -22,7 +22,6 @@
      * @Flow\Inject
      */
     protected $authenticationManager;
-<<<<<<< HEAD
 
     /**
      * @var \TYPO3\Flow\Security\Context
@@ -132,117 +131,6 @@
 
 
     /**
-=======
-
-    /**
-     * @var \TYPO3\Flow\Security\Context
-     * @Flow\Inject
-     */
-    protected $securityContext;
-
-    /**
-     * This action is used to show the login form. To make this
-     * work in your package simply create a template for this
-     * action, which could look like this in the simplest case:
-     *
-     * <f:flashMessages />
-     * <f:form action="authenticate">
-     *   <f:form.textfield name="__authentication[TYPO3][Flow][Security][Authentication][Token][UsernamePassword][username]" />
-     *   <f:form.password name="__authentication[TYPO3][Flow][Security][Authentication][Token][UsernamePassword][password]" />
-     *   <f:form.submit value="login" />
-     * </f:form>
-     *
-     * Note: This example is designed to serve the "UsernamePassword" token.
-     *
-     * @return void
-     */
-    public function loginAction()
-    {
-    }
-
-    /**
-     * Calls the authentication manager to authenticate all active tokens
-     * and redirects to the original intercepted request on success if there
-     * is one stored in the security context. If no intercepted request is
-     * found, the function simply returns.
-     *
-     * If authentication fails, the result of calling the defined
-     * $errorMethodName is returned.
-     *
-     * Note: Usually there is no need to override this action. You should use
-     * the according callback methods instead (onAuthenticationSuccess() and
-     * onAuthenticationFailure()).
-     *
-     * @return string
-     * @Flow\SkipCsrfProtection
-     */
-    public function authenticateAction()
-    {
-        $authenticationException = null;
-        try {
-            $this->authenticationManager->authenticate();
-        } catch (\TYPO3\Flow\Security\Exception\AuthenticationRequiredException $exception) {
-            $authenticationException = $exception;
-        }
-
-        if ($this->authenticationManager->isAuthenticated()) {
-            $storedRequest = $this->securityContext->getInterceptedRequest();
-            if ($storedRequest !== null) {
-                $this->securityContext->setInterceptedRequest(null);
-            }
-            return $this->onAuthenticationSuccess($storedRequest);
-        } else {
-            $this->onAuthenticationFailure($authenticationException);
-            return call_user_func(array($this, $this->errorMethodName));
-        }
-    }
-
-    /**
-     * Logs all active tokens out. Override this, if you want to
-     * have some custom action here. You can always call the parent
-     * method to do the actual logout.
-     *
-     * @return void
-     */
-    public function logoutAction()
-    {
-        $this->authenticationManager->logout();
-    }
-
-    /**
-     * Is called if authentication failed.
-     *
-     * Override this method in your login controller to take any
-     * custom action for this event. Most likely you would want
-     * to redirect to some action showing the login form again.
-     *
-     * @param \TYPO3\Flow\Security\Exception\AuthenticationRequiredException $exception The exception thrown while the authentication process
-     * @return void
-     */
-    protected function onAuthenticationFailure(\TYPO3\Flow\Security\Exception\AuthenticationRequiredException $exception = null)
-    {
-        $this->flashMessageContainer->addMessage(new \TYPO3\Flow\Error\Error('Authentication failed!', ($exception === null ? 1347016771 : $exception->getCode())));
-    }
-
-    /**
-     * Is called if authentication was successful. If there has been an
-     * intercepted request due to security restrictions, you might want to use
-     * something like the following code to restart the originally intercepted
-     * request:
-     *
-     * if ($originalRequest !== NULL) {
-     *     $this->redirectToRequest($originalRequest);
-     * }
-     * $this->redirect('someDefaultActionAfterLogin');
-     *
-     * @param \TYPO3\Flow\Mvc\ActionRequest $originalRequest The request that was intercepted by the security framework, NULL if there was none
-     * @return string
-     */
-    abstract protected function onAuthenticationSuccess(\TYPO3\Flow\Mvc\ActionRequest $originalRequest = null);
-
-
-    /**
->>>>>>> c186a992
      * A template method for displaying custom error flash messages, or to
      * display no flash message at all on errors. Override this to customize
      * the flash message in your action controller.
