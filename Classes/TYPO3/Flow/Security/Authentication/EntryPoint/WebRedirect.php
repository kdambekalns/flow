--- conflicted
+++ resolved
@@ -25,7 +25,6 @@
      * @var \TYPO3\Flow\Mvc\Routing\UriBuilder
      */
     protected $uriBuilder;
-<<<<<<< HEAD
 
     /**
      * Starts the authentication: Redirect to login page
@@ -56,38 +55,6 @@
             throw new MissingConfigurationException('The configuration for the WebRedirect authentication entry point is incorrect or missing. You need to specify either the target "uri" or "routeValues".', 1237282583);
         }
 
-=======
-
-    /**
-     * Starts the authentication: Redirect to login page
-     *
-     * @param \TYPO3\Flow\Http\Request $request The current request
-     * @param \TYPO3\Flow\Http\Response $response The current response
-     * @return void
-     * @throws MissingConfigurationException
-     */
-    public function startAuthentication(Request $request, Response $response)
-    {
-        if (isset($this->options['routeValues'])) {
-            $routeValues = $this->options['routeValues'];
-            if (!is_array($routeValues)) {
-                throw new MissingConfigurationException(sprintf('The configuration for the WebRedirect authentication entry point is incorrect. "routeValues" must be an array, got "%s".', gettype($routeValues)), 1345040415);
-            }
-            $actionRequest = new ActionRequest($request);
-            $this->uriBuilder->setRequest($actionRequest);
-
-            $actionName = $this->extractRouteValue($routeValues, '@action');
-            $controllerName = $this->extractRouteValue($routeValues, '@controller');
-            $packageKey = $this->extractRouteValue($routeValues, '@package');
-            $subPackageKey = $this->extractRouteValue($routeValues, '@subpackage');
-            $uri = $this->uriBuilder->setCreateAbsoluteUri(true)->uriFor($actionName, $routeValues, $controllerName, $packageKey, $subPackageKey);
-        } elseif (isset($this->options['uri'])) {
-            $uri = strpos($this->options['uri'], '://') !== false ? $this->options['uri'] : $request->getBaseUri() . $this->options['uri'];
-        } else {
-            throw new MissingConfigurationException('The configuration for the WebRedirect authentication entry point is incorrect or missing. You need to specify either the target "uri" or "routeValues".', 1237282583);
-        }
-
->>>>>>> d040582c
         $response->setContent(sprintf('<html><head><meta http-equiv="refresh" content="0;url=%s"/></head></html>', htmlentities($uri, ENT_QUOTES, 'utf-8')));
         $response->setStatus(303);
         $response->setHeader('Location', $uri);
