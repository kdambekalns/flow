--- conflicted
+++ resolved
@@ -23,7 +23,6 @@
      * @return void
      */
     public function setOptions(array $options);
-<<<<<<< HEAD
 
     /**
      * Returns the options array
@@ -33,17 +32,6 @@
     public function getOptions();
 
     /**
-=======
-
-    /**
-     * Returns the options array
-     *
-     * @return array An array of configuration options
-     */
-    public function getOptions();
-
-    /**
->>>>>>> c186a992
      * Starts the authentication. (e.g. redirect to login page or send 401 HTTP header)
      *
      * @param \TYPO3\Flow\Http\Request $request The current request
