--- conflicted
+++ resolved
@@ -40,7 +40,6 @@
  *               keyName: AdminKey
  *               authenticateRoles: ['TYPO3.Flow.SomeRole']
  */
-<<<<<<< HEAD
 class FileBasedSimpleKeyProvider extends AbstractProvider
 {
     /**
@@ -82,82 +81,24 @@
     {
         if (!($authenticationToken instanceof PasswordToken)) {
             throw new UnsupportedAuthenticationTokenException('This provider cannot authenticate the given token.', 1217339840);
-=======
-class FileBasedSimpleKeyProvider extends \TYPO3\Flow\Security\Authentication\Provider\AbstractProvider
-{
-    /**
-     * @var \TYPO3\Flow\Security\Cryptography\HashService
-     * @Flow\Inject
-     */
-    protected $hashService;
-
-    /**
-     * @var \TYPO3\Flow\Security\Cryptography\FileBasedSimpleKeyService
-     * @Flow\Inject
-     */
-    protected $fileBasedSimpleKeyService;
-
-    /**
-     * @var \TYPO3\Flow\Security\Policy\PolicyService
-     * @Flow\Inject
-     */
-    protected $policyService;
-
-    /**
-     * Returns the class names of the tokens this provider can authenticate.
-     *
-     * @return array
-     */
-    public function getTokenClassNames()
-    {
-        return array('TYPO3\Flow\Security\Authentication\Token\PasswordToken');
-    }
-
-    /**
-     * Sets isAuthenticated to TRUE for all tokens.
-     *
-     * @param \TYPO3\Flow\Security\Authentication\TokenInterface $authenticationToken The token to be authenticated
-     * @return void
-     * @throws \TYPO3\Flow\Security\Exception\UnsupportedAuthenticationTokenException
-     */
-    public function authenticate(\TYPO3\Flow\Security\Authentication\TokenInterface $authenticationToken)
-    {
-        if (!($authenticationToken instanceof \TYPO3\Flow\Security\Authentication\Token\PasswordToken)) {
-            throw new \TYPO3\Flow\Security\Exception\UnsupportedAuthenticationTokenException('This provider cannot authenticate the given token.', 1217339840);
->>>>>>> d040582c
         }
 
         $credentials = $authenticationToken->getCredentials();
         if (is_array($credentials) && isset($credentials['password'])) {
             if ($this->hashService->validatePassword($credentials['password'], $this->fileBasedSimpleKeyService->getKey($this->options['keyName']))) {
-<<<<<<< HEAD
                 $authenticationToken->setAuthenticationStatus(TokenInterface::AUTHENTICATION_SUCCESSFUL);
                 $account = new Account();
                 $roles = array();
                 foreach ($this->options['authenticateRoles'] as $roleIdentifier) {
                     $roles[] = $this->policyService->getRole($roleIdentifier);
-=======
-                $authenticationToken->setAuthenticationStatus(\TYPO3\Flow\Security\Authentication\TokenInterface::AUTHENTICATION_SUCCESSFUL);
-                $account = new \TYPO3\Flow\Security\Account();
-                $roles = array();
-                foreach ($this->options['authenticateRoles'] as $roleIdentifier) {
-                    $roles[] = new Role($roleIdentifier, Role::SOURCE_SYSTEM);
->>>>>>> d040582c
                 }
                 $account->setRoles($roles);
                 $authenticationToken->setAccount($account);
             } else {
-<<<<<<< HEAD
                 $authenticationToken->setAuthenticationStatus(TokenInterface::WRONG_CREDENTIALS);
             }
         } elseif ($authenticationToken->getAuthenticationStatus() !== TokenInterface::AUTHENTICATION_SUCCESSFUL) {
             $authenticationToken->setAuthenticationStatus(TokenInterface::NO_CREDENTIALS_GIVEN);
-=======
-                $authenticationToken->setAuthenticationStatus(\TYPO3\Flow\Security\Authentication\TokenInterface::WRONG_CREDENTIALS);
-            }
-        } elseif ($authenticationToken->getAuthenticationStatus() !== \TYPO3\Flow\Security\Authentication\TokenInterface::AUTHENTICATION_SUCCESSFUL) {
-            $authenticationToken->setAuthenticationStatus(\TYPO3\Flow\Security\Authentication\TokenInterface::NO_CREDENTIALS_GIVEN);
->>>>>>> d040582c
         }
     }
 }