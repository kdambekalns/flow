<?php
namespace TYPO3\Flow\Security\Authentication\Provider;

/*                                                                        *
 * This script belongs to the Flow framework.                             *
 *                                                                        *
 * It is free software; you can redistribute it and/or modify it under    *
 * the terms of the MIT license.                                          *
 *                                                                        */

use TYPO3\Flow\Annotations as Flow;
use TYPO3\Flow\Security\Authentication\Token\UsernamePassword;
use TYPO3\Flow\Security\Authentication\TokenInterface;
use TYPO3\Flow\Security\Exception\UnsupportedAuthenticationTokenException;

/**
 * An authentication provider that authenticates
 * TYPO3\Flow\Security\Authentication\Token\UsernamePassword tokens.
 * The accounts are stored in the Content Repository.
 */
class PersistedUsernamePasswordProvider extends AbstractProvider
{
    /**
     * @var \TYPO3\Flow\Security\AccountRepository
     * @Flow\Inject
     */
    protected $accountRepository;
<<<<<<< HEAD

    /**
     * @var \TYPO3\Flow\Security\Cryptography\HashService
     * @Flow\Inject
     */
    protected $hashService;

    /**
     * @var \TYPO3\Flow\Security\Context
     * @Flow\Inject
     */
    protected $securityContext;

    /**
     * Returns the class names of the tokens this provider can authenticate.
     *
     * @return array
     */
    public function getTokenClassNames()
    {
        return array('TYPO3\Flow\Security\Authentication\Token\UsernamePassword', 'TYPO3\Flow\Security\Authentication\Token\UsernamePasswordHttpBasic');
    }

    /**
     * Checks the given token for validity and sets the token authentication status
     * accordingly (success, wrong credentials or no credentials given).
     *
     * @param \TYPO3\Flow\Security\Authentication\TokenInterface $authenticationToken The token to be authenticated
     * @return void
     * @throws \TYPO3\Flow\Security\Exception\UnsupportedAuthenticationTokenException
     */
    public function authenticate(TokenInterface $authenticationToken)
    {
        if (!($authenticationToken instanceof UsernamePassword)) {
            throw new UnsupportedAuthenticationTokenException('This provider cannot authenticate the given token.', 1217339840);
        }

        /** @var $account \TYPO3\Flow\Security\Account */
        $account = null;
        $credentials = $authenticationToken->getCredentials();

=======

    /**
     * @var \TYPO3\Flow\Security\Cryptography\HashService
     * @Flow\Inject
     */
    protected $hashService;

    /**
     * @var \TYPO3\Flow\Security\Context
     * @Flow\Inject
     */
    protected $securityContext;

    /**
     * Returns the class names of the tokens this provider can authenticate.
     *
     * @return array
     */
    public function getTokenClassNames()
    {
        return array('TYPO3\Flow\Security\Authentication\Token\UsernamePassword', 'TYPO3\Flow\Security\Authentication\Token\UsernamePasswordHttpBasic');
    }

    /**
     * Checks the given token for validity and sets the token authentication status
     * accordingly (success, wrong credentials or no credentials given).
     *
     * @param \TYPO3\Flow\Security\Authentication\TokenInterface $authenticationToken The token to be authenticated
     * @return void
     * @throws \TYPO3\Flow\Security\Exception\UnsupportedAuthenticationTokenException
     */
    public function authenticate(TokenInterface $authenticationToken)
    {
        if (!($authenticationToken instanceof UsernamePassword)) {
            throw new UnsupportedAuthenticationTokenException('This provider cannot authenticate the given token.', 1217339840);
        }

        /** @var $account \TYPO3\Flow\Security\Account */
        $account = null;
        $credentials = $authenticationToken->getCredentials();

>>>>>>> d040582c
        if (is_array($credentials) && isset($credentials['username'])) {
            $providerName = $this->name;
            $accountRepository = $this->accountRepository;
            $this->securityContext->withoutAuthorizationChecks(function () use ($credentials, $providerName, $accountRepository, &$account) {
                $account = $accountRepository->findActiveByAccountIdentifierAndAuthenticationProviderName($credentials['username'], $providerName);
            });
        }

        if (is_object($account)) {
            if ($this->hashService->validatePassword($credentials['password'], $account->getCredentialsSource())) {
                $authenticationToken->setAuthenticationStatus(TokenInterface::AUTHENTICATION_SUCCESSFUL);
                $authenticationToken->setAccount($account);
            } else {
                $authenticationToken->setAuthenticationStatus(TokenInterface::WRONG_CREDENTIALS);
            }
        } elseif ($authenticationToken->getAuthenticationStatus() !== TokenInterface::AUTHENTICATION_SUCCESSFUL) {
            $authenticationToken->setAuthenticationStatus(TokenInterface::NO_CREDENTIALS_GIVEN);
        }
    }
}<|MERGE_RESOLUTION|>--- conflicted
+++ resolved
@@ -25,7 +25,6 @@
      * @Flow\Inject
      */
     protected $accountRepository;
-<<<<<<< HEAD
 
     /**
      * @var \TYPO3\Flow\Security\Cryptography\HashService
@@ -67,49 +66,6 @@
         $account = null;
         $credentials = $authenticationToken->getCredentials();
 
-=======
-
-    /**
-     * @var \TYPO3\Flow\Security\Cryptography\HashService
-     * @Flow\Inject
-     */
-    protected $hashService;
-
-    /**
-     * @var \TYPO3\Flow\Security\Context
-     * @Flow\Inject
-     */
-    protected $securityContext;
-
-    /**
-     * Returns the class names of the tokens this provider can authenticate.
-     *
-     * @return array
-     */
-    public function getTokenClassNames()
-    {
-        return array('TYPO3\Flow\Security\Authentication\Token\UsernamePassword', 'TYPO3\Flow\Security\Authentication\Token\UsernamePasswordHttpBasic');
-    }
-
-    /**
-     * Checks the given token for validity and sets the token authentication status
-     * accordingly (success, wrong credentials or no credentials given).
-     *
-     * @param \TYPO3\Flow\Security\Authentication\TokenInterface $authenticationToken The token to be authenticated
-     * @return void
-     * @throws \TYPO3\Flow\Security\Exception\UnsupportedAuthenticationTokenException
-     */
-    public function authenticate(TokenInterface $authenticationToken)
-    {
-        if (!($authenticationToken instanceof UsernamePassword)) {
-            throw new UnsupportedAuthenticationTokenException('This provider cannot authenticate the given token.', 1217339840);
-        }
-
-        /** @var $account \TYPO3\Flow\Security\Account */
-        $account = null;
-        $credentials = $authenticationToken->getCredentials();
-
->>>>>>> d040582c
         if (is_array($credentials) && isset($credentials['username'])) {
             $providerName = $this->name;
             $accountRepository = $this->accountRepository;
