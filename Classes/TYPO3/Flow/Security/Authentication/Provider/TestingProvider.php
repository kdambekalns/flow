<?php
namespace TYPO3\Flow\Security\Authentication\Provider;

/*                                                                        *
 * This script belongs to the Flow framework.                             *
 *                                                                        *
 * It is free software; you can redistribute it and/or modify it under    *
 * the terms of the MIT license.                                          *
 *                                                                        */

use TYPO3\Flow\Annotations as Flow;

/**
 * A singleton authentication provider for functional tests with
 * mockable authentication.
 *
 * @Flow\Scope("singleton")
 */
class TestingProvider extends \TYPO3\Flow\Security\Authentication\Provider\AbstractProvider
{
    /**
     * @var \TYPO3\Flow\Security\Account
     */
    protected $account;
<<<<<<< HEAD

    /**
     * @var integer
     */
    protected $authenticationStatus = \TYPO3\Flow\Security\Authentication\TokenInterface::NO_CREDENTIALS_GIVEN;

    /**
     * Returns the class names of the tokens this provider can authenticate.
     *
     * @return array
     */
    public function getTokenClassNames()
    {
        return array(\TYPO3\Flow\Security\Authentication\Token\TestingToken::class);
    }

    /**
     * Sets isAuthenticated to TRUE for all tokens.
     *
     * @param \TYPO3\Flow\Security\Authentication\TokenInterface $authenticationToken The token to be authenticated
     * @return void
     */
    public function authenticate(\TYPO3\Flow\Security\Authentication\TokenInterface $authenticationToken)
    {
        $authenticationToken->setAuthenticationStatus($this->authenticationStatus);
        if ($this->authenticationStatus === \TYPO3\Flow\Security\Authentication\TokenInterface::AUTHENTICATION_SUCCESSFUL) {
            $authenticationToken->setAccount($this->account);
        } else {
            $authenticationToken->setAccount(null);
        }
    }

    /**
     * Set the account that will be authenticated
     *
     * @param \TYPO3\Flow\Security\Account $account
     * @return void
     */
    public function setAccount($account)
    {
        $this->account = $account;
    }

    /**
     * Set the authentication status for authentication
     *
     * @param integer $authenticationStatus
     * @return void
     */
    public function setAuthenticationStatus($authenticationStatus)
    {
        $this->authenticationStatus = $authenticationStatus;
    }

    /**
=======

    /**
     * @var integer
     */
    protected $authenticationStatus = \TYPO3\Flow\Security\Authentication\TokenInterface::NO_CREDENTIALS_GIVEN;

    /**
     * Returns the class names of the tokens this provider can authenticate.
     *
     * @return array
     */
    public function getTokenClassNames()
    {
        return array('TYPO3\Flow\Security\Authentication\Token\TestingToken');
    }

    /**
     * Sets isAuthenticated to TRUE for all tokens.
     *
     * @param \TYPO3\Flow\Security\Authentication\TokenInterface $authenticationToken The token to be authenticated
     * @return void
     */
    public function authenticate(\TYPO3\Flow\Security\Authentication\TokenInterface $authenticationToken)
    {
        $authenticationToken->setAuthenticationStatus($this->authenticationStatus);
        if ($this->authenticationStatus === \TYPO3\Flow\Security\Authentication\TokenInterface::AUTHENTICATION_SUCCESSFUL) {
            $authenticationToken->setAccount($this->account);
        } else {
            $authenticationToken->setAccount(null);
        }
    }

    /**
     * Set the account that will be authenticated
     *
     * @param \TYPO3\Flow\Security\Account $account
     * @return void
     */
    public function setAccount($account)
    {
        $this->account = $account;
    }

    /**
     * Set the authentication status for authentication
     *
     * @param integer $authenticationStatus
     * @return void
     */
    public function setAuthenticationStatus($authenticationStatus)
    {
        $this->authenticationStatus = $authenticationStatus;
    }

    /**
>>>>>>> c186a992
     * Set the provider name
     *
     * @param string $name
     * @return void
     */
    public function setName($name)
    {
        $this->name = $name;
    }

    /**
     * Reset the authentication status and account
     *
     * @return void
     */
    public function reset()
    {
        $this->account = null;
        $this->authenticationStatus = \TYPO3\Flow\Security\Authentication\TokenInterface::NO_CREDENTIALS_GIVEN;
    }
}<|MERGE_RESOLUTION|>--- conflicted
+++ resolved
@@ -22,7 +22,6 @@
      * @var \TYPO3\Flow\Security\Account
      */
     protected $account;
-<<<<<<< HEAD
 
     /**
      * @var integer
@@ -78,63 +77,6 @@
     }
 
     /**
-=======
-
-    /**
-     * @var integer
-     */
-    protected $authenticationStatus = \TYPO3\Flow\Security\Authentication\TokenInterface::NO_CREDENTIALS_GIVEN;
-
-    /**
-     * Returns the class names of the tokens this provider can authenticate.
-     *
-     * @return array
-     */
-    public function getTokenClassNames()
-    {
-        return array('TYPO3\Flow\Security\Authentication\Token\TestingToken');
-    }
-
-    /**
-     * Sets isAuthenticated to TRUE for all tokens.
-     *
-     * @param \TYPO3\Flow\Security\Authentication\TokenInterface $authenticationToken The token to be authenticated
-     * @return void
-     */
-    public function authenticate(\TYPO3\Flow\Security\Authentication\TokenInterface $authenticationToken)
-    {
-        $authenticationToken->setAuthenticationStatus($this->authenticationStatus);
-        if ($this->authenticationStatus === \TYPO3\Flow\Security\Authentication\TokenInterface::AUTHENTICATION_SUCCESSFUL) {
-            $authenticationToken->setAccount($this->account);
-        } else {
-            $authenticationToken->setAccount(null);
-        }
-    }
-
-    /**
-     * Set the account that will be authenticated
-     *
-     * @param \TYPO3\Flow\Security\Account $account
-     * @return void
-     */
-    public function setAccount($account)
-    {
-        $this->account = $account;
-    }
-
-    /**
-     * Set the authentication status for authentication
-     *
-     * @param integer $authenticationStatus
-     * @return void
-     */
-    public function setAuthenticationStatus($authenticationStatus)
-    {
-        $this->authenticationStatus = $authenticationStatus;
-    }
-
-    /**
->>>>>>> c186a992
      * Set the provider name
      *
      * @param string $name
