--- conflicted
+++ resolved
@@ -41,11 +41,7 @@
      */
     public function getTokenClassNames()
     {
-<<<<<<< HEAD
-        return array(\TYPO3\Flow\Security\Authentication\Token\TestingToken::class);
-=======
         return [TestingToken::class];
->>>>>>> 2dc9c6e2
     }
 
     /**
