<?php
namespace TYPO3\Flow\Security\Authentication\Token;

/*                                                                        *
 * This script belongs to the Flow framework.                             *
 *                                                                        *
 * It is free software; you can redistribute it and/or modify it under    *
 * the terms of the MIT license.                                          *
 *                                                                        */

use TYPO3\Flow\Annotations as Flow;

/**
 * An authentication token used for simple password authentication.
 */
class PasswordToken extends \TYPO3\Flow\Security\Authentication\Token\AbstractToken
{
    /**
     * The password credentials
     * @var array
     * @Flow\Transient
     */
    protected $credentials = array('password' => '');
<<<<<<< HEAD

    /**
     * @var \TYPO3\Flow\Utility\Environment
     * @Flow\Inject
     */
    protected $environment;

    /**
     * Updates the password credential from the POST vars, if the POST parameters
     * are available. Sets the authentication status to AUTHENTICATION_NEEDED, if credentials have been sent.
     *
     * Note: You need to send the password in this POST parameter:
     *       __authentication[TYPO3][Flow][Security][Authentication][Token][PasswordToken][password]
     *
     * @param \TYPO3\Flow\Mvc\ActionRequest $actionRequest The current action request
     * @return void
     */
    public function updateCredentials(\TYPO3\Flow\Mvc\ActionRequest $actionRequest)
    {
        if ($actionRequest->getHttpRequest()->getMethod() !== 'POST') {
            return;
        }

        $postArguments = $actionRequest->getInternalArguments();
        $password = \TYPO3\Flow\Reflection\ObjectAccess::getPropertyPath($postArguments, '__authentication.TYPO3.Flow.Security.Authentication.Token.PasswordToken.password');

=======

    /**
     * @var \TYPO3\Flow\Utility\Environment
     * @Flow\Inject
     */
    protected $environment;

    /**
     * Updates the password credential from the POST vars, if the POST parameters
     * are available. Sets the authentication status to AUTHENTICATION_NEEDED, if credentials have been sent.
     *
     * Note: You need to send the password in this POST parameter:
     *       __authentication[TYPO3][Flow][Security][Authentication][Token][PasswordToken][password]
     *
     * @param \TYPO3\Flow\Mvc\ActionRequest $actionRequest The current action request
     * @return void
     */
    public function updateCredentials(\TYPO3\Flow\Mvc\ActionRequest $actionRequest)
    {
        if ($actionRequest->getHttpRequest()->getMethod() !== 'POST') {
            return;
        }

        $postArguments = $actionRequest->getInternalArguments();
        $password = \TYPO3\Flow\Reflection\ObjectAccess::getPropertyPath($postArguments, '__authentication.TYPO3.Flow.Security.Authentication.Token.PasswordToken.password');

>>>>>>> c186a992
        if (!empty($password)) {
            $this->credentials['password'] = $password;
            $this->setAuthenticationStatus(self::AUTHENTICATION_NEEDED);
        }
    }

    /**
     * Returns a string representation of the token for logging purposes.
     *
     * @return string
     */
    public function __toString()
    {
        return 'Password token';
    }
}<|MERGE_RESOLUTION|>--- conflicted
+++ resolved
@@ -21,7 +21,6 @@
      * @Flow\Transient
      */
     protected $credentials = array('password' => '');
-<<<<<<< HEAD
 
     /**
      * @var \TYPO3\Flow\Utility\Environment
@@ -48,34 +47,6 @@
         $postArguments = $actionRequest->getInternalArguments();
         $password = \TYPO3\Flow\Reflection\ObjectAccess::getPropertyPath($postArguments, '__authentication.TYPO3.Flow.Security.Authentication.Token.PasswordToken.password');
 
-=======
-
-    /**
-     * @var \TYPO3\Flow\Utility\Environment
-     * @Flow\Inject
-     */
-    protected $environment;
-
-    /**
-     * Updates the password credential from the POST vars, if the POST parameters
-     * are available. Sets the authentication status to AUTHENTICATION_NEEDED, if credentials have been sent.
-     *
-     * Note: You need to send the password in this POST parameter:
-     *       __authentication[TYPO3][Flow][Security][Authentication][Token][PasswordToken][password]
-     *
-     * @param \TYPO3\Flow\Mvc\ActionRequest $actionRequest The current action request
-     * @return void
-     */
-    public function updateCredentials(\TYPO3\Flow\Mvc\ActionRequest $actionRequest)
-    {
-        if ($actionRequest->getHttpRequest()->getMethod() !== 'POST') {
-            return;
-        }
-
-        $postArguments = $actionRequest->getInternalArguments();
-        $password = \TYPO3\Flow\Reflection\ObjectAccess::getPropertyPath($postArguments, '__authentication.TYPO3.Flow.Security.Authentication.Token.PasswordToken.password');
-
->>>>>>> c186a992
         if (!empty($password)) {
             $this->credentials['password'] = $password;
             $this->setAuthenticationStatus(self::AUTHENTICATION_NEEDED);
