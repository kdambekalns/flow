<?php
namespace TYPO3\Flow\Security\Authorization;

/*                                                                        *
 * This script belongs to the Flow framework.                             *
 *                                                                        *
 * It is free software; you can redistribute it and/or modify it under    *
 * the terms of the MIT license.                                          *
 *                                                                        */

use TYPO3\Flow\Annotations as Flow;

/**
 * Default Firewall which analyzes the request with a RequestFilter chain.
 *
 * @Flow\Scope("singleton")
 */
class FilterFirewall implements \TYPO3\Flow\Security\Authorization\FirewallInterface
{
    /**
     * @var \TYPO3\Flow\Object\ObjectManagerInterface
     */
    protected $objectManager = null;
<<<<<<< HEAD

    /**
     * @var \TYPO3\Flow\Security\RequestPatternResolver
     */
    protected $requestPatternResolver = null;

    /**
     * @var \TYPO3\Flow\Security\Authorization\InterceptorResolver
     */
    protected $interceptorResolver = null;

    /**
     * @var array of \TYPO3\Flow\Security\Authorization\RequestFilter instances
     */
    protected $filters = array();

    /**
     * If set to TRUE the firewall will reject any request except the ones explicitly
     * whitelisted by a \TYPO3\Flow\Security\Authorization\AccessGrantInterceptor
     * @var boolean
     */
    protected $rejectAll = false;

    /**
     * Constructor.
     *
     * @param \TYPO3\Flow\Object\ObjectManagerInterface $objectManager The object manager
     * @param \TYPO3\Flow\Security\RequestPatternResolver $requestPatternResolver The request pattern resolver
     * @param \TYPO3\Flow\Security\Authorization\InterceptorResolver $interceptorResolver The interceptor resolver
     */
    public function __construct(\TYPO3\Flow\Object\ObjectManagerInterface $objectManager,
            \TYPO3\Flow\Security\RequestPatternResolver $requestPatternResolver,
            \TYPO3\Flow\Security\Authorization\InterceptorResolver $interceptorResolver)
    {
        $this->objectManager = $objectManager;
        $this->requestPatternResolver = $requestPatternResolver;
        $this->interceptorResolver = $interceptorResolver;
    }

    /**
     * Injects the configuration settings
     *
     * @param array $settings
     * @return void
     */
    public function injectSettings(array $settings)
    {
        $this->rejectAll = $settings['security']['firewall']['rejectAll'];
        $this->buildFiltersFromSettings($settings['security']['firewall']['filters']);
    }

    /**
     * Analyzes a request against the configured firewall rules and blocks
     * any illegal request.
     *
     * @param \TYPO3\Flow\Mvc\ActionRequest $request The request to be analyzed
     * @return void
     * @throws \TYPO3\Flow\Security\Exception\AccessDeniedException if the
     */
    public function blockIllegalRequests(\TYPO3\Flow\Mvc\ActionRequest $request)
    {
        $filterMatched = false;
        /** @var $filter \TYPO3\Flow\Security\Authorization\RequestFilter */
        foreach ($this->filters as $filter) {
            if ($filter->filterRequest($request)) {
                $filterMatched = true;
            }
        }
        if ($this->rejectAll && !$filterMatched) {
            throw new \TYPO3\Flow\Security\Exception\AccessDeniedException('The request was blocked, because no request filter explicitly allowed it.', 1216923741);
        }
    }

    /**
     * Sets the internal filters based on the given configuration.
     *
     * @param array $filterSettings The filter settings
     * @return void
     */
    protected function buildFiltersFromSettings(array $filterSettings)
    {
        foreach ($filterSettings as $singleFilterSettings) {
            /** @var $requestPattern \TYPO3\Flow\Security\RequestPatternInterface */
            $requestPattern = $this->objectManager->get($this->requestPatternResolver->resolveRequestPatternClass($singleFilterSettings['patternType']));
            $requestPattern->setPattern($singleFilterSettings['patternValue']);
            $interceptor = $this->objectManager->get($this->interceptorResolver->resolveInterceptorClass($singleFilterSettings['interceptor']));

=======

    /**
     * @var \TYPO3\Flow\Security\RequestPatternResolver
     */
    protected $requestPatternResolver = null;

    /**
     * @var \TYPO3\Flow\Security\Authorization\InterceptorResolver
     */
    protected $interceptorResolver = null;

    /**
     * @var array of \TYPO3\Flow\Security\Authorization\RequestFilter instances
     */
    protected $filters = array();

    /**
     * If set to TRUE the firewall will reject any request except the ones explicitly
     * whitelisted by a \TYPO3\Flow\Security\Authorization\AccessGrantInterceptor
     * @var boolean
     */
    protected $rejectAll = false;

    /**
     * Constructor.
     *
     * @param \TYPO3\Flow\Object\ObjectManagerInterface $objectManager The object manager
     * @param \TYPO3\Flow\Security\RequestPatternResolver $requestPatternResolver The request pattern resolver
     * @param \TYPO3\Flow\Security\Authorization\InterceptorResolver $interceptorResolver The interceptor resolver
     */
    public function __construct(\TYPO3\Flow\Object\ObjectManagerInterface $objectManager,
            \TYPO3\Flow\Security\RequestPatternResolver $requestPatternResolver,
            \TYPO3\Flow\Security\Authorization\InterceptorResolver $interceptorResolver)
    {
        $this->objectManager = $objectManager;
        $this->requestPatternResolver = $requestPatternResolver;
        $this->interceptorResolver = $interceptorResolver;
    }

    /**
     * Injects the configuration settings
     *
     * @param array $settings
     * @return void
     */
    public function injectSettings(array $settings)
    {
        $this->rejectAll = $settings['security']['firewall']['rejectAll'];
        $this->buildFiltersFromSettings($settings['security']['firewall']['filters']);
    }

    /**
     * Analyzes a request against the configured firewall rules and blocks
     * any illegal request.
     *
     * @param \TYPO3\Flow\Mvc\ActionRequest $request The request to be analyzed
     * @return void
     * @throws \TYPO3\Flow\Security\Exception\AccessDeniedException if the
     */
    public function blockIllegalRequests(\TYPO3\Flow\Mvc\ActionRequest $request)
    {
        $filterMatched = false;
        /** @var $filter \TYPO3\Flow\Security\Authorization\RequestFilter */
        foreach ($this->filters as $filter) {
            if ($filter->filterRequest($request)) {
                $filterMatched = true;
            }
        }
        if ($this->rejectAll && !$filterMatched) {
            throw new \TYPO3\Flow\Security\Exception\AccessDeniedException('The request was blocked, because no request filter explicitly allowed it.', 1216923741);
        }
    }

    /**
     * Sets the internal filters based on the given configuration.
     *
     * @param array $filterSettings The filter settings
     * @return void
     */
    protected function buildFiltersFromSettings(array $filterSettings)
    {
        foreach ($filterSettings as $singleFilterSettings) {
            /** @var $requestPattern \TYPO3\Flow\Security\RequestPatternInterface */
            $requestPattern = $this->objectManager->get($this->requestPatternResolver->resolveRequestPatternClass($singleFilterSettings['patternType']));
            $requestPattern->setPattern($singleFilterSettings['patternValue']);
            $interceptor = $this->objectManager->get($this->interceptorResolver->resolveInterceptorClass($singleFilterSettings['interceptor']));

>>>>>>> d040582c
            $this->filters[] = $this->objectManager->get('TYPO3\Flow\Security\Authorization\RequestFilter', $requestPattern, $interceptor);
        }
    }
}<|MERGE_RESOLUTION|>--- conflicted
+++ resolved
@@ -21,7 +21,6 @@
      * @var \TYPO3\Flow\Object\ObjectManagerInterface
      */
     protected $objectManager = null;
-<<<<<<< HEAD
 
     /**
      * @var \TYPO3\Flow\Security\RequestPatternResolver
@@ -109,95 +108,6 @@
             $requestPattern->setPattern($singleFilterSettings['patternValue']);
             $interceptor = $this->objectManager->get($this->interceptorResolver->resolveInterceptorClass($singleFilterSettings['interceptor']));
 
-=======
-
-    /**
-     * @var \TYPO3\Flow\Security\RequestPatternResolver
-     */
-    protected $requestPatternResolver = null;
-
-    /**
-     * @var \TYPO3\Flow\Security\Authorization\InterceptorResolver
-     */
-    protected $interceptorResolver = null;
-
-    /**
-     * @var array of \TYPO3\Flow\Security\Authorization\RequestFilter instances
-     */
-    protected $filters = array();
-
-    /**
-     * If set to TRUE the firewall will reject any request except the ones explicitly
-     * whitelisted by a \TYPO3\Flow\Security\Authorization\AccessGrantInterceptor
-     * @var boolean
-     */
-    protected $rejectAll = false;
-
-    /**
-     * Constructor.
-     *
-     * @param \TYPO3\Flow\Object\ObjectManagerInterface $objectManager The object manager
-     * @param \TYPO3\Flow\Security\RequestPatternResolver $requestPatternResolver The request pattern resolver
-     * @param \TYPO3\Flow\Security\Authorization\InterceptorResolver $interceptorResolver The interceptor resolver
-     */
-    public function __construct(\TYPO3\Flow\Object\ObjectManagerInterface $objectManager,
-            \TYPO3\Flow\Security\RequestPatternResolver $requestPatternResolver,
-            \TYPO3\Flow\Security\Authorization\InterceptorResolver $interceptorResolver)
-    {
-        $this->objectManager = $objectManager;
-        $this->requestPatternResolver = $requestPatternResolver;
-        $this->interceptorResolver = $interceptorResolver;
-    }
-
-    /**
-     * Injects the configuration settings
-     *
-     * @param array $settings
-     * @return void
-     */
-    public function injectSettings(array $settings)
-    {
-        $this->rejectAll = $settings['security']['firewall']['rejectAll'];
-        $this->buildFiltersFromSettings($settings['security']['firewall']['filters']);
-    }
-
-    /**
-     * Analyzes a request against the configured firewall rules and blocks
-     * any illegal request.
-     *
-     * @param \TYPO3\Flow\Mvc\ActionRequest $request The request to be analyzed
-     * @return void
-     * @throws \TYPO3\Flow\Security\Exception\AccessDeniedException if the
-     */
-    public function blockIllegalRequests(\TYPO3\Flow\Mvc\ActionRequest $request)
-    {
-        $filterMatched = false;
-        /** @var $filter \TYPO3\Flow\Security\Authorization\RequestFilter */
-        foreach ($this->filters as $filter) {
-            if ($filter->filterRequest($request)) {
-                $filterMatched = true;
-            }
-        }
-        if ($this->rejectAll && !$filterMatched) {
-            throw new \TYPO3\Flow\Security\Exception\AccessDeniedException('The request was blocked, because no request filter explicitly allowed it.', 1216923741);
-        }
-    }
-
-    /**
-     * Sets the internal filters based on the given configuration.
-     *
-     * @param array $filterSettings The filter settings
-     * @return void
-     */
-    protected function buildFiltersFromSettings(array $filterSettings)
-    {
-        foreach ($filterSettings as $singleFilterSettings) {
-            /** @var $requestPattern \TYPO3\Flow\Security\RequestPatternInterface */
-            $requestPattern = $this->objectManager->get($this->requestPatternResolver->resolveRequestPatternClass($singleFilterSettings['patternType']));
-            $requestPattern->setPattern($singleFilterSettings['patternValue']);
-            $interceptor = $this->objectManager->get($this->interceptorResolver->resolveInterceptorClass($singleFilterSettings['interceptor']));
-
->>>>>>> d040582c
             $this->filters[] = $this->objectManager->get('TYPO3\Flow\Security\Authorization\RequestFilter', $requestPattern, $interceptor);
         }
     }
