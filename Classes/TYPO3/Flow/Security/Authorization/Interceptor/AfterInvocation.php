--- conflicted
+++ resolved
@@ -24,7 +24,6 @@
      * @var \TYPO3\Flow\Security\Authorization\AfterInvocationManagerInterface
      */
     protected $afterInvocationManager = null;
-<<<<<<< HEAD
 
     /**
      * Result of the (probably intercepted) target method
@@ -64,47 +63,6 @@
     }
 
     /**
-=======
-
-    /**
-     * Result of the (probably intercepted) target method
-     * @var mixed
-     */
-    protected $result;
-
-    /**
-     * Constructor.
-     *
-     * @param \TYPO3\Flow\Security\Context $securityContext The current security context
-     * @param \TYPO3\Flow\Security\Authorization\AfterInvocationManagerInterface $afterInvocationManager The after invocation manager
-     */
-    public function __construct(\TYPO3\Flow\Security\Context $securityContext, \TYPO3\Flow\Security\Authorization\AfterInvocationManagerInterface $afterInvocationManager)
-    {
-    }
-
-    /**
-     * Sets the current joinpoint for this interception
-     *
-     * @param \TYPO3\Flow\Aop\JoinPointInterface $joinPoint The current joinpoint
-     * @return void
-     */
-    public function setJoinPoint(\TYPO3\Flow\Aop\JoinPointInterface $joinPoint)
-    {
-    }
-
-    /**
-     * Sets the result (return object) of the intercepted method
-     *
-     * @param mixed $result The result of the intercepted method
-     * @return void
-     */
-    public function setResult($result)
-    {
-        $this->result = $result;
-    }
-
-    /**
->>>>>>> d040582c
      * Invokes the security interception
      *
      * @return boolean TRUE if the security checks was passed
