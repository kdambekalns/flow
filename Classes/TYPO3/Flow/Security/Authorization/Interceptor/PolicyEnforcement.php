--- conflicted
+++ resolved
@@ -35,7 +35,6 @@
      * @var Context
      */
     protected $securityContext;
-<<<<<<< HEAD
 
     /**
      * @var AuthenticationManagerInterface
@@ -121,93 +120,6 @@
             $rolesMessage = 'Authenticated roles: ' . implode(', ', array_keys($this->securityContext->getRoles()));
         }
 
-=======
-
-    /**
-     * @var AuthenticationManagerInterface
-     */
-    protected $authenticationManager;
-
-    /**
-     * @var PrivilegeManagerInterface
-     */
-    protected $privilegeManager;
-
-    /**
-     * The current joinpoint
-     *
-     * @var JoinPointInterface
-     */
-    protected $joinPoint;
-
-    /**
-     * @param Context $securityContext The current security context
-     * @param AuthenticationManagerInterface $authenticationManager The authentication manager
-     * @param PrivilegeManagerInterface $privilegeManager The access decision manager
-     */
-    public function __construct(Context $securityContext, AuthenticationManagerInterface $authenticationManager, PrivilegeManagerInterface $privilegeManager)
-    {
-        $this->securityContext = $securityContext;
-        $this->authenticationManager = $authenticationManager;
-        $this->privilegeManager = $privilegeManager;
-    }
-
-    /**
-     * Sets the current joinpoint for this interception
-     *
-     * @param JoinPointInterface $joinPoint The current joinpoint
-     * @return void
-     */
-    public function setJoinPoint(JoinPointInterface $joinPoint)
-    {
-        $this->joinPoint = $joinPoint;
-    }
-
-    /**
-     * Invokes the security interception
-     *
-     * @return boolean TRUE if the security checks was passed
-     * @throws AccessDeniedException
-     * @throws AuthenticationRequiredException if an entity could not be found (assuming it is bound to the current session), causing a redirect to the authentication entrypoint
-     * @throws NoTokensAuthenticatedException if no tokens could be found and the accessDecisionManager denied access to the privilege target, causing a redirect to the authentication entrypoint
-     */
-    public function invoke()
-    {
-        $reason = '';
-
-        $privilegeSubject = new MethodPrivilegeSubject($this->joinPoint);
-
-        try {
-            $this->authenticationManager->authenticate();
-        } catch (EntityNotFoundException $exception) {
-            throw new AuthenticationRequiredException('Could not authenticate. Looks like a broken session.', 1358971444, $exception);
-        } catch (NoTokensAuthenticatedException $noTokensAuthenticatedException) {
-            // We still need to check if the privilege is available to "TYPO3.Flow:Everybody".
-            if ($this->privilegeManager->isGranted('TYPO3\Flow\Security\Authorization\Privilege\Method\MethodPrivilegeInterface', $privilegeSubject, $reason) === false) {
-                throw new NoTokensAuthenticatedException($noTokensAuthenticatedException->getMessage() . chr(10) . $reason, $noTokensAuthenticatedException->getCode());
-            }
-        }
-
-        if ($this->privilegeManager->isGranted('TYPO3\Flow\Security\Authorization\Privilege\Method\MethodPrivilegeInterface', $privilegeSubject, $reason) === false) {
-            throw new AccessDeniedException($this->renderDecisionReasonMessage($reason), 1222268609);
-        }
-    }
-
-    /**
-     * Returns a string message, giving insights what happened during privilege evaluation.
-     *
-     * @param string $privilegeReasonMessage
-     * @return string
-     */
-    protected function renderDecisionReasonMessage($privilegeReasonMessage)
-    {
-        if (count($this->securityContext->getRoles()) === 0) {
-            $rolesMessage = 'No authenticated roles';
-        } else {
-            $rolesMessage = 'Authenticated roles: ' . implode(', ', array_keys($this->securityContext->getRoles()));
-        }
-
->>>>>>> c186a992
         return sprintf('Access denied for method' . chr(10) . 'Method: %s::%s()' . chr(10) . chr(10) . '%s' . chr(10) . chr(10) . '%s', $this->joinPoint->getClassName(), $this->joinPoint->getMethodName(), $privilegeReasonMessage, $rolesMessage);
     }
 }