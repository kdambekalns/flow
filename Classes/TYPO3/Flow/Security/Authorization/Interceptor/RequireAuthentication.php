--- conflicted
+++ resolved
@@ -22,7 +22,6 @@
      * @var \TYPO3\Flow\Security\Authentication\AuthenticationManagerInterface
      */
     protected $authenticationManager = null;
-<<<<<<< HEAD
 
     /**
      * Constructor.
@@ -35,20 +34,6 @@
     }
 
     /**
-=======
-
-    /**
-     * Constructor.
-     *
-     * @param \TYPO3\Flow\Security\Authentication\AuthenticationManagerInterface $authenticationManager The authentication Manager
-     */
-    public function __construct(\TYPO3\Flow\Security\Authentication\AuthenticationManagerInterface $authenticationManager)
-    {
-        $this->authenticationManager = $authenticationManager;
-    }
-
-    /**
->>>>>>> d040582c
      * Invokes the the authentication, if needed.
      *
      * @return boolean TRUE if the security checks was passed
