--- conflicted
+++ resolved
@@ -21,7 +21,6 @@
      * @var array<SqlGeneratorInterface>
      */
     protected $expressions;
-<<<<<<< HEAD
 
     /**
      * @param array<SqlGeneratorInterface> $expressions
@@ -32,18 +31,6 @@
     }
 
     /**
-=======
-
-    /**
-     * @param array<SqlGeneratorInterface> $expressions
-     */
-    public function __construct(array $expressions)
-    {
-        $this->expressions = $expressions;
-    }
-
-    /**
->>>>>>> c186a992
      * @param DoctrineSqlFilter $sqlFilter
      * @param ClassMetaData $targetEntity Metadata object for the target entity to create the constraint for
      * @param string $targetTableAlias The target table alias used in the current query
