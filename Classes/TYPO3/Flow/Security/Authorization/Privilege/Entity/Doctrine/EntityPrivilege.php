--- conflicted
+++ resolved
@@ -29,7 +29,6 @@
      * @var boolean
      */
     protected $isEvaluated = false;
-<<<<<<< HEAD
 
     /**
      * @var string
@@ -106,84 +105,6 @@
     }
 
     /**
-=======
-
-    /**
-     * @var string
-     */
-    protected $entityType;
-
-    /**
-     * @var SqlGeneratorInterface
-     */
-    protected $conditionGenerator;
-
-    /**
-     * @param string $entityType
-     * @return boolean
-     * @throws InvalidQueryRewritingConstraintException
-     */
-    public function matchesEntityType($entityType)
-    {
-        $this->evaluateMatcher();
-        if ($this->entityType === null) {
-            throw new InvalidQueryRewritingConstraintException('Entity type could not be determined! This might be due to an missing entity type matcher in your privilege target definition!', 1416399447);
-        }
-        return $this->entityType === $entityType;
-    }
-
-    /**
-     * Note: The result of this method cannot be cached, as the target table alias might change for different query scenarios
-     *
-     * @param ClassMetadata $targetEntity
-     * @param string $targetTableAlias
-     * @return string
-     */
-    public function getSqlConstraint(ClassMetadata $targetEntity, $targetTableAlias)
-    {
-        $this->evaluateMatcher();
-
-        /** @var EntityManager $entityManager */
-        $entityManager = $this->objectManager->get(ObjectManager::class);
-        $sqlFilter = new SqlFilter($entityManager);
-
-        if (!$this->matchesEntityType($targetEntity->getName())) {
-            return null;
-        }
-
-        return $this->conditionGenerator->getSql($sqlFilter, $targetEntity, $targetTableAlias);
-    }
-
-    /**
-     * parses the matcher of this privilege using Eel and extracts "entityType" and "conditionGenerator"
-     *
-     * @return void
-     */
-    protected function evaluateMatcher()
-    {
-        if ($this->isEvaluated) {
-            return;
-        }
-        $context = new EelContext($this->getConditionGenerator());
-
-        /** @var EntityPrivilegeExpressionEvaluator $evaluator */
-        $evaluator = $this->objectManager->get(EntityPrivilegeExpressionEvaluator::class);
-        $result = $evaluator->evaluate($this->getParsedMatcher(), $context);
-        $this->entityType = $result['entityType'];
-        $this->conditionGenerator = $result['conditionGenerator'] !== null ? $result['conditionGenerator'] : new TrueConditionGenerator();
-        $this->isEvaluated = true;
-    }
-
-    /**
-     * @return ConditionGenerator
-     */
-    protected function getConditionGenerator()
-    {
-        return new ConditionGenerator();
-    }
-
-    /**
->>>>>>> c186a992
      * Returns TRUE, if this privilege covers the given subject. As entity
      * privileges are evaluated and enforced "within the database system"
      * in SQL and not by the voting process, this method will always
