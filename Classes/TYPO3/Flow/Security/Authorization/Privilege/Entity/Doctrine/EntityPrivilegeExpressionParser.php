--- conflicted
+++ resolved
@@ -28,7 +28,6 @@
         if (!isset($result['code'])) {
             $result['code'] = '$context';
         }
-<<<<<<< HEAD
         $result['code'] .= '->callAndWrap(\'notExpression\', array(' . $this->unwrapExpression($sub['code']) . '))';
     }
 
@@ -39,71 +38,15 @@
     public function Disjunction_rgt(&$result, $sub)
     {
         $result['code'] = '$context->callAndWrap(\'disjunction\', array(' . $this->unwrapExpression($result['code']) . ', ' . $this->unwrapExpression($sub['code']) . '))';
-=======
-        $result['code'] .= '->callAndWrap(\'notExpression\', array('. $this->unwrapExpression($sub['code']) . '))';
->>>>>>> c186a992
     }
 
     /**
      * @param array $result
      * @param array $sub
      */
-<<<<<<< HEAD
     public function Conjunction_rgt(&$result, $sub)
     {
         $result['code'] = '$context->callAndWrap(\'conjunction\', array(' . $this->unwrapExpression($result['code']) . ', ' . $this->unwrapExpression($sub['code']) . '))';
-=======
-    public function Disjunction_rgt(&$result, $sub)
-    {
-        $result['code'] = '$context->callAndWrap(\'disjunction\', array('. $this->unwrapExpression($result['code']) . ', ' . $this->unwrapExpression($sub['code']) . '))';
->>>>>>> c186a992
-    }
-
-    /**
-     * @param array $result
-     * @param array $sub
-<<<<<<< HEAD
-     * @throws ParserException
-     */
-    public function Comparison_rgt(&$result, $sub)
-    {
-        $lval = $result['code'];
-        $rval = $sub['code'];
-
-        if (strpos($lval, '$context->callAndWrap(\'property\'') === false) {
-            $temp = $rval;
-            $rval = $lval;
-            $lval = $temp;
-        }
-
-        switch ($result['comp']) {
-            case '==':
-                $compMethod = 'equals';
-                break;
-            case '!=':
-                $compMethod = 'notEquals';
-                break;
-            case '<':
-                $compMethod = 'lessThan';
-                break;
-            case '<=':
-                $compMethod = 'lessOrEqual';
-                break;
-            case '>':
-                $compMethod = 'greaterThan';
-                break;
-            case '>=':
-                $compMethod = 'greaterOrEqual';
-                break;
-            default:
-                throw new ParserException('Unexpected comparison operator "' . $result['comp'] . '"', 1344512571);
-        }
-
-=======
-     */
-    public function Conjunction_rgt(&$result, $sub)
-    {
-        $result['code'] = '$context->callAndWrap(\'conjunction\', array('. $this->unwrapExpression($result['code']) . ', ' . $this->unwrapExpression($sub['code']) . '))';
     }
 
     /**
@@ -145,7 +88,6 @@
                 throw new ParserException('Unexpected comparison operator "' . $result['comp'] . '"', 1344512571);
         }
 
->>>>>>> c186a992
         $result['code'] = $lval . '->callAndWrap(\'' . $compMethod . '\', array(' . $this->unwrapExpression($rval) . '))';
     }
 }