<?php
namespace TYPO3\Flow\Security\Authorization\Privilege\Entity\Doctrine;

/*                                                                        *
 * This script belongs to the Flow framework.                             *
 *                                                                        *
 * It is free software; you can redistribute it and/or modify it under    *
 * the terms of the MIT license.                                          *
 *                                                                        */

use Doctrine\ORM\Mapping\ClassMetaData;
use Doctrine\ORM\Query\Filter\SQLFilter as DoctrineSqlFilter;
use TYPO3\Flow\Annotations as Flow;
use TYPO3\Flow\Core\Bootstrap;
use TYPO3\Flow\Security\Context;
use TYPO3\Flow\Security\Policy\PolicyService;
use TYPO3\Flow\Security\Authorization\Privilege\Entity\EntityPrivilegeInterface;

/**
 * A filter to rewrite doctrine queries according to the security policy.
 *
 * @Flow\Proxy(false)
 */
class SqlFilter extends DoctrineSqlFilter
{
    /**
     * @var PolicyService
     */
    protected $policyService;
<<<<<<< HEAD

    /**
     * @var Context
     */
    protected $securityContext;

    /**
     * Gets the SQL query part to add to a query.
     *
     * @param ClassMetaData $targetEntity Metadata object for the target entity to be filtered
     * @param string $targetTableAlias The target table alias used in the current query
     * @return string The constraint SQL if there is available, empty string otherwise
     */
    public function addFilterConstraint(ClassMetadata $targetEntity, $targetTableAlias)
    {
        $this->initializeDependencies();

        /*
         * TODO: Instead of checking for class account we could introduce some interface for white listing entities from entity security checks
         * Problem with checking the Account is, that this filter calls getRoles() on the security context while accounts are not
         * yet fully initialized. By this we get a half built account object that will end up in access denied exception,
         * as it has no roles (and other properties) set
         */
        if ($this->securityContext->areAuthorizationChecksDisabled() || $targetEntity->getName() === \TYPO3\Flow\Security\Account::class) {
            return '';
        }
        if (!$this->securityContext->isInitialized()) {
            if (!$this->securityContext->canBeInitialized()) {
                return '';
            }
            $this->securityContext->initialize();
        }

        // This is needed to include the current context of roles into query cache identifier
        $this->setParameter('__contextHash', $this->securityContext->getContextHash(), 'string');

        $sqlConstraints = array();
        $grantedConstraints = array();
        $deniedConstraints = array();
        foreach ($this->securityContext->getRoles() as $role) {
            $entityPrivileges = $role->getPrivilegesByType(\TYPO3\Flow\Security\Authorization\Privilege\Entity\EntityPrivilegeInterface::class);
            /** @var EntityPrivilegeInterface $privilege */
            foreach ($entityPrivileges as $privilege) {
                if (!$privilege->matchesEntityType($targetEntity->getName())) {
                    continue;
                }
                $sqlConstraint = $privilege->getSqlConstraint($targetEntity, $targetTableAlias);
                if ($sqlConstraint === null) {
                    continue;
                }

                $sqlConstraints[] = ' NOT (' . $sqlConstraint . ')';
                if ($privilege->isGranted()) {
                    $grantedConstraints[] = ' NOT (' . $sqlConstraint . ')';
                } elseif ($privilege->isDenied()) {
                    $deniedConstraints[] = ' NOT (' . $sqlConstraint . ')';
                }
            }
        }

        $grantedConstraints = array_diff($grantedConstraints, $deniedConstraints);
        $effectiveConstraints = array_diff($sqlConstraints, $grantedConstraints);

        if (count($effectiveConstraints) > 0) {
            return ' (' . implode(') AND (', $effectiveConstraints) . ') ';
        }
        return '';
    }

    /**
     * Initializes the dependencies by retrieving them from the object manager
     *
     * @return void
     */
    protected function initializeDependencies()
    {
        if ($this->securityContext === null) {
            $this->securityContext = Bootstrap::$staticObjectManager->get(\TYPO3\Flow\Security\Context::class);
        }

        if ($this->policyService === null) {
            $this->policyService = Bootstrap::$staticObjectManager->get(\TYPO3\Flow\Security\Policy\PolicyService::class);
=======

    /**
     * @var Context
     */
    protected $securityContext;

    /**
     * Gets the SQL query part to add to a query.
     *
     * @param ClassMetaData $targetEntity Metadata object for the target entity to be filtered
     * @param string $targetTableAlias The target table alias used in the current query
     * @return string The constraint SQL if there is available, empty string otherwise
     */
    public function addFilterConstraint(ClassMetadata $targetEntity, $targetTableAlias)
    {
        $this->initializeDependencies();

        /*
         * TODO: Instead of checking for class account we could introduce some interface for white listing entities from entity security checks
         * Problem with checking the Account is, that this filter calls getRoles() on the security context while accounts are not
         * yet fully initialized. By this we get a half built account object that will end up in access denied exception,
         * as it has no roles (and other properties) set
         */
        if ($this->securityContext->areAuthorizationChecksDisabled() || $targetEntity->getName() === 'TYPO3\Flow\Security\Account') {
            return '';
        }
        if (!$this->securityContext->isInitialized()) {
            if (!$this->securityContext->canBeInitialized()) {
                return '';
            }
            $this->securityContext->initialize();
        }

        //This is needed to include the current context of roles into query cache identifier
        $this->setParameter('__contextHash', $this->securityContext->getContextHash(), 'string');

        $sqlConstraints = array();
        $grantedConstraints = array();
        $deniedConstraints = array();
        foreach ($this->securityContext->getRoles() as $role) {
            $entityPrivileges = $role->getPrivilegesByType('TYPO3\Flow\Security\Authorization\Privilege\Entity\EntityPrivilegeInterface');
            /** @var EntityPrivilegeInterface $privilege */
            foreach ($entityPrivileges as $privilege) {
                if (!$privilege->matchesEntityType($targetEntity->getName())) {
                    continue;
                }
                $sqlConstraint = $privilege->getSqlConstraint($targetEntity, $targetTableAlias);
                if ($sqlConstraint === null) {
                    continue;
                }

                $sqlConstraints[] = ' NOT (' . $sqlConstraint . ')';
                if ($privilege->isGranted()) {
                    $grantedConstraints[] = ' NOT (' . $sqlConstraint . ')';
                } elseif ($privilege->isDenied()) {
                    $deniedConstraints[] = ' NOT (' . $sqlConstraint . ')';
                }
            }
        }

        $grantedConstraints = array_diff($grantedConstraints, $deniedConstraints);
        $effectiveConstraints = array_diff($sqlConstraints, $grantedConstraints);

        if (count($effectiveConstraints) > 0) {
            return ' (' . implode(') AND (', $effectiveConstraints) . ') ';
        }
        return '';
    }

    /**
     * Initializes the dependencies by retrieving them from the object manager
     *
     * @return void
     */
    protected function initializeDependencies()
    {
        if ($this->securityContext === null) {
            $this->securityContext = Bootstrap::$staticObjectManager->get('TYPO3\Flow\Security\Context');
        }

        if ($this->policyService === null) {
            $this->policyService = Bootstrap::$staticObjectManager->get('TYPO3\Flow\Security\Policy\PolicyService');
>>>>>>> c186a992
        }
    }
}<|MERGE_RESOLUTION|>--- conflicted
+++ resolved
@@ -27,7 +27,6 @@
      * @var PolicyService
      */
     protected $policyService;
-<<<<<<< HEAD
 
     /**
      * @var Context
@@ -110,90 +109,6 @@
 
         if ($this->policyService === null) {
             $this->policyService = Bootstrap::$staticObjectManager->get(\TYPO3\Flow\Security\Policy\PolicyService::class);
-=======
-
-    /**
-     * @var Context
-     */
-    protected $securityContext;
-
-    /**
-     * Gets the SQL query part to add to a query.
-     *
-     * @param ClassMetaData $targetEntity Metadata object for the target entity to be filtered
-     * @param string $targetTableAlias The target table alias used in the current query
-     * @return string The constraint SQL if there is available, empty string otherwise
-     */
-    public function addFilterConstraint(ClassMetadata $targetEntity, $targetTableAlias)
-    {
-        $this->initializeDependencies();
-
-        /*
-         * TODO: Instead of checking for class account we could introduce some interface for white listing entities from entity security checks
-         * Problem with checking the Account is, that this filter calls getRoles() on the security context while accounts are not
-         * yet fully initialized. By this we get a half built account object that will end up in access denied exception,
-         * as it has no roles (and other properties) set
-         */
-        if ($this->securityContext->areAuthorizationChecksDisabled() || $targetEntity->getName() === 'TYPO3\Flow\Security\Account') {
-            return '';
-        }
-        if (!$this->securityContext->isInitialized()) {
-            if (!$this->securityContext->canBeInitialized()) {
-                return '';
-            }
-            $this->securityContext->initialize();
-        }
-
-        //This is needed to include the current context of roles into query cache identifier
-        $this->setParameter('__contextHash', $this->securityContext->getContextHash(), 'string');
-
-        $sqlConstraints = array();
-        $grantedConstraints = array();
-        $deniedConstraints = array();
-        foreach ($this->securityContext->getRoles() as $role) {
-            $entityPrivileges = $role->getPrivilegesByType('TYPO3\Flow\Security\Authorization\Privilege\Entity\EntityPrivilegeInterface');
-            /** @var EntityPrivilegeInterface $privilege */
-            foreach ($entityPrivileges as $privilege) {
-                if (!$privilege->matchesEntityType($targetEntity->getName())) {
-                    continue;
-                }
-                $sqlConstraint = $privilege->getSqlConstraint($targetEntity, $targetTableAlias);
-                if ($sqlConstraint === null) {
-                    continue;
-                }
-
-                $sqlConstraints[] = ' NOT (' . $sqlConstraint . ')';
-                if ($privilege->isGranted()) {
-                    $grantedConstraints[] = ' NOT (' . $sqlConstraint . ')';
-                } elseif ($privilege->isDenied()) {
-                    $deniedConstraints[] = ' NOT (' . $sqlConstraint . ')';
-                }
-            }
-        }
-
-        $grantedConstraints = array_diff($grantedConstraints, $deniedConstraints);
-        $effectiveConstraints = array_diff($sqlConstraints, $grantedConstraints);
-
-        if (count($effectiveConstraints) > 0) {
-            return ' (' . implode(') AND (', $effectiveConstraints) . ') ';
-        }
-        return '';
-    }
-
-    /**
-     * Initializes the dependencies by retrieving them from the object manager
-     *
-     * @return void
-     */
-    protected function initializeDependencies()
-    {
-        if ($this->securityContext === null) {
-            $this->securityContext = Bootstrap::$staticObjectManager->get('TYPO3\Flow\Security\Context');
-        }
-
-        if ($this->policyService === null) {
-            $this->policyService = Bootstrap::$staticObjectManager->get('TYPO3\Flow\Security\Policy\PolicyService');
->>>>>>> c186a992
         }
     }
 }