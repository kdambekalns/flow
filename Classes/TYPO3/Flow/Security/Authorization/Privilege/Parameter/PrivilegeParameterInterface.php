<?php
namespace TYPO3\Flow\Security\Authorization\Privilege\Parameter;

/*                                                                        *
 * This script belongs to the Flow framework.                             *
 *                                                                        *
 * It is free software; you can redistribute it and/or modify it under    *
 * the terms of the MIT license.                                          *
 *                                                                        */

use TYPO3\Flow\Annotations as Flow;

/**
 * Contract for a privilege parameter
 */
interface PrivilegeParameterInterface
{
    /**
     * Note: We can't define constructors in interfaces, but this is assumed to exist in the concrete implementation!
     *
     * @param string $name
     * @param mixed $value
     */
<<<<<<< HEAD
    // public function __construct($name, $value);
=======
    //public function __construct($name, $value);
>>>>>>> c186a992

    /**
     * Name of this parameter
     *
     * @return string
     */
    public function getName();

    /**
     * The value of this parameter
     *
     * @return mixed
     */
    public function getValue();

    /**
     * @return array
     */
    public function getPossibleValues();

    /**
     * @param mixed $value
     * @return boolean
     */
    public function validate($value);

    /**
     * @return string
     */
    public function getType();

    /**
     * Returns the string representation of this parameter
     * @return string
     */
    public function __toString();
}<|MERGE_RESOLUTION|>--- conflicted
+++ resolved
@@ -21,11 +21,7 @@
      * @param string $name
      * @param mixed $value
      */
-<<<<<<< HEAD
     // public function __construct($name, $value);
-=======
-    //public function __construct($name, $value);
->>>>>>> c186a992
 
     /**
      * Name of this parameter
