<?php
namespace TYPO3\Flow\Security\Authorization;

/*                                                                        *
 * This script belongs to the Flow framework.                             *
 *                                                                        *
 * It is free software; you can redistribute it and/or modify it under    *
 * the terms of the MIT license.                                          *
 *                                                                        */

use Doctrine\ORM\Mapping as ORM;
use TYPO3\Flow\Annotations as Flow;

/**
 * Contract for a privilege manager
 */
interface PrivilegeManagerInterface
{
    /**
     * Returns TRUE, if the given privilege type is granted for the given subject based
     * on the current security context.
     *
     * @param string $privilegeType The type of privilege that should be evaluated
     * @param mixed $subject The subject to check privileges for
     * @param string $reason This variable will be filled by a message giving information about the reasons for the result of this method
     * @return boolean
     */
    public function isGranted($privilegeType, $subject, &$reason = '');
<<<<<<< HEAD

    /**
     * Returns TRUE, if the given privilege type would be granted for the given roles and subject
     *
     * @param array<Role> $roles The roles that should be evaluated
     * @param string $privilegeType The type of privilege that should be evaluated
     * @param mixed $subject The subject to check privileges for
     * @param string $reason This variable will be filled by a message giving information about the reasons for the result of this method
     * @return boolean
     */
    public function isGrantedForRoles(array $roles, $privilegeType, $subject, &$reason = '');

    /**
     * Returns TRUE if access is granted on the given privilege target in the current security context
     *
     * @param string $privilegeTargetIdentifier The identifier of the privilege target to decide on
     * @param array $privilegeParameters Optional array of privilege parameters (simple key => value array)
     * @return boolean TRUE if access is granted, FALSE otherwise
     */
    public function isPrivilegeTargetGranted($privilegeTargetIdentifier, array $privilegeParameters = array());
=======

    /**
     * Returns TRUE, if the given privilege type would be granted for the given roles and subject
     *
     * @param array<Role> $roles The roles that should be evaluated
     * @param string $privilegeType The type of privilege that should be evaluated
     * @param mixed $subject The subject to check privileges for
     * @param string $reason This variable will be filled by a message giving information about the reasons for the result of this method
     * @return boolean
     */
    public function isGrantedForRoles(array $roles, $privilegeType, $subject, &$reason = '');
>>>>>>> c186a992

    /**
     * Returns TRUE if access is granted on the given privilege target in the current security context
     *
<<<<<<< HEAD
=======
     * @param string $privilegeTargetIdentifier The identifier of the privilege target to decide on
     * @param array $privilegeParameters Optional array of privilege parameters (simple key => value array)
     * @return boolean TRUE if access is granted, FALSE otherwise
     */
    public function isPrivilegeTargetGranted($privilegeTargetIdentifier, array $privilegeParameters = array());

    /**
     * Returns TRUE if access is granted on the given privilege target in the current security context
     *
>>>>>>> c186a992
     * @param array<Role> $roles The roles that should be evaluated
     * @param string $privilegeTargetIdentifier The identifier of the privilege target to decide on
     * @param array $privilegeParameters Optional array of privilege parameters (simple key => value array)
     * @return boolean TRUE if access is granted, FALSE otherwise
     */
    public function isPrivilegeTargetGrantedForRoles(array $roles, $privilegeTargetIdentifier, array $privilegeParameters = array());
}<|MERGE_RESOLUTION|>--- conflicted
+++ resolved
@@ -26,7 +26,6 @@
      * @return boolean
      */
     public function isGranted($privilegeType, $subject, &$reason = '');
-<<<<<<< HEAD
 
     /**
      * Returns TRUE, if the given privilege type would be granted for the given roles and subject
@@ -47,35 +46,10 @@
      * @return boolean TRUE if access is granted, FALSE otherwise
      */
     public function isPrivilegeTargetGranted($privilegeTargetIdentifier, array $privilegeParameters = array());
-=======
-
-    /**
-     * Returns TRUE, if the given privilege type would be granted for the given roles and subject
-     *
-     * @param array<Role> $roles The roles that should be evaluated
-     * @param string $privilegeType The type of privilege that should be evaluated
-     * @param mixed $subject The subject to check privileges for
-     * @param string $reason This variable will be filled by a message giving information about the reasons for the result of this method
-     * @return boolean
-     */
-    public function isGrantedForRoles(array $roles, $privilegeType, $subject, &$reason = '');
->>>>>>> c186a992
 
     /**
      * Returns TRUE if access is granted on the given privilege target in the current security context
      *
-<<<<<<< HEAD
-=======
-     * @param string $privilegeTargetIdentifier The identifier of the privilege target to decide on
-     * @param array $privilegeParameters Optional array of privilege parameters (simple key => value array)
-     * @return boolean TRUE if access is granted, FALSE otherwise
-     */
-    public function isPrivilegeTargetGranted($privilegeTargetIdentifier, array $privilegeParameters = array());
-
-    /**
-     * Returns TRUE if access is granted on the given privilege target in the current security context
-     *
->>>>>>> c186a992
      * @param array<Role> $roles The roles that should be evaluated
      * @param string $privilegeTargetIdentifier The identifier of the privilege target to decide on
      * @param array $privilegeParameters Optional array of privilege parameters (simple key => value array)
