--- conflicted
+++ resolved
@@ -18,7 +18,6 @@
      * @var integer
      */
     protected $cost;
-<<<<<<< HEAD
 
     /**
      * Construct a PBKDF2 hashing strategy with the given parameters
@@ -48,37 +47,6 @@
         return crypt($password, '$2a$' . $this->cost . '$' . $dynamicSalt);
     }
 
-=======
-
-    /**
-     * Construct a PBKDF2 hashing strategy with the given parameters
-     *
-     * @param integer $cost
-     * @throws \InvalidArgumentException
-     */
-    public function __construct($cost)
-    {
-        if ($cost < 4 || $cost > 31) {
-            throw new \InvalidArgumentException('BCrypt cost must be between 4 and 31.', 1318447710);
-        }
-
-        $this->cost = sprintf('%02d', $cost);
-    }
-
-    /**
-     * Creates a BCrypt hash
-     *
-     * @param string $password   The plaintext password to hash
-     * @param string $staticSalt Optional static salt that will not be stored in the hashed password
-     * @return string the result of the crypt() call
-     */
-    public function hashPassword($password, $staticSalt = null)
-    {
-        $dynamicSalt = \TYPO3\Flow\Utility\Algorithms::generateRandomString(22, 'abcdefghijklmnopqrstuvwxyzABCDEFGHIJKLMNOPQRSTUVWXYZ0123456789./');
-        return crypt($password, '$2a$' . $this->cost . '$' . $dynamicSalt);
-    }
-
->>>>>>> d040582c
     /**
      * Validate a password against a derived key (hashed password) and salt using BCrypt
      *
