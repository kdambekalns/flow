--- conflicted
+++ resolved
@@ -13,15 +13,11 @@
 
 use TYPO3\Flow\Annotations as Flow;
 use TYPO3\Flow\Cache\Frontend\StringFrontend;
-<<<<<<< HEAD
-use TYPO3\Flow\Utility\Algorithms as UtilityAlgorithms;
-=======
 use TYPO3\Flow\Object\ObjectManagerInterface;
 use TYPO3\Flow\Security\Exception\InvalidArgumentForHashGenerationException;
 use TYPO3\Flow\Security\Exception\InvalidHashException;
 use TYPO3\Flow\Security\Exception\MissingConfigurationException;
 use TYPO3\Flow\Utility;
->>>>>>> 2dc9c6e2
 
 /**
  * A hash service which should be used to generate and validate hashes.
@@ -223,11 +219,7 @@
             $this->encryptionKey = file_get_contents(FLOW_PATH_DATA . 'Persistent/EncryptionKey');
         }
         if ($this->encryptionKey === false) {
-<<<<<<< HEAD
-            $this->encryptionKey = UtilityAlgorithms::generateRandomToken(48);
-=======
-            $this->encryptionKey = bin2hex(Utility\Algorithms::generateRandomBytes(96));
->>>>>>> 2dc9c6e2
+            $this->encryptionKey = bin2hex(Utility\Algorithms::generateRandomBytes(48));
             $this->cache->set('encryptionKey', $this->encryptionKey);
         }
         return $this->encryptionKey;
