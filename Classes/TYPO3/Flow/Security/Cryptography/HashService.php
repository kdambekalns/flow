<?php
namespace TYPO3\Flow\Security\Cryptography;

/*                                                                        *
 * This script belongs to the Flow framework.                             *
 *                                                                        *
 * It is free software; you can redistribute it and/or modify it under    *
 * the terms of the MIT license.                                          *
 *                                                                        */

use TYPO3\Flow\Annotations as Flow;
use TYPO3\Flow\Cache\Frontend\StringFrontend;

/**
 * A hash service which should be used to generate and validate hashes.
 *
 * @Flow\Scope("singleton")
 */
class HashService
{
    /**
     * A private, unique key used for encryption tasks
     * @var string
     */
    protected $encryptionKey = null;

    /**
     * @var array
     */
    protected $passwordHashingStrategies = array();

    /**
     * @var array
     */
    protected $strategySettings;

    /**
     * @var \TYPO3\Flow\Object\ObjectManagerInterface
     * @Flow\Inject
     */
    protected $objectManager;

    /**
<<<<<<< HEAD
     * @var StringFrontend
     * @Flow\Inject
     */
    protected $cache;

    /**
=======
>>>>>>> d040582c
     * Injects the settings of the package this controller belongs to.
     *
     * @param array $settings Settings container of the current package
     * @return void
     */
    public function injectSettings(array $settings)
    {
        $this->strategySettings = $settings['security']['cryptography']['hashingStrategies'];
    }

    /**
     * Generate a hash (HMAC) for a given string
     *
     * @param string $string The string for which a hash should be generated
     * @return string The hash of the string
     * @throws \TYPO3\Flow\Security\Exception\InvalidArgumentForHashGenerationException if something else than a string was given as parameter
     */
    public function generateHmac($string)
    {
        if (!is_string($string)) {
            throw new \TYPO3\Flow\Security\Exception\InvalidArgumentForHashGenerationException('A hash can only be generated for a string, but "' . gettype($string) . '" was given.', 1255069587);
        }

        return hash_hmac('sha1', $string, $this->getEncryptionKey());
    }

    /**
     * Appends a hash (HMAC) to a given string and returns the result
     *
     * @param string $string The string for which a hash should be generated
     * @return string The original string with HMAC of the string appended
     * @see generateHmac()
     * @todo Mark as API once it is more stable
     */
    public function appendHmac($string)
    {
        $hmac = $this->generateHmac($string);
        return $string . $hmac;
    }

    /**
     * Tests if a string $string matches the HMAC given by $hash.
     *
     * @param string $string The string which should be validated
     * @param string $hmac The hash of the string
     * @return boolean TRUE if string and hash fit together, FALSE otherwise.
     */
    public function validateHmac($string, $hmac)
    {
        return ($this->generateHmac($string) === $hmac);
    }


    /**
     * Tests if the last 40 characters of a given string $string
     * matches the HMAC of the rest of the string and, if true,
     * returns the string without the HMAC. In case of a HMAC
     * validation error, an exception is thrown.
     *
     * @param string $string The string with the HMAC appended (in the format 'string<HMAC>')
     * @return string the original string without the HMAC, if validation was successful
     * @see validateHmac()
     * @throws \TYPO3\Flow\Security\Exception\InvalidArgumentForHashGenerationException if the given string is not well-formatted
     * @throws \TYPO3\Flow\Security\Exception\InvalidHashException if the hash did not fit to the data.
     * @todo Mark as API once it is more stable
     */
    public function validateAndStripHmac($string)
    {
        if (!is_string($string)) {
            throw new \TYPO3\Flow\Security\Exception\InvalidArgumentForHashGenerationException('A hash can only be validated for a string, but "' . gettype($string) . '" was given.', 1320829762);
        }
        if (strlen($string) < 40) {
            throw new \TYPO3\Flow\Security\Exception\InvalidArgumentForHashGenerationException('A hashed string must contain at least 40 characters, the given string was only ' . strlen($string) . ' characters long.', 1320830276);
        }
        $stringWithoutHmac = substr($string, 0, -40);
        if ($this->validateHmac($stringWithoutHmac, substr($string, -40)) !== true) {
            throw new \TYPO3\Flow\Security\Exception\InvalidHashException('The given string was not appended with a valid HMAC.', 1320830018);
        }
        return $stringWithoutHmac;
    }
    /**
     * Hash a password using the configured password hashing strategy
     *
     * @param string $password The cleartext password
     * @param string $strategyIdentifier An identifier for a configured strategy, uses default strategy if not specified
     * @return string A hashed password with salt (if used)
     * @api
     */
    public function hashPassword($password, $strategyIdentifier = 'default')
    {
        /** @var $passwordHashingStrategy PasswordHashingStrategyInterface */
        list($passwordHashingStrategy, $strategyIdentifier) = $this->getPasswordHashingStrategyAndIdentifier($strategyIdentifier, false);
        $hashedPasswordAndSalt = $passwordHashingStrategy->hashPassword($password, $this->getEncryptionKey());
        return $strategyIdentifier . '=>' . $hashedPasswordAndSalt;
    }

    /**
     * Validate a hashed password using the configured password hashing strategy
     *
     * @param string $password The cleartext password
     * @param string $hashedPasswordAndSalt The hashed password with salt (if used) and an optional strategy identifier
     * @return boolean TRUE if the given password matches the hashed password
     * @api
     */
    public function validatePassword($password, $hashedPasswordAndSalt)
    {
        $strategyIdentifier = 'default';
        if (strpos($hashedPasswordAndSalt, '=>') !== false) {
            list($strategyIdentifier, $hashedPasswordAndSalt) = explode('=>', $hashedPasswordAndSalt, 2);
        }

        /** @var $passwordHashingStrategy PasswordHashingStrategyInterface */
        list($passwordHashingStrategy, ) = $this->getPasswordHashingStrategyAndIdentifier($strategyIdentifier, true);
        return $passwordHashingStrategy->validatePassword($password, $hashedPasswordAndSalt, $this->getEncryptionKey());
    }

    /**
     * Get a password hashing strategy
     *
     * @param string $strategyIdentifier
     * @param boolean $validating TRUE if the password is validated, FALSE if the password is hashed
     * @return array Array of \TYPO3\Flow\Security\Cryptography\PasswordHashingStrategyInterface and string
     * @throws \TYPO3\Flow\Security\Exception\MissingConfigurationException
     */
    protected function getPasswordHashingStrategyAndIdentifier($strategyIdentifier = 'default', $validating)
    {
        if (isset($this->passwordHashingStrategies[$strategyIdentifier])) {
            return array($this->passwordHashingStrategies[$strategyIdentifier], $strategyIdentifier);
        }

        if ($strategyIdentifier === 'default') {
            if ($validating && isset($this->strategySettings['fallback'])) {
                $strategyIdentifier = $this->strategySettings['fallback'];
            } else {
                if (!isset($this->strategySettings['default'])) {
                    throw new \TYPO3\Flow\Security\Exception\MissingConfigurationException('No default hashing strategy configured', 1320758427);
                }
                $strategyIdentifier = $this->strategySettings['default'];
            }
        }

        if (!isset($this->strategySettings[$strategyIdentifier])) {
            throw new \TYPO3\Flow\Security\Exception\MissingConfigurationException('No hashing strategy with identifier "' . $strategyIdentifier . '" configured', 1320758776);
        }
        $strategyObjectName = $this->strategySettings[$strategyIdentifier];
        $this->passwordHashingStrategies[$strategyIdentifier] = $this->objectManager->get($strategyObjectName);
        return array($this->passwordHashingStrategies[$strategyIdentifier], $strategyIdentifier);
    }

    /**
<<<<<<< HEAD
     * Returns the encryption key from the persistent cache or Data/Persistent directory. If none exists, a new
     * encryption key will be generated and stored in the cache.
     *
     * @return string The configured encryption key stored in Data/Persistent/EncryptionKey
=======
     * @return string The configured encryption key stored in Data/Persistent/EncryptionKey
     * @throws \TYPO3\Flow\Security\Exception\MissingConfigurationException
>>>>>>> d040582c
     */
    protected function getEncryptionKey()
    {
        if ($this->encryptionKey === null) {
<<<<<<< HEAD
            $this->encryptionKey = $this->cache->get('encryptionKey');
        }
        if ($this->encryptionKey === false && file_exists(FLOW_PATH_DATA . 'Persistent/EncryptionKey')) {
            $this->encryptionKey = file_get_contents(FLOW_PATH_DATA . 'Persistent/EncryptionKey');
        }
        if ($this->encryptionKey === false) {
            $this->encryptionKey = bin2hex(\TYPO3\Flow\Utility\Algorithms::generateRandomBytes(96));
            $this->cache->set('encryptionKey', $this->encryptionKey);
        }
=======
            if (!file_exists(FLOW_PATH_DATA . 'Persistent/EncryptionKey')) {
                file_put_contents(FLOW_PATH_DATA . 'Persistent/EncryptionKey', bin2hex(\TYPO3\Flow\Utility\Algorithms::generateRandomBytes(96)));
            }
            $this->encryptionKey = file_get_contents(FLOW_PATH_DATA . 'Persistent/EncryptionKey');

            if ($this->encryptionKey === false || $this->encryptionKey === '') {
                throw new \TYPO3\Flow\Security\Exception\MissingConfigurationException('No encryption key for the HashService was found and none could be created at "' . FLOW_PATH_DATA . 'Persistent/EncryptionKey"', 1258991855);
            }
        }

>>>>>>> d040582c
        return $this->encryptionKey;
    }
}<|MERGE_RESOLUTION|>--- conflicted
+++ resolved
@@ -41,15 +41,12 @@
     protected $objectManager;
 
     /**
-<<<<<<< HEAD
      * @var StringFrontend
      * @Flow\Inject
      */
     protected $cache;
 
     /**
-=======
->>>>>>> d040582c
      * Injects the settings of the package this controller belongs to.
      *
      * @param array $settings Settings container of the current package
@@ -200,20 +197,14 @@
     }
 
     /**
-<<<<<<< HEAD
      * Returns the encryption key from the persistent cache or Data/Persistent directory. If none exists, a new
      * encryption key will be generated and stored in the cache.
      *
      * @return string The configured encryption key stored in Data/Persistent/EncryptionKey
-=======
-     * @return string The configured encryption key stored in Data/Persistent/EncryptionKey
-     * @throws \TYPO3\Flow\Security\Exception\MissingConfigurationException
->>>>>>> d040582c
      */
     protected function getEncryptionKey()
     {
         if ($this->encryptionKey === null) {
-<<<<<<< HEAD
             $this->encryptionKey = $this->cache->get('encryptionKey');
         }
         if ($this->encryptionKey === false && file_exists(FLOW_PATH_DATA . 'Persistent/EncryptionKey')) {
@@ -223,18 +214,6 @@
             $this->encryptionKey = bin2hex(\TYPO3\Flow\Utility\Algorithms::generateRandomBytes(96));
             $this->cache->set('encryptionKey', $this->encryptionKey);
         }
-=======
-            if (!file_exists(FLOW_PATH_DATA . 'Persistent/EncryptionKey')) {
-                file_put_contents(FLOW_PATH_DATA . 'Persistent/EncryptionKey', bin2hex(\TYPO3\Flow\Utility\Algorithms::generateRandomBytes(96)));
-            }
-            $this->encryptionKey = file_get_contents(FLOW_PATH_DATA . 'Persistent/EncryptionKey');
-
-            if ($this->encryptionKey === false || $this->encryptionKey === '') {
-                throw new \TYPO3\Flow\Security\Exception\MissingConfigurationException('No encryption key for the HashService was found and none could be created at "' . FLOW_PATH_DATA . 'Persistent/EncryptionKey"', 1258991855);
-            }
-        }
-
->>>>>>> d040582c
         return $this->encryptionKey;
     }
 }