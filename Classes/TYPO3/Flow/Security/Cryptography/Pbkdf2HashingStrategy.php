--- conflicted
+++ resolved
@@ -19,7 +19,6 @@
      * @var integer
      */
     protected $dynamicSaltLength;
-<<<<<<< HEAD
 
     /**
      * Hash iteration count, high counts (>10.000) make brute-force attacks unfeasible
@@ -56,44 +55,6 @@
     }
 
     /**
-=======
-
-    /**
-     * Hash iteration count, high counts (>10.000) make brute-force attacks unfeasible
-     * @var integer
-     */
-    protected $iterationCount;
-
-    /**
-     * Derived key length
-     * @var integer
-     */
-    protected $derivedKeyLength;
-
-    /**
-     * Hash algorithm to use, see hash_algos()
-     * @var string
-     */
-    protected $algorithm;
-
-    /**
-     * Construct a PBKDF2 hashing strategy with the given parameters
-     *
-     * @param integer $dynamicSaltLength Length of the dynamic random salt to generate in bytes
-     * @param integer $iterationCount Hash iteration count, high counts (>10.000) make brute-force attacks unfeasible
-     * @param integer $derivedKeyLength Derived key length
-     * @param string $algorithm Hash algorithm to use, see hash_algos()
-     */
-    public function __construct($dynamicSaltLength, $iterationCount, $derivedKeyLength, $algorithm)
-    {
-        $this->dynamicSaltLength = $dynamicSaltLength;
-        $this->iterationCount = $iterationCount;
-        $this->derivedKeyLength = $derivedKeyLength;
-        $this->algorithm = $algorithm;
-    }
-
-    /**
->>>>>>> c186a992
      * Hash a password for storage using PBKDF2 and the configured parameters.
      * Will use a combination of a random dynamic salt and the given static salt.
      *
