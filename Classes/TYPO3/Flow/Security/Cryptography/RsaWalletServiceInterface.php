<?php
namespace TYPO3\Flow\Security\Cryptography;

/*                                                                        *
 * This script belongs to the Flow framework.                             *
 *                                                                        *
 * It is free software; you can redistribute it and/or modify it under    *
 * the terms of the MIT license.                                          *
 *                                                                        */

/**
 * RSA related service functions (e.g. used for the RSA authentication provider)
 *
 */
interface RsaWalletServiceInterface
{
    /**
     * Generates a new keypair and returns a UUID to refer to it
     *
     * @param boolean $usedForPasswords TRUE if this keypair should be used to encrypt passwords (then decryption won't be allowed!).
     * @return string An UUID that identifies the generated keypair
     */
    public function generateNewKeypair($usedForPasswords = false);
<<<<<<< HEAD

    /**
     * Adds the specified keypair to the local store and returns a UUID to refer to it.
     *
     * @param string $privateKeyString The private key in its string representation
     * @param boolean $usedForPasswords TRUE if this keypair should be used to encrypt passwords (then decryption won't be allowed!).
     * @return string The UUID used for storing
     */
    public function registerKeyPairFromPrivateKeyString($privateKeyString, $usedForPasswords = false);

    /**
     * Adds the specified public key to the wallet and returns a UUID to refer to it.
     * This is helpful if you have not private key and want to use this key only to
     * verify incoming data.
     *
     * @param string $publicKeyString The public key in its string representation
     * @return string The UUID used for storing
     */
    public function registerPublicKeyFromString($publicKeyString);

    /**
     * Returns the public key for the given UUID
     *
     * @param string $uuid The UUID
     * @return \TYPO3\Flow\Security\Cryptography\OpenSslRsaKey The public key
     * @throws \TYPO3\Flow\Security\Exception\InvalidKeyPairIdException If the given UUID identifies no valid key pair
     */
    public function getPublicKey($uuid);

    /**
     * Decrypts the given cypher with the private key identified by the given UUID
     * Note: You should never decrypt a password with this function. Use checkRSAEncryptedPassword()
     * to check passwords!
     *
     * @param string $cypher Cypher text to decrypt
     * @param string $uuid The uuid to identify to correct private key
     * @return string The decrypted text
     * @throws \TYPO3\Flow\Security\Exception\InvalidKeyPairIdException If the given UUID identifies no valid keypair
     * @throws \TYPO3\Flow\Security\Exception\DecryptionNotAllowedException If the given UUID identifies a keypair for encrypted passwords
     */
    public function decrypt($cypher, $uuid);

    /**
     * Signs the given plaintext with the private key identified by the given UUID
     *
     * @param string $plaintext The plaintext to sign
     * @param string $uuid The uuid to identify to correct private key
     * @return string The signature of the given plaintext
     * @throws \TYPO3\Flow\Security\Exception\InvalidKeyPairIdException If the given UUID identifies no valid keypair
     */
    public function sign($plaintext, $uuid);

    /**
     * Checks whether the given signature is valid for the given plaintext
     * with the public key identified by the given UUID
     *
     * @param string $plaintext The plaintext to sign
     * @param string $signature The signature that should be verified
     * @param string $uuid The uuid to identify to correct public key
     * @return boolean TRUE if the signature is correct for the given plaintext and public key
     */
    public function verifySignature($plaintext, $signature, $uuid);

    /**
     * Encrypts the given plaintext with the public key identified by the given UUID
     *
     * @param string $plaintext The plaintext to encrypt
     * @param string $uuid The uuid to identify to correct public key
     * @return string The ciphertext
     */
    public function encryptWithPublicKey($plaintext, $uuid);

    /**
     * Checks if the given encrypted password is correct by
     * comparing it's md5 hash. The salt is appended to the decrypted password string before hashing.
     *
     * @param string $encryptedPassword The received, RSA encrypted password to check
     * @param string $passwordHash The md5 hashed password string (md5(md5(password) . salt))
     * @param string $salt The salt used in the md5 password hash
     * @param string $uuid The uuid to identify to correct private key
     * @return boolean TRUE if the password is correct
     */
    public function checkRSAEncryptedPassword($encryptedPassword, $passwordHash, $salt, $uuid);

    /**
=======

    /**
     * Adds the specified keypair to the local store and returns a UUID to refer to it.
     *
     * @param string $privateKeyString The private key in its string representation
     * @param boolean $usedForPasswords TRUE if this keypair should be used to encrypt passwords (then decryption won't be allowed!).
     * @return string The UUID used for storing
     */
    public function registerKeyPairFromPrivateKeyString($privateKeyString, $usedForPasswords = false);

    /**
     * Adds the specified public key to the wallet and returns a UUID to refer to it.
     * This is helpful if you have not private key and want to use this key only to
     * verify incoming data.
     *
     * @param string $publicKeyString The public key in its string representation
     * @return string The UUID used for storing
     */
    public function registerPublicKeyFromString($publicKeyString);

    /**
     * Returns the public key for the given UUID
     *
     * @param string $uuid The UUID
     * @return \TYPO3\Flow\Security\Cryptography\OpenSslRsaKey The public key
     * @throws \TYPO3\Flow\Security\Exception\InvalidKeyPairIdException If the given UUID identifies no valid key pair
     */
    public function getPublicKey($uuid);

    /**
     * Decrypts the given cypher with the private key identified by the given UUID
     * Note: You should never decrypt a password with this function. Use checkRSAEncryptedPassword()
     * to check passwords!
     *
     * @param string $cypher Cypher text to decrypt
     * @param string $uuid The uuid to identify to correct private key
     * @return string The decrypted text
     * @throws \TYPO3\Flow\Security\Exception\InvalidKeyPairIdException If the given UUID identifies no valid keypair
     * @throws \TYPO3\Flow\Security\Exception\DecryptionNotAllowedException If the given UUID identifies a keypair for encrypted passwords
     */
    public function decrypt($cypher, $uuid);

    /**
     * Signs the given plaintext with the private key identified by the given UUID
     *
     * @param string $plaintext The plaintext to sign
     * @param string $uuid The uuid to identify to correct private key
     * @return string The signature of the given plaintext
     * @throws \TYPO3\Flow\Security\Exception\InvalidKeyPairIdException If the given UUID identifies no valid keypair
     */
    public function sign($plaintext, $uuid);

    /**
     * Checks whether the given signature is valid for the given plaintext
     * with the public key identified by the given UUID
     *
     * @param string $plaintext The plaintext to sign
     * @param string $signature The signature that should be verified
     * @param string $uuid The uuid to identify to correct public key
     * @return boolean TRUE if the signature is correct for the given plaintext and public key
     */
    public function verifySignature($plaintext, $signature, $uuid);

    /**
     * Encrypts the given plaintext with the public key identified by the given UUID
     *
     * @param string $plaintext The plaintext to encrypt
     * @param string $uuid The uuid to identify to correct public key
     * @return string The ciphertext
     */
    public function encryptWithPublicKey($plaintext, $uuid);

    /**
     * Checks if the given encrypted password is correct by
     * comparing it's md5 hash. The salt is appended to the decrypted password string before hashing.
     *
     * @param string $encryptedPassword The received, RSA encrypted password to check
     * @param string $passwordHash The md5 hashed password string (md5(md5(password) . salt))
     * @param string $salt The salt used in the md5 password hash
     * @param string $uuid The uuid to identify to correct private key
     * @return boolean TRUE if the password is correct
     */
    public function checkRSAEncryptedPassword($encryptedPassword, $passwordHash, $salt, $uuid);

    /**
>>>>>>> d040582c
     * Destroys the keypair identified by the given UUID
     *
     * @param string $uuid The UUID
     * @return void
     * @throws \TYPO3\Flow\Security\Exception\InvalidKeyPairIdException If the given UUID identifies no valid key pair
     */
    public function destroyKeypair($uuid);
}<|MERGE_RESOLUTION|>--- conflicted
+++ resolved
@@ -21,7 +21,6 @@
      * @return string An UUID that identifies the generated keypair
      */
     public function generateNewKeypair($usedForPasswords = false);
-<<<<<<< HEAD
 
     /**
      * Adds the specified keypair to the local store and returns a UUID to refer to it.
@@ -107,93 +106,6 @@
     public function checkRSAEncryptedPassword($encryptedPassword, $passwordHash, $salt, $uuid);
 
     /**
-=======
-
-    /**
-     * Adds the specified keypair to the local store and returns a UUID to refer to it.
-     *
-     * @param string $privateKeyString The private key in its string representation
-     * @param boolean $usedForPasswords TRUE if this keypair should be used to encrypt passwords (then decryption won't be allowed!).
-     * @return string The UUID used for storing
-     */
-    public function registerKeyPairFromPrivateKeyString($privateKeyString, $usedForPasswords = false);
-
-    /**
-     * Adds the specified public key to the wallet and returns a UUID to refer to it.
-     * This is helpful if you have not private key and want to use this key only to
-     * verify incoming data.
-     *
-     * @param string $publicKeyString The public key in its string representation
-     * @return string The UUID used for storing
-     */
-    public function registerPublicKeyFromString($publicKeyString);
-
-    /**
-     * Returns the public key for the given UUID
-     *
-     * @param string $uuid The UUID
-     * @return \TYPO3\Flow\Security\Cryptography\OpenSslRsaKey The public key
-     * @throws \TYPO3\Flow\Security\Exception\InvalidKeyPairIdException If the given UUID identifies no valid key pair
-     */
-    public function getPublicKey($uuid);
-
-    /**
-     * Decrypts the given cypher with the private key identified by the given UUID
-     * Note: You should never decrypt a password with this function. Use checkRSAEncryptedPassword()
-     * to check passwords!
-     *
-     * @param string $cypher Cypher text to decrypt
-     * @param string $uuid The uuid to identify to correct private key
-     * @return string The decrypted text
-     * @throws \TYPO3\Flow\Security\Exception\InvalidKeyPairIdException If the given UUID identifies no valid keypair
-     * @throws \TYPO3\Flow\Security\Exception\DecryptionNotAllowedException If the given UUID identifies a keypair for encrypted passwords
-     */
-    public function decrypt($cypher, $uuid);
-
-    /**
-     * Signs the given plaintext with the private key identified by the given UUID
-     *
-     * @param string $plaintext The plaintext to sign
-     * @param string $uuid The uuid to identify to correct private key
-     * @return string The signature of the given plaintext
-     * @throws \TYPO3\Flow\Security\Exception\InvalidKeyPairIdException If the given UUID identifies no valid keypair
-     */
-    public function sign($plaintext, $uuid);
-
-    /**
-     * Checks whether the given signature is valid for the given plaintext
-     * with the public key identified by the given UUID
-     *
-     * @param string $plaintext The plaintext to sign
-     * @param string $signature The signature that should be verified
-     * @param string $uuid The uuid to identify to correct public key
-     * @return boolean TRUE if the signature is correct for the given plaintext and public key
-     */
-    public function verifySignature($plaintext, $signature, $uuid);
-
-    /**
-     * Encrypts the given plaintext with the public key identified by the given UUID
-     *
-     * @param string $plaintext The plaintext to encrypt
-     * @param string $uuid The uuid to identify to correct public key
-     * @return string The ciphertext
-     */
-    public function encryptWithPublicKey($plaintext, $uuid);
-
-    /**
-     * Checks if the given encrypted password is correct by
-     * comparing it's md5 hash. The salt is appended to the decrypted password string before hashing.
-     *
-     * @param string $encryptedPassword The received, RSA encrypted password to check
-     * @param string $passwordHash The md5 hashed password string (md5(md5(password) . salt))
-     * @param string $salt The salt used in the md5 password hash
-     * @param string $uuid The uuid to identify to correct private key
-     * @return boolean TRUE if the password is correct
-     */
-    public function checkRSAEncryptedPassword($encryptedPassword, $passwordHash, $salt, $uuid);
-
-    /**
->>>>>>> d040582c
      * Destroys the keypair identified by the given UUID
      *
      * @param string $uuid The UUID
