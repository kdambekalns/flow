--- conflicted
+++ resolved
@@ -17,53 +17,27 @@
 class Role
 {
     /**
-<<<<<<< HEAD
      * The identifier of this role
      *
      * @var string
-=======
+     */
+    protected $identifier;
+
+    /**
+     * The name of this role (without package key)
+     *
      * @var string
      */
-    const SOURCE_SYSTEM = 'system';
-    const SOURCE_POLICY = 'policy';
-    const SOURCE_USER = 'user';
-
-    /**
-     * The identifier of this role
+    protected $name;
+
+    /**
+     * The package key this role belongs to (extracted from the identifier)
      *
      * @var string
-     * @Flow\Identity
-     * @ORM\Id
->>>>>>> d040582c
-     */
-    protected $identifier;
-
-    /**
-<<<<<<< HEAD
-     * The name of this role (without package key)
-     *
-     * @var string
-=======
-     * @var string
-     * @Flow\Transient
->>>>>>> d040582c
-     */
-    protected $name;
-
-    /**
-<<<<<<< HEAD
-     * The package key this role belongs to (extracted from the identifier)
-     *
-     * @var string
-=======
-     * @var string
-     * @Flow\Transient
->>>>>>> d040582c
      */
     protected $packageKey;
 
     /**
-<<<<<<< HEAD
      * Whether or not the role is "abstract", meaning it can't be assigned to accounts directly but only serves as a "template role" for other roles to inherit from
      *
      * @var boolean
@@ -73,25 +47,10 @@
     /**
      * @Flow\Transient
      * @var Role[]
-=======
-     * One of the SOURCE_* constants, recording where a role comes from (policy file,
-     * user created).
-     *
-     * @var string
-     * @ORM\Column(length = 6)
-     */
-    protected $sourceHint;
-
-    /**
-     * @var \Doctrine\Common\Collections\Collection<\TYPO3\Flow\Security\Policy\Role>
-     * @ORM\ManyToMany
-     * @ORM\JoinTable(inverseJoinColumns={@ORM\JoinColumn(name="parent_role")})
->>>>>>> d040582c
      */
     protected $parentRoles;
 
     /**
-<<<<<<< HEAD
      * @var PrivilegeInterface[]
      */
     protected $privileges = array();
@@ -102,21 +61,11 @@
      * @throws \InvalidArgumentException
      */
     public function __construct($identifier, array $parentRoles = array())
-=======
-     * Constructor.
-     *
-     * @param string $identifier The fully qualified identifier of this role (Vendor.Package:Role)
-     * @param string $sourceHint One of the SOURCE_* constants, indicating where a role comes from
-     * @throws \InvalidArgumentException
-     */
-    public function __construct($identifier, $sourceHint = self::SOURCE_USER)
->>>>>>> d040582c
     {
         if (!is_string($identifier)) {
             throw new \InvalidArgumentException('The role identifier must be a string, "' . gettype($identifier) . '" given. Please check the code or policy configuration creating or defining this role.', 1296509556);
         }
         if (preg_match('/^[\w]+((\.[\w]+)*\:[\w]+)?$/', $identifier) !== 1) {
-<<<<<<< HEAD
         }
         if (preg_match('/^([\w]+(?:\.[\w]+)*)\:([\w]+)+$/', $identifier, $matches) !== 1) {
             throw new \InvalidArgumentException('The role identifier must follow the pattern "Vendor.Package:RoleName", but "' . $identifier . '" was given. Please check the code or policy configuration creating or defining this role.', 1365446549);
@@ -125,27 +74,6 @@
         $this->packageKey = $matches[1];
         $this->name = $matches[2];
         $this->parentRoles = $parentRoles;
-=======
-            throw new \InvalidArgumentException('The role identifier must follow the pattern "Vendor.Package:RoleName", but "' . $identifier . '" was given. Please check the code or policy configuration creating or defining this role.', 1365446549);
-        }
-        if (!in_array($sourceHint, array(self::SOURCE_POLICY, self::SOURCE_SYSTEM, self::SOURCE_USER))) {
-            throw new \InvalidArgumentException('The source hint of a role must be one of the built-in SOURCE_* constants.', 1365446550);
-        }
-
-        $this->identifier = $identifier;
-        $this->sourceHint = $sourceHint;
-        $this->parentRoles = new \Doctrine\Common\Collections\ArrayCollection();
-    }
-
-    /**
-     * Initialize the object - sets name and packageKey properties.
-     *
-     * @return void
-     */
-    public function initializeObject()
-    {
-        $this->setNameAndPackageKey();
->>>>>>> d040582c
     }
 
     /**
@@ -159,19 +87,6 @@
     }
 
     /**
-<<<<<<< HEAD
-=======
-     * Returns the string representation of this role (the identifier)
-     *
-     * @return string the string representation of this role
-     */
-    public function __toString()
-    {
-        return $this->identifier;
-    }
-
-    /**
->>>>>>> d040582c
      * The key of the package that defines this role.
      *
      * @return string
@@ -192,7 +107,6 @@
     }
 
     /**
-<<<<<<< HEAD
      * @param boolean $abstract
      * @return void
      */
@@ -209,46 +123,25 @@
     public function isAbstract()
     {
         return $this->abstract;
-=======
-     * Returns one of the SOURCE_* constants, recording where a role comes from
-     * (policy file, user created).
-     *
-     * @return string
-     */
-    public function getSourceHint()
-    {
-        return $this->sourceHint;
->>>>>>> d040582c
     }
 
     /**
      * Assign parent roles to this role.
      *
-<<<<<<< HEAD
      * @param Role[] $parentRoles indexed by role identifier
-=======
-     * @param array<\TYPO3\Flow\Security\Policy\Role> $parentRoles
->>>>>>> d040582c
      * @return void
      */
     public function setParentRoles(array $parentRoles)
     {
-<<<<<<< HEAD
         $this->parentRoles = array();
         foreach ($parentRoles as $parentRole) {
             $this->addParentRole($parentRole);
-=======
-        $this->parentRoles->clear();
-        foreach ($parentRoles as $role) {
-            $this->addParentRole($role);
->>>>>>> d040582c
         }
     }
 
     /**
      * Returns an array of all directly assigned parent roles.
      *
-<<<<<<< HEAD
      * @return Role[] Array of direct parent roles, indexed by role identifier
      */
     public function getParentRoles()
@@ -280,23 +173,11 @@
         }
 
         return $result;
-=======
-     * @return array<\TYPO3\Flow\Security\Policy\Role> Array of direct parent roles, indexed by role identifier
-     */
-    public function getParentRoles()
-    {
-        $roles = array();
-        foreach ($this->parentRoles->toArray() as $role) {
-            $roles[$role->getIdentifier()] = $role;
-        }
-        return $roles;
->>>>>>> d040582c
     }
 
     /**
      * Add a (direct) parent role to this role.
      *
-<<<<<<< HEAD
      * @param Role $parentRole
      * @return void
      */
@@ -305,22 +186,12 @@
         if (!$this->hasParentRole($parentRole)) {
             $parentRoleIdentifier = $parentRole->getIdentifier();
             $this->parentRoles[$parentRoleIdentifier] = $parentRole;
-=======
-     * @param \TYPO3\Flow\Security\Policy\Role $role
-     * @return void
-     */
-    public function addParentRole(\TYPO3\Flow\Security\Policy\Role $role)
-    {
-        if (!$this->parentRoles->contains($role)) {
-            $this->parentRoles->add($role);
->>>>>>> d040582c
         }
     }
 
     /**
      * Returns TRUE if the given role is a directly assigned parent of this role.
      *
-<<<<<<< HEAD
      * @param Role $role
      * @return boolean
      */
@@ -403,40 +274,5 @@
     public function __toString()
     {
         return $this->identifier;
-=======
-     * @param \TYPO3\Flow\Security\Policy\Role $role
-     * @return boolean
-     */
-    public function hasParentRole(\TYPO3\Flow\Security\Policy\Role $role)
-    {
-        return $this->parentRoles->contains($role);
-    }
-
-    /**
-     * Returns TRUE if this roles has any directly assigned parent roles.
-     *
-     * @return boolean
-     */
-    public function hasParentRoles()
-    {
-        return $this->parentRoles->isEmpty() === false;
-    }
-
-    /**
-     * Sets name and packageKey from the identifier.
-     *
-     * @return void
-     * @ORM\PostLoad
-     * @todo: Remove PostLoad as soon as #47975 is solved
-     */
-    public function setNameAndPackageKey()
-    {
-        if (preg_match('/^([\w]+(?:\.[\w]+)*)\:([\w]+)+$/', $this->identifier, $matches) === 1) {
-            $this->packageKey = $matches[1];
-            $this->name = $matches[2];
-        } else {
-            $this->name = $this->identifier;
-        }
->>>>>>> d040582c
     }
 }