--- conflicted
+++ resolved
@@ -32,11 +32,7 @@
     /**
      * @var string
      */
-<<<<<<< HEAD
-    protected $targetType = \TYPO3\Flow\Security\Policy\Role::class;
-=======
     protected $targetType = Role::class;
->>>>>>> 2dc9c6e2
 
     /**
      * @var integer
