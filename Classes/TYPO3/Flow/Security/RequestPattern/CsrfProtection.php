--- conflicted
+++ resolved
@@ -28,68 +28,38 @@
 class CsrfProtection implements RequestPatternInterface
 {
     /**
-<<<<<<< HEAD
      * @Flow\Inject
      * @var Context
-=======
-     * @var \TYPO3\Flow\Security\Context
-     * @Flow\Inject
->>>>>>> d040582c
      */
     protected $securityContext;
 
     /**
-<<<<<<< HEAD
      * @Flow\Inject
      * @var AuthenticationManagerInterface
-=======
-     * @var \TYPO3\Flow\Security\Authentication\AuthenticationManagerInterface
-     * @Flow\Inject
->>>>>>> d040582c
      */
     protected $authenticationManager;
 
     /**
-<<<<<<< HEAD
      * @Flow\Inject
      * @var ObjectManagerInterface
-=======
-     * @var \TYPO3\Flow\Object\ObjectManagerInterface
-     * @Flow\Inject
->>>>>>> d040582c
      */
     protected $objectManager;
 
     /**
-<<<<<<< HEAD
      * @Flow\Inject
      * @var ReflectionService
-=======
-     * @var \TYPO3\Flow\Reflection\ReflectionService
-     * @Flow\Inject
->>>>>>> d040582c
      */
     protected $reflectionService;
 
     /**
-<<<<<<< HEAD
      * @Flow\Inject
      * @var PolicyService
-=======
-     * @var \TYPO3\Flow\Security\Policy\PolicyService
-     * @Flow\Inject
->>>>>>> d040582c
      */
     protected $policyService;
 
     /**
-<<<<<<< HEAD
      * @Flow\Inject
      * @var SystemLoggerInterface
-=======
-     * @var \TYPO3\Flow\Log\SystemLoggerInterface
-     * @Flow\Inject
->>>>>>> d040582c
      */
     protected $systemLogger;
 
@@ -116,7 +86,6 @@
      * Matches a \TYPO3\Flow\Mvc\RequestInterface against the configured CSRF pattern rules and
      * searches for invalid csrf tokens. If this returns TRUE, the request is invalid!
      *
-<<<<<<< HEAD
      * @param RequestInterface $request The request that should be matched
      * @return boolean TRUE if the pattern matched, FALSE otherwise
      * @throws AuthenticationRequiredException
@@ -133,29 +102,10 @@
         }
         if ($this->securityContext->areAuthorizationChecksDisabled() === true) {
             $this->systemLogger->log('CSRF: No token required, authorization checks are disabled', LOG_DEBUG);
-=======
-     * @param \TYPO3\Flow\Mvc\RequestInterface $request The request that should be matched
-     * @return boolean TRUE if the pattern matched, FALSE otherwise
-     * @throws \TYPO3\Flow\Security\Exception\AuthenticationRequiredException
-     */
-    public function matchRequest(\TYPO3\Flow\Mvc\RequestInterface $request)
-    {
-        if (!$request instanceof ActionRequest || $request->getHttpRequest()->isMethodSafe()) {
-            $this->systemLogger->log('No CSRF required, safe request', LOG_DEBUG);
-            return false;
-        }
-        if ($this->authenticationManager->isAuthenticated() === false) {
-            $this->systemLogger->log('No CSRF required, not authenticated', LOG_DEBUG);
-            return false;
-        }
-        if ($this->securityContext->areAuthorizationChecksDisabled() === true) {
-            $this->systemLogger->log('No CSRF required, authorization checks are disabled', LOG_DEBUG);
->>>>>>> d040582c
             return false;
         }
 
         $controllerClassName = $this->objectManager->getClassNameByObjectName($request->getControllerObjectName());
-<<<<<<< HEAD
         $actionMethodName = $request->getControllerActionName() . 'Action';
 
         if (!$this->hasPolicyEntryForMethod($controllerClassName, $actionMethodName)) {
@@ -164,14 +114,6 @@
         }
         if ($this->reflectionService->isMethodTaggedWith($controllerClassName, $actionMethodName, 'skipcsrfprotection')) {
             $this->systemLogger->log(sprintf('CSRF: No token required, method %s::%s() is tagged with a "skipcsrfprotection" annotation', $controllerClassName, $actionMethodName), LOG_DEBUG);
-=======
-        $actionName = $request->getControllerActionName() . 'Action';
-        if (!$this->policyService->hasPolicyEntryForMethod($controllerClassName, $actionName)) {
-            $this->systemLogger->log(sprintf('CSRF protection filter: allowed %s request without requiring CSRF token because action "%s" in controller "%s" is not restricted by a policy.', $request->getHttpRequest()->getMethod(), $actionName, $controllerClassName), LOG_NOTICE);
-            return false;
-        }
-        if ($this->reflectionService->isMethodTaggedWith($controllerClassName, $actionName, 'skipcsrfprotection')) {
->>>>>>> d040582c
             return false;
         }
 
@@ -184,16 +126,11 @@
         }
 
         if (empty($csrfToken)) {
-<<<<<<< HEAD
             $this->systemLogger->log(sprintf('CSRF: token was empty but a valid token is required for %s::%s()', $controllerClassName, $actionMethodName), LOG_DEBUG);
-=======
-            $this->systemLogger->log('CSRF token was empty', LOG_DEBUG);
->>>>>>> d040582c
             return true;
         }
 
         if (!$this->securityContext->hasCsrfProtectionTokens()) {
-<<<<<<< HEAD
             throw new AuthenticationRequiredException(sprintf('CSRF: No CSRF tokens in security context, possible session timeout. A valid token is required for %s::%s()', $controllerClassName, $actionMethodName), 1317309673);
         }
 
@@ -220,17 +157,6 @@
                 return true;
             }
         }
-=======
-            throw new \TYPO3\Flow\Security\Exception\AuthenticationRequiredException('No tokens in security context, possible session timeout', 1317309673);
-        }
-
-        if ($this->securityContext->isCsrfProtectionTokenValid($csrfToken) === false) {
-            $this->systemLogger->log('CSRF token was invalid', LOG_DEBUG);
-            return true;
-        }
-
-        // the CSRF token was necessary and is valid
->>>>>>> d040582c
         return false;
     }
 }