--- conflicted
+++ resolved
@@ -25,7 +25,6 @@
      * @var string
      */
     protected $hostPattern = '';
-<<<<<<< HEAD
 
     /**
      * @return string The set pattern
@@ -45,27 +44,6 @@
     }
 
     /**
-=======
-
-    /**
-     * @return string The set pattern
-     */
-    public function getPattern()
-    {
-        return $this->hostPattern;
-    }
-
-    /**
-     * @param string $hostPattern The host pattern
-     * @return void
-     */
-    public function setPattern($hostPattern)
-    {
-        $this->hostPattern = $hostPattern;
-    }
-
-    /**
->>>>>>> c186a992
      * Matches a \TYPO3\Flow\Mvc\RequestInterface against its set host pattern rules
      *
      * @param RequestInterface $request The request that should be matched
