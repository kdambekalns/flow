--- conflicted
+++ resolved
@@ -35,7 +35,6 @@
      * @var string
      */
     protected $ipPattern = '';
-<<<<<<< HEAD
 
     /**
      * @return string The set pattern
@@ -101,73 +100,6 @@
         return true;
     }
 
-=======
-
-    /**
-     * @return string The set pattern
-     */
-    public function getPattern()
-    {
-        return $this->ipPattern;
-    }
-
-    /**
-     * Sets an IP pattern (CIDR syntax)
-     *
-     * @param string $ipPattern The CIDR styled IP pattern
-     * @return void
-     */
-    public function setPattern($ipPattern)
-    {
-        $this->ipPattern = $ipPattern;
-    }
-
-    /**
-     * Matches a CIDR range pattern against an IP
-     *
-     * @param string $ip The IP to match
-     * @param string $range The CIDR range pattern to match against
-     * @return boolean TRUE if the pattern matched, FALSE otherwise
-     */
-    protected function cidrMatch($ip, $range)
-    {
-        if (strpos($range, '/') === false) {
-            $bits = null;
-            $subnet = $range;
-        } else {
-            list($subnet, $bits) = explode('/', $range);
-        }
-
-        $ip = inet_pton($ip);
-        $subnet = inet_pton($subnet);
-        if ($ip === false || $subnet === false) {
-            return false;
-        }
-
-        if (strlen($ip) > strlen($subnet)) {
-            $subnet = str_pad($subnet, strlen($ip), chr(0), STR_PAD_LEFT);
-        } elseif (strlen($subnet) > strlen($ip)) {
-            $ip = str_pad($ip, strlen($subnet), chr(0), STR_PAD_LEFT);
-        }
-
-        if ($bits === null) {
-            return ($ip === $subnet);
-        } else {
-            for ($i = 0; $i < strlen($ip); $i++) {
-                $mask = 0;
-                if ($bits > 0) {
-                    $mask = ($bits >= 8) ? 255 : (256 - (1 << (8 - $bits)));
-                    $bits -= 8;
-                }
-                if ((ord($ip[$i]) & $mask) !== (ord($subnet[$i]) & $mask)) {
-                    return false;
-                }
-            }
-        }
-        return true;
-    }
-
->>>>>>> c186a992
     /**
      * Matches a \TYPO3\Flow\Mvc\RequestInterface against the set IP pattern rules
      *
