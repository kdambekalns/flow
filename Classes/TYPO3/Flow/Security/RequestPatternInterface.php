<?php
namespace TYPO3\Flow\Security;

/*                                                                        *
 * This script belongs to the Flow framework.                             *
 *                                                                        *
 * It is free software; you can redistribute it and/or modify it under    *
 * the terms of the MIT license.                                          *
 *                                                                        */

/**
 * Contract for a request pattern.
 *
 */
interface RequestPatternInterface
{
    /**
     * Returns the set pattern
     *
     * @return string The set pattern
     */
    public function getPattern();
<<<<<<< HEAD

    /**
     * Sets the pattern (match) configuration
     *
     * @param object $pattern The pattern (match) configuration
     * @return void
     */
    public function setPattern($pattern);

    /**
=======

    /**
     * Sets the pattern (match) configuration
     *
     * @param object $pattern The pattern (match) configuration
     * @return void
     */
    public function setPattern($pattern);

    /**
>>>>>>> d040582c
     * Matches a \TYPO3\Flow\Mvc\RequestInterface against its set pattern rules
     *
     * @param \TYPO3\Flow\Mvc\RequestInterface $request The request that should be matched
     * @return boolean TRUE if the pattern matched, FALSE otherwise
     */
    public function matchRequest(\TYPO3\Flow\Mvc\RequestInterface $request);
}<|MERGE_RESOLUTION|>--- conflicted
+++ resolved
@@ -20,7 +20,6 @@
      * @return string The set pattern
      */
     public function getPattern();
-<<<<<<< HEAD
 
     /**
      * Sets the pattern (match) configuration
@@ -31,18 +30,6 @@
     public function setPattern($pattern);
 
     /**
-=======
-
-    /**
-     * Sets the pattern (match) configuration
-     *
-     * @param object $pattern The pattern (match) configuration
-     * @return void
-     */
-    public function setPattern($pattern);
-
-    /**
->>>>>>> d040582c
      * Matches a \TYPO3\Flow\Mvc\RequestInterface against its set pattern rules
      *
      * @param \TYPO3\Flow\Mvc\RequestInterface $request The request that should be matched
