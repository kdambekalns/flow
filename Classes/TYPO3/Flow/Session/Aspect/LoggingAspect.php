--- conflicted
+++ resolved
@@ -23,7 +23,6 @@
      * @Flow\Inject
      */
     protected $systemLogger;
-<<<<<<< HEAD
 
     /**
      * Logs calls of start()
@@ -102,86 +101,6 @@
     }
 
     /**
-=======
-
-    /**
-     * Logs calls of start()
-     *
-     * @Flow\After("within(TYPO3\Flow\Session\SessionInterface) && method(.*->start())")
-     * @param \TYPO3\Flow\Aop\JoinPointInterface $joinPoint The current joinpoint
-     * @return mixed The result of the target method if it has not been intercepted
-     */
-    public function logStart(\TYPO3\Flow\Aop\JoinPointInterface $joinPoint)
-    {
-        $session = $joinPoint->getProxy();
-        if ($session->isStarted()) {
-            $this->systemLogger->log(sprintf('%s: Started session with id %s.', $this->getClassName($joinPoint), $session->getId()), LOG_INFO);
-        }
-    }
-
-    /**
-     * Logs calls of resume()
-     *
-     * @Flow\After("within(TYPO3\Flow\Session\SessionInterface) && method(.*->resume())")
-     * @param \TYPO3\Flow\Aop\JoinPointInterface $joinPoint The current joinpoint
-     * @return mixed The result of the target method if it has not been intercepted
-     */
-    public function logResume(\TYPO3\Flow\Aop\JoinPointInterface $joinPoint)
-    {
-        $session = $joinPoint->getProxy();
-        if ($session->isStarted()) {
-            $inactivityInSeconds = $joinPoint->getResult();
-            if ($inactivityInSeconds === 1) {
-                $inactivityMessage = '1 second';
-            } elseif ($inactivityInSeconds < 120) {
-                $inactivityMessage = sprintf('%s seconds', $inactivityInSeconds);
-            } elseif ($inactivityInSeconds < 3600) {
-                $inactivityMessage = sprintf('%s minutes', intval($inactivityInSeconds / 60));
-            } elseif ($inactivityInSeconds < 7200) {
-                $inactivityMessage = 'more than an hour';
-            } else {
-                $inactivityMessage = sprintf('more than %s hours', intval($inactivityInSeconds / 3600));
-            }
-            $this->systemLogger->log(sprintf('%s: Resumed session with id %s which was inactive for %s. (%ss)', $this->getClassName($joinPoint), $joinPoint->getProxy()->getId(), $inactivityMessage, $inactivityInSeconds), LOG_DEBUG);
-        }
-    }
-
-    /**
-     * Logs calls of destroy()
-     *
-     * @Flow\Before("within(TYPO3\Flow\Session\SessionInterface) && method(.*->destroy())")
-     * @param \TYPO3\Flow\Aop\JoinPointInterface $joinPoint The current joinpoint
-     * @return mixed The result of the target method if it has not been intercepted
-     */
-    public function logDestroy(\TYPO3\Flow\Aop\JoinPointInterface $joinPoint)
-    {
-        $session = $joinPoint->getProxy();
-        if ($session->isStarted()) {
-            $reason = $joinPoint->isMethodArgument('reason') ? $joinPoint->getMethodArgument('reason') : 'no reason given';
-            $this->systemLogger->log(sprintf('%s: Destroyed session with id %s: %s', $this->getClassName($joinPoint), $joinPoint->getProxy()->getId(), $reason), LOG_INFO);
-        }
-    }
-
-    /**
-     * Logs calls of renewId()
-     *
-     * @Flow\Around("within(TYPO3\Flow\Session\SessionInterface) && method(.*->renewId())")
-     * @param \TYPO3\Flow\Aop\JoinPointInterface $joinPoint The current joinpoint
-     * @return mixed The result of the target method if it has not been intercepted
-     */
-    public function logRenewId(\TYPO3\Flow\Aop\JoinPointInterface $joinPoint)
-    {
-        $session = $joinPoint->getProxy();
-        $oldId = $session->getId();
-        $newId = $joinPoint->getAdviceChain()->proceed($joinPoint);
-        if ($session->isStarted()) {
-            $this->systemLogger->log(sprintf('%s: Changed session id from %s to %s', $this->getClassName($joinPoint), $oldId, $newId), LOG_INFO);
-        }
-        return $newId;
-    }
-
-    /**
->>>>>>> c186a992
      * Logs calls of collectGarbage()
      *
      * @Flow\AfterReturning("within(TYPO3\Flow\Session\SessionInterface) && method(.*->collectGarbage())")
@@ -209,11 +128,7 @@
     protected function getClassName(\TYPO3\Flow\Aop\JoinPointInterface $joinPoint)
     {
         $className = $joinPoint->getClassName();
-<<<<<<< HEAD
         if (substr($className, 0, 18) === \TYPO3\Flow\Session::class) {
-=======
-        if (substr($className, 0, 18) === 'TYPO3\Flow\Session') {
->>>>>>> c186a992
             $className = substr($className, 19);
         }
         return $className;
