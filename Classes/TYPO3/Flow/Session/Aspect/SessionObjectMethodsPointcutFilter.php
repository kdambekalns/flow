<?php
namespace TYPO3\Flow\Session\Aspect;

/*                                                                        *
 * This script belongs to the Flow framework.                             *
 *                                                                        *
 * It is free software; you can redistribute it and/or modify it under    *
 * the terms of the MIT license.                                          *
 *                                                                        */

use TYPO3\Flow\Object\Configuration\Configuration as ObjectConfiguration;
use TYPO3\Flow\Annotations as Flow;

/**
 * Pointcut filter matching proxyable methods in objects of scope session
 *
 * @Flow\Scope("singleton")
 */
class SessionObjectMethodsPointcutFilter implements \TYPO3\Flow\Aop\Pointcut\PointcutFilterInterface
{
    /**
     * @var \TYPO3\Flow\Object\ObjectManagerInterface
     */
    protected $objectManager;
<<<<<<< HEAD

    /**
     * @param \TYPO3\Flow\Object\CompileTimeObjectManager $objectManager
     * @return void
     */
    public function injectObjectManager(\TYPO3\Flow\Object\CompileTimeObjectManager $objectManager)
    {
        $this->objectManager = $objectManager;
    }

    /**
     * Checks if the specified class and method matches against the filter
     *
     * @param string $className Name of the class to check against
     * @param string $methodName Name of the method to check against
     * @param string $methodDeclaringClassName Name of the class the method was originally declared in
     * @param mixed $pointcutQueryIdentifier Some identifier for this query - must at least differ from a previous identifier. Used for circular reference detection.
     * @return boolean TRUE if the class / method match, otherwise FALSE
     */
    public function matches($className, $methodName, $methodDeclaringClassName, $pointcutQueryIdentifier)
    {
        if ($methodName === null) {
            return false;
        }

        $objectName = $this->objectManager->getObjectNameByClassName($className);
        if (empty($objectName)) {
            return false;
        }

        if ($this->objectManager->getScope($objectName) !== ObjectConfiguration::SCOPE_SESSION) {
            return false;
        }

        if (preg_match('/^__wakeup|__construct|__destruct|__sleep|__serialize|__unserialize|__clone|shutdownObject|initializeObject|inject.*$/', $methodName) !== 0) {
            return false;
        }

        return true;
    }

    /**
     * Returns TRUE if this filter holds runtime evaluations for a previously matched pointcut
     *
     * @return boolean TRUE if this filter has runtime evaluations
     */
    public function hasRuntimeEvaluationsDefinition()
    {
        return false;
    }

    /**
     * Returns runtime evaluations for a previously matched pointcut
     *
     * @return array Runtime evaluations
     */
    public function getRuntimeEvaluationsDefinition()
    {
        return array();
    }

    /**
=======

    /**
     * @param \TYPO3\Flow\Object\CompileTimeObjectManager $objectManager
     * @return void
     */
    public function injectObjectManager(\TYPO3\Flow\Object\CompileTimeObjectManager $objectManager)
    {
        $this->objectManager = $objectManager;
    }

    /**
     * Checks if the specified class and method matches against the filter
     *
     * @param string $className Name of the class to check against
     * @param string $methodName Name of the method to check against
     * @param string $methodDeclaringClassName Name of the class the method was originally declared in
     * @param mixed $pointcutQueryIdentifier Some identifier for this query - must at least differ from a previous identifier. Used for circular reference detection.
     * @return boolean TRUE if the class / method match, otherwise FALSE
     */
    public function matches($className, $methodName, $methodDeclaringClassName, $pointcutQueryIdentifier)
    {
        if ($methodName === null) {
            return false;
        }

        $objectName = $this->objectManager->getObjectNameByClassName($className);
        if (empty($objectName)) {
            return false;
        }

        if ($this->objectManager->getScope($objectName) !== ObjectConfiguration::SCOPE_SESSION) {
            return false;
        }

        if (preg_match('/^__wakeup|__construct|__destruct|__sleep|__serialize|__unserialize|__clone|shutdownObject|initializeObject|inject.*$/', $methodName) !== 0) {
            return false;
        }

        return true;
    }

    /**
     * Returns TRUE if this filter holds runtime evaluations for a previously matched pointcut
     *
     * @return boolean TRUE if this filter has runtime evaluations
     */
    public function hasRuntimeEvaluationsDefinition()
    {
        return false;
    }

    /**
     * Returns runtime evaluations for a previously matched pointcut
     *
     * @return array Runtime evaluations
     */
    public function getRuntimeEvaluationsDefinition()
    {
        return array();
    }

    /**
>>>>>>> c186a992
     * This method is used to optimize the matching process.
     *
     * @param \TYPO3\Flow\Aop\Builder\ClassNameIndex $classNameIndex
     * @return \TYPO3\Flow\Aop\Builder\ClassNameIndex
     */
    public function reduceTargetClassNames(\TYPO3\Flow\Aop\Builder\ClassNameIndex $classNameIndex)
    {
        $sessionClasses = new \TYPO3\Flow\Aop\Builder\ClassNameIndex();
        $sessionClasses->setClassNames($this->objectManager->getClassNamesByScope(ObjectConfiguration::SCOPE_SESSION));
        return $classNameIndex->intersect($sessionClasses);
    }
}<|MERGE_RESOLUTION|>--- conflicted
+++ resolved
@@ -22,7 +22,6 @@
      * @var \TYPO3\Flow\Object\ObjectManagerInterface
      */
     protected $objectManager;
-<<<<<<< HEAD
 
     /**
      * @param \TYPO3\Flow\Object\CompileTimeObjectManager $objectManager
@@ -85,70 +84,6 @@
     }
 
     /**
-=======
-
-    /**
-     * @param \TYPO3\Flow\Object\CompileTimeObjectManager $objectManager
-     * @return void
-     */
-    public function injectObjectManager(\TYPO3\Flow\Object\CompileTimeObjectManager $objectManager)
-    {
-        $this->objectManager = $objectManager;
-    }
-
-    /**
-     * Checks if the specified class and method matches against the filter
-     *
-     * @param string $className Name of the class to check against
-     * @param string $methodName Name of the method to check against
-     * @param string $methodDeclaringClassName Name of the class the method was originally declared in
-     * @param mixed $pointcutQueryIdentifier Some identifier for this query - must at least differ from a previous identifier. Used for circular reference detection.
-     * @return boolean TRUE if the class / method match, otherwise FALSE
-     */
-    public function matches($className, $methodName, $methodDeclaringClassName, $pointcutQueryIdentifier)
-    {
-        if ($methodName === null) {
-            return false;
-        }
-
-        $objectName = $this->objectManager->getObjectNameByClassName($className);
-        if (empty($objectName)) {
-            return false;
-        }
-
-        if ($this->objectManager->getScope($objectName) !== ObjectConfiguration::SCOPE_SESSION) {
-            return false;
-        }
-
-        if (preg_match('/^__wakeup|__construct|__destruct|__sleep|__serialize|__unserialize|__clone|shutdownObject|initializeObject|inject.*$/', $methodName) !== 0) {
-            return false;
-        }
-
-        return true;
-    }
-
-    /**
-     * Returns TRUE if this filter holds runtime evaluations for a previously matched pointcut
-     *
-     * @return boolean TRUE if this filter has runtime evaluations
-     */
-    public function hasRuntimeEvaluationsDefinition()
-    {
-        return false;
-    }
-
-    /**
-     * Returns runtime evaluations for a previously matched pointcut
-     *
-     * @return array Runtime evaluations
-     */
-    public function getRuntimeEvaluationsDefinition()
-    {
-        return array();
-    }
-
-    /**
->>>>>>> c186a992
      * This method is used to optimize the matching process.
      *
      * @param \TYPO3\Flow\Aop\Builder\ClassNameIndex $classNameIndex
