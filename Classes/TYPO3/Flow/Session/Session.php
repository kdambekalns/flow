--- conflicted
+++ resolved
@@ -347,11 +347,7 @@
                         $objectName = $this->objectManager->getObjectNameByClassName(get_class($object));
                         if ($this->objectManager->getScope($objectName) === ObjectConfiguration::SCOPE_SESSION) {
                             $this->objectManager->setInstance($objectName, $object);
-<<<<<<< HEAD
                             $this->objectManager->get(\TYPO3\Flow\Session\Aspect\LazyLoadingAspect::class)->registerSessionInstance($objectName, $object);
-=======
-                            $this->objectManager->get('TYPO3\Flow\Session\Aspect\LazyLoadingAspect')->registerSessionInstance($objectName, $object);
->>>>>>> c186a992
                         }
                     }
                 }
@@ -655,11 +651,7 @@
             if ($this->metaDataCache->has($this->sessionIdentifier)) {
                 // Security context can't be injected and must be retrieved manually
                 // because it relies on this very session object:
-<<<<<<< HEAD
                 $securityContext = $this->objectManager->get(\TYPO3\Flow\Security\Context::class);
-=======
-                $securityContext = $this->objectManager->get('TYPO3\Flow\Security\Context');
->>>>>>> c186a992
                 if ($securityContext->isInitialized()) {
                     $this->storeAuthenticatedAccountsInfo($securityContext->getAuthenticationTokens());
                 }
