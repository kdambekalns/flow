--- conflicted
+++ resolved
@@ -19,7 +19,6 @@
 class SessionManager implements SessionManagerInterface
 {
     /**
-<<<<<<< HEAD
      * @var SessionInterface
      */
     protected $currentSession;
@@ -123,93 +122,5 @@
             $session->destroy($reason);
         }
         return count($sessions);
-=======
-     * @var \TYPO3\Flow\Session\SessionInterface
-     */
-    protected $currentSession;
-
-    /**
-     * @var array
-     */
-    protected $remoteSessions;
-
-    /**
-     * Meta data cache used by sessions
-     *
-     * @Flow\Inject
-     * @var \TYPO3\Flow\Cache\Frontend\VariableFrontend
-     */
-    protected $metaDataCache;
-
-    /**
-     * Returns the currently active session which stores session data for the
-     * current HTTP request on this local system.
-     *
-     * @return \TYPO3\Flow\Session\SessionInterface
-     * @api
-     */
-    public function getCurrentSession()
-    {
-        if ($this->currentSession === null) {
-            $this->currentSession = new Session();
-        }
-        return $this->currentSession;
-    }
-
-    /**
-     * Returns the specified session. If no session with the given identifier exists,
-     * NULL is returned.
-     *
-     * @param string $sessionIdentifier The session identifier
-     * @return \TYPO3\Flow\Session\Session
-     * @api
-     */
-    public function getSession($sessionIdentifier)
-    {
-        if ($this->currentSession !== null && $this->currentSession->isStarted() && $this->currentSession->getId() === $sessionIdentifier) {
-            return $this->currentSession;
-        }
-        if (isset($this->remoteSessions[$sessionIdentifier])) {
-            return $this->remoteSessions[$sessionIdentifier];
-        }
-        if ($this->metaDataCache->has($sessionIdentifier)) {
-            $sessionInfo = $this->metaDataCache->get($sessionIdentifier);
-            $this->remoteSessions[$sessionIdentifier] = new Session($sessionIdentifier, $sessionInfo['storageIdentifier'], $sessionInfo['lastActivityTimestamp'], $sessionInfo['tags']);
-            return $this->remoteSessions[$sessionIdentifier];
-        }
-    }
-
-    /**
-     * Returns all active sessions, even remote ones.
-     *
-     * @return array<\TYPO3\Flow\Session\Session>
-     * @api
-     */
-    public function getActiveSessions()
-    {
-        $activeSessions = array();
-        foreach ($this->metaDataCache->getByTag('session') as $sessionIdentifier => $sessionInfo) {
-            $session = new Session($sessionIdentifier, $sessionInfo['storageIdentifier'], $sessionInfo['lastActivityTimestamp'], $sessionInfo['tags']);
-            $activeSessions[] = $session;
-        }
-        return $activeSessions;
-    }
-
-    /**
-     * Returns all sessions which are tagged by the specified tag.
-     *
-     * @param string $tag A valid Cache Frontend tag
-     * @return array A collection of Session objects or an empty array if tag did not match
-     * @api
-     */
-    public function getSessionsByTag($tag)
-    {
-        $taggedSessions = array();
-        foreach ($this->metaDataCache->getByTag(Session::TAG_PREFIX . $tag) as $sessionIdentifier => $sessionInfo) {
-            $session = new Session($sessionIdentifier, $sessionInfo['storageIdentifier'], $sessionInfo['lastActivityTimestamp'], $sessionInfo['tags']);
-            $taggedSessions[] = $session;
-        }
-        return $taggedSessions;
->>>>>>> d040582c
     }
 }