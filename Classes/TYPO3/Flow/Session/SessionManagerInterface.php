<?php
namespace TYPO3\Flow\Session;

/*                                                                        *
 * This script belongs to the Flow framework.                             *
 *                                                                        *
 * It is free software; you can redistribute it and/or modify it under    *
 * the terms of the MIT license.                                          *
 *                                                                        */

use TYPO3\Flow\Annotations as Flow;

/**
 * Interface for a session manager
 *
 * In order to stay compatible with future features and create more portable apps,
 * make sure to inject this interface instead of the concrete SessionManager
 * implementation.
 *
 * @api
 */
interface SessionManagerInterface
{
    /**
     * Returns the currently active session which stores session data for the
     * current HTTP request on this local system.
     *
     * @return \TYPO3\Flow\Session\SessionInterface
<<<<<<< HEAD
     * @api
     */
    public function getCurrentSession();

    /**
     * Returns the specified session. If no session with the given identifier exists,
     * NULL is returned.
     *
     * @param string $sessionIdentifier The session identifier
     * @return \TYPO3\Flow\Session\SessionInterface
     * @api
     */
    public function getSession($sessionIdentifier);

    /**
     * Returns all active sessions, even remote ones.
     *
     * @return array<\TYPO3\Flow\Session\Session>
     * @api
     */
    public function getActiveSessions();

    /**
     * Returns all sessions which are tagged by the specified tag.
     *
     * @param string $tag A valid Cache Frontend tag
     * @return array A collection of Session objects or an empty array if tag did not match
     * @api
     */
    public function getSessionsByTag($tag);

    /**
     * Destroys all sessions which are tagged with the specified tag.
     *
     * @param string $tag A valid Cache Frontend tag
     * @param string $reason A reason to mention in log output for why the sessions have been destroyed. For example: "The corresponding account was deleted"
     * @return integer Number of sessions which have been destroyed
     * @api
     */
    public function destroySessionsByTag($tag, $reason = '');
=======
     */
    public function getCurrentSession();

    /**
     * Returns the specified session. If no session with the given identifier exists,
     * NULL is returned.
     *
     * @param string $sessionIdentifier The session identifier
     * @return \TYPO3\Flow\Session\SessionInterface
     */
    public function getSession($sessionIdentifier);

    /**
     * Returns all active sessions, even remote ones.
     *
     * @return array<\TYPO3\Flow\Session\Session>
     * @api
     */
    public function getActiveSessions();
>>>>>>> d040582c
}<|MERGE_RESOLUTION|>--- conflicted
+++ resolved
@@ -26,7 +26,6 @@
      * current HTTP request on this local system.
      *
      * @return \TYPO3\Flow\Session\SessionInterface
-<<<<<<< HEAD
      * @api
      */
     public function getCurrentSession();
@@ -67,25 +66,4 @@
      * @api
      */
     public function destroySessionsByTag($tag, $reason = '');
-=======
-     */
-    public function getCurrentSession();
-
-    /**
-     * Returns the specified session. If no session with the given identifier exists,
-     * NULL is returned.
-     *
-     * @param string $sessionIdentifier The session identifier
-     * @return \TYPO3\Flow\Session\SessionInterface
-     */
-    public function getSession($sessionIdentifier);
-
-    /**
-     * Returns all active sessions, even remote ones.
-     *
-     * @return array<\TYPO3\Flow\Session\Session>
-     * @api
-     */
-    public function getActiveSessions();
->>>>>>> d040582c
 }