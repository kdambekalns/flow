<?php
namespace TYPO3\Flow\SignalSlot;

/*                                                                        *
 * This script belongs to the Flow framework.                             *
 *                                                                        *
 * It is free software; you can redistribute it and/or modify it under    *
 * the terms of the MIT license.                                          *
 *                                                                        */

use TYPO3\Flow\Annotations as Flow;

/**
 * A dispatcher which dispatches signals by calling its registered slot methods
 * and passing them the method arguments which were originally passed to the
 * signal method.
 *
 * @Flow\Scope("singleton")
 * @api
 */
class Dispatcher
{
    /**
     * @var \TYPO3\Flow\Object\ObjectManagerInterface
     */
    protected $objectManager;
<<<<<<< HEAD

    /**
     * Information about all slots connected a certain signal.
     * Indexed by [$signalClassName][$signalMethodName] and then numeric with an
     * array of information about the slot
     * @var array
     */
    protected $slots = array();

    /**
     * Injects the object manager
     *
     * @param \TYPO3\Flow\Object\ObjectManagerInterface $objectManager
     * @return void
     */
    public function injectObjectManager(\TYPO3\Flow\Object\ObjectManagerInterface $objectManager)
    {
        $this->objectManager = $objectManager;
    }

    /**
     * Connects a signal with a slot.
     * One slot can be connected with multiple signals by calling this method multiple times.
     *
     * @param string $signalClassName Name of the class containing the signal
     * @param string $signalName Name of the signal
     * @param mixed $slotClassNameOrObject Name of the class containing the slot or the instantiated class or a Closure object
     * @param string $slotMethodName Name of the method to be used as a slot. If $slotClassNameOrObject is a Closure object, this parameter is ignored
     * @param boolean $passSignalInformation If set to TRUE, the last argument passed to the slot will be information about the signal (EmitterClassName::signalName)
     * @return void
     * @throws \InvalidArgumentException
     * @api
     */
    public function connect($signalClassName, $signalName, $slotClassNameOrObject, $slotMethodName = '', $passSignalInformation = true)
    {
        $class = null;
        $object = null;

        if (strpos($signalName, 'emit') === 0) {
            $possibleSignalName = lcfirst(substr($signalName, strlen('emit')));
            throw new \InvalidArgumentException('The signal should not be connected with the method name ("' . $signalName . '"). Try "' . $possibleSignalName . '" for the signal name.', 1314016630);
        }

        if (is_object($slotClassNameOrObject)) {
            $object = $slotClassNameOrObject;
            $method = ($slotClassNameOrObject instanceof \Closure) ? '__invoke' : $slotMethodName;
        } else {
            if ($slotMethodName === '') {
                throw new \InvalidArgumentException('The slot method name must not be empty (except for closures).', 1229531659);
            }
            $class = $slotClassNameOrObject;
            $method = $slotMethodName;
        }

        $this->slots[$signalClassName][$signalName][] = array(
            'class' => $class,
            'method' => $method,
            'object' => $object,
            'passSignalInformation' => ($passSignalInformation === true)
        );
    }

    /**
     * Dispatches a signal by calling the registered Slot methods
     *
     * @param string $signalClassName Name of the class containing the signal
     * @param string $signalName Name of the signal
     * @param array $signalArguments arguments passed to the signal method
     * @return void
     * @throws \TYPO3\Flow\SignalSlot\Exception\InvalidSlotException if the slot is not valid
     * @api
     */
    public function dispatch($signalClassName, $signalName, array $signalArguments = array())
    {
        if (!isset($this->slots[$signalClassName][$signalName])) {
            return;
        }

        foreach ($this->slots[$signalClassName][$signalName] as $slotInformation) {
            if (isset($slotInformation['object'])) {
                $object = $slotInformation['object'];
            } elseif (substr($slotInformation['method'], 0, 2) === '::') {
                if (!isset($this->objectManager)) {
                    if (is_callable($slotInformation['class'] . $slotInformation['method'])) {
                        $object = $slotInformation['class'];
                    } else {
                        throw new \TYPO3\Flow\SignalSlot\Exception\InvalidSlotException(sprintf('Cannot dispatch %s::%s to class %s. The object manager is not yet available in the Signal Slot Dispatcher and therefore it cannot dispatch classes.', $signalClassName, $signalName, $slotInformation['class']), 1298113624);
                    }
                } else {
                    $object = $this->objectManager->getClassNameByObjectName($slotInformation['class']);
                }
                $slotInformation['method'] = substr($slotInformation['method'], 2);
            } else {
                if (!isset($this->objectManager)) {
                    throw new \TYPO3\Flow\SignalSlot\Exception\InvalidSlotException(sprintf('Cannot dispatch %s::%s to class %s. The object manager is not yet available in the Signal Slot Dispatcher and therefore it cannot dispatch classes.', $signalClassName, $signalName, $slotInformation['class']), 1298113624);
                }
                if (!$this->objectManager->isRegistered($slotInformation['class'])) {
                    throw new \TYPO3\Flow\SignalSlot\Exception\InvalidSlotException('The given class "' . $slotInformation['class'] . '" is not a registered object.', 1245673367);
                }
                $object = $this->objectManager->get($slotInformation['class']);
            }
            if ($slotInformation['passSignalInformation'] === true) {
                $signalArguments[] = $signalClassName . '::' . $signalName;
            }
            if (!method_exists($object, $slotInformation['method'])) {
                throw new \TYPO3\Flow\SignalSlot\Exception\InvalidSlotException('The slot method ' . get_class($object) . '->' . $slotInformation['method'] . '() does not exist.', 1245673368);
            }
            call_user_func_array(array($object, $slotInformation['method']), $signalArguments);
        }
    }

    /**
=======

    /**
     * Information about all slots connected a certain signal.
     * Indexed by [$signalClassName][$signalMethodName] and then numeric with an
     * array of information about the slot
     * @var array
     */
    protected $slots = array();

    /**
     * Injects the object manager
     *
     * @param \TYPO3\Flow\Object\ObjectManagerInterface $objectManager
     * @return void
     */
    public function injectObjectManager(\TYPO3\Flow\Object\ObjectManagerInterface $objectManager)
    {
        $this->objectManager = $objectManager;
    }

    /**
     * Connects a signal with a slot.
     * One slot can be connected with multiple signals by calling this method multiple times.
     *
     * @param string $signalClassName Name of the class containing the signal
     * @param string $signalName Name of the signal
     * @param mixed $slotClassNameOrObject Name of the class containing the slot or the instantiated class or a Closure object
     * @param string $slotMethodName Name of the method to be used as a slot. If $slotClassNameOrObject is a Closure object, this parameter is ignored
     * @param boolean $passSignalInformation If set to TRUE, the last argument passed to the slot will be information about the signal (EmitterClassName::signalName)
     * @return void
     * @throws \InvalidArgumentException
     * @api
     */
    public function connect($signalClassName, $signalName, $slotClassNameOrObject, $slotMethodName = '', $passSignalInformation = true)
    {
        $class = null;
        $object = null;

        if (strpos($signalName, 'emit') === 0) {
            $possibleSignalName = lcfirst(substr($signalName, strlen('emit')));
            throw new \InvalidArgumentException('The signal should not be connected with the method name ("' . $signalName .  '"). Try "' . $possibleSignalName . '" for the signal name.', 1314016630);
        }

        if (is_object($slotClassNameOrObject)) {
            $object = $slotClassNameOrObject;
            $method = ($slotClassNameOrObject instanceof \Closure) ? '__invoke' : $slotMethodName;
        } else {
            if ($slotMethodName === '') {
                throw new \InvalidArgumentException('The slot method name must not be empty (except for closures).', 1229531659);
            }
            $class = $slotClassNameOrObject;
            $method = $slotMethodName;
        }

        $this->slots[$signalClassName][$signalName][] = array(
            'class' => $class,
            'method' => $method,
            'object' => $object,
            'passSignalInformation' => ($passSignalInformation === true)
        );
    }

    /**
     * Dispatches a signal by calling the registered Slot methods
     *
     * @param string $signalClassName Name of the class containing the signal
     * @param string $signalName Name of the signal
     * @param array $signalArguments arguments passed to the signal method
     * @return void
     * @throws \TYPO3\Flow\SignalSlot\Exception\InvalidSlotException if the slot is not valid
     * @api
     */
    public function dispatch($signalClassName, $signalName, array $signalArguments = array())
    {
        if (!isset($this->slots[$signalClassName][$signalName])) {
            return;
        }

        foreach ($this->slots[$signalClassName][$signalName] as $slotInformation) {
            if (isset($slotInformation['object'])) {
                $object = $slotInformation['object'];
            } elseif (substr($slotInformation['method'], 0, 2) === '::') {
                if (!isset($this->objectManager)) {
                    if (is_callable($slotInformation['class'] . $slotInformation['method'])) {
                        $object = $slotInformation['class'];
                    } else {
                        throw new \TYPO3\Flow\SignalSlot\Exception\InvalidSlotException(sprintf('Cannot dispatch %s::%s to class %s. The object manager is not yet available in the Signal Slot Dispatcher and therefore it cannot dispatch classes.', $signalClassName, $signalName, $slotInformation['class']), 1298113624);
                    }
                } else {
                    $object = $this->objectManager->getClassNameByObjectName($slotInformation['class']);
                }
                $slotInformation['method'] = substr($slotInformation['method'], 2);
            } else {
                if (!isset($this->objectManager)) {
                    throw new \TYPO3\Flow\SignalSlot\Exception\InvalidSlotException(sprintf('Cannot dispatch %s::%s to class %s. The object manager is not yet available in the Signal Slot Dispatcher and therefore it cannot dispatch classes.', $signalClassName, $signalName, $slotInformation['class']), 1298113624);
                }
                if (!$this->objectManager->isRegistered($slotInformation['class'])) {
                    throw new \TYPO3\Flow\SignalSlot\Exception\InvalidSlotException('The given class "' . $slotInformation['class'] . '" is not a registered object.', 1245673367);
                }
                $object = $this->objectManager->get($slotInformation['class']);
            }
            if ($slotInformation['passSignalInformation'] === true) {
                $signalArguments[] = $signalClassName . '::' . $signalName;
            }
            if (!method_exists($object, $slotInformation['method'])) {
                throw new \TYPO3\Flow\SignalSlot\Exception\InvalidSlotException('The slot method ' . get_class($object) . '->' . $slotInformation['method'] . '() does not exist.', 1245673368);
            }
            call_user_func_array(array($object, $slotInformation['method']), $signalArguments);
        }
    }

    /**
>>>>>>> c186a992
     * Returns all slots which are connected with the given signal
     *
     * @param string $signalClassName Name of the class containing the signal
     * @param string $signalName Name of the signal
     * @return array An array of arrays with slot information
     * @api
     */
    public function getSlots($signalClassName, $signalName)
    {
        return (isset($this->slots[$signalClassName][$signalName])) ? $this->slots[$signalClassName][$signalName] : array();
    }

    /**
     * Returns all signals with its slots
     *
     * @return array An array of arrays with slot information
     * @api
     */
    public function getSignals()
    {
        return $this->slots;
    }
}<|MERGE_RESOLUTION|>--- conflicted
+++ resolved
@@ -24,7 +24,6 @@
      * @var \TYPO3\Flow\Object\ObjectManagerInterface
      */
     protected $objectManager;
-<<<<<<< HEAD
 
     /**
      * Information about all slots connected a certain signal.
@@ -137,120 +136,6 @@
     }
 
     /**
-=======
-
-    /**
-     * Information about all slots connected a certain signal.
-     * Indexed by [$signalClassName][$signalMethodName] and then numeric with an
-     * array of information about the slot
-     * @var array
-     */
-    protected $slots = array();
-
-    /**
-     * Injects the object manager
-     *
-     * @param \TYPO3\Flow\Object\ObjectManagerInterface $objectManager
-     * @return void
-     */
-    public function injectObjectManager(\TYPO3\Flow\Object\ObjectManagerInterface $objectManager)
-    {
-        $this->objectManager = $objectManager;
-    }
-
-    /**
-     * Connects a signal with a slot.
-     * One slot can be connected with multiple signals by calling this method multiple times.
-     *
-     * @param string $signalClassName Name of the class containing the signal
-     * @param string $signalName Name of the signal
-     * @param mixed $slotClassNameOrObject Name of the class containing the slot or the instantiated class or a Closure object
-     * @param string $slotMethodName Name of the method to be used as a slot. If $slotClassNameOrObject is a Closure object, this parameter is ignored
-     * @param boolean $passSignalInformation If set to TRUE, the last argument passed to the slot will be information about the signal (EmitterClassName::signalName)
-     * @return void
-     * @throws \InvalidArgumentException
-     * @api
-     */
-    public function connect($signalClassName, $signalName, $slotClassNameOrObject, $slotMethodName = '', $passSignalInformation = true)
-    {
-        $class = null;
-        $object = null;
-
-        if (strpos($signalName, 'emit') === 0) {
-            $possibleSignalName = lcfirst(substr($signalName, strlen('emit')));
-            throw new \InvalidArgumentException('The signal should not be connected with the method name ("' . $signalName .  '"). Try "' . $possibleSignalName . '" for the signal name.', 1314016630);
-        }
-
-        if (is_object($slotClassNameOrObject)) {
-            $object = $slotClassNameOrObject;
-            $method = ($slotClassNameOrObject instanceof \Closure) ? '__invoke' : $slotMethodName;
-        } else {
-            if ($slotMethodName === '') {
-                throw new \InvalidArgumentException('The slot method name must not be empty (except for closures).', 1229531659);
-            }
-            $class = $slotClassNameOrObject;
-            $method = $slotMethodName;
-        }
-
-        $this->slots[$signalClassName][$signalName][] = array(
-            'class' => $class,
-            'method' => $method,
-            'object' => $object,
-            'passSignalInformation' => ($passSignalInformation === true)
-        );
-    }
-
-    /**
-     * Dispatches a signal by calling the registered Slot methods
-     *
-     * @param string $signalClassName Name of the class containing the signal
-     * @param string $signalName Name of the signal
-     * @param array $signalArguments arguments passed to the signal method
-     * @return void
-     * @throws \TYPO3\Flow\SignalSlot\Exception\InvalidSlotException if the slot is not valid
-     * @api
-     */
-    public function dispatch($signalClassName, $signalName, array $signalArguments = array())
-    {
-        if (!isset($this->slots[$signalClassName][$signalName])) {
-            return;
-        }
-
-        foreach ($this->slots[$signalClassName][$signalName] as $slotInformation) {
-            if (isset($slotInformation['object'])) {
-                $object = $slotInformation['object'];
-            } elseif (substr($slotInformation['method'], 0, 2) === '::') {
-                if (!isset($this->objectManager)) {
-                    if (is_callable($slotInformation['class'] . $slotInformation['method'])) {
-                        $object = $slotInformation['class'];
-                    } else {
-                        throw new \TYPO3\Flow\SignalSlot\Exception\InvalidSlotException(sprintf('Cannot dispatch %s::%s to class %s. The object manager is not yet available in the Signal Slot Dispatcher and therefore it cannot dispatch classes.', $signalClassName, $signalName, $slotInformation['class']), 1298113624);
-                    }
-                } else {
-                    $object = $this->objectManager->getClassNameByObjectName($slotInformation['class']);
-                }
-                $slotInformation['method'] = substr($slotInformation['method'], 2);
-            } else {
-                if (!isset($this->objectManager)) {
-                    throw new \TYPO3\Flow\SignalSlot\Exception\InvalidSlotException(sprintf('Cannot dispatch %s::%s to class %s. The object manager is not yet available in the Signal Slot Dispatcher and therefore it cannot dispatch classes.', $signalClassName, $signalName, $slotInformation['class']), 1298113624);
-                }
-                if (!$this->objectManager->isRegistered($slotInformation['class'])) {
-                    throw new \TYPO3\Flow\SignalSlot\Exception\InvalidSlotException('The given class "' . $slotInformation['class'] . '" is not a registered object.', 1245673367);
-                }
-                $object = $this->objectManager->get($slotInformation['class']);
-            }
-            if ($slotInformation['passSignalInformation'] === true) {
-                $signalArguments[] = $signalClassName . '::' . $signalName;
-            }
-            if (!method_exists($object, $slotInformation['method'])) {
-                throw new \TYPO3\Flow\SignalSlot\Exception\InvalidSlotException('The slot method ' . get_class($object) . '->' . $slotInformation['method'] . '() does not exist.', 1245673368);
-            }
-            call_user_func_array(array($object, $slotInformation['method']), $signalArguments);
-        }
-    }
-
-    /**
->>>>>>> c186a992
      * Returns all slots which are connected with the given signal
      *
      * @param string $signalClassName Name of the class containing the signal
