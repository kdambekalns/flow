--- conflicted
+++ resolved
@@ -33,7 +33,6 @@
         reset($chunks);
         return $chunks;
     }
-<<<<<<< HEAD
 
     /**
      * Explodes a string and trims all values for whitespace in the ends.
@@ -113,281 +112,6 @@
      * @return array Resulting array where $secondArray values has overruled $firstArray values
      */
     public static function arrayMergeRecursiveOverruleWithCallback(array $firstArray, array $secondArray, \Closure $toArray)
-=======
-
-    /**
-     * Explodes a string and trims all values for whitespace in the ends.
-     * If $onlyNonEmptyValues is set, then all blank ('') values are removed.
-     *
-     * @param string $delimiter Delimiter string to explode with
-     * @param string $string The string to explode
-     * @param boolean $onlyNonEmptyValues If disabled, even empty values (='') will be set in output
-     * @return array Exploded values
-     */
-    public static function trimExplode($delimiter, $string, $onlyNonEmptyValues = true)
-    {
-        $chunksArr = explode($delimiter, $string);
-        $newChunksArr = array();
-        foreach ($chunksArr as $value) {
-            if ($onlyNonEmptyValues === false || strcmp('', trim($value))) {
-                $newChunksArr[] = trim($value);
-            }
-        }
-        reset($newChunksArr);
-        return $newChunksArr;
-    }
-
-    /**
-     * Merges two arrays recursively and "binary safe" (integer keys are overridden as well), overruling similar values
-     * in the first array ($firstArray) with the values of the second array ($secondArray) in case of identical keys,
-     * ie. keeping the values of the second.
-     *
-     * @param array $firstArray First array
-     * @param array $secondArray Second array, overruling the first array
-     * @param boolean $dontAddNewKeys If set, keys that are NOT found in $firstArray (first array) will not be set. Thus only existing value can/will be overruled from second array.
-     * @param boolean $emptyValuesOverride If set (which is the default), values from $secondArray will overrule if they are empty (according to PHP's empty() function)
-     * @return array Resulting array where $secondArray values has overruled $firstArray values
-     */
-    public static function arrayMergeRecursiveOverrule(array $firstArray, array $secondArray, $dontAddNewKeys = false, $emptyValuesOverride = true)
->>>>>>> c186a992
-    {
-        $data = array(&$firstArray, $secondArray);
-        $entryCount = 1;
-        for ($i = 0; $i < $entryCount; $i++) {
-            $firstArrayInner = &$data[$i * 2];
-            $secondArrayInner = $data[$i * 2 + 1];
-            foreach ($secondArrayInner as $key => $value) {
-<<<<<<< HEAD
-                if (!isset($firstArrayInner[$key]) || (!is_array($firstArrayInner[$key]) && !is_array($value))) {
-                    $firstArrayInner[$key] = $value;
-                } else {
-                    if (!is_array($value)) {
-                        $value = $toArray($value);
-                    }
-                    if (!is_array($firstArrayInner[$key])) {
-                        $firstArrayInner[$key] = $toArray($firstArrayInner[$key]);
-                    }
-
-                    if (is_array($firstArrayInner[$key]) && is_array($value)) {
-                        $data[] = &$firstArrayInner[$key];
-                        $data[] = $value;
-                        $entryCount++;
-                    } else {
-                        $firstArrayInner[$key] = $value;
-                    }
-                }
-            }
-        }
-        reset($firstArray);
-        return $firstArray;
-    }
-
-    /**
-     * Returns TRUE if the given array contains elements of varying types
-     *
-     * @param array $array
-     * @return boolean
-     */
-    public static function containsMultipleTypes(array $array)
-    {
-        if (count($array) > 0) {
-            reset($array);
-            $previousType = gettype(current($array));
-            next($array);
-            while (list(, $value) = each($array)) {
-                if ($previousType !== gettype($value)) {
-                    return true;
-                }
-            }
-        }
-        return false;
-    }
-
-    /**
-     * Replacement for array_reduce that allows any type for $initial (instead
-     * of only integer)
-     *
-     * @param array $array the array to reduce
-     * @param string $function the reduce function with the same order of parameters as in the native array_reduce (i.e. accumulator first, then current array element)
-     * @param mixed $initial the initial accumulator value
-     * @return mixed
-     */
-    public static function array_reduce(array $array, $function, $initial = null)
-    {
-        $accumulator = $initial;
-        foreach ($array as $value) {
-            $accumulator = $function($accumulator, $value);
-        }
-        return $accumulator;
-    }
-
-    /**
-     * Returns the value of a nested array by following the specifed path.
-     *
-     * @param array &$array The array to traverse as a reference
-     * @param array|string $path The path to follow. Either a simple array of keys or a string in the format 'foo.bar.baz'
-     * @return mixed The value found, NULL if the path didn't exist (note there is no way to distinguish between a found NULL value and "path not found")
-     * @throws \InvalidArgumentException
-     */
-    public static function getValueByPath(array &$array, $path)
-    {
-        if (is_string($path)) {
-            $path = explode('.', $path);
-        } elseif (!is_array($path)) {
-            throw new \InvalidArgumentException('getValueByPath() expects $path to be string or array, "' . gettype($path) . '" given.', 1304950007);
-        }
-        $key = array_shift($path);
-        if (isset($array[$key])) {
-            if (count($path) > 0) {
-                return (is_array($array[$key])) ? self::getValueByPath($array[$key], $path) : null;
-            } else {
-                return $array[$key];
-            }
-        } else {
-            return null;
-        }
-    }
-
-    /**
-     * Sets the given value in a nested array or object by following the specified path.
-     *
-     * @param array|\ArrayAccess $subject The array or ArrayAccess instance to work on
-     * @param array|string $path The path to follow. Either a simple array of keys or a string in the format 'foo.bar.baz'
-     * @param mixed $value The value to set
-     * @return array The modified array or object
-     * @throws \InvalidArgumentException
-     */
-    public static function setValueByPath($subject, $path, $value)
-    {
-        if (!is_array($subject) && !($subject instanceof \ArrayAccess)) {
-            throw new \InvalidArgumentException('setValueByPath() expects $subject to be array or an object implementing \ArrayAccess, "' . (is_object($subject) ? get_class($subject) : gettype($subject)) . '" given.', 1306424308);
-        }
-        if (is_string($path)) {
-            $path = explode('.', $path);
-        } elseif (!is_array($path)) {
-            throw new \InvalidArgumentException('setValueByPath() expects $path to be string or array, "' . gettype($path) . '" given.', 1305111499);
-        }
-        $key = array_shift($path);
-        if (count($path) === 0) {
-            $subject[$key] = $value;
-        } else {
-            if (!isset($subject[$key]) || !is_array($subject[$key])) {
-                $subject[$key] = array();
-            }
-            $subject[$key] = self::setValueByPath($subject[$key], $path, $value);
-        }
-        return $subject;
-    }
-
-    /**
-     * Unsets an element/part of a nested array by following the specified path.
-     *
-     * @param array $array The array
-     * @param array|string $path The path to follow. Either a simple array of keys or a string in the format 'foo.bar.baz'
-     * @return array The modified array
-     * @throws \InvalidArgumentException
-     */
-    public static function unsetValueByPath(array $array, $path)
-    {
-        if (is_string($path)) {
-            $path = explode('.', $path);
-        } elseif (!is_array($path)) {
-            throw new \InvalidArgumentException('unsetValueByPath() expects $path to be string or array, "' . gettype($path) . '" given.', 1305111513);
-        }
-        $key = array_shift($path);
-        if (count($path) === 0) {
-            unset($array[$key]);
-        } else {
-            if (!isset($array[$key]) || !is_array($array[$key])) {
-                return $array;
-            }
-            $array[$key] = self::unsetValueByPath($array[$key], $path);
-        }
-        return $array;
-    }
-
-    /**
-     * Sorts multidimensional arrays by recursively calling ksort on its elements.
-     *
-     * @param array $array the array to sort
-     * @param integer $sortFlags may be used to modify the sorting behavior using these values (see http://www.php.net/manual/en/function.sort.php)
-     * @return boolean TRUE on success, FALSE on failure
-     * @see asort()
-     */
-    public static function sortKeysRecursively(array &$array, $sortFlags = null)
-    {
-        foreach ($array as &$value) {
-            if (is_array($value)) {
-                if (self::sortKeysRecursively($value, $sortFlags) === false) {
-                    return false;
-                }
-            }
-        }
-        return ksort($array, $sortFlags);
-    }
-
-    /**
-     * Recursively convert an object hierarchy into an associative array.
-     *
-     * @param mixed $subject An object or array of objects
-     * @return array The subject represented as an array
-     * @throws \InvalidArgumentException
-     */
-    public static function convertObjectToArray($subject)
-    {
-        if (!is_object($subject) && !is_array($subject)) {
-            throw new \InvalidArgumentException('convertObjectToArray expects either array or object as input, ' . gettype($subject) . ' given.', 1287059709);
-        }
-        if (is_object($subject)) {
-            $subject = (array)$subject;
-        }
-        foreach ($subject as $key => $value) {
-            if (is_array($value) || is_object($value)) {
-                $subject[$key] = self::convertObjectToArray($value);
-            }
-        }
-        return $subject;
-    }
-
-    /**
-=======
-                if (isset($firstArrayInner[$key]) && is_array($firstArrayInner[$key])) {
-                    if ((!$emptyValuesOverride || $value !== array()) && is_array($value)) {
-                        $data[] = &$firstArrayInner[$key];
-                        $data[] = $value;
-                        $entryCount++;
-                    } else {
-                        $firstArrayInner[$key] = $value;
-                    }
-                } else {
-                    if ($dontAddNewKeys) {
-                        if (array_key_exists($key, $firstArrayInner) && ($emptyValuesOverride || !empty($value))) {
-                            $firstArrayInner[$key] = $value;
-                        }
-                    } else {
-                        if ($emptyValuesOverride || !empty($value)) {
-                            $firstArrayInner[$key] = $value;
-                        } elseif (!isset($firstArrayInner[$key]) && $value === array()) {
-                            $firstArrayInner[$key] = $value;
-                        }
-                    }
-                }
-            }
-        }
-        reset($firstArray);
-        return $firstArray;
-    }
-
-    /**
-     * Merges two arrays recursively and "binary safe" (integer keys are overridden as well), overruling similar values in the first array ($firstArray) with the values of the second array ($secondArray)
-     * In case of identical keys, ie. keeping the values of the second. The given $toArray closure will be used if one of the two array keys contains an array and the other not. It should return an array.
-     *
-     * @param array $firstArray First array
-     * @param array $secondArray Second array, overruling the first array
-     * @param callable $toArray The given closure will get a value that is not an array and has to return an array. This is to allow custom merging of simple types with (sub) arrays
-     * @return array Resulting array where $secondArray values has overruled $firstArray values
-     */
-    public static function arrayMergeRecursiveOverruleWithCallback(array $firstArray, array $secondArray, \Closure $toArray)
     {
         $data = array(&$firstArray, $secondArray);
         $entryCount = 1;
@@ -587,7 +311,6 @@
     }
 
     /**
->>>>>>> c186a992
      * Recursively removes empty array elements.
      *
      * @param array $array
