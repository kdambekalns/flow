--- conflicted
+++ resolved
@@ -29,7 +29,6 @@
             return preg_replace('/^([a-z]{2,}):\//', '$1://', str_replace(array('//', '\\'), '/', $path));
         }
     }
-<<<<<<< HEAD
 
     /**
      * Makes sure path has a trailing slash
@@ -427,405 +426,6 @@
         );
     }
 
-=======
-
-    /**
-     * Makes sure path has a trailing slash
-     *
-     * @param string $path
-     * @return string
-     * @api
-     */
-    public static function getNormalizedPath($path)
-    {
-        return rtrim($path, '/') . '/';
-    }
-
-    /**
-     * Properly glues together filepaths / filenames by replacing
-     * backslashes and double slashes of the specified paths.
-     * Note: trailing slashes will be removed, leading slashes won't.
-     * Usage: concatenatePaths(array('dir1/dir2', 'dir3', 'file'))
-     *
-     * @param array $paths the file paths to be combined. Last array element may include the filename.
-     * @return string concatenated path without trailing slash.
-     * @see getUnixStylePath()
-     * @api
-     */
-    public static function concatenatePaths(array $paths)
-    {
-        $resultingPath = '';
-        foreach ($paths as $index => $path) {
-            $path = self::getUnixStylePath($path);
-            if ($index === 0) {
-                $path = rtrim($path, '/');
-            } else {
-                $path = trim($path, '/');
-            }
-            if (strlen($path) > 0) {
-                $resultingPath .= $path . '/';
-            }
-        }
-        return rtrim($resultingPath, '/');
-    }
-
-    /**
-     * Returns all filenames from the specified directory. Filters hidden files and
-     * directories.
-     *
-     * @param string $path Path to the directory which shall be read
-     * @param string $suffix If specified, only filenames with this extension are returned (eg. ".php" or "foo.bar")
-     * @param boolean $returnRealPath If turned on, all paths are resolved by calling realpath()
-     * @param boolean $returnDotFiles If turned on, also files beginning with a dot will be returned
-     * @param array $filenames Internally used for the recursion - don't specify!
-     * @return array Filenames including full path
-     * @throws Exception
-     * @api
-     */
-    public static function readDirectoryRecursively($path, $suffix = null, $returnRealPath = false, $returnDotFiles = false, &$filenames = array())
-    {
-        if (!is_dir($path)) {
-            throw new Exception('"' . $path . '" is no directory.', 1207253462);
-        }
-
-        $directoryIterator = new \DirectoryIterator($path);
-        $suffixLength = strlen($suffix);
-
-        foreach ($directoryIterator as $fileInfo) {
-            $filename = $fileInfo->getFilename();
-            if ($filename === '.' || $filename === '..' || ($returnDotFiles === false && $filename[0] === '.')) {
-                continue;
-            }
-            if ($fileInfo->isFile() && ($suffix === null || substr($filename, -$suffixLength) === $suffix)) {
-                $filenames[] = self::getUnixStylePath(($returnRealPath === true ? realpath($fileInfo->getPathname()) : $fileInfo->getPathname()));
-            }
-            if ($fileInfo->isDir()) {
-                self::readDirectoryRecursively($fileInfo->getPathname(), $suffix, $returnRealPath, $returnDotFiles, $filenames);
-            }
-        }
-        return $filenames;
-    }
-
-    /**
-     * Deletes all files, directories and subdirectories from the specified
-     * directory. The passed directory itself won't be deleted though.
-     *
-     * @param string $path Path to the directory which shall be emptied.
-     * @return void
-     * @throws Exception
-     * @see removeDirectoryRecursively()
-     * @api
-     */
-    public static function emptyDirectoryRecursively($path)
-    {
-        if (!is_dir($path)) {
-            throw new Exception('"' . $path . '" is no directory.', 1169047616);
-        }
-
-        if (self::is_link($path)) {
-            if (self::unlink($path) !== true) {
-                throw new Exception('Could not unlink symbolic link "' . $path . '".', 1323697654);
-            }
-        } else {
-            $directoryIterator = new \RecursiveDirectoryIterator($path);
-            foreach ($directoryIterator as $fileInfo) {
-                if (!$fileInfo->isDir()) {
-                    if (self::unlink($fileInfo->getPathname()) !== true) {
-                        throw new Exception('Could not unlink file "' . $fileInfo->getPathname() . '".', 1169047619);
-                    }
-                } elseif (!$directoryIterator->isDot()) {
-                    self::removeDirectoryRecursively($fileInfo->getPathname());
-                }
-            }
-        }
-    }
-
-    /**
-     * Removes all empty directories on the specified path. If a base path is given, this function will not remove
-     * directories, even if empty, above and including that base path.
-     *
-     * Any .DS_Store files are silently removed.
-     *
-     * @param string $path The path on which empty directories shall be removed
-     * @param string $basePath A parent path of $path where removal of directories stops
-     * @return void
-     * @see removeDirectoryRecursively()
-     * @api
-     * @throws Exception
-     */
-    public static function removeEmptyDirectoriesOnPath($path, $basePath = null)
-    {
-        if ($basePath !== null) {
-            $basePath = trim($basePath, '/');
-            if (strpos($path, $basePath) !== 0) {
-                throw new Exception(sprintf('Could not remove empty directories on path because the given base path "%s" is not a parent path of "%s".', $basePath, $path), 1323962907);
-            }
-        }
-        foreach (array_reverse(explode('/', $path)) as $currentSegment) {
-            if ($path === $basePath) {
-                break;
-            }
-            if (file_exists($path . '/.DS_Store')) {
-                @unlink($path . '/.DS_Store');
-            }
-            if (@rmdir($path) === false) {
-                break;
-            }
-            $path = substr($path, 0, -(strlen($currentSegment) + 1));
-        }
-    }
-
-    /**
-     * Deletes all files, directories and subdirectories from the specified
-     * directory. Contrary to emptyDirectoryRecursively() this function will
-     * also finally remove the emptied directory.
-     *
-     * @param  string $path Path to the directory which shall be removed completely.
-     * @return void
-     * @throws Exception
-     * @see emptyDirectoryRecursively()
-     * @api
-     */
-    public static function removeDirectoryRecursively($path)
-    {
-        if (self::is_link($path)) {
-            if (self::unlink($path) !== true) {
-                throw new Exception('Could not unlink symbolic link "' . $path . '".', 1316000297);
-            }
-        } else {
-            self::emptyDirectoryRecursively($path);
-            try {
-                if (rmdir($path) !== true) {
-                    throw new Exception('Could not remove directory "' . $path . '".', 1316000298);
-                }
-            } catch (\Exception $exception) {
-                throw new Exception('Could not remove directory "' . $path . '".', 1323961907);
-            }
-        }
-    }
-
-    /**
-     * Creates a directory specified by $path. If the parent directories
-     * don't exist yet, they will be created as well.
-     *
-     * @param string $path Path to the directory which shall be created
-     * @return void
-     * @throws Exception
-     * @todo Make mode configurable / make umask configurable
-     * @api
-     */
-    public static function createDirectoryRecursively($path)
-    {
-        if (substr($path, -2) === '/.') {
-            $path = substr($path, 0, -1);
-        }
-        if (is_file($path)) {
-            throw new Exception('Could not create directory "' . $path . '", because a file with that name exists!', 1349340620);
-        }
-        if (!is_dir($path) && strlen($path) > 0) {
-            $oldMask = umask(000);
-            mkdir($path, 0777, true);
-            umask($oldMask);
-            if (!is_dir($path)) {
-                throw new Exception('Could not create directory "' . $path . '"!', 1170251400);
-            }
-        }
-    }
-
-    /**
-     * Copies the contents of the source directory to the target directory.
-     * $targetDirectory will be created if it does not exist.
-     *
-     * If $keepExistingFiles is TRUE, this will keep files already present
-     * in the target location. It defaults to FALSE.
-     *
-     * If $copyDotFiles is TRUE, this will copy files whose name begin with
-     * a dot. It defaults to FALSE.
-     *
-     * @param string $sourceDirectory
-     * @param string $targetDirectory
-     * @param boolean $keepExistingFiles
-     * @param boolean $copyDotFiles
-     * @return void
-     * @throws Exception
-     * @api
-     */
-    public static function copyDirectoryRecursively($sourceDirectory, $targetDirectory, $keepExistingFiles = false, $copyDotFiles = false)
-    {
-        if (!is_dir($sourceDirectory)) {
-            throw new Exception('"' . $sourceDirectory . '" is no directory.', 1235428779);
-        }
-
-        self::createDirectoryRecursively($targetDirectory);
-        if (!is_dir($targetDirectory)) {
-            throw new Exception('"' . $targetDirectory . '" is no directory.', 1235428780);
-        }
-
-        $sourceFilenames = self::readDirectoryRecursively($sourceDirectory, null, false, $copyDotFiles);
-        foreach ($sourceFilenames as $filename) {
-            $relativeFilename = str_replace($sourceDirectory, '', $filename);
-            self::createDirectoryRecursively($targetDirectory . dirname($relativeFilename));
-            $targetPathAndFilename = self::concatenatePaths(array($targetDirectory, $relativeFilename));
-            if ($keepExistingFiles === false || !file_exists($targetPathAndFilename)) {
-                copy($filename, $targetPathAndFilename);
-            }
-        }
-    }
-
-    /**
-     * An enhanced version of file_get_contents which intercepts the warning
-     * issued by the original function if a file could not be loaded.
-     *
-     * @param string $pathAndFilename Path and name of the file to load
-     * @param integer $flags (optional) ORed flags using PHP's FILE_* constants (see manual of file_get_contents).
-     * @param resource $context (optional) A context resource created by stream_context_create()
-     * @param integer $offset (optional) Offset where reading of the file starts.
-     * @param integer $maximumLength (optional) Maximum length to read. Default is -1 (no limit)
-     * @return mixed The file content as a string or FALSE if the file could not be opened.
-     * @api
-     */
-    public static function getFileContents($pathAndFilename, $flags = 0, $context = null, $offset = -1, $maximumLength = -1)
-    {
-        if ($flags === true) {
-            $flags = FILE_USE_INCLUDE_PATH;
-        }
-        try {
-            if ($maximumLength > -1) {
-                $content = file_get_contents($pathAndFilename, $flags, $context, $offset, $maximumLength);
-            } else {
-                $content = file_get_contents($pathAndFilename, $flags, $context, $offset);
-            }
-        } catch (\TYPO3\Flow\Error\Exception $ignoredException) {
-            $content = false;
-        }
-        return $content;
-    }
-
-    /**
-     * Returns a human-readable message for the given PHP file upload error
-     * constant.
-     *
-     * @param integer $errorCode One of the UPLOAD_ERR_ constants
-     * @return string
-     */
-    public static function getUploadErrorMessage($errorCode)
-    {
-        switch ($errorCode) {
-            case \UPLOAD_ERR_INI_SIZE:
-                return 'The uploaded file exceeds the upload_max_filesize directive in php.ini';
-            case \UPLOAD_ERR_FORM_SIZE:
-                return 'The uploaded file exceeds the MAX_FILE_SIZE directive that was specified in the HTML form';
-            case \UPLOAD_ERR_PARTIAL:
-                return 'The uploaded file was only partially uploaded';
-            case \UPLOAD_ERR_NO_FILE:
-                return 'No file was uploaded';
-            case \UPLOAD_ERR_NO_TMP_DIR:
-                return 'Missing a temporary folder';
-            case \UPLOAD_ERR_CANT_WRITE:
-                return 'Failed to write file to disk';
-            case \UPLOAD_ERR_EXTENSION:
-                return 'File upload stopped by extension';
-            default:
-                return 'Unknown upload error';
-        }
-    }
-
-    /**
-     * A version of is_link() that works on Windows too
-     * @see http://www.php.net/is_link
-     *
-     * If http://bugs.php.net/bug.php?id=51766 gets fixed we can drop this.
-     *
-     * @param string $pathAndFilename Path and name of the file or directory
-     * @return boolean TRUE if the path exists and is a symbolic link, FALSE otherwise
-     * @api
-     */
-    public static function is_link($pathAndFilename)
-    {
-        // if not on Windows, call PHPs own is_link() function
-        if (DIRECTORY_SEPARATOR === '/') {
-            return \is_link($pathAndFilename);
-        }
-        if (!file_exists($pathAndFilename)) {
-            return false;
-        }
-        $normalizedPathAndFilename = strtolower(rtrim(self::getUnixStylePath($pathAndFilename), '/'));
-        $normalizedTargetPathAndFilename = strtolower(self::getUnixStylePath(realpath($pathAndFilename)));
-        if ($normalizedTargetPathAndFilename === '') {
-            return false;
-        }
-        return $normalizedPathAndFilename !== $normalizedTargetPathAndFilename;
-    }
-
-    /**
-     * A version of unlink() that works on Windows regardless on the symlink type (file/directory).
-     *
-     * If this method could not unlink the specified file, it will clear the stat cache for its filename and check if
-     * the file still exist. If it does not exist, this method assumes that the file has been deleted by another process
-     * and will return TRUE. If the file still exists though, this method will return FALSE.
-     *
-     * @param string $pathAndFilename Path and name of the file or directory
-     * @return boolean TRUE if file/directory was removed successfully
-     * @api
-     */
-    public static function unlink($pathAndFilename)
-    {
-        try {
-            // if not on Windows, call PHPs own unlink() function
-            if (DIRECTORY_SEPARATOR === '/' || is_file($pathAndFilename)) {
-                return @\unlink($pathAndFilename);
-            }
-        } catch (\Exception $exception) {
-            clearstatcache();
-            return !file_exists($pathAndFilename);
-        }
-
-        try {
-            return rmdir($pathAndFilename);
-        } catch (\Exception $exception) {
-            return false;
-        }
-    }
-
-    /**
-     * Supported file size units for the byte conversion functions below
-     *
-     * @var array
-     */
-    protected static $sizeUnits = array('B', 'KB', 'MB', 'GB', 'TB', 'PB', 'EB', 'ZB', 'YB');
-
-    /**
-     * Converts an integer with a byte count into human-readable form
-     *
-     * @param float|integer $bytes
-     * @param integer $decimals number of decimal places in the resulting string
-     * @param string $decimalSeparator decimal separator of the resulting string
-     * @param string $thousandsSeparator thousands separator of the resulting string
-     * @return string the size string, e.g. "1,024 MB"
-     */
-    public static function bytesToSizeString($bytes, $decimals = 0, $decimalSeparator = '.', $thousandsSeparator = ',')
-    {
-        if (!is_integer($bytes) && !is_float($bytes)) {
-            if (is_numeric($bytes)) {
-                $bytes = (float)$bytes;
-            } else {
-                $bytes = 0;
-            }
-        }
-
-        $bytes = max($bytes, 0);
-        $pow = floor(($bytes ? log($bytes) : 0) / log(1024));
-        $pow = min($pow, count(self::$sizeUnits) - 1);
-        $bytes /= pow(2, (10 * $pow));
-
-        return sprintf(
-            '%s %s',
-            number_format(round($bytes, 4 * $decimals), $decimals, $decimalSeparator, $thousandsSeparator),
-            self::$sizeUnits[$pow]
-        );
-    }
-
->>>>>>> c186a992
     /**
      * Converts a size string (e.g. "1024.0 MB") to the number of bytes it represents
      *
