--- conflicted
+++ resolved
@@ -28,7 +28,6 @@
      * @var string
      */
     protected $phpCode;
-<<<<<<< HEAD
 
     /**
      * @param string $phpCode
@@ -57,36 +56,6 @@
     }
 
     /**
-=======
-
-    /**
-     * @param string $phpCode
-     */
-    public function __construct($phpCode)
-    {
-        $this->phpCode = $phpCode;
-    }
-
-    /**
-     * Extracts the Fully Qualified Class name from the given PHP code
-     *
-     * @return string FQN in the format "Some\Fully\Qualified\ClassName" or NULL if no class was detected
-     */
-    public function extractFullyQualifiedClassName()
-    {
-        $fullyQualifiedClassName = $this->extractClassName();
-        if ($fullyQualifiedClassName === null) {
-            return null;
-        }
-        $namespace = $this->extractNamespace();
-        if ($namespace !== null) {
-            $fullyQualifiedClassName = $namespace . '\\' . $fullyQualifiedClassName;
-        }
-        return $fullyQualifiedClassName;
-    }
-
-    /**
->>>>>>> c186a992
      * Extracts the PHP namespace from the given PHP code
      *
      * @return string the PHP namespace in the form "Some\Namespace" (w/o leading backslash) - or NULL if no namespace modifier was found
