<?php
namespace TYPO3\Flow\Utility;

/*                                                                        *
 * This script belongs to the Flow framework.                             *
 *                                                                        *
 * It is free software; you can redistribute it and/or modify it under    *
 * the terms of the MIT license.                                          *
 *                                                                        */

use TYPO3\Flow\Annotations as Flow;

/**
 * Configuration schema generator.
 *
 * The implementation is still simple and intends to be a kickstart for
 * writing schemas. In future this can be extended.
 *
 * See \TYPO3\Flow\Utility\SchemaValidator for a description of all features
 * of the SchemaValidator
 *
 * @Flow\Scope("singleton")
 */
class SchemaGenerator
{
    /**
     * Generate a schema for the given value
     *
     * @param mixed $value value to create a schema for
     * @return array schema as array structure
     */
    public function generate($value)
    {
        $schema = array();
        switch (gettype($value)) {
            case 'NULL':
                $schema['type'] = 'null';
                break;
            case 'boolean':
                $schema['type'] = 'boolean';
                break;
            case 'integer':
                $schema['type'] = 'integer';
                break;
            case 'double':
                $schema['type'] = 'number';
                break;
            case 'string':
                $schema = $this->generateStringSchema($value);
                break;
            case 'array':
                $isDictionary = array_keys($value) !== range(0, count($value) - 1);
                if ($isDictionary) {
                    $schema = $this->generateDictionarySchema($value);
                } else {
                    $schema = $this->generateArraySchema($value);
                }
                break;
        }
        return $schema;
    }
<<<<<<< HEAD

    /**
     * Create a schema for a dictionary
     *
     * @param array $dictionaryValue
     * @return array
     */
    protected function generateDictionarySchema(array $dictionaryValue)
    {
        $schema = array('type' => 'dictionary', 'properties' => array());
        ksort($dictionaryValue);
        foreach ($dictionaryValue as $name => $subvalue) {
            $schema['properties'][$name] = $this->generate($subvalue);
        }
        return $schema;
    }

    /**
     * Create a schema for an array structure
     *
     * @param array $arrayValue
     * @return array schema
     */
    protected function generateArraySchema(array $arrayValue)
    {
        $schema = array('type' => 'array');
        $subSchemas = array();
        foreach ($arrayValue as $subValue) {
            $subSchemas[] = $this->generate($subValue);
        }
        $schema['items'] = $this->filterDuplicatesFromArray($subSchemas);
=======

    /**
     * Create a schema for a dictionary
     *
     * @param array $dictionaryValue
     * @return array
     */
    protected function generateDictionarySchema(array $dictionaryValue)
    {
        $schema = array('type' => 'dictionary', 'properties' => array());
        ksort($dictionaryValue);
        foreach ($dictionaryValue as $name => $subvalue) {
            $schema['properties'][$name] = $this->generate($subvalue);
        }
>>>>>>> c186a992
        return $schema;
    }

    /**
<<<<<<< HEAD
     * Create a schema for a given string
     *
     * @param string $stringValue
     * @return array
     */
    protected function generateStringSchema($stringValue)
    {
        $schema = array('type' => 'string');
        $schemaValidator = new \TYPO3\Flow\Utility\SchemaValidator();
        $detectedFormat = null;

        $detectableFormats = array('uri','email','ip-address','class-name','interface-name');
        foreach ($detectableFormats as $testFormat) {
            $testSchema = array('type' => 'string', 'format' => $testFormat);
            $result = $schemaValidator->validate($stringValue, $testSchema);
            if ($result->hasErrors() === false) {
                $detectedFormat = $testFormat;
            }
        }
        if ($detectedFormat !== null) {
            $schema['format'] = $detectedFormat;
        }
        return $schema;
    }

=======
     * Create a schema for an array structure
     *
     * @param array $arrayValue
     * @return array schema
     */
    protected function generateArraySchema(array $arrayValue)
    {
        $schema = array('type' => 'array');
        $subSchemas = array();
        foreach ($arrayValue as $subValue) {
            $subSchemas[] = $this->generate($subValue);
        }
        $schema['items'] = $this->filterDuplicatesFromArray($subSchemas);
        return $schema;
    }

    /**
     * Create a schema for a given string
     *
     * @param string $stringValue
     * @return array
     */
    protected function generateStringSchema($stringValue)
    {
        $schema = array('type' => 'string');
        $schemaValidator = new \TYPO3\Flow\Utility\SchemaValidator();
        $detectedFormat = null;

        $detectableFormats = array('uri','email','ip-address','class-name','interface-name');
        foreach ($detectableFormats as $testFormat) {
            $testSchema = array('type' => 'string', 'format' => $testFormat);
            $result = $schemaValidator->validate($stringValue, $testSchema);
            if ($result->hasErrors() === false) {
                $detectedFormat = $testFormat;
            }
        }
        if ($detectedFormat !== null) {
            $schema['format'] = $detectedFormat;
        }
        return $schema;
    }

>>>>>>> c186a992
    /**
     * Compact an array of items to avoid adding the same value more than once.
     * If the result contains only one item, that item is returned directly.
     *
     * @param array $values array of values
     * @return mixed
     */
    protected function filterDuplicatesFromArray(array $values)
    {
        $uniqueItems = array();
        foreach ($values as $value) {
            $uniqueItems[md5(serialize($value))] = $value;
        }
        $result = array_values($uniqueItems);
        if (count($result) === 1) {
            return $result[0];
        } else {
            return $result;
        }
    }
}<|MERGE_RESOLUTION|>--- conflicted
+++ resolved
@@ -59,7 +59,6 @@
         }
         return $schema;
     }
-<<<<<<< HEAD
 
     /**
      * Create a schema for a dictionary
@@ -78,66 +77,6 @@
     }
 
     /**
-     * Create a schema for an array structure
-     *
-     * @param array $arrayValue
-     * @return array schema
-     */
-    protected function generateArraySchema(array $arrayValue)
-    {
-        $schema = array('type' => 'array');
-        $subSchemas = array();
-        foreach ($arrayValue as $subValue) {
-            $subSchemas[] = $this->generate($subValue);
-        }
-        $schema['items'] = $this->filterDuplicatesFromArray($subSchemas);
-=======
-
-    /**
-     * Create a schema for a dictionary
-     *
-     * @param array $dictionaryValue
-     * @return array
-     */
-    protected function generateDictionarySchema(array $dictionaryValue)
-    {
-        $schema = array('type' => 'dictionary', 'properties' => array());
-        ksort($dictionaryValue);
-        foreach ($dictionaryValue as $name => $subvalue) {
-            $schema['properties'][$name] = $this->generate($subvalue);
-        }
->>>>>>> c186a992
-        return $schema;
-    }
-
-    /**
-<<<<<<< HEAD
-     * Create a schema for a given string
-     *
-     * @param string $stringValue
-     * @return array
-     */
-    protected function generateStringSchema($stringValue)
-    {
-        $schema = array('type' => 'string');
-        $schemaValidator = new \TYPO3\Flow\Utility\SchemaValidator();
-        $detectedFormat = null;
-
-        $detectableFormats = array('uri','email','ip-address','class-name','interface-name');
-        foreach ($detectableFormats as $testFormat) {
-            $testSchema = array('type' => 'string', 'format' => $testFormat);
-            $result = $schemaValidator->validate($stringValue, $testSchema);
-            if ($result->hasErrors() === false) {
-                $detectedFormat = $testFormat;
-            }
-        }
-        if ($detectedFormat !== null) {
-            $schema['format'] = $detectedFormat;
-        }
-        return $schema;
-    }
-
-=======
      * Create a schema for an array structure
      *
      * @param array $arrayValue
@@ -180,7 +119,6 @@
         return $schema;
     }
 
->>>>>>> c186a992
     /**
      * Compact an array of items to avoid adding the same value more than once.
      * If the result contains only one item, that item is returned directly.
