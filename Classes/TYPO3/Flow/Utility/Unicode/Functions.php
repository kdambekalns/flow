--- conflicted
+++ resolved
@@ -36,7 +36,6 @@
         }
         return $result;
     }
-<<<<<<< HEAD
 
     /**
      * PHP6 variant of substr()
@@ -129,100 +128,6 @@
     }
 
     /**
-=======
-
-    /**
-     * PHP6 variant of substr()
-     *
-     * @param string $string The string to crop
-     * @param integer $start Position of the left boundary
-     * @param integer $length (optional) Length of the returned string
-     * @return string The processed string
-     * @api
-     */
-    public static function substr($string, $start, $length = null)
-    {
-        if ($length === 0) {
-            return '';
-        }
-
-        // Cannot omit $length, when specifying charset
-        if ($length === null) {
-            // save internal encoding
-            $enc = mb_internal_encoding();
-            mb_internal_encoding('UTF-8');
-            $str = mb_substr($string, $start);
-            // restore internal encoding
-            mb_internal_encoding($enc);
-
-            return $str;
-        } else {
-            return mb_substr($string, $start, $length, 'UTF-8');
-        }
-    }
-
-    /**
-     * PHP6 variant of strtoupper()
-     *
-     * @param  string $string The string to uppercase
-     * @return string The processed string
-     * @api
-     */
-    public static function strtoupper($string)
-    {
-        return str_replace('ß', 'SS', mb_strtoupper($string, 'UTF-8'));
-    }
-
-    /**
-     * PHP6 variant of strtolower()
-     *
-     * @param  string $string The string to lowercase
-     * @return string The processed string
-     * @api
-     */
-    public static function strtolower($string)
-    {
-        return mb_strtolower($string, 'UTF-8');
-    }
-
-    /**
-     * PHP6 variant of strlen() - assumes that the string is a Unicode string, not binary
-     *
-     * @param  string $string The string to count the characters of
-     * @return integer The number of characters
-     * @api
-     */
-    public static function strlen($string)
-    {
-        return mb_strlen($string, 'UTF-8');
-    }
-
-    /**
-     * PHP6 variant of ucfirst() - assumes that the string is a Unicode string, not binary
-     *
-     * @param  string $string The string whose first letter should be uppercased
-     * @return string The same string, first character uppercased
-     * @api
-     */
-    public static function ucfirst($string)
-    {
-        return self::strtoupper(self::substr($string, 0, 1)) . self::substr($string, 1);
-    }
-
-    /**
-     * PHP6 variant of lcfirst() - assumes that the string is a Unicode string, not binary
-     *
-     * @param  string $string The string whose first letter should be lowercased
-     * @return string The same string, first character lowercased
-     * @api
-     */
-    public static function lcfirst($string)
-    {
-        return self::strtolower(self::substr($string, 0, 1)) . self::substr($string, 1);
-    }
-
-    /**
->>>>>>> d040582c
      * PHP6 variant of strpos() - assumes that the string is a Unicode string, not binary
      *
      * @param string $haystack UTF-8 string to search in
@@ -235,7 +140,6 @@
     {
         return mb_strpos($haystack, $needle, $offset, 'UTF-8');
     }
-<<<<<<< HEAD
 
     /**
      * PHP6 variant of pathinfo()
@@ -314,6 +218,4 @@
                 throw new \InvalidArgumentException('Invalid component requested for URL parsing.', 1406280743);
         }
     }
-=======
->>>>>>> d040582c
 }