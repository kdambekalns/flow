<?php
namespace TYPO3\Flow\Utility\Unicode;

/*                                                                        *
 * This script belongs to the Flow framework.                             *
 *                                                                        *
 * It is free software; you can redistribute it and/or modify it under    *
 * the terms of the MIT license.                                          *
 *                                                                        */

use TYPO3\Flow\Annotations as Flow;

/**
 * A PHP-based port of PHP6's built in TextIterator
 *
 * @Flow\Scope("singleton")
 */
class TextIterator implements \Iterator
{
    const
        CODE_POINT = 1,
        COMB_SEQUENCE = 2,
        CHARACTER = 3,
        WORD = 4,
        LINE = 5,
        SENTENCE = 6,

        DONE = 'DONE',

        WORD_NONE = 'WORD_NONE',
        WORD_NONE_LIMIT = 'WORD_NONE_LIMIT',
        WORD_NUMBER = 'WORD_NUMBER',
        WORD_NUMBER_LIMIT = 'WORD_NUMBER_LIMIT',
        WORD_LETTER = 'WORD_LETTER',
        WORD_LETTER_LIMIT = 'WORD_LETTER_LIMIT',
        WORD_KANA = 'WORD_KANA',
        WORD_KANA_LIMIT = 'WORD_KANA_LIMIT',

        LINE_SOFT = 'LINE_SOFT',
        LINE_SOFT_LIMIT = 'LINE_SOFT_LIMIT',
        LINE_HARD = 'LINE_HARD',
        LINE_HARD_LIMIT = 'LINE_HARD_LIMIT',

        SENTENCE_TERM = 'SENTENCE_TERM',
        SENTENCE_TERM_LIMIT = 'SENTENCE_TERM_LIMIT',
        SENTENCE_SEP = 'SENTENCE_SEP',
        SENTENCE_SEP_LIMIT = 'SENTENCE_SEP_LIMIT',

        REGEXP_SENTENCE_DELIMITERS = '[\.|,|!|\?|;]';

    /**
     * @var integer
     */
    protected $iteratorType;

    /**
     * @var string
     */
    protected $subject;

    /**
     * @var integer
     */
    protected $currentPosition;

    /**
     * @var \ArrayObject
     */
    protected $iteratorCache;

    /**
     * @var \ArrayIterator
     */
    protected $iteratorCacheIterator;

    /**
     * @var \TYPO3\Flow\Utility\Unicode\TextIteratorElement
     */
    protected $previousElement;

    /**
     * Constructs the TextIterator
     *
     * @param string $subject
     * @param integer $iteratorType The type of iterator
     * @throws \TYPO3\Flow\Error\Exception
     */
    public function __construct($subject, $iteratorType = self::CHARACTER)
    {
        if ($iteratorType < 1 || $iteratorType > 6) {
            throw new \TYPO3\Flow\Error\Exception('Fatal error: Invalid iterator type in TextIterator constructor', 1210849014);
        }

        $this->iteratorType = $iteratorType;
        $this->subject = (string)$subject;
        $this->currentPosition = 0;
        $this->iteratorCache = new \ArrayObject();
        $this->iteratorCacheIterator = $this->iteratorCache->getIterator();

        $this->generateIteratorElements();
        $this->iteratorCacheIterator->rewind();
        $this->previousElement = $this->iteratorCacheIterator->current();
    }

    /**
     * Returns the current element
     *
     * @return string The value of the current element
     */
    public function current()
    {
        return $this->getCurrentElement()->getValue();
    }

    /**
     * Advances the iterator to the next element
     *
     * @return void
     */
    public function next()
    {
        $this->previousElement = $this->getCurrentElement();
        $this->iteratorCacheIterator->next();
    }

    /**
     * Returns the key of the current element. That means the number of the
     * current element starting with 0.
     *
     * @return mixed Key (number) of the current element
     */
    public function key()
    {
        return $this->iteratorCacheIterator->key();
    }

    /**
     * Returns true, if the current element is not the end of the iterator
     *
     * @return boolean True if the iterator has not reached it's end
     */
    public function valid()
    {
<<<<<<< HEAD
        if ($this->getCurrentElement() && $this->getCurrentElement()->getValue() != self::DONE && $this->getCurrentElement()->getOffset() != -1) {
=======
        if ($this->getCurrentElement()->getValue() != self::DONE && $this->getCurrentElement()->getOffset() != -1) {
>>>>>>> d040582c
            return true;
        }
        return false;
    }

    /**
     * Sets the iterator back to the first element
     *
     * @return void
     */
    public function rewind()
    {
        $this->iteratorCacheIterator->rewind();
    }

    /**
     * Returns the offset in the original given string of the current element
     *
     * @return integer The offset of the current element
     */
    public function offset()
    {
        return $this->getCurrentElement()->getOffset();
    }

    /**
     * Returns the previous element
     *
     * @return string The previous element of the iterator
     */
    public function previous()
    {
        return $this->previousElement->getValue();
    }

    /**
     * Returns the last element of the iterator
     *
     * @return string the last element of the iterator
     */
    public function last()
    {
        $this->rewind();
        $previousElement = $this->getCurrentElement();
        while ($this->valid()) {
            $previousElement = $this->getCurrentElement();
            $this->next();
        }
        return $previousElement->getValue();
    }

    /**
     * Returns the next elment following the character of the original string
     * given by its offset
     *
     * @param integer $offset The offset of the character
     * @return string The element following this character
     */
    public function following($offset)
    {
        $this->rewind();
        while ($this->valid()) {
            $this->next();
            $nextElement = $this->getCurrentElement();
            if ($nextElement->getOffset() >= $offset) {
                return $nextElement->getOffset();
            }
        }
        return $this->offset();
    }

    /**
     * Returns the element preceding the character of the original string given by its offset
     *
     * @param integer $offset The offset of the character
     * @return string The element preceding this character
     */
    public function preceding($offset)
    {
        $this->rewind();
        while ($this->valid()) {
            $previousElement = $this->getCurrentElement();
            $this->next();
            $currentElement = $this->getCurrentElement();
            if (($currentElement->getOffset() + $currentElement->getLength()) >= $offset) {
                return $previousElement->getOffset() + $previousElement->getLength();
            }
        }
        return $currentElement->getOffset() + $currentElement->getLength();
    }

    /**
     * Returns true if the current element is a boundary element.
     *
     * Boundaries are:
     * CHARACTER: none
     * WORD:      <space>.,!?;
     * SENTENCE:  .,!?;
     * LINE:      <\n>
     *
     * @return boolean True if the current element is a boundary element
     */
    public function isBoundary()
    {
        return $this->getCurrentElement()->isBoundary();
    }

    /**
     * Returns all elements of the iterator in an array
     *
     * @return array All elements of the iterator
     */
    public function getAll()
    {
        $this->rewind();
        $allValues = array();
        while ($this->valid()) {
            $allValues[] = $this->getCurrentElement()->getValue();
            $this->next();
        }
        return $allValues;
    }

    /**
     * @throws UnsupportedFeatureException
     */
    public function getRuleStatus()
    {
        throw new \TYPO3\Flow\Utility\Unicode\UnsupportedFeatureException('getRuleStatus() is not supported.', 1210849057);
    }

    /**
     * @throws UnsupportedFeatureException
     */
    public function getRuleStatusArray()
    {
        throw new \TYPO3\Flow\Utility\Unicode\UnsupportedFeatureException('getRuleStatusArray() is not supported.', 1210849076);
    }

    /**
     * @throws UnsupportedFeatureException
     */
    public function getAvailableLocales()
    {
        throw new \TYPO3\Flow\Utility\Unicode\UnsupportedFeatureException('getAvailableLocales() is not supported.', 1210849105);
    }

    /**
     * Returns the first element
     *
     * @return string The first element of the iterator
     */
    public function first()
    {
        $this->rewind();
        return $this->getCurrentElement()->getValue();
    }

    /**
     * Helper function to coordinate the "string splitting"
     *
     * @return void
     * @throws UnsupportedFeatureException
     */
    private function generateIteratorElements()
    {
        if ($this->subject == '') {
            $this->iteratorCache->append(new \TYPO3\Flow\Utility\Unicode\TextIteratorElement(self::DONE, -1));
            return;
        }

        if ($this->iteratorType == self::CODE_POINT) {
            throw new \TYPO3\Flow\Utility\Unicode\UnsupportedFeatureException('Unsupported iterator type.', 1210849150);
        } elseif ($this->iteratorType == self::COMB_SEQUENCE) {
            throw new \TYPO3\Flow\Utility\Unicode\UnsupportedFeatureException('Unsupported iterator type.', 1210849151);
        } elseif ($this->iteratorType == self::CHARACTER) {
            $this->parseSubjectByCharacter();
        } elseif ($this->iteratorType == self::WORD) {
            $this->parseSubjectByWord();
        } elseif ($this->iteratorType == self::LINE) {
            $this->parseSubjectByLine();
        } elseif ($this->iteratorType == self::SENTENCE) {
            $this->parseSubjectBySentence();
        }

        $this->iteratorCache->append(new \TYPO3\Flow\Utility\Unicode\TextIteratorElement(self::DONE, -1));
<<<<<<< HEAD
        $this->iteratorCacheIterator = $this->iteratorCache->getIterator();
=======
>>>>>>> d040582c
    }

    /**
     * Helper function to do the splitting by character
     *
     */
    private function parseSubjectByCharacter()
    {
        $i = 0;
        foreach (preg_split('//u', $this->subject) as $currentCharacter) {
            if ($currentCharacter == '') {
                continue;
            }
            $this->iteratorCache->append(new \TYPO3\Flow\Utility\Unicode\TextIteratorElement($currentCharacter, $i, 1, false));
            $i++;
        }
    }

    /**
     * Helper function to do the splitting by word. Note: punctuation marks are
     * treated as words, spaces as boundary elements
     *
     */
    private function parseSubjectByWord()
    {
        $i = 0;
        $isFirstIteration = true;
        foreach (explode(' ', $this->subject) as $currentWord) {
            $delimitersMatches = array();
            $haveProcessedCurrentWord = false;

            if (preg_match_all('/' . self::REGEXP_SENTENCE_DELIMITERS . '/', $currentWord, $delimitersMatches)) {
                $this->iteratorCache->append(new \TYPO3\Flow\Utility\Unicode\TextIteratorElement(' ', $i, 1, true));

                $j = 0;
                $splittedWord = preg_split('/' . self::REGEXP_SENTENCE_DELIMITERS . '/', $currentWord);
                foreach ($splittedWord as $currentPart) {
                    if ($currentPart != '') {
                        $this->iteratorCache->append(new \TYPO3\Flow\Utility\Unicode\TextIteratorElement($currentPart, $i, \TYPO3\Flow\Utility\Unicode\Functions::strlen($currentPart), false));
                        $i += \TYPO3\Flow\Utility\Unicode\Functions::strlen($currentPart);
                    }
                    if ($j < count($delimitersMatches[0])) {
                        $this->iteratorCache->append(new \TYPO3\Flow\Utility\Unicode\TextIteratorElement($delimitersMatches[0][$j], $i, 1, true));
                    }
                    $i++;
                    $j++;
                }
                $haveProcessedCurrentWord = true;
            }

            if (!$isFirstIteration && !$haveProcessedCurrentWord) {
                $this->iteratorCache->append(new \TYPO3\Flow\Utility\Unicode\TextIteratorElement(' ', $i, 1, true));
                $i++;
            } else {
                $isFirstIteration = false;
            }

            if (!$haveProcessedCurrentWord) {
                $this->iteratorCache->append(new \TYPO3\Flow\Utility\Unicode\TextIteratorElement($currentWord, $i, \TYPO3\Flow\Utility\Unicode\Functions::strlen($currentWord), false));
                $i += \TYPO3\Flow\Utility\Unicode\Functions::strlen($currentWord);
            }

            unset($delimitersMatches);
        }
    }

    /**
     * Helper function to do the splitting by line. Note: one punctuations mark
     * belongs to the preceding sentence.
     * "\n" is boundary element.
     *
     */
    private function parseSubjectByLine()
    {
        $i = 0;
        $j = 0;
        $lines = explode("\n", $this->subject);
        foreach ($lines as $currentLine) {
            $this->iteratorCache->append(new \TYPO3\Flow\Utility\Unicode\TextIteratorElement($currentLine, $i, \TYPO3\Flow\Utility\Unicode\Functions::strlen($currentLine), false));
            $i += \TYPO3\Flow\Utility\Unicode\Functions::strlen($currentLine);

            if (count($lines) - 1 > $j) {
                $this->iteratorCache->append(new \TYPO3\Flow\Utility\Unicode\TextIteratorElement("\n", $i, 1, true));
                $i++;
            }
            $j++;
        }
    }

    /**
     * Helper function to do the splitting by sentence. Note: one punctuations
     * mark belongs to the preceding sentence. Whitespace between sentences is
     * marked as boundary.
     *
     */
    private function parseSubjectBySentence()
    {
        $i = 0;
        $j = 0;
        $count = 0;
        $delimitersMatches = array();
        preg_match_all('/' . self::REGEXP_SENTENCE_DELIMITERS . '/', $this->subject, $delimitersMatches);
        $splittedSentence = preg_split('/' . self::REGEXP_SENTENCE_DELIMITERS . '/', $this->subject);

        if (count($splittedSentence) == 1) {
            $this->iteratorCache->append(new \TYPO3\Flow\Utility\Unicode\TextIteratorElement($splittedSentence[0], 0, \TYPO3\Flow\Utility\Unicode\Functions::strlen($splittedSentence[0]), false));
            return;
        }

        foreach ($splittedSentence as $currentPart) {
            $currentPart = preg_replace('/^\s|\s$/', '', $currentPart, -1, $count);

            $whiteSpace = '';
            for ($k = 0; $k < $count; $k++) {
                $whiteSpace .= ' ';
            }
            if ($whiteSpace != '') {
                $this->iteratorCache->append(new \TYPO3\Flow\Utility\Unicode\TextIteratorElement($whiteSpace, $i, $count, true));
            }
            $i += $count;

            if ($currentPart != '' && $j < count($delimitersMatches[0])) {
                $this->iteratorCache->append(new \TYPO3\Flow\Utility\Unicode\TextIteratorElement($currentPart . $delimitersMatches[0][$j], $i, \TYPO3\Flow\Utility\Unicode\Functions::strlen($currentPart . $delimitersMatches[0][$j]), false));
                $i += \TYPO3\Flow\Utility\Unicode\Functions::strlen($currentPart . $delimitersMatches[0][$j]);
                $j++;
            } elseif ($j < count($delimitersMatches[0])) {
                $this->iteratorCache->append(new \TYPO3\Flow\Utility\Unicode\TextIteratorElement($delimitersMatches[0][$j], $i, 1, true));
                $i++;
                $j++;
            }
        }
    }

    /**
     * Helper function to get the current element from the cache.
     *
     * @return \TYPO3\Flow\Utility\Unicode\TextIteratorElement The current element of the cache
     */
    private function getCurrentElement()
    {
        return $this->iteratorCacheIterator->current();
    }
}<|MERGE_RESOLUTION|>--- conflicted
+++ resolved
@@ -141,11 +141,7 @@
      */
     public function valid()
     {
-<<<<<<< HEAD
         if ($this->getCurrentElement() && $this->getCurrentElement()->getValue() != self::DONE && $this->getCurrentElement()->getOffset() != -1) {
-=======
-        if ($this->getCurrentElement()->getValue() != self::DONE && $this->getCurrentElement()->getOffset() != -1) {
->>>>>>> d040582c
             return true;
         }
         return false;
@@ -332,10 +328,7 @@
         }
 
         $this->iteratorCache->append(new \TYPO3\Flow\Utility\Unicode\TextIteratorElement(self::DONE, -1));
-<<<<<<< HEAD
         $this->iteratorCacheIterator = $this->iteratorCache->getIterator();
-=======
->>>>>>> d040582c
     }
 
     /**
