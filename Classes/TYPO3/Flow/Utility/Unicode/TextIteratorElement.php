<?php
namespace TYPO3\Flow\Utility\Unicode;

/*                                                                        *
 * This script belongs to the Flow framework.                             *
 *                                                                        *
 * It is free software; you can redistribute it and/or modify it under    *
 * the terms of the MIT license.                                          *
 *                                                                        */

use TYPO3\Flow\Annotations as Flow;

/**
 * A PHP-based port of PHP6's built in TextIterator
 *
 * @Flow\Scope("singleton")
 */
class TextIteratorElement
{
    /**
     * @var string
     */
    private $value;
<<<<<<< HEAD

    /**
     * @var integer
     */
    private $offset;

    /**
     * @var integer
     */
    private $length;

    /**
     * @var boolean
     */
    private $boundary;

    /**
     * Constructor
     *
     * @param string $value The value of the element
     * @param integer $offset The offset in the original string
     * @param integer $length
     * @param boolean $boundary
     */
    public function __construct($value, $offset, $length = 0, $boundary = false)
    {
        $this->value = $value;
        $this->offset = $offset;
        $this->length = $length;
        $this->boundary = $boundary;
    }

    /**
     * Returns the element's value
     *
     * @return string	The element's value
     */
    public function getValue()
    {
        return $this->value;
    }

    /**
     * Returns the element's offset
     *
     * @return int		The element's offset
     */
    public function getOffset()
    {
        return $this->offset;
    }

    /**
=======

    /**
     * @var integer
     */
    private $offset;

    /**
     * @var integer
     */
    private $length;

    /**
     * @var boolean
     */
    private $boundary;

    /**
     * Constructor
     *
     * @param string $value The value of the element
     * @param integer $offset The offset in the original string
     * @param integer $length
     * @param boolean $boundary
     */
    public function __construct($value, $offset, $length = 0, $boundary = false)
    {
        $this->value = $value;
        $this->offset = $offset;
        $this->length = $length;
        $this->boundary = $boundary;
    }

    /**
     * Returns the element's value
     *
     * @return string	The element's value
     */
    public function getValue()
    {
        return $this->value;
    }

    /**
     * Returns the element's offset
     *
     * @return int		The element's offset
     */
    public function getOffset()
    {
        return $this->offset;
    }

    /**
>>>>>>> d040582c
     * Returns the element's length
     *
     * @return int		The element's length
     */
    public function getLength()
    {
        return $this->length;
    }

    /**
     * Returns TRUE for a boundary element
     *
     * @return boolean		TRUE for boundary elements
     */
    public function isBoundary()
    {
        return $this->boundary;
    }
}<|MERGE_RESOLUTION|>--- conflicted
+++ resolved
@@ -21,7 +21,6 @@
      * @var string
      */
     private $value;
-<<<<<<< HEAD
 
     /**
      * @var integer
@@ -75,61 +74,6 @@
     }
 
     /**
-=======
-
-    /**
-     * @var integer
-     */
-    private $offset;
-
-    /**
-     * @var integer
-     */
-    private $length;
-
-    /**
-     * @var boolean
-     */
-    private $boundary;
-
-    /**
-     * Constructor
-     *
-     * @param string $value The value of the element
-     * @param integer $offset The offset in the original string
-     * @param integer $length
-     * @param boolean $boundary
-     */
-    public function __construct($value, $offset, $length = 0, $boundary = false)
-    {
-        $this->value = $value;
-        $this->offset = $offset;
-        $this->length = $length;
-        $this->boundary = $boundary;
-    }
-
-    /**
-     * Returns the element's value
-     *
-     * @return string	The element's value
-     */
-    public function getValue()
-    {
-        return $this->value;
-    }
-
-    /**
-     * Returns the element's offset
-     *
-     * @return int		The element's offset
-     */
-    public function getOffset()
-    {
-        return $this->offset;
-    }
-
-    /**
->>>>>>> d040582c
      * Returns the element's length
      *
      * @return int		The element's length
