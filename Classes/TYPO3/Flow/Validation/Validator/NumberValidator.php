--- conflicted
+++ resolved
@@ -26,7 +26,6 @@
         'formatLength' => array(\TYPO3\Flow\I18n\Cldr\Reader\NumbersReader::FORMAT_LENGTH_DEFAULT, 'The format length, see NumbersReader::FORMAT_LENGTH_*', 'string'),
         'formatType' => array(\TYPO3\Flow\I18n\Cldr\Reader\NumbersReader::FORMAT_TYPE_DECIMAL, 'The format type, see NumbersReader::FORMAT_TYPE_*', 'string')
     );
-<<<<<<< HEAD
 
     /**
      * @Flow\Inject
@@ -69,50 +68,6 @@
         $formatType = $this->options['formatType'];
         \TYPO3\Flow\I18n\Cldr\Reader\NumbersReader::validateFormatType($formatType);
 
-=======
-
-    /**
-     * @Flow\Inject
-     * @var \TYPO3\Flow\I18n\Service
-     */
-    protected $localizationService;
-
-    /**
-     * @Flow\Inject
-     * @var \TYPO3\Flow\I18n\Parser\NumberParser
-     */
-    protected $numberParser;
-
-    /**
-     * Checks if the given value is a valid number.
-     *
-     * @param mixed $value The value that should be validated
-     * @return void
-     * @api
-     * @todo Currency support should be added when it will be supported by NumberParser
-     */
-    protected function isValid($value)
-    {
-        if (!isset($this->options['locale'])) {
-            $locale = $this->localizationService->getConfiguration()->getDefaultLocale();
-        } elseif (is_string($this->options['locale'])) {
-            $locale = new \TYPO3\Flow\I18n\Locale($this->options['locale']);
-        } elseif ($this->options['locale'] instanceof \TYPO3\Flow\I18n\Locale) {
-            $locale = $this->options['locale'];
-        } else {
-            $this->addError('The "locale" option can be only set to string identifier, or Locale object.', 1281286579);
-            return;
-        }
-
-        $strictMode = $this->options['strictMode'];
-
-        $formatLength = $this->options['formatLength'];
-        \TYPO3\Flow\I18n\Cldr\Reader\NumbersReader::validateFormatLength($formatLength);
-
-        $formatType = $this->options['formatType'];
-        \TYPO3\Flow\I18n\Cldr\Reader\NumbersReader::validateFormatType($formatType);
-
->>>>>>> c186a992
         if ($formatType === \TYPO3\Flow\I18n\Cldr\Reader\NumbersReader::FORMAT_TYPE_PERCENT) {
             if ($this->numberParser->parsePercentNumber($value, $locale, $formatLength, $strictMode) === false) {
                 $this->addError('A valid percent number is expected.', 1281452093);
