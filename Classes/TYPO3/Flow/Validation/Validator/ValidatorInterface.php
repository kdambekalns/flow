--- conflicted
+++ resolved
@@ -21,11 +21,7 @@
      * @param array $options The validation options
      * @api
      */
-<<<<<<< HEAD
     // public function __construct(array $options = array());
-=======
-    //public function __construct(array $options = array());
->>>>>>> c186a992
 
     /**
      * Checks if the given value is valid according to the validator, and returns
