<?php
namespace TYPO3\Flow\Validation;

/*                                                                        *
 * This script belongs to the Flow framework.                             *
 *                                                                        *
 * It is free software; you can redistribute it and/or modify it under    *
 * the terms of the MIT license.                                          *
 *                                                                        */

use TYPO3\Flow\Annotations as Flow;
use TYPO3\Flow\Object\Configuration\Configuration;
use TYPO3\Flow\Utility\TypeHandling;
use TYPO3\Flow\Validation\Validator\ValidatorInterface;
use TYPO3\Flow\Validation\Validator\GenericObjectValidator;
use TYPO3\Flow\Validation\Validator\ConjunctionValidator;

/**
 * Validator resolver to automatically find a appropriate validator for a given subject
 *
 * @Flow\Scope("singleton")
 * @api
 */
class ValidatorResolver
{
    /**
     * Match validator names and options
     * @var string
     */
    const PATTERN_MATCH_VALIDATORS = '/
			(?:^|,\s*)
			(?P<validatorName>[a-z0-9\\\\]+)
			\s*
			(?:\(
				(?P<validatorOptions>(?:\s*[a-z0-9]+\s*=\s*(?:
					"(?:\\\\"|[^"])*"
					|\'(?:\\\\\'|[^\'])*\'
					|(?:\s|[^,"\']*)
				)(?:\s|,)*)*)
			\))?
		/ixS';

    /**
     * Match validator options (to parse actual options)
     * @var string
     */
    const PATTERN_MATCH_VALIDATOROPTIONS = '/
			\s*
			(?P<optionName>[a-z0-9]+)
			\s*=\s*
			(?P<optionValue>
				"(?:\\\\"|[^"])*"
				|\'(?:\\\\\'|[^\'])*\'
				|(?:\s|[^,"\']*)
			)
		/ixS';

    /**
     * @Flow\Inject
     * @var \TYPO3\Flow\Object\ObjectManagerInterface
     */
    protected $objectManager;

    /**
     * @Flow\Inject
     * @var \TYPO3\Flow\Reflection\ReflectionService
     */
    protected $reflectionService;

    /**
     * @var array
     */
    protected $baseValidatorConjunctions = array();

    /**
     * Get a validator for a given data type. Returns a validator implementing
     * the TYPO3\Flow\Validation\Validator\ValidatorInterface or NULL if no validator
     * could be resolved.
     *
     * @param string $validatorType Either one of the built-in data types or fully qualified validator class name
     * @param array $validatorOptions Options to be passed to the validator
     * @return \TYPO3\Flow\Validation\Validator\ValidatorInterface
     * @throws \TYPO3\Flow\Validation\Exception\NoSuchValidatorException
     * @throws \TYPO3\Flow\Validation\Exception\InvalidValidationConfigurationException
     * @api
     */
    public function createValidator($validatorType, array $validatorOptions = array())
    {
        $validatorObjectName = $this->resolveValidatorObjectName($validatorType);
        if ($validatorObjectName === false) {
            return null;
        }

        switch ($this->objectManager->getScope($validatorObjectName)) {
            case Configuration::SCOPE_PROTOTYPE:
                $validator = new $validatorObjectName($validatorOptions);
                break;
            case Configuration::SCOPE_SINGLETON:
                if (count($validatorOptions) > 0) {
                    throw new Exception\InvalidValidationConfigurationException('The validator "' . $validatorObjectName . '" is of scope singleton, but configured to be used with options. A validator with options must be of scope prototype.', 1358958575);
                }
                $validator = $this->objectManager->get($validatorObjectName);
                break;
            default:
                throw new Exception\NoSuchValidatorException('The validator "' . $validatorObjectName . '" is not of scope singleton or prototype!', 1300694835);
        }

        if (!($validator instanceof ValidatorInterface)) {
            throw new Exception\NoSuchValidatorException('The validator "' . $validatorObjectName . '" does not implement TYPO3\Flow\Validation\Validator\ValidatorInterface!', 1300694875);
        }

        return $validator;
    }

    /**
     * Resolves and returns the base validator conjunction for the given data type.
     *
     * If no validation is necessary, the returned validator is empty.
     *
     * @param string $targetClassName Fully qualified class name of the target class, ie. the class which should be validated
     * @param array $validationGroups The validation groups to build the validator for
     * @return \TYPO3\Flow\Validation\Validator\ConjunctionValidator The validator conjunction
     * @api
     */
    public function getBaseValidatorConjunction($targetClassName, array $validationGroups = array('Default'))
    {
        $targetClassName = trim($targetClassName, ' \\');
        $indexKey = $targetClassName . '##' . implode('##', $validationGroups);
        if (!array_key_exists($indexKey, $this->baseValidatorConjunctions)) {
            $this->buildBaseValidatorConjunction($indexKey, $targetClassName, $validationGroups);
        }

        return $this->baseValidatorConjunctions[$indexKey];
    }

    /**
     * Detects and registers any validators for arguments:
     * - by the data type specified in the param annotations
     * - additional validators specified in the validate annotations of a method
     *
     * @param string $className
     * @param string $methodName
     * @param array $methodParameters Optional pre-compiled array of method parameters
     * @param array $methodValidateAnnotations Optional pre-compiled array of validate annotations (as array)
     * @return array An Array of ValidatorConjunctions for each method parameters.
     * @throws \TYPO3\Flow\Validation\Exception\InvalidValidationConfigurationException
     * @throws \TYPO3\Flow\Validation\Exception\NoSuchValidatorException
     * @throws \TYPO3\Flow\Validation\Exception\InvalidTypeHintException
     */
    public function buildMethodArgumentsValidatorConjunctions($className, $methodName, array $methodParameters = null, array $methodValidateAnnotations = null)
    {
        $validatorConjunctions = array();

        if ($methodParameters === null) {
            $methodParameters = $this->reflectionService->getMethodParameters($className, $methodName);
        }
        if (count($methodParameters) === 0) {
            return $validatorConjunctions;
        }

        foreach ($methodParameters as $parameterName => $methodParameter) {
<<<<<<< HEAD
            $validatorConjunction = $this->createValidator(\TYPO3\Flow\Validation\Validator\ConjunctionValidator::class);
=======
            $validatorConjunction = $this->createValidator('TYPO3\Flow\Validation\Validator\ConjunctionValidator');
>>>>>>> c186a992

            if (!array_key_exists('type', $methodParameter)) {
                throw new Exception\InvalidTypeHintException('Missing type information, probably no @param annotation for parameter "$' . $parameterName . '" in ' . $className . '->' . $methodName . '()', 1281962564);
            }
            if (strpos($methodParameter['type'], '\\') === false) {
                $typeValidator = $this->createValidator($methodParameter['type']);
            } else {
                $typeValidator = null;
            }

            if ($typeValidator !== null) {
                $validatorConjunction->addValidator($typeValidator);
            }
            $validatorConjunctions[$parameterName] = $validatorConjunction;
        }

        if ($methodValidateAnnotations === null) {
<<<<<<< HEAD
            $validateAnnotations = $this->reflectionService->getMethodAnnotations($className, $methodName, \TYPO3\Flow\Annotations\Validate::class);
=======
            $validateAnnotations = $this->reflectionService->getMethodAnnotations($className, $methodName, 'TYPO3\Flow\Annotations\Validate');
>>>>>>> c186a992
            $methodValidateAnnotations = array_map(function ($validateAnnotation) {
                return array(
                    'type' => $validateAnnotation->type,
                    'options' => $validateAnnotation->options,
                    'argumentName' => $validateAnnotation->argumentName,
                );
            }, $validateAnnotations);
        }

        foreach ($methodValidateAnnotations as $annotationParameters) {
            $newValidator = $this->createValidator($annotationParameters['type'], $annotationParameters['options']);
            if ($newValidator === null) {
                throw new Exception\NoSuchValidatorException('Invalid validate annotation in ' . $className . '->' . $methodName . '(): Could not resolve class name for  validator "' . $annotationParameters['type'] . '".', 1239853109);
            }
            if (isset($validatorConjunctions[$annotationParameters['argumentName']])) {
                $validatorConjunctions[$annotationParameters['argumentName']]->addValidator($newValidator);
            } elseif (strpos($annotationParameters['argumentName'], '.') !== false) {
                $objectPath = explode('.', $annotationParameters['argumentName']);
                $argumentName = array_shift($objectPath);
                $validatorConjunctions[$argumentName]->addValidator($this->buildSubObjectValidator($objectPath, $newValidator));
            } else {
                throw new Exception\InvalidValidationConfigurationException('Invalid validate annotation in ' . $className . '->' . $methodName . '(): Validator specified for argument name "' . $annotationParameters['argumentName'] . '", but this argument does not exist.', 1253172726);
            }
        }

        return $validatorConjunctions;
    }

    /**
     * Resets the baseValidatorConjunctions
     * It is usually not required to reset the ValidatorResolver during one request. This method is mainly useful for functional tests
     *
     * @return void
     */
    public function reset()
    {
        $this->baseValidatorConjunctions = array();
    }

    /**
     * Builds a chain of nested object validators by specification of the given
     * object path.
     *
     * @param array $objectPath The object path
     * @param \TYPO3\Flow\Validation\Validator\ValidatorInterface $propertyValidator The validator which should be added to the property specified by objectPath
     * @return \TYPO3\Flow\Validation\Validator\GenericObjectValidator
     */
    protected function buildSubObjectValidator(array $objectPath, \TYPO3\Flow\Validation\Validator\ValidatorInterface $propertyValidator)
    {
        $rootObjectValidator = new GenericObjectValidator(array());
        $parentObjectValidator = $rootObjectValidator;

        while (count($objectPath) > 1) {
            $subObjectValidator = new GenericObjectValidator(array());
            $subPropertyName = array_shift($objectPath);
            $parentObjectValidator->addPropertyValidator($subPropertyName, $subObjectValidator);
            $parentObjectValidator = $subObjectValidator;
        }

        $parentObjectValidator->addPropertyValidator(array_shift($objectPath), $propertyValidator);

        return $rootObjectValidator;
    }

    /**
     * Builds a base validator conjunction for the given data type.
     *
     * The base validation rules are those which were declared directly in a class (typically
     * a model) through some validate annotations on properties.
     *
     * If a property holds a class for which a base validator exists, that property will be
     * checked as well, regardless of a validate annotation
     *
     * Additionally, if a custom validator was defined for the class in question, it will be added
     * to the end of the conjunction. A custom validator is found if it follows the naming convention
     * "Replace '\Model\' by '\Validator\' and append 'Validator'".
     *
     * Example: $targetClassName is TYPO3\Foo\Domain\Model\Quux, then the validator will be found if it has the
     * name TYPO3\Foo\Domain\Validator\QuuxValidator
     *
     * @param string $indexKey The key to use as index in $this->baseValidatorConjunctions; calculated from target class name and validation groups
     * @param string $targetClassName The data type to build the validation conjunction for. Needs to be the fully qualified class name.
     * @param array $validationGroups The validation groups to build the validator for
     * @return void
     * @throws \TYPO3\Flow\Validation\Exception\NoSuchValidatorException
     * @throws \InvalidArgumentException
     */
    protected function buildBaseValidatorConjunction($indexKey, $targetClassName, array $validationGroups)
    {
        $conjunctionValidator = new ConjunctionValidator();
        $this->baseValidatorConjunctions[$indexKey] = $conjunctionValidator;
        if (!TypeHandling::isSimpleType($targetClassName) && class_exists($targetClassName)) {
            // Model based validator
            $objectValidator = new GenericObjectValidator(array());
            foreach ($this->reflectionService->getClassPropertyNames($targetClassName) as $classPropertyName) {
                $classPropertyTagsValues = $this->reflectionService->getPropertyTagsValues($targetClassName, $classPropertyName);

                if (!isset($classPropertyTagsValues['var'])) {
                    throw new \InvalidArgumentException(sprintf('There is no @var annotation for property "%s" in class "%s".', $classPropertyName, $targetClassName), 1363778104);
                }
                try {
                    $parsedType = TypeHandling::parseType(trim(implode('', $classPropertyTagsValues['var']), ' \\'));
                } catch (\TYPO3\Flow\Utility\Exception\InvalidTypeException $exception) {
                    throw new \InvalidArgumentException(sprintf(' @var annotation of ' . $exception->getMessage(), 'class "' . $targetClassName . '", property "' . $classPropertyName . '"'), 1315564744, $exception);
                }

<<<<<<< HEAD
                if ($this->reflectionService->isPropertyAnnotatedWith($targetClassName, $classPropertyName, \TYPO3\Flow\Annotations\IgnoreValidation::class)) {
=======
                if ($this->reflectionService->isPropertyAnnotatedWith($targetClassName, $classPropertyName, 'TYPO3\Flow\Annotations\IgnoreValidation')) {
>>>>>>> c186a992
                    continue;
                }

                $propertyTargetClassName = $parsedType['type'];
                if (TypeHandling::isCollectionType($propertyTargetClassName) === true) {
<<<<<<< HEAD
                    $collectionValidator = $this->createValidator(\TYPO3\Flow\Validation\Validator\CollectionValidator::class, array('elementType' => $parsedType['elementType'], 'validationGroups' => $validationGroups));
=======
                    $collectionValidator = $this->createValidator('TYPO3\Flow\Validation\Validator\CollectionValidator', array('elementType' => $parsedType['elementType'], 'validationGroups' => $validationGroups));
>>>>>>> c186a992
                    $objectValidator->addPropertyValidator($classPropertyName, $collectionValidator);
                } elseif (!TypeHandling::isSimpleType($propertyTargetClassName) && $this->objectManager->isRegistered($propertyTargetClassName) && $this->objectManager->getScope($propertyTargetClassName) === \TYPO3\Flow\Object\Configuration\Configuration::SCOPE_PROTOTYPE) {
                    $validatorForProperty = $this->getBaseValidatorConjunction($propertyTargetClassName, $validationGroups);
                    if (count($validatorForProperty) > 0) {
                        $objectValidator->addPropertyValidator($classPropertyName, $validatorForProperty);
                    }
                }

<<<<<<< HEAD
                $validateAnnotations = $this->reflectionService->getPropertyAnnotations($targetClassName, $classPropertyName, \TYPO3\Flow\Annotations\Validate::class);
=======
                $validateAnnotations = $this->reflectionService->getPropertyAnnotations($targetClassName, $classPropertyName, 'TYPO3\Flow\Annotations\Validate');
>>>>>>> c186a992
                foreach ($validateAnnotations as $validateAnnotation) {
                    if (count(array_intersect($validateAnnotation->validationGroups, $validationGroups)) === 0) {
                        // In this case, the validation groups for the property do not match current validation context
                        continue;
                    }
                    $newValidator = $this->createValidator($validateAnnotation->type, $validateAnnotation->options);
                    if ($newValidator === null) {
                        throw new Exception\NoSuchValidatorException('Invalid validate annotation in ' . $targetClassName . '::' . $classPropertyName . ': Could not resolve class name for  validator "' . $validateAnnotation->type . '".', 1241098027);
                    }
                    $objectValidator->addPropertyValidator($classPropertyName, $newValidator);
                }
            }
            if (count($objectValidator->getPropertyValidators()) > 0) {
                $conjunctionValidator->addValidator($objectValidator);
            }
        }

        $this->addCustomValidators($targetClassName, $conjunctionValidator);
    }

    /**
     * This adds custom validators to the passed $conjunctionValidator.
     *
     * A custom validator is found if it follows the naming convention "Replace '\Model\' by '\Validator\' and
     * append 'Validator'". If found, it will be added to the $conjunctionValidator.
     *
     * In addition canValidate() will be called on all implementations of the ObjectValidatorInterface to find
     * all validators that could validate the target. The one with the highest priority will be added as well.
     * If multiple validators have the same priority, which one will be added is not deterministic.
     *
     * @param string $targetClassName
     * @param ConjunctionValidator $conjunctionValidator
     * @return NULL|Validator\ObjectValidatorInterface
     */
    protected function addCustomValidators($targetClassName, ConjunctionValidator &$conjunctionValidator)
    {
        // Custom validator for the class
        $addedValidatorClassName = null;
        $possibleValidatorClassName = str_replace('\\Model\\', '\\Validator\\', $targetClassName) . 'Validator';
        $customValidator = $this->createValidator($possibleValidatorClassName);
        if ($customValidator !== null) {
            $conjunctionValidator->addValidator($customValidator);
            $addedValidatorClassName = get_class($customValidator);
        }

        // find polytype validator for class
        $acceptablePolyTypeValidators = array();
        $polyTypeObjectValidatorImplementationClassNames = static::getPolyTypeObjectValidatorImplementationClassNames($this->objectManager);
        foreach ($polyTypeObjectValidatorImplementationClassNames as $validatorImplementationClassName) {
            $acceptablePolyTypeValidator = $this->createValidator($validatorImplementationClassName);
            // skip custom validator already added above
            if ($addedValidatorClassName === get_class($acceptablePolyTypeValidator)) {
                continue;
            }
            if ($acceptablePolyTypeValidator->canValidate($targetClassName)) {
                $acceptablePolyTypeValidators[$acceptablePolyTypeValidator->getPriority()] = $acceptablePolyTypeValidator;
            }
        }
        if (count($acceptablePolyTypeValidators) > 0) {
            ksort($acceptablePolyTypeValidators);
            $conjunctionValidator->addValidator(array_pop($acceptablePolyTypeValidators));
        }
    }

    /**
     * Returns a map of object validator class names.
     *
     * @param \TYPO3\Flow\Object\ObjectManagerInterface $objectManager
     * @return array Array of object validator class names
     * @Flow\CompileStatic
     */
    public static function getPolyTypeObjectValidatorImplementationClassNames($objectManager)
    {
<<<<<<< HEAD
        $reflectionService = $objectManager->get(\TYPO3\Flow\Reflection\ReflectionService::class);
        $result = $reflectionService->getAllImplementationClassNamesForInterface(\TYPO3\Flow\Validation\Validator\PolyTypeObjectValidatorInterface::class);
=======
        $reflectionService = $objectManager->get('TYPO3\Flow\Reflection\ReflectionService');
        $result = $reflectionService->getAllImplementationClassNamesForInterface('TYPO3\Flow\Validation\Validator\PolyTypeObjectValidatorInterface');
>>>>>>> c186a992
        return $result;
    }

    /**
     * Returns the class name of an appropriate validator for the given type. If no
     * validator is available FALSE is returned
     *
     * @param string $validatorType Either the fully qualified class name of the validator or the short name of a built-in validator
     * @return string|boolean Class name of the validator or FALSE if not available
     */
    protected function resolveValidatorObjectName($validatorType)
    {
        $validatorType = ltrim($validatorType, '\\');

        $validatorClassNames = static::getValidatorImplementationClassNames($this->objectManager);

        if ($this->objectManager->isRegistered($validatorType) && isset($validatorClassNames[$validatorType])) {
            return $validatorType;
        }

        if (strpos($validatorType, ':') !== false) {
            list($packageName, $packageValidatorType) = explode(':', $validatorType);
            $possibleClassName = sprintf('%s\Validation\Validator\%sValidator', str_replace('.', '\\', $packageName), $this->getValidatorType($packageValidatorType));
        } else {
            $possibleClassName = sprintf('TYPO3\Flow\Validation\Validator\%sValidator', $this->getValidatorType($validatorType));
        }
        if ($this->objectManager->isRegistered($possibleClassName) && isset($validatorClassNames[$possibleClassName])) {
            return $possibleClassName;
        }

        return false;
    }

    /**
     * Returns all class names implementing the ValidatorInterface.
     *
     * @param \TYPO3\Flow\Object\ObjectManagerInterface $objectManager
     * @return array Array of class names implementing ValidatorInterface indexed by class name
     * @Flow\CompileStatic
     */
    public static function getValidatorImplementationClassNames($objectManager)
    {
<<<<<<< HEAD
        $reflectionService = $objectManager->get(\TYPO3\Flow\Reflection\ReflectionService::class);
        $classNames = $reflectionService->getAllImplementationClassNamesForInterface(\TYPO3\Flow\Validation\Validator\ValidatorInterface::class);
=======
        $reflectionService = $objectManager->get('TYPO3\Flow\Reflection\ReflectionService');
        $classNames = $reflectionService->getAllImplementationClassNamesForInterface('TYPO3\Flow\Validation\Validator\ValidatorInterface');
>>>>>>> c186a992
        return array_flip($classNames);
    }

    /**
     * Used to map PHP types to validator types.
     *
     * @param string $type Data type to unify
     * @return string unified data type
     */
    protected function getValidatorType($type)
    {
        switch ($type) {
            case 'int':
                $type = 'Integer';
                break;
            case 'bool':
                $type = 'Boolean';
                break;
            case 'double':
                $type = 'Float';
                break;
            case 'numeric':
                $type = 'Number';
                break;
            case 'mixed':
                $type = 'Raw';
                break;
            default:
                $type = ucfirst($type);
        }
        return $type;
    }
}<|MERGE_RESOLUTION|>--- conflicted
+++ resolved
@@ -159,11 +159,7 @@
         }
 
         foreach ($methodParameters as $parameterName => $methodParameter) {
-<<<<<<< HEAD
             $validatorConjunction = $this->createValidator(\TYPO3\Flow\Validation\Validator\ConjunctionValidator::class);
-=======
-            $validatorConjunction = $this->createValidator('TYPO3\Flow\Validation\Validator\ConjunctionValidator');
->>>>>>> c186a992
 
             if (!array_key_exists('type', $methodParameter)) {
                 throw new Exception\InvalidTypeHintException('Missing type information, probably no @param annotation for parameter "$' . $parameterName . '" in ' . $className . '->' . $methodName . '()', 1281962564);
@@ -181,11 +177,7 @@
         }
 
         if ($methodValidateAnnotations === null) {
-<<<<<<< HEAD
             $validateAnnotations = $this->reflectionService->getMethodAnnotations($className, $methodName, \TYPO3\Flow\Annotations\Validate::class);
-=======
-            $validateAnnotations = $this->reflectionService->getMethodAnnotations($className, $methodName, 'TYPO3\Flow\Annotations\Validate');
->>>>>>> c186a992
             $methodValidateAnnotations = array_map(function ($validateAnnotation) {
                 return array(
                     'type' => $validateAnnotation->type,
@@ -292,21 +284,13 @@
                     throw new \InvalidArgumentException(sprintf(' @var annotation of ' . $exception->getMessage(), 'class "' . $targetClassName . '", property "' . $classPropertyName . '"'), 1315564744, $exception);
                 }
 
-<<<<<<< HEAD
                 if ($this->reflectionService->isPropertyAnnotatedWith($targetClassName, $classPropertyName, \TYPO3\Flow\Annotations\IgnoreValidation::class)) {
-=======
-                if ($this->reflectionService->isPropertyAnnotatedWith($targetClassName, $classPropertyName, 'TYPO3\Flow\Annotations\IgnoreValidation')) {
->>>>>>> c186a992
                     continue;
                 }
 
                 $propertyTargetClassName = $parsedType['type'];
                 if (TypeHandling::isCollectionType($propertyTargetClassName) === true) {
-<<<<<<< HEAD
                     $collectionValidator = $this->createValidator(\TYPO3\Flow\Validation\Validator\CollectionValidator::class, array('elementType' => $parsedType['elementType'], 'validationGroups' => $validationGroups));
-=======
-                    $collectionValidator = $this->createValidator('TYPO3\Flow\Validation\Validator\CollectionValidator', array('elementType' => $parsedType['elementType'], 'validationGroups' => $validationGroups));
->>>>>>> c186a992
                     $objectValidator->addPropertyValidator($classPropertyName, $collectionValidator);
                 } elseif (!TypeHandling::isSimpleType($propertyTargetClassName) && $this->objectManager->isRegistered($propertyTargetClassName) && $this->objectManager->getScope($propertyTargetClassName) === \TYPO3\Flow\Object\Configuration\Configuration::SCOPE_PROTOTYPE) {
                     $validatorForProperty = $this->getBaseValidatorConjunction($propertyTargetClassName, $validationGroups);
@@ -315,11 +299,7 @@
                     }
                 }
 
-<<<<<<< HEAD
                 $validateAnnotations = $this->reflectionService->getPropertyAnnotations($targetClassName, $classPropertyName, \TYPO3\Flow\Annotations\Validate::class);
-=======
-                $validateAnnotations = $this->reflectionService->getPropertyAnnotations($targetClassName, $classPropertyName, 'TYPO3\Flow\Annotations\Validate');
->>>>>>> c186a992
                 foreach ($validateAnnotations as $validateAnnotation) {
                     if (count(array_intersect($validateAnnotation->validationGroups, $validationGroups)) === 0) {
                         // In this case, the validation groups for the property do not match current validation context
@@ -393,13 +373,8 @@
      */
     public static function getPolyTypeObjectValidatorImplementationClassNames($objectManager)
     {
-<<<<<<< HEAD
         $reflectionService = $objectManager->get(\TYPO3\Flow\Reflection\ReflectionService::class);
         $result = $reflectionService->getAllImplementationClassNamesForInterface(\TYPO3\Flow\Validation\Validator\PolyTypeObjectValidatorInterface::class);
-=======
-        $reflectionService = $objectManager->get('TYPO3\Flow\Reflection\ReflectionService');
-        $result = $reflectionService->getAllImplementationClassNamesForInterface('TYPO3\Flow\Validation\Validator\PolyTypeObjectValidatorInterface');
->>>>>>> c186a992
         return $result;
     }
 
@@ -442,13 +417,8 @@
      */
     public static function getValidatorImplementationClassNames($objectManager)
     {
-<<<<<<< HEAD
         $reflectionService = $objectManager->get(\TYPO3\Flow\Reflection\ReflectionService::class);
         $classNames = $reflectionService->getAllImplementationClassNamesForInterface(\TYPO3\Flow\Validation\Validator\ValidatorInterface::class);
-=======
-        $reflectionService = $objectManager->get('TYPO3\Flow\Reflection\ReflectionService');
-        $classNames = $reflectionService->getAllImplementationClassNamesForInterface('TYPO3\Flow\Validation\Validator\ValidatorInterface');
->>>>>>> c186a992
         return array_flip($classNames);
     }
 
