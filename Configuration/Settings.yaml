--- conflicted
+++ resolved
@@ -220,7 +220,6 @@
       # The package key must match the key found in PackageStates.php regarding case.
       #
       # Each regular expression will be tested against the list of fully qualified
-<<<<<<< HEAD
       # class names in the package and classes will be included if matching.
       #
       # For Flow packages (type = "typo3-flow-*") this setting is not required as they're
@@ -229,18 +228,6 @@
       #
       # Note: The previous setting "excludeClasses" has been deprecated with Flow 3.0
       includeClasses: []
-=======
-      # class names in the package and classes will be excluded if matching.
-      excludeClasses:
-        'Doctrine.*': ['.*']
-        'doctrine.*': ['.*']
-        'symfony.*': ['.*']
-        'phpunit.*': ['.*']
-        'mikey179.vfsStream': ['.*']
-        # workaround, should rather be deactivated
-        'neos.composerplugin': ['.*']
-        'Composer.Installers': ['.*']
->>>>>>> e408419b
 
     package:
 
