--- conflicted
+++ resolved
@@ -24,7 +24,6 @@
     {
         return 'TYPO3.FLOW3-201201261636';
     }
-<<<<<<< HEAD
 
     /**
      * @return void
@@ -50,33 +49,6 @@
         $this->searchAndReplace('->getOriginalRequestMappingResults()', '->getInternalArgument(\'__submittedArgumentValidationResults\')');
         $this->searchAndReplace('->getOriginalRequest()->getArguments()', '->getInternalArgument(\'__submittedArguments\')');
 
-=======
-
-    /**
-     * @return void
-     */
-    public function up()
-    {
-        $this->searchAndReplace('TYPO3\FLOW3\MVC\CLI', 'TYPO3\FLOW3\Cli');
-        $this->searchAndReplace('TYPO3\FLOW3\MVC\Web\Routing', 'TYPO3\FLOW3\Mvc\Routing');
-        $this->searchAndReplace('TYPO3\FLOW3\MVC\Web\Request', 'TYPO3\FLOW3\Mvc\ActionRequest');
-        $this->searchAndReplace('TYPO3\FLOW3\MVC\Web\Response', 'TYPO3\FLOW3\Http\Response');
-        $this->searchAndReplace('TYPO3\FLOW3\MVC\Web\SubRequest', 'TYPO3\FLOW3\Mvc\ActionRequest');
-        $this->searchAndReplace('TYPO3\FLOW3\MVC\Web\SubResponse', 'TYPO3\FLOW3\Http\Response');
-        $this->searchAndReplace('TYPO3\FLOW3\MVC\Controller\CommandController', 'TYPO3\FLOW3\Cli\CommandController');
-        $this->searchAndReplace('TYPO3\FLOW3\Property\DataType\Uri', 'TYPO3\FLOW3\Http\Uri');
-        $this->searchAndReplace('TYPO3\FLOW3\AOP', 'TYPO3\FLOW3\Aop');
-        $this->searchAndReplace('TYPO3\FLOW3\MVC', 'TYPO3\FLOW3\Mvc');
-        $this->searchAndReplace('TYPO3\FLOW3\MVC\RequestInterface', 'TYPO3\FLOW3\Http\Request');
-        $this->searchAndReplace('\AOP', '\Aop');
-        $this->searchAndReplace('\MVC', '\Mvc');
-
-        $this->searchAndReplace('->getRootRequest()', '->getMainRequest()');
-        $this->searchAndReplace('$this->controllerContext->getRequest()->getBaseUri()', '$this->controllerContext->getRequest()->getHttpRequest()->getBaseUri()');
-        $this->searchAndReplace('->getOriginalRequestMappingResults()', '->getInternalArgument(\'__submittedArgumentValidationResults\')');
-        $this->searchAndReplace('->getOriginalRequest()->getArguments()', '->getInternalArgument(\'__submittedArguments\')');
-
->>>>>>> d040582c
         $this->showNote('\TYPO3\FLOW3\MVC\Web\RequestBuilder does not exist anymore. If you need to create requests, do "new ActionRequest($parentRequest)".');
         $this->showNote('\TYPO3\FLOW3\MVC\Web\SubRequestBuilder does not exist anymore. If you need to create sub requests, do "new ActionRequest($parentRequest)".');
         $this->showNote('\TYPO3\FLOW3\MVC\RequestInterface has been removed, use \TYPO3\FLOW3\Mvc\ActionRequest instead - e.g. if you implemented your own token.');
