<?php
namespace TYPO3\Flow\Core\Migrations;

/*                                                                        *
 * This script belongs to the Flow framework.                             *
 *                                                                        *
 * It is free software; you can redistribute it and/or modify it under    *
 * the terms of the MIT license.                                          *
 *                                                                        */

use TYPO3\Flow\Configuration\ConfigurationManager;

/**
 * Adjust "Policy.yaml" to new syntax
 */
class Version20141113121400 extends AbstractMigration
{
    /**
     * @return void
     */
    public function up()
    {
        $this->processConfiguration(ConfigurationManager::CONFIGURATION_TYPE_POLICY,
            function (array &$configuration) {
                $this->processRoles($configuration);
                $this->processResources($configuration);
                $this->processAcls($configuration);
<<<<<<< HEAD

                // remove empty arrays as they would reset previously defined values
                if (isset($configuration['privilegeTargets']) && $configuration['privilegeTargets'] === array()) {
                    unset($configuration['privilegeTargets']);
                }
                if (isset($configuration['roles']) && $configuration['roles'] === array()) {
                    unset($configuration['roles']);
                }

                // make sure "privilegeTargets" are defined before "roles" (only for better readability)
                ksort($configuration);
            },
            true
        );
    }

    /**
     * Replaces local role identifiers ("SomeRole") by their global representation ("Current.Package:SomeRole")
     * and sets "parentRoles"
     *
     * @param array $configuration
     * @return void
     */
    public function processRoles(array &$configuration)
    {
        if (!isset($configuration['roles'])) {
            return;
        }
        $newRolesConfiguration = array();
        foreach ($configuration['roles'] as $roleIdentifier => $roleConfiguration) {
            $roleIdentifier = $this->expandRoleIdentifier($roleIdentifier);
            $newRolesConfiguration[$roleIdentifier] = array();
            if (!is_array($roleConfiguration) || $roleConfiguration === array()) {
                continue;
            }
            if (isset($roleConfiguration['privileges'])) {
                $newRolesConfiguration[$roleIdentifier] = $roleConfiguration;
                continue;
            }
            $newRolesConfiguration[$roleIdentifier]['parentRoles'] = array();
            foreach ($roleConfiguration as $parentRoleIdentifier) {
                if (strpos($parentRoleIdentifier, ':') === false) {
                    $parentRoleIdentifier = $this->expandRoleIdentifier($parentRoleIdentifier);
                }
                $newRolesConfiguration[$roleIdentifier]['parentRoles'][] = $parentRoleIdentifier;
            }
        }
        $configuration['roles'] = $newRolesConfiguration;
    }

    /**
     * Replaces the "resource" configuration by the new "privilegeTargets" syntax
     *
     * @param array $configuration
     * @return void
     */
    public function processResources(array &$configuration)
    {
        if (!isset($configuration['resources']) || !is_array($configuration['resources'])) {
            return;
        }
        $newPrivilegeTargetConfiguration = array();
        foreach ($configuration['resources'] as $resourceType => $resourceConfiguration) {
            switch ($resourceType) {
                case 'methods':
                    $privilegeClassName = 'TYPO3\\Flow\\Security\\Authorization\\Privilege\\Method\MethodPrivilege';
                    if (!isset($newPrivilegeTargetConfiguration[$privilegeClassName])) {
                        $newPrivilegeTargetConfiguration[$privilegeClassName] = array();
                    }
                    foreach ($resourceConfiguration as $resourceName => $resourceMatcher) {
                        $newPrivilegeTargetConfiguration[$privilegeClassName][$resourceName] = array(
                            'matcher' => $resourceMatcher,
                        );
                    }
                    break;
                case 'entities':
                    $privilegeClassName = 'TYPO3\\Flow\\Security\\Authorization\\Privilege\\Entity\\Doctrine\\EntityPrivilege';
                    foreach ($resourceConfiguration as $entityType => $entityConfiguration) {
                        if (!isset($newPrivilegeTargetConfiguration[$privilegeClassName])) {
                            $newPrivilegeTargetConfiguration[$privilegeClassName] = array();
                        }
                        foreach ($entityConfiguration as $resourceName => $resourceMatcher) {
                            $newPrivilegeTargetConfiguration[$privilegeClassName][$resourceName] = array(
                                'matcher' => $this->convertEntityResourceMatcher($entityType, $resourceMatcher)
                            );
                        }
                    }
                    break;
                default:
                    $this->showWarning('Resource type "' . $resourceType . '" is not supported...');
            }
        }
        unset($configuration['resources']);
        $configuration['privilegeTargets'] = $newPrivilegeTargetConfiguration;
    }

    /**
     * Converts the given $resourceMatcher string to the new syntax
     *
     * @param string $entityType
     * @param string $resourceMatcher
     * @return string
     */
    protected function convertEntityResourceMatcher($entityType, $resourceMatcher)
    {
        $newMatcher = 'isType("' . $entityType . '")';
        if (trim($resourceMatcher) !== 'ANY') {
            $newMatcher .= ' && ' . preg_replace(array('/\bcurrent\./', '/\bthis\.([^\s]+)/'), array('context.', 'property("$1")'), $resourceMatcher);
        }
        return $newMatcher;
    }

    /**
=======

                // remove empty arrays as they would reset previously defined values
                if (isset($configuration['privilegeTargets']) && $configuration['privilegeTargets'] === array()) {
                    unset($configuration['privilegeTargets']);
                }
                if (isset($configuration['roles']) && $configuration['roles'] === array()) {
                    unset($configuration['roles']);
                }

                // make sure "privilegeTargets" are defined before "roles" (only for better readability)
                ksort($configuration);
            },
            true
        );
    }

    /**
     * Replaces local role identifiers ("SomeRole") by their global representation ("Current.Package:SomeRole")
     * and sets "parentRoles"
     *
     * @param array $configuration
     * @return void
     */
    public function processRoles(array &$configuration)
    {
        if (!isset($configuration['roles'])) {
            return;
        }
        $newRolesConfiguration = array();
        foreach ($configuration['roles'] as $roleIdentifier => $roleConfiguration) {
            $roleIdentifier = $this->expandRoleIdentifier($roleIdentifier);
            $newRolesConfiguration[$roleIdentifier] = array();
            if (!is_array($roleConfiguration) || $roleConfiguration === array()) {
                continue;
            }
            if (isset($roleConfiguration['privileges'])) {
                $newRolesConfiguration[$roleIdentifier] = $roleConfiguration;
                continue;
            }
            $newRolesConfiguration[$roleIdentifier]['parentRoles'] = array();
            foreach ($roleConfiguration as $parentRoleIdentifier) {
                if (strpos($parentRoleIdentifier, ':') === false) {
                    $parentRoleIdentifier = $this->expandRoleIdentifier($parentRoleIdentifier);
                }
                $newRolesConfiguration[$roleIdentifier]['parentRoles'][] = $parentRoleIdentifier;
            }
        }
        $configuration['roles'] = $newRolesConfiguration;
    }

    /**
     * Replaces the "resource" configuration by the new "privilegeTargets" syntax
     *
     * @param array $configuration
     * @return void
     */
    public function processResources(array &$configuration)
    {
        if (!isset($configuration['resources']) || !is_array($configuration['resources'])) {
            return;
        }
        $newPrivilegeTargetConfiguration = array();
        foreach ($configuration['resources'] as $resourceType => $resourceConfiguration) {
            switch ($resourceType) {
                case 'methods':
                    $privilegeClassName = 'TYPO3\\Flow\\Security\\Authorization\\Privilege\\Method\MethodPrivilege';
                    if (!isset($newPrivilegeTargetConfiguration[$privilegeClassName])) {
                        $newPrivilegeTargetConfiguration[$privilegeClassName] = array();
                    }
                    foreach ($resourceConfiguration as $resourceName => $resourceMatcher) {
                        $newPrivilegeTargetConfiguration[$privilegeClassName][$resourceName] = array(
                            'matcher' => $resourceMatcher,
                        );
                    }
                    break;
                case 'entities':
                    $privilegeClassName = 'TYPO3\\Flow\\Security\\Authorization\\Privilege\\Entity\\Doctrine\\EntityPrivilege';
                    foreach ($resourceConfiguration as $entityType => $entityConfiguration) {
                        if (!isset($newPrivilegeTargetConfiguration[$privilegeClassName])) {
                            $newPrivilegeTargetConfiguration[$privilegeClassName] = array();
                        }
                        foreach ($entityConfiguration as $resourceName => $resourceMatcher) {
                            $newPrivilegeTargetConfiguration[$privilegeClassName][$resourceName] = array(
                                'matcher' => $this->convertEntityResourceMatcher($entityType, $resourceMatcher)
                            );
                        }
                    }
                    break;
                default:
                    $this->showWarning('Resource type "' . $resourceType . '" is not supported...');
            }
        }
        unset($configuration['resources']);
        $configuration['privilegeTargets'] = $newPrivilegeTargetConfiguration;
    }

    /**
     * Converts the given $resourceMatcher string to the new syntax
     *
     * @param string $entityType
     * @param string $resourceMatcher
     * @return string
     */
    protected function convertEntityResourceMatcher($entityType, $resourceMatcher)
    {
        $newMatcher = 'isType("' . $entityType . '")';
        if (trim($resourceMatcher) !== 'ANY') {
            $newMatcher .= ' && ' . preg_replace(array('/\bcurrent\./', '/\bthis\.([^\s]+)/'), array('context.', 'property("$1")'), $resourceMatcher);
        }
        return $newMatcher;
    }

    /**
>>>>>>> c186a992
     * Removes the "acls" configuration and adds privileges to related roles
     *
     * @param array $configuration
     * @return void
     */
    public function processAcls(array &$configuration)
    {
        if (!isset($configuration['acls'])) {
            return;
        }
        $newRolesConfiguration = isset($configuration['roles']) ? $configuration['roles'] : array();
        foreach ($configuration['acls'] as $roleIdentifier => $aclConfiguration) {
            $roleIdentifier = $this->expandRoleIdentifier($roleIdentifier);
            if (!isset($newRolesConfiguration[$roleIdentifier])) {
                $newRolesConfiguration[$roleIdentifier] = array();
            }
            if (!isset($newRolesConfiguration[$roleIdentifier]['privileges'])) {
                $newRolesConfiguration[$roleIdentifier]['privileges'] = array();
            }
            foreach ($aclConfiguration as $resourceType => $permissions) {
                if ($resourceType !== 'methods' && $resourceType !== 'entities') {
                    $this->showWarning('Resource type "' . $resourceType . '" is not supported...');
                    continue;
                }
                foreach ($permissions as $resourceName => $permission) {
                    $newRolesConfiguration[$roleIdentifier]['privileges'][] = array('privilegeTarget' => $resourceName, 'permission' => $permission);
                }
            }
        }
        unset($configuration['acls']);
        $configuration['roles'] = $newRolesConfiguration;
    }

    /**
     * Convert a "relative" role identifier to one that includes the package key
     *
     * @param string $roleIdentifier
     * @return string
     */
    protected function expandRoleIdentifier($roleIdentifier)
    {
        if (strpos($roleIdentifier, ':') !== false) {
            return $roleIdentifier;
        }
        if (in_array($roleIdentifier, array('Everybody', 'Anonymous', 'AuthenticatedUser'))) {
            return 'TYPO3.Flow:' . $roleIdentifier;
        }
        return $this->targetPackageData['packageKey'] . ':' . $roleIdentifier;
    }
}<|MERGE_RESOLUTION|>--- conflicted
+++ resolved
@@ -25,7 +25,6 @@
                 $this->processRoles($configuration);
                 $this->processResources($configuration);
                 $this->processAcls($configuration);
-<<<<<<< HEAD
 
                 // remove empty arrays as they would reset previously defined values
                 if (isset($configuration['privilegeTargets']) && $configuration['privilegeTargets'] === array()) {
@@ -139,121 +138,6 @@
     }
 
     /**
-=======
-
-                // remove empty arrays as they would reset previously defined values
-                if (isset($configuration['privilegeTargets']) && $configuration['privilegeTargets'] === array()) {
-                    unset($configuration['privilegeTargets']);
-                }
-                if (isset($configuration['roles']) && $configuration['roles'] === array()) {
-                    unset($configuration['roles']);
-                }
-
-                // make sure "privilegeTargets" are defined before "roles" (only for better readability)
-                ksort($configuration);
-            },
-            true
-        );
-    }
-
-    /**
-     * Replaces local role identifiers ("SomeRole") by their global representation ("Current.Package:SomeRole")
-     * and sets "parentRoles"
-     *
-     * @param array $configuration
-     * @return void
-     */
-    public function processRoles(array &$configuration)
-    {
-        if (!isset($configuration['roles'])) {
-            return;
-        }
-        $newRolesConfiguration = array();
-        foreach ($configuration['roles'] as $roleIdentifier => $roleConfiguration) {
-            $roleIdentifier = $this->expandRoleIdentifier($roleIdentifier);
-            $newRolesConfiguration[$roleIdentifier] = array();
-            if (!is_array($roleConfiguration) || $roleConfiguration === array()) {
-                continue;
-            }
-            if (isset($roleConfiguration['privileges'])) {
-                $newRolesConfiguration[$roleIdentifier] = $roleConfiguration;
-                continue;
-            }
-            $newRolesConfiguration[$roleIdentifier]['parentRoles'] = array();
-            foreach ($roleConfiguration as $parentRoleIdentifier) {
-                if (strpos($parentRoleIdentifier, ':') === false) {
-                    $parentRoleIdentifier = $this->expandRoleIdentifier($parentRoleIdentifier);
-                }
-                $newRolesConfiguration[$roleIdentifier]['parentRoles'][] = $parentRoleIdentifier;
-            }
-        }
-        $configuration['roles'] = $newRolesConfiguration;
-    }
-
-    /**
-     * Replaces the "resource" configuration by the new "privilegeTargets" syntax
-     *
-     * @param array $configuration
-     * @return void
-     */
-    public function processResources(array &$configuration)
-    {
-        if (!isset($configuration['resources']) || !is_array($configuration['resources'])) {
-            return;
-        }
-        $newPrivilegeTargetConfiguration = array();
-        foreach ($configuration['resources'] as $resourceType => $resourceConfiguration) {
-            switch ($resourceType) {
-                case 'methods':
-                    $privilegeClassName = 'TYPO3\\Flow\\Security\\Authorization\\Privilege\\Method\MethodPrivilege';
-                    if (!isset($newPrivilegeTargetConfiguration[$privilegeClassName])) {
-                        $newPrivilegeTargetConfiguration[$privilegeClassName] = array();
-                    }
-                    foreach ($resourceConfiguration as $resourceName => $resourceMatcher) {
-                        $newPrivilegeTargetConfiguration[$privilegeClassName][$resourceName] = array(
-                            'matcher' => $resourceMatcher,
-                        );
-                    }
-                    break;
-                case 'entities':
-                    $privilegeClassName = 'TYPO3\\Flow\\Security\\Authorization\\Privilege\\Entity\\Doctrine\\EntityPrivilege';
-                    foreach ($resourceConfiguration as $entityType => $entityConfiguration) {
-                        if (!isset($newPrivilegeTargetConfiguration[$privilegeClassName])) {
-                            $newPrivilegeTargetConfiguration[$privilegeClassName] = array();
-                        }
-                        foreach ($entityConfiguration as $resourceName => $resourceMatcher) {
-                            $newPrivilegeTargetConfiguration[$privilegeClassName][$resourceName] = array(
-                                'matcher' => $this->convertEntityResourceMatcher($entityType, $resourceMatcher)
-                            );
-                        }
-                    }
-                    break;
-                default:
-                    $this->showWarning('Resource type "' . $resourceType . '" is not supported...');
-            }
-        }
-        unset($configuration['resources']);
-        $configuration['privilegeTargets'] = $newPrivilegeTargetConfiguration;
-    }
-
-    /**
-     * Converts the given $resourceMatcher string to the new syntax
-     *
-     * @param string $entityType
-     * @param string $resourceMatcher
-     * @return string
-     */
-    protected function convertEntityResourceMatcher($entityType, $resourceMatcher)
-    {
-        $newMatcher = 'isType("' . $entityType . '")';
-        if (trim($resourceMatcher) !== 'ANY') {
-            $newMatcher .= ' && ' . preg_replace(array('/\bcurrent\./', '/\bthis\.([^\s]+)/'), array('context.', 'property("$1")'), $resourceMatcher);
-        }
-        return $newMatcher;
-    }
-
-    /**
->>>>>>> c186a992
      * Removes the "acls" configuration and adds privileges to related roles
      *
      * @param array $configuration
