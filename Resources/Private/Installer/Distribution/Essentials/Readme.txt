--- conflicted
+++ resolved
@@ -1,26 +1 @@
-<<<<<<< HEAD
-With Flow 3.0 this file has been renamed to Readme.rst and can safely be removed.
-=======
---------
-Flow 2.3
---------
-
-Welcome to Flow!
-
-There are a few things you need to know to get started with Flow. All necessary
-steps are explained in the Getting Started tutorial which you find at:
-
-http://flowframework.readthedocs.org/en/2.3/TheDefinitiveGuide/PartII/index.html
-
-In short here's what you need to do:
-
-1) Set up a virtual host for your web server and let it point to the Web/
-   directory of Flow.
-2) Adjust the file permissions. On Linux / Mac just run
-   sudo ./flow flow:core:setfilepermissions johndoe wwwuser wwwgroup
-   from Flow's main directory (replace the user names by some matching
-   your system environment!).
-3) Call the URL leading to your virtual host from a browser
-
-Have fun!
->>>>>>> 2f4f62f9
+With Flow 3.0 this file has been renamed to Readme.rst and can safely be removed.