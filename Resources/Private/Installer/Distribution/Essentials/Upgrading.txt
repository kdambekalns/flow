--- conflicted
+++ resolved
@@ -1,77 +1 @@
-<<<<<<< HEAD
-With Flow 3.0 this file has been renamed to Upgrading.rst and can safely be removed.
-=======
-Upgrading instructions
-======================
-
-This file contains instructions for upgrading your Flow 2.2 based
-applications to Flow 2.3.
-
-Upgrading your Packages
------------------------
-
-Upgrading existing code
-^^^^^^^^^^^^^^^^^^^^^^^
-
-Here comes the easier part. As with earlier changes to Flow that required
-code changes on the user side we provide a code migration tool.
-Given you have a Flow system with your (outdated) package in place you
-should run the following before attempting to fix anything by hand::
-
- ./flow core:migrate --package-key Acme.Demo
-
-The package key is optional, if left out it will work on all packages
-it finds - for the first run you might want to limit things a little to
-keep the overview, though.
-
-Inside core:migrate
-"""""""""""""""""""
-
-The tool roughly works like this:
-
-* Collect all code migrations from packages
-
-* Collect all files from all packages (except *Framework* and
-  *Libraries*) or the package given with ``--package-key``
-* For each migration and package
-
-  * Check for clean git working copy (otherwise skip it)
-  * Check if migration is needed (looks for Migration footers in commit
-    messages)
-  * Apply migration and commit the changes
-
-Afterwards you probably get a list of warnings and notes from the
-migrations, check those to see if anything needs to be done manually.
-
-Check the created commits and feel free to amend as needed, should
-things be missing or wrong. The only thing you must keep in place from
-the generated commit messages is the Migration: … footer. It is used to
-detect if a migration has been applied already, so if you drop it,
-things might get out of hands in the future.
-
-Upgrading the database schema
------------------------------
-
-Upgrading the schema is done by running::
-
- ./flow doctrine:migrate
-
-to update your database with any changes to the framework-supplied
-schema.
-
-Famous last words
------------------
-
-In a nutshell, running::
-
- ./flow core:migrate
- ./flow doctrine:migrationgenerate
-
-padded with some manual checking and adjustments needs to be done. That
-should result in a working package.
-
-If it does not and you have no idea what to do next, please come over
-to `#typo3-flow <irc://freenode.net/#typo3-flow>`_ on freenode IRC or
-ask in the mailing list (news group) as you prefer. The `support page
-<http://flow.typo3.org/support.html>`_ provides more information.
->>>>>>> 2f4f62f9
+With Flow 3.0 this file has been renamed to Upgrading.rst and can safely be removed.