type: array
items:
  type: dictionary
  additionalProperties: FALSE
  properties:
    'name': {type: string, required: TRUE}
    'uriPattern': {type: string, required: TRUE}
    'defaults':
      type: dictionary
      properties:
        '@action': {type: string}
        '@controller': {type: string}
        '@format': {type: string}
        '@package': {type: string}
        '@subpackage': {type: string}
    'routeParts':
      type: dictionary
      additionalProperties:
<<<<<<< HEAD
        type: dictionary
        additionalProperties: FALSE
        properties:
          'handler': {type: string, required: TRUE, format: class-name}
=======
        -
          type: dictionary
          additionalProperties: FALSE
          properties:
            'handler': {type: string, required: TRUE, format: class-name}
            'options': {type: dictionary }
            'toLowerCase':  {type: boolean }
        -
          type: dictionary
          additionalProperties: FALSE
          properties:
            'objectType': {type: string, required: TRUE, format: class-name}
            'uriPattern': {type: string}
            'options': {type: dictionary }
            'toLowerCase':  {type: boolean }
>>>>>>> b6b5c6cb
    'appendExceedingArguments': {type: boolean}
    'toLowerCase': {type: boolean}
    'httpMethods':
      type: array

    # subRoutes do not exist here
    # as they are expanded by the configuration manager<|MERGE_RESOLUTION|>--- conflicted
+++ resolved
@@ -16,12 +16,6 @@
     'routeParts':
       type: dictionary
       additionalProperties:
-<<<<<<< HEAD
-        type: dictionary
-        additionalProperties: FALSE
-        properties:
-          'handler': {type: string, required: TRUE, format: class-name}
-=======
         -
           type: dictionary
           additionalProperties: FALSE
@@ -37,7 +31,6 @@
             'uriPattern': {type: string}
             'options': {type: dictionary }
             'toLowerCase':  {type: boolean }
->>>>>>> b6b5c6cb
     'appendExceedingArguments': {type: boolean}
     'toLowerCase': {type: boolean}
     'httpMethods':
