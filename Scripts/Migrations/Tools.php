<?php
namespace TYPO3\Flow\Core\Migrations;

/*                                                                        *
 * This script belongs to the Flow framework.                             *
 *                                                                        *
 * It is free software; you can redistribute it and/or modify it under    *
 * the terms of the MIT license.                                          *
 *                                                                        */

use TYPO3\Flow\Utility\Files;

/**
 * A set of helper methods for the code migration tool.
 */
class Tools
{
    /**
     * Will return an array with all available packages.
     *
     * The data for each entry will be an array with the key, full path to
     * the package (index 'path') and a category (the packages subfolder,
     * index 'category'). The array is indexed by package key.
     *
     * @param string $packagesPath
     * @return array
     */
    public static function getPackagesData($packagesPath)
    {
        $packagesData = array();
        $packagesDirectoryIterator = new \DirectoryIterator($packagesPath);
        foreach ($packagesDirectoryIterator as $categoryFileInfo) {
            $category = $categoryFileInfo->getFilename();
            if (!$categoryFileInfo->isDir() || $category[0] === '.' || $category === 'Libraries') {
                continue;
            }
<<<<<<< HEAD

            $categoryDirectoryIterator = new \DirectoryIterator($categoryFileInfo->getPathname());
            foreach ($categoryDirectoryIterator as $packageFileInfo) {
                $packageKey = $packageFileInfo->getFilename();
                if (!$packageFileInfo->isDir() || $packageKey[0] === '.') {
                    continue;
                }

                $meta = self::readPackageMetaData(Files::concatenatePaths(array($packageFileInfo->getPathname(), 'Meta/Package.xml')));
                $composerManifest = self::readComposerManifest(Files::concatenatePaths(array($packageFileInfo->getPathname(), 'composer.json')));

                $packagesData[$packageKey] = array(
                    'packageKey' => $packageKey,
                    'category' => $category,
                    'path' => $packageFileInfo->getPathname(),
                    'meta' => $meta,
                    'composerManifest' => $composerManifest
                );
            }
        }
        return $packagesData;
    }

    /**
     * Read the package manifest from the composer.json file at $pathAndFileName
     *
     * @param string $pathAndFileName
     * @return array
     */
    public static function readComposerManifest($pathAndFileName)
    {
        if (file_exists($pathAndFileName)) {
            $json = file_get_contents($pathAndFileName);
            return json_decode($json, true);
        } else {
            return null;
        }
    }

    /**
     * Write the manifest to the given file.
     *
     * @param array $manifest
     * @param string $pathAndFilename
     * @return void
     */
    public static function writeComposerManifest(array $manifest, $pathAndFilename)
    {
        file_put_contents($pathAndFilename, json_encode($manifest, JSON_UNESCAPED_SLASHES | JSON_PRETTY_PRINT | JSON_UNESCAPED_UNICODE));
    }

    /**
     * Read the package metadata from the Package.xml file at $pathAndFileName
     *
     * @param string $pathAndFileName
     * @return array|NULL
     */
    protected static function readPackageMetaData($pathAndFileName)
    {
        if (file_exists($pathAndFileName)) {
            $xml = simplexml_load_file($pathAndFileName);
            $meta = array();
            if ($xml === false) {
                $meta['description'] = '[Package.xml could not be read.]';
            } else {
                $meta['version'] = (string)$xml->version;
                $meta['title'] = (string)$xml->title;
                $meta['description'] = (string)$xml->description;
            }

            return $meta;
        } else {
            return null;
        }
    }

    /**
     * Does a search and replace operation on the given file.
     *
     * A simple str_replace is used, unless $regularExpression is set
     * to TRUE. In that case preg_replace is used. The given patterns
     * are used as given, no quoting is applied!
     *
     * In case $regularExpression is TRUE, a closure can be given for
     * the $replace variable. It should return a string and is given an
     * array of matches as parameter.
     *
     * @param string $search
     * @param string|\Closure $replace
     * @param string $pathAndFilename
     * @param boolean $regularExpression
     * @return boolean|NULL FALSE on errors, NULL on skip, TRUE on success
     */
    public static function searchAndReplace($search, $replace, $pathAndFilename, $regularExpression = false)
    {
        $pathInfo = pathinfo($pathAndFilename);
        if (!isset($pathInfo['filename']) || $pathAndFilename === __FILE__) {
            return false;
        }

=======

            $categoryDirectoryIterator = new \DirectoryIterator($categoryFileInfo->getPathname());
            foreach ($categoryDirectoryIterator as $packageFileInfo) {
                $packageKey = $packageFileInfo->getFilename();
                if (!$packageFileInfo->isDir() || $packageKey[0] === '.') {
                    continue;
                }

                $meta = self::readPackageMetaData(Files::concatenatePaths(array($packageFileInfo->getPathname(), 'Meta/Package.xml')));
                $composerManifest = self::readComposerManifest(Files::concatenatePaths(array($packageFileInfo->getPathname(), 'composer.json')));

                $packagesData[$packageKey] = array(
                    'packageKey' => $packageKey,
                    'category' => $category,
                    'path' => $packageFileInfo->getPathname(),
                    'meta' => $meta,
                    'composerManifest' => $composerManifest
                );
            }
        }
        return $packagesData;
    }

    /**
     * Read the package manifest from the composer.json file at $pathAndFileName
     *
     * @param string $pathAndFileName
     * @return array
     */
    public static function readComposerManifest($pathAndFileName)
    {
        if (file_exists($pathAndFileName)) {
            $json = file_get_contents($pathAndFileName);
            return json_decode($json, true);
        } else {
            return null;
        }
    }

    /**
     * Write the manifest to the given file.
     *
     * @param array $manifest
     * @param string $pathAndFilename
     * @return void
     */
    public static function writeComposerManifest(array $manifest, $pathAndFilename)
    {
        file_put_contents($pathAndFilename, json_encode($manifest, JSON_UNESCAPED_SLASHES | JSON_PRETTY_PRINT | JSON_UNESCAPED_UNICODE));
    }

    /**
     * Read the package metadata from the Package.xml file at $pathAndFileName
     *
     * @param string $pathAndFileName
     * @return array|NULL
     */
    protected static function readPackageMetaData($pathAndFileName)
    {
        if (file_exists($pathAndFileName)) {
            $xml = simplexml_load_file($pathAndFileName);
            $meta = array();
            if ($xml === false) {
                $meta['description'] = '[Package.xml could not be read.]';
            } else {
                $meta['version'] = (string)$xml->version;
                $meta['title'] = (string)$xml->title;
                $meta['description'] = (string)$xml->description;
            }

            return $meta;
        } else {
            return null;
        }
    }

    /**
     * Does a search and replace operation on the given file.
     *
     * A simple str_replace is used, unless $regularExpression is set
     * to TRUE. In that case preg_replace is used. The given patterns
     * are used as given, no quoting is applied!
     *
     * In case $regularExpression is TRUE, a closure can be given for
     * the $replace variable. It should return a string and is given an
     * array of matches as parameter.
     *
     * @param string $search
     * @param string|\Closure $replace
     * @param string $pathAndFilename
     * @param boolean $regularExpression
     * @return boolean|NULL FALSE on errors, NULL on skip, TRUE on success
     */
    public static function searchAndReplace($search, $replace, $pathAndFilename, $regularExpression = false)
    {
        $pathInfo = pathinfo($pathAndFilename);
        if (!isset($pathInfo['filename']) || $pathAndFilename === __FILE__) {
            return false;
        }

>>>>>>> c186a992
        $file = file_get_contents($pathAndFilename);
        $fileBackup = $file;
        if ($regularExpression === true) {
            if ($replace instanceof \Closure) {
                $file = preg_replace_callback($search, $replace, $file);
            } else {
                $file = preg_replace($search, $replace, $file);
            }
        } else {
            $file = str_replace($search, $replace, $file);
        }
        if ($file !== $fileBackup) {
            file_put_contents($pathAndFilename, $file);
            return true;
        }
        return null;
    }
}<|MERGE_RESOLUTION|>--- conflicted
+++ resolved
@@ -34,7 +34,6 @@
             if (!$categoryFileInfo->isDir() || $category[0] === '.' || $category === 'Libraries') {
                 continue;
             }
-<<<<<<< HEAD
 
             $categoryDirectoryIterator = new \DirectoryIterator($categoryFileInfo->getPathname());
             foreach ($categoryDirectoryIterator as $packageFileInfo) {
@@ -135,108 +134,6 @@
             return false;
         }
 
-=======
-
-            $categoryDirectoryIterator = new \DirectoryIterator($categoryFileInfo->getPathname());
-            foreach ($categoryDirectoryIterator as $packageFileInfo) {
-                $packageKey = $packageFileInfo->getFilename();
-                if (!$packageFileInfo->isDir() || $packageKey[0] === '.') {
-                    continue;
-                }
-
-                $meta = self::readPackageMetaData(Files::concatenatePaths(array($packageFileInfo->getPathname(), 'Meta/Package.xml')));
-                $composerManifest = self::readComposerManifest(Files::concatenatePaths(array($packageFileInfo->getPathname(), 'composer.json')));
-
-                $packagesData[$packageKey] = array(
-                    'packageKey' => $packageKey,
-                    'category' => $category,
-                    'path' => $packageFileInfo->getPathname(),
-                    'meta' => $meta,
-                    'composerManifest' => $composerManifest
-                );
-            }
-        }
-        return $packagesData;
-    }
-
-    /**
-     * Read the package manifest from the composer.json file at $pathAndFileName
-     *
-     * @param string $pathAndFileName
-     * @return array
-     */
-    public static function readComposerManifest($pathAndFileName)
-    {
-        if (file_exists($pathAndFileName)) {
-            $json = file_get_contents($pathAndFileName);
-            return json_decode($json, true);
-        } else {
-            return null;
-        }
-    }
-
-    /**
-     * Write the manifest to the given file.
-     *
-     * @param array $manifest
-     * @param string $pathAndFilename
-     * @return void
-     */
-    public static function writeComposerManifest(array $manifest, $pathAndFilename)
-    {
-        file_put_contents($pathAndFilename, json_encode($manifest, JSON_UNESCAPED_SLASHES | JSON_PRETTY_PRINT | JSON_UNESCAPED_UNICODE));
-    }
-
-    /**
-     * Read the package metadata from the Package.xml file at $pathAndFileName
-     *
-     * @param string $pathAndFileName
-     * @return array|NULL
-     */
-    protected static function readPackageMetaData($pathAndFileName)
-    {
-        if (file_exists($pathAndFileName)) {
-            $xml = simplexml_load_file($pathAndFileName);
-            $meta = array();
-            if ($xml === false) {
-                $meta['description'] = '[Package.xml could not be read.]';
-            } else {
-                $meta['version'] = (string)$xml->version;
-                $meta['title'] = (string)$xml->title;
-                $meta['description'] = (string)$xml->description;
-            }
-
-            return $meta;
-        } else {
-            return null;
-        }
-    }
-
-    /**
-     * Does a search and replace operation on the given file.
-     *
-     * A simple str_replace is used, unless $regularExpression is set
-     * to TRUE. In that case preg_replace is used. The given patterns
-     * are used as given, no quoting is applied!
-     *
-     * In case $regularExpression is TRUE, a closure can be given for
-     * the $replace variable. It should return a string and is given an
-     * array of matches as parameter.
-     *
-     * @param string $search
-     * @param string|\Closure $replace
-     * @param string $pathAndFilename
-     * @param boolean $regularExpression
-     * @return boolean|NULL FALSE on errors, NULL on skip, TRUE on success
-     */
-    public static function searchAndReplace($search, $replace, $pathAndFilename, $regularExpression = false)
-    {
-        $pathInfo = pathinfo($pathAndFilename);
-        if (!isset($pathInfo['filename']) || $pathAndFilename === __FILE__) {
-            return false;
-        }
-
->>>>>>> c186a992
         $file = file_get_contents($pathAndFilename);
         $fileBackup = $file;
         if ($regularExpression === true) {
