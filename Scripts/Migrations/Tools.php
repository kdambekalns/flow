--- conflicted
+++ resolved
@@ -34,7 +34,6 @@
             if (!$categoryFileInfo->isDir() || $category[0] === '.' || $category === 'Libraries') {
                 continue;
             }
-<<<<<<< HEAD
 
             $categoryDirectoryIterator = new \DirectoryIterator($categoryFileInfo->getPathname());
             foreach ($categoryDirectoryIterator as $packageFileInfo) {
@@ -84,45 +83,6 @@
     public static function writeComposerManifest(array $manifest, $pathAndFilename)
     {
         file_put_contents($pathAndFilename, json_encode($manifest, JSON_UNESCAPED_SLASHES | JSON_PRETTY_PRINT | JSON_UNESCAPED_UNICODE));
-=======
-
-            $categoryDirectoryIterator = new \DirectoryIterator($categoryFileInfo->getPathname());
-            foreach ($categoryDirectoryIterator as $packageFileInfo) {
-                $packageKey = $packageFileInfo->getFilename();
-                if (!$packageFileInfo->isDir() || $packageKey[0] === '.') {
-                    continue;
-                }
-
-                $meta = self::readPackageMetaData(Files::concatenatePaths(array($packageFileInfo->getPathname(), 'Meta/Package.xml')));
-                $composerManifest = self::readPackageManifest(Files::concatenatePaths(array($packageFileInfo->getPathname(), 'composer.json')));
-
-                $packagesData[$packageKey] = array(
-                    'packageKey' => $packageKey,
-                    'category' => $category,
-                    'path' => $packageFileInfo->getPathname(),
-                    'meta' => $meta,
-                    'composerManifest' => $composerManifest
-                );
-            }
-        }
-        return $packagesData;
-    }
-
-    /**
-     * Read the package manifest from the composer.json file at $pathAndFileName
-     *
-     * @param string $pathAndFileName
-     * @return mixed|NULL
-     */
-    protected static function readPackageManifest($pathAndFileName)
-    {
-        if (file_exists($pathAndFileName)) {
-            $json = file_get_contents($pathAndFileName);
-            return json_decode($json);
-        } else {
-            return null;
-        }
->>>>>>> d040582c
     }
 
     /**
