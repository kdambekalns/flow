<?php
namespace TYPO3\Flow\Tests;

/*                                                                        *
 * This script belongs to the Flow framework.                             *
 *                                                                        *
 * It is free software; you can redistribute it and/or modify it under    *
 * the terms of the MIT license.                                          *
 *                                                                        */

/**
 * The mother of all test cases.
 *
 * Don't sub class this test case but rather choose a more specialized base test case,
 * such as UnitTestCase or FunctionalTestCase
 *
 * @api
 */
abstract class BaseTestCase extends \PHPUnit_Framework_TestCase
{
    /**
     * @var array
     */
    protected $backupGlobalsBlacklist = array('GLOBALS', 'bootstrap', '__PHPUNIT_BOOTSTRAP');
<<<<<<< HEAD

    /**
     * Enable or disable the backup and restoration of static attributes.
     * @var boolean
     */
    protected $backupStaticAttributes = false;

    /**
     * Returns a mock object which allows for calling protected methods and access
     * of protected properties.
     *
     * @param string $originalClassName Full qualified name of the original class
     * @param array $methods
     * @param array $arguments
     * @param string $mockClassName
     * @param boolean $callOriginalConstructor
     * @param boolean $callOriginalClone
     * @param boolean $callAutoload
     * @return \PHPUnit_Framework_MockObject_MockObject
     * @api
     */
    protected function getAccessibleMock($originalClassName, $methods = array(), array $arguments = array(), $mockClassName = '', $callOriginalConstructor = true, $callOriginalClone = true, $callAutoload = true)
    {
        return $this->getMock($this->buildAccessibleProxy($originalClassName), $methods, $arguments, $mockClassName, $callOriginalConstructor, $callOriginalClone, $callAutoload);
    }
=======

    /**
     * Enable or disable the backup and restoration of static attributes.
     * @var boolean
     */
    protected $backupStaticAttributes = false;
>>>>>>> d040582c

    /**
     * Returns a mock object which allows for calling protected methods and access
     * of protected properties.
     *
     * @param string $originalClassName Full qualified name of the original class
<<<<<<< HEAD
=======
     * @param array $methods
>>>>>>> d040582c
     * @param array $arguments
     * @param string $mockClassName
     * @param boolean $callOriginalConstructor
     * @param boolean $callOriginalClone
     * @param boolean $callAutoload
     * @return \PHPUnit_Framework_MockObject_MockObject
     * @api
     */
<<<<<<< HEAD
    protected function getAccessibleMockForAbstractClass($originalClassName, array $arguments = array(), $mockClassName = '', $callOriginalConstructor = true, $callOriginalClone = true, $callAutoload = true)
    {
        return $this->getMockForAbstractClass($this->buildAccessibleProxy($originalClassName), $arguments, $mockClassName, $callOriginalConstructor, $callOriginalClone, $callAutoload);
    }

    /**
=======
    protected function getAccessibleMock($originalClassName, $methods = array(), array $arguments = array(), $mockClassName = '', $callOriginalConstructor = true, $callOriginalClone = true, $callAutoload = true)
    {
        return $this->getMock($this->buildAccessibleProxy($originalClassName), $methods, $arguments, $mockClassName, $callOriginalConstructor, $callOriginalClone, $callAutoload);
    }

    /**
     * Returns a mock object which allows for calling protected methods and access
     * of protected properties.
     *
     * @param string $originalClassName Full qualified name of the original class
     * @param array $arguments
     * @param string $mockClassName
     * @param boolean $callOriginalConstructor
     * @param boolean $callOriginalClone
     * @param boolean $callAutoload
     * @return \PHPUnit_Framework_MockObject_MockObject
     * @api
     */
    protected function getAccessibleMockForAbstractClass($originalClassName, array $arguments = array(), $mockClassName = '', $callOriginalConstructor = true, $callOriginalClone = true, $callAutoload = true)
    {
        return $this->getMockForAbstractClass($this->buildAccessibleProxy($originalClassName), $arguments, $mockClassName, $callOriginalConstructor, $callOriginalClone, $callAutoload);
    }

    /**
>>>>>>> d040582c
     * Creates a proxy class of the specified class which allows
     * for calling even protected methods and access of protected properties.
     *
     * @param string $className Full qualified name of the original class
     * @return string Full qualified name of the built class
     * @api
     */
    protected function buildAccessibleProxy($className)
    {
        $accessibleClassName = 'AccessibleTestProxy' . md5(uniqid(mt_rand(), true));
        $class = new \ReflectionClass($className);
        $abstractModifier = $class->isAbstract() ? 'abstract ' : '';
        eval('
			' . $abstractModifier . 'class ' . $accessibleClassName . ' extends ' . $className . ' {
				public function _call($methodName) {
					return call_user_func_array(array($this, $methodName), array_slice(func_get_args(), 1));
				}
				public function _callRef($methodName, &$arg1 = NULL, &$arg2 = NULL, &$arg3 = NULL, &$arg4 = NULL, &$arg5= NULL, &$arg6 = NULL, &$arg7 = NULL, &$arg8 = NULL, &$arg9 = NULL) {
					switch (func_num_args()) {
						case 0 : return $this->$methodName();
						case 1 : return $this->$methodName($arg1);
						case 2 : return $this->$methodName($arg1, $arg2);
						case 3 : return $this->$methodName($arg1, $arg2, $arg3);
						case 4 : return $this->$methodName($arg1, $arg2, $arg3, $arg4);
						case 5 : return $this->$methodName($arg1, $arg2, $arg3, $arg4, $arg5);
						case 6 : return $this->$methodName($arg1, $arg2, $arg3, $arg4, $arg5, $arg6);
						case 7 : return $this->$methodName($arg1, $arg2, $arg3, $arg4, $arg5, $arg6, $arg7);
						case 8 : return $this->$methodName($arg1, $arg2, $arg3, $arg4, $arg5, $arg6, $arg7, $arg8);
						case 9 : return $this->$methodName($arg1, $arg2, $arg3, $arg4, $arg5, $arg6, $arg7, $arg8, $arg9);
					}
				}
				public function _set($propertyName, $value) {
					$this->$propertyName = $value;
				}
				public function _setRef($propertyName, &$value) {
					$this->$propertyName = $value;
				}
				public function _get($propertyName) {
					return $this->$propertyName;
				}
			}
		');
        return $accessibleClassName;
    }

    /**
     * Injects $dependency into property $name of $target
     *
     * This is a convenience method for setting a protected or private property in
     * a test subject for the purpose of injecting a dependency.
     *
     * @param object $target The instance which needs the dependency
     * @param string $name Name of the property to be injected
     * @param object $dependency The dependency to inject – usually an object but can also be any other type
     * @return void
     * @throws \RuntimeException
     * @throws \InvalidArgumentException
     */
    protected function inject($target, $name, $dependency)
    {
        if (!is_object($target)) {
            throw new \InvalidArgumentException('Wrong type for argument $target, must be object.');
        }

        $objectReflection = new \ReflectionObject($target);
        $methodNamePart = strtoupper($name[0]) . substr($name, 1);
        if ($objectReflection->hasMethod('set' . $methodNamePart)) {
            $methodName = 'set' . $methodNamePart;
            $target->$methodName($dependency);
        } elseif ($objectReflection->hasMethod('inject' . $methodNamePart)) {
            $methodName = 'inject' . $methodNamePart;
            $target->$methodName($dependency);
        } elseif ($objectReflection->hasProperty($name)) {
            $property = $objectReflection->getProperty($name);
            $property->setAccessible(true);
            $property->setValue($target, $dependency);
        } else {
            throw new \RuntimeException('Could not inject ' . $name . ' into object of type ' . get_class($target));
        }
    }
}<|MERGE_RESOLUTION|>--- conflicted
+++ resolved
@@ -22,7 +22,6 @@
      * @var array
      */
     protected $backupGlobalsBlacklist = array('GLOBALS', 'bootstrap', '__PHPUNIT_BOOTSTRAP');
-<<<<<<< HEAD
 
     /**
      * Enable or disable the backup and restoration of static attributes.
@@ -48,44 +47,6 @@
     {
         return $this->getMock($this->buildAccessibleProxy($originalClassName), $methods, $arguments, $mockClassName, $callOriginalConstructor, $callOriginalClone, $callAutoload);
     }
-=======
-
-    /**
-     * Enable or disable the backup and restoration of static attributes.
-     * @var boolean
-     */
-    protected $backupStaticAttributes = false;
->>>>>>> d040582c
-
-    /**
-     * Returns a mock object which allows for calling protected methods and access
-     * of protected properties.
-     *
-     * @param string $originalClassName Full qualified name of the original class
-<<<<<<< HEAD
-=======
-     * @param array $methods
->>>>>>> d040582c
-     * @param array $arguments
-     * @param string $mockClassName
-     * @param boolean $callOriginalConstructor
-     * @param boolean $callOriginalClone
-     * @param boolean $callAutoload
-     * @return \PHPUnit_Framework_MockObject_MockObject
-     * @api
-     */
-<<<<<<< HEAD
-    protected function getAccessibleMockForAbstractClass($originalClassName, array $arguments = array(), $mockClassName = '', $callOriginalConstructor = true, $callOriginalClone = true, $callAutoload = true)
-    {
-        return $this->getMockForAbstractClass($this->buildAccessibleProxy($originalClassName), $arguments, $mockClassName, $callOriginalConstructor, $callOriginalClone, $callAutoload);
-    }
-
-    /**
-=======
-    protected function getAccessibleMock($originalClassName, $methods = array(), array $arguments = array(), $mockClassName = '', $callOriginalConstructor = true, $callOriginalClone = true, $callAutoload = true)
-    {
-        return $this->getMock($this->buildAccessibleProxy($originalClassName), $methods, $arguments, $mockClassName, $callOriginalConstructor, $callOriginalClone, $callAutoload);
-    }
 
     /**
      * Returns a mock object which allows for calling protected methods and access
@@ -106,7 +67,6 @@
     }
 
     /**
->>>>>>> d040582c
      * Creates a proxy class of the specified class which allows
      * for calling even protected methods and access of protected properties.
      *
