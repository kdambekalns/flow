<?php
namespace TYPO3\Flow\Tests\Features\Bootstrap\SubProcess;

use TYPO3\Flow\Core\ApplicationContext;

/**
 * A wrapper for a flow sub process that allows for sending arbitrary commands to the same request
 *
 * Usage:
 *  $subProcess = new SubProcess($applicationContext);
 *  $subProcessResponse = $subProcess->execute('some:flow:command');
 */
class SubProcess
{
    /**
     * @var resource|boolean
     */
    protected $subProcess = false;

    /**
     * @var array
     */
    protected $pipes = array();

    /**
     * @var ApplicationContext
     */
    protected $context;

    /**
     * @param ApplicationContext $context
     */
    public function __construct(ApplicationContext $context)
    {
        $this->context = $context;

        $this->execute('');
        // Flush response pipe
        $this->getSubProcessResponse();
    }

    /**
     * @param string $commandLine
     * @return string
     * @throws \Exception
     */
    public function execute($commandLine)
    {
        if (is_resource($this->subProcess)) {
            $subProcessStatus = proc_get_status($this->subProcess);
            if ($subProcessStatus['running'] === false) {
                proc_close($this->subProcess);
            }
        };
        if (!is_resource($this->subProcess)) {
            list($this->subProcess, $this->pipes) = $this->launchSubProcess();
            if ($this->subProcess === false || !is_array($this->pipes)) {
                throw new \Exception('Failed launching the shell sub process');
            }
        }
        fwrite($this->pipes[0], "$commandLine\n");
        fflush($this->pipes[0]);

        return $this->getSubProcessResponse();
    }

    /**
     * Cleanly terminates the given sub process
     *
     * @return void
     */
    public function quit()
    {
        fwrite($this->pipes[0], "QUIT\n");
        fclose($this->pipes[0]);
        fclose($this->pipes[1]);
        fclose($this->pipes[2]);
        proc_close($this->subProcess);
    }

    /**
     * Launch sub process
     *
     * @return array The new sub process and its STDIN, STDOUT, STDERR pipes – or FALSE if an error occurred.
     * @throws \RuntimeException
     */
    protected function launchSubProcess()
    {
<<<<<<< HEAD
        $systemCommand = 'FLOW_ROOTPATH=' . escapeshellarg(FLOW_PATH_ROOT) . ' FLOW_CONTEXT=' . (string)$this->context . ' ' . PHP_BINDIR . '/php -c ' . escapeshellarg(php_ini_loaded_file()) . ' ' . escapeshellarg(FLOW_PATH_FLOW . 'Scripts/flow.php') . ' --start-slave';
=======
        $systemCommand = 'FLOW_ROOTPATH=' . FLOW_PATH_ROOT . ' FLOW_PATH_TEMPORARY_BASE=' . escapeshellarg(FLOW_PATH_TEMPORARY_BASE) . ' FLOW_CONTEXT=' . (string)$this->context . ' ' . PHP_BINDIR . '/php -c ' . php_ini_loaded_file() . ' ' . FLOW_PATH_FLOW . 'Scripts/flow.php' . ' --start-slave';
>>>>>>> 2483c26c
        $descriptorSpecification = array(array('pipe', 'r'), array('pipe', 'w'), array('pipe', 'a'));
        $this->subProcess = proc_open($systemCommand, $descriptorSpecification, $this->pipes);
        if (!is_resource($this->subProcess)) {
            throw new \RuntimeException('Could not execute sub process.');
        }

        $read = array($this->pipes[1]);
        $write = null;
        $except = null;
        $readTimeout = 30;

        stream_select($read, $write, $except, $readTimeout);

        $subProcessStatus = proc_get_status($this->subProcess);
        return ($subProcessStatus['running'] === true) ? array($this->subProcess, $this->pipes) : false;
    }

    /**
     * Returns the currently pending response from the sub process
     *
     * @return string
     */
    protected function getSubProcessResponse()
    {
        if (!is_resource($this->subProcess)) {
            return '';
        }
        $responseLines = array();
        while (feof($this->pipes[1]) === false) {
            $responseLine = fgets($this->pipes[1]);
            if ($responseLine === false) {
                break;
            }
            $trimmedResponseLine = trim($responseLine);
            if ($trimmedResponseLine === 'READY') {
                break;
            }
            if ($trimmedResponseLine === '') {
                continue;
            }
            $responseLines[] = $trimmedResponseLine;
        }
        return implode("\n", $responseLines);
    }
}<|MERGE_RESOLUTION|>--- conflicted
+++ resolved
@@ -86,11 +86,7 @@
      */
     protected function launchSubProcess()
     {
-<<<<<<< HEAD
-        $systemCommand = 'FLOW_ROOTPATH=' . escapeshellarg(FLOW_PATH_ROOT) . ' FLOW_CONTEXT=' . (string)$this->context . ' ' . PHP_BINDIR . '/php -c ' . escapeshellarg(php_ini_loaded_file()) . ' ' . escapeshellarg(FLOW_PATH_FLOW . 'Scripts/flow.php') . ' --start-slave';
-=======
         $systemCommand = 'FLOW_ROOTPATH=' . FLOW_PATH_ROOT . ' FLOW_PATH_TEMPORARY_BASE=' . escapeshellarg(FLOW_PATH_TEMPORARY_BASE) . ' FLOW_CONTEXT=' . (string)$this->context . ' ' . PHP_BINDIR . '/php -c ' . php_ini_loaded_file() . ' ' . FLOW_PATH_FLOW . 'Scripts/flow.php' . ' --start-slave';
->>>>>>> 2483c26c
         $descriptorSpecification = array(array('pipe', 'r'), array('pipe', 'w'), array('pipe', 'a'));
         $this->subProcess = proc_open($systemCommand, $descriptorSpecification, $this->pipes);
         if (!is_resource($this->subProcess)) {
