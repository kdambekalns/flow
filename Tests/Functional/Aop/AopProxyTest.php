<?php
namespace TYPO3\Flow\Tests\Functional\Aop;

/*                                                                        *
 * This script belongs to the Flow framework.                             *
 *                                                                        *
 * It is free software; you can redistribute it and/or modify it under    *
 * the terms of the MIT license.                                          *
 *                                                                        */

/**
 * Test suite for aop proxy classes
 */
class AopProxyTest extends \TYPO3\Flow\Tests\FunctionalTestCase
{
    /**
     * @test
     */
    public function advicesAreExecutedAgainIfAnOverriddenMethodCallsItsParentMethod()
    {
        $targetClass = new Fixtures\ChildClassOfTargetClass01();
        $this->assertEquals('Greetings, I just wanted to say: Hello World World', $targetClass->sayHello());
    }
<<<<<<< HEAD

    /**
     * @test
     */
    public function anAdvicedParentMethodIsCalledCorrectlyIfANonAdvicedOverridingMethodCallsIt()
    {
        $targetClass = new Fixtures\ChildClassOfTargetClass01();
        $this->assertEquals('Two plus two makes five! For big twos and small fives! That was smart, eh?', $targetClass->saySomethingSmart());
    }

    /**
     * @test
     */
    public function methodArgumentsWithValueNullArePassedToTheProxiedMethod()
    {
        $proxiedClass = new Fixtures\EntityWithOptionalConstructorArguments('argument1', null, 'argument3');

        $this->assertEquals('argument1', $proxiedClass->argument1);
        $this->assertNull($proxiedClass->argument2);
        $this->assertEquals('argument3', $proxiedClass->argument3);
=======

    /**
     * @test
     */
    public function anAdvicedParentMethodIsCalledCorrectlyIfANonAdvicedOverridingMethodCallsIt()
    {
        $targetClass = new Fixtures\ChildClassOfTargetClass01();
        $this->assertEquals('Two plus two makes five! For big twos and small fives! That was smart, eh?', $targetClass->saySomethingSmart());
>>>>>>> d040582c
    }

    /**
     * @test
     */
<<<<<<< HEAD
    public function staticMethodsCannotBeAdvised()
    {
        $targetClass01 = new Fixtures\TargetClass01();
        $this->assertSame('I won\'t take any advice', $targetClass01->someStaticMethod());
    }

=======
    public function methodArgumentsWithValueNullArePassedToTheProxiedMethod()
    {
        $proxiedClass = new Fixtures\EntityWithOptionalConstructorArguments('argument1', null, 'argument3');

        $this->assertEquals('argument1', $proxiedClass->argument1);
        $this->assertNull($proxiedClass->argument2);
        $this->assertEquals('argument3', $proxiedClass->argument3);
    }

    /**
     * @test
     */
    public function staticMethodsCannotBeAdvised()
    {
        $targetClass01 = new Fixtures\TargetClass01();
        $this->assertSame('I won\'t take any advice', $targetClass01->someStaticMethod());
    }

>>>>>>> d040582c
    /**
     * @test
     */
    public function canCallAdvicedParentMethodNotDeclaredInChild()
    {
        $targetClass = new Fixtures\ChildClassOfTargetClass01();
        $greeting = $targetClass->greet('Flow');
        $this->assertEquals('Hello, me', $greeting);
    }

    /**
     * @test
     */
    public function cloneCanCallParentCloneMethod()
    {
        $entity = new Fixtures\PrototypeClassGsubsub();
        $this->assertSame('real', $entity->realOrCloned);
        $clone = clone $entity;
        $this->assertSame('cloned!', $clone->realOrCloned);
    }
}<|MERGE_RESOLUTION|>--- conflicted
+++ resolved
@@ -21,7 +21,6 @@
         $targetClass = new Fixtures\ChildClassOfTargetClass01();
         $this->assertEquals('Greetings, I just wanted to say: Hello World World', $targetClass->sayHello());
     }
-<<<<<<< HEAD
 
     /**
      * @test
@@ -42,36 +41,6 @@
         $this->assertEquals('argument1', $proxiedClass->argument1);
         $this->assertNull($proxiedClass->argument2);
         $this->assertEquals('argument3', $proxiedClass->argument3);
-=======
-
-    /**
-     * @test
-     */
-    public function anAdvicedParentMethodIsCalledCorrectlyIfANonAdvicedOverridingMethodCallsIt()
-    {
-        $targetClass = new Fixtures\ChildClassOfTargetClass01();
-        $this->assertEquals('Two plus two makes five! For big twos and small fives! That was smart, eh?', $targetClass->saySomethingSmart());
->>>>>>> d040582c
-    }
-
-    /**
-     * @test
-     */
-<<<<<<< HEAD
-    public function staticMethodsCannotBeAdvised()
-    {
-        $targetClass01 = new Fixtures\TargetClass01();
-        $this->assertSame('I won\'t take any advice', $targetClass01->someStaticMethod());
-    }
-
-=======
-    public function methodArgumentsWithValueNullArePassedToTheProxiedMethod()
-    {
-        $proxiedClass = new Fixtures\EntityWithOptionalConstructorArguments('argument1', null, 'argument3');
-
-        $this->assertEquals('argument1', $proxiedClass->argument1);
-        $this->assertNull($proxiedClass->argument2);
-        $this->assertEquals('argument3', $proxiedClass->argument3);
     }
 
     /**
@@ -83,7 +52,6 @@
         $this->assertSame('I won\'t take any advice', $targetClass01->someStaticMethod());
     }
 
->>>>>>> d040582c
     /**
      * @test
      */
