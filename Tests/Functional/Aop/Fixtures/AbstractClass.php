--- conflicted
+++ resolved
@@ -27,10 +27,6 @@
      */
     public function concreteMethod($foo)
     {
-<<<<<<< HEAD
         return 'foo: ' . $foo;
-=======
-        return "foo: $foo";
->>>>>>> c186a992
     }
 }