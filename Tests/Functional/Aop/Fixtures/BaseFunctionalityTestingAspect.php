--- conflicted
+++ resolved
@@ -31,15 +31,12 @@
     public $introducedPublicProperty;
 
     /**
-<<<<<<< HEAD
      * @Flow\Introduce("class(TYPO3\Flow\Tests\Functional\Aop\Fixtures\TargetClass03)")
      * @var string
      */
     public $introducedProtectedPropertyWithDefaultValue = 'thisIsADefaultValueBelieveItOrNot';
 
     /**
-=======
->>>>>>> c186a992
      * @Flow\Around("method(public TYPO3\Flow\Tests\Functional\Aop\Fixtures\TargetClass01->__construct())")
      * @param \TYPO3\Flow\Aop\JoinPointInterface $joinPoint
      * @return void
