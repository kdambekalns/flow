--- conflicted
+++ resolved
@@ -17,7 +17,6 @@
      * @var string
      */
     protected $name;
-<<<<<<< HEAD
 
     /**
      * @param string $name
@@ -33,31 +32,11 @@
     public function getName()
     {
         return $this->name;
-=======
-
-    /**
-     * @param string $name
-     */
-    public function __construct($name)
-    {
-        $this->name = $name;
->>>>>>> c186a992
     }
 
     /**
      * @return string
      */
-<<<<<<< HEAD
-=======
-    public function getName()
-    {
-        return $this->name;
-    }
-
-    /**
-     * @return string
-     */
->>>>>>> c186a992
     public function __toString()
     {
         return $this->name;
