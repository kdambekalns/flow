--- conflicted
+++ resolved
@@ -21,10 +21,6 @@
      */
     public function abstractMethod($foo)
     {
-<<<<<<< HEAD
         return 'foo: ' . $foo;
-=======
-        return "foo: $foo";
->>>>>>> c186a992
     }
 }