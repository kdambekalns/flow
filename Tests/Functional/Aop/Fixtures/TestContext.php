<?php
namespace TYPO3\Flow\Tests\Functional\Aop\Fixtures;

/*                                                                        *
 * This script belongs to the Flow framework.                             *
 *                                                                        *
 * It is free software; you can redistribute it and/or modify it under    *
 * the terms of the MIT license.                                          *
 *                                                                        */

use TYPO3\Flow\Annotations as Flow;

/**
 * A simple test context that is registered as a global AOP object
 *
 * @Flow\Scope("singleton")
 */
class TestContext
{
    /**
<<<<<<< HEAD
     * @var \TYPO3\Flow\Tests\Functional\Security\Fixtures\TestEntityD
     */
    protected $securityFixturesEntityD;

    /**
     * @var array<\TYPO3\Flow\Tests\Functional\Security\Fixtures\TestEntityD>
     */
    protected $securityFixturesEntityDCollection = array();

    /**
=======
>>>>>>> d040582c
     * @return string
     */
    public function getNameOfTheWeek()
    {
        return 'Robbie';
    }
<<<<<<< HEAD

    /**
     * @param \TYPO3\Flow\Tests\Functional\Security\Fixtures\TestEntityD $securityFixturesEntityD
     */
    public function setSecurityFixturesEntityD($securityFixturesEntityD)
    {
        $this->securityFixturesEntityD = $securityFixturesEntityD;
    }

    /**
     * @return \TYPO3\Flow\Tests\Functional\Security\Fixtures\TestEntityD
     */
    public function getSecurityFixturesEntityD()
    {
        return $this->securityFixturesEntityD;
    }

    /**
     * @param array<\TYPO3\Flow\Tests\Functional\Security\Fixtures\TestEntityD> $securityFixturesEntityDCollection
     */
    public function setSecurityFixturesEntityDCollection($securityFixturesEntityDCollection)
    {
        $this->securityFixturesEntityDCollection = $securityFixturesEntityDCollection;
    }

    /**
     * @return array<\TYPO3\Flow\Tests\Functional\Security\Fixtures\TestEntityD>
     */
    public function getSecurityFixturesEntityDCollection()
    {
        return $this->securityFixturesEntityDCollection;
    }
=======
>>>>>>> d040582c
}<|MERGE_RESOLUTION|>--- conflicted
+++ resolved
@@ -18,7 +18,6 @@
 class TestContext
 {
     /**
-<<<<<<< HEAD
      * @var \TYPO3\Flow\Tests\Functional\Security\Fixtures\TestEntityD
      */
     protected $securityFixturesEntityD;
@@ -29,15 +28,12 @@
     protected $securityFixturesEntityDCollection = array();
 
     /**
-=======
->>>>>>> d040582c
      * @return string
      */
     public function getNameOfTheWeek()
     {
         return 'Robbie';
     }
-<<<<<<< HEAD
 
     /**
      * @param \TYPO3\Flow\Tests\Functional\Security\Fixtures\TestEntityD $securityFixturesEntityD
@@ -70,6 +66,4 @@
     {
         return $this->securityFixturesEntityDCollection;
     }
-=======
->>>>>>> d040582c
 }