<?php
namespace TYPO3\Flow\Tests\Functional\Aop\Fixtures;

/*                                                                        *
 * This script belongs to the Flow framework.                             *
 *                                                                        *
 * It is free software; you can redistribute it and/or modify it under    *
 * the terms of the MIT license.                                          *
 *                                                                        */

use TYPO3\Flow\Annotations as Flow;

/**
 * A simple test context that is registered as a global AOP object
 *
 * @Flow\Scope("singleton")
 */
class TestContext
{
    /**
     * @var \TYPO3\Flow\Tests\Functional\Security\Fixtures\TestEntityD
     */
    protected $securityFixturesEntityD;
<<<<<<< HEAD

    /**
     * @var array<\TYPO3\Flow\Tests\Functional\Security\Fixtures\TestEntityD>
     */
    protected $securityFixturesEntityDCollection = array();

    /**
     * @return string
     */
    public function getNameOfTheWeek()
    {
        return 'Robbie';
    }

    /**
     * @param \TYPO3\Flow\Tests\Functional\Security\Fixtures\TestEntityD $securityFixturesEntityD
     */
    public function setSecurityFixturesEntityD($securityFixturesEntityD)
    {
        $this->securityFixturesEntityD = $securityFixturesEntityD;
    }

    /**
     * @return \TYPO3\Flow\Tests\Functional\Security\Fixtures\TestEntityD
     */
    public function getSecurityFixturesEntityD()
    {
        return $this->securityFixturesEntityD;
    }

    /**
=======

    /**
     * @var array<\TYPO3\Flow\Tests\Functional\Security\Fixtures\TestEntityD>
     */
    protected $securityFixturesEntityDCollection = array();

    /**
     * @return string
     */
    public function getNameOfTheWeek()
    {
        return 'Robbie';
    }

    /**
     * @param \TYPO3\Flow\Tests\Functional\Security\Fixtures\TestEntityD $securityFixturesEntityD
     */
    public function setSecurityFixturesEntityD($securityFixturesEntityD)
    {
        $this->securityFixturesEntityD = $securityFixturesEntityD;
    }

    /**
     * @return \TYPO3\Flow\Tests\Functional\Security\Fixtures\TestEntityD
     */
    public function getSecurityFixturesEntityD()
    {
        return $this->securityFixturesEntityD;
    }

    /**
>>>>>>> c186a992
     * @param array<\TYPO3\Flow\Tests\Functional\Security\Fixtures\TestEntityD> $securityFixturesEntityDCollection
     */
    public function setSecurityFixturesEntityDCollection($securityFixturesEntityDCollection)
    {
        $this->securityFixturesEntityDCollection = $securityFixturesEntityDCollection;
    }

    /**
     * @return array<\TYPO3\Flow\Tests\Functional\Security\Fixtures\TestEntityD>
     */
    public function getSecurityFixturesEntityDCollection()
    {
        return $this->securityFixturesEntityDCollection;
    }
}<|MERGE_RESOLUTION|>--- conflicted
+++ resolved
@@ -21,7 +21,6 @@
      * @var \TYPO3\Flow\Tests\Functional\Security\Fixtures\TestEntityD
      */
     protected $securityFixturesEntityD;
-<<<<<<< HEAD
 
     /**
      * @var array<\TYPO3\Flow\Tests\Functional\Security\Fixtures\TestEntityD>
@@ -53,39 +52,6 @@
     }
 
     /**
-=======
-
-    /**
-     * @var array<\TYPO3\Flow\Tests\Functional\Security\Fixtures\TestEntityD>
-     */
-    protected $securityFixturesEntityDCollection = array();
-
-    /**
-     * @return string
-     */
-    public function getNameOfTheWeek()
-    {
-        return 'Robbie';
-    }
-
-    /**
-     * @param \TYPO3\Flow\Tests\Functional\Security\Fixtures\TestEntityD $securityFixturesEntityD
-     */
-    public function setSecurityFixturesEntityD($securityFixturesEntityD)
-    {
-        $this->securityFixturesEntityD = $securityFixturesEntityD;
-    }
-
-    /**
-     * @return \TYPO3\Flow\Tests\Functional\Security\Fixtures\TestEntityD
-     */
-    public function getSecurityFixturesEntityD()
-    {
-        return $this->securityFixturesEntityD;
-    }
-
-    /**
->>>>>>> c186a992
      * @param array<\TYPO3\Flow\Tests\Functional\Security\Fixtures\TestEntityD> $securityFixturesEntityDCollection
      */
     public function setSecurityFixturesEntityDCollection($securityFixturesEntityDCollection)
