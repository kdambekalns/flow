<?php
namespace TYPO3\Flow\Tests\Functional\Command;

/*                                                                        *
 * This script belongs to the Flow framework.                             *
 *                                                                        *
 * It is free software; you can redistribute it and/or modify it under    *
 * the terms of the MIT license.                                          *
 *                                                                        */



use TYPO3\Flow\Annotations as Flow;
use TYPO3\Flow\Cli\CommandController;
use TYPO3\Flow\Mvc\ActionRequest;
use TYPO3\Flow\Object\ObjectManagerInterface;
use TYPO3\Flow\Property\PropertyMapper;
use TYPO3\Flow\Security\Context;

/**
 * A command controller used to execute behat steps in an isolated process.
 * Note: This command controller will only be loaded in Testing context!
 *
 * @see IsolatedBehatStepsTrait
 *
 * @Flow\Scope("singleton")
 */
class BehatHelperCommandController extends CommandController
{
    /**
     * @var ObjectManagerInterface
     * @Flow\Inject
     */
    protected $objectManager;
<<<<<<< HEAD

    /**
     * @var Context
     * @Flow\Inject
     */
    protected $securityContext;

    /**
     * @var PropertyMapper
     * @Flow\Inject
     */
    protected $propertyMapper;

    /**
     * Calls a behat step method
     *
     * @Flow\Internal
     * @param string $testHelperObjectName
     * @param string $methodName
     * @param boolean $withoutSecurityChecks
     */
    public function callBehatStepCommand($testHelperObjectName, $methodName, $withoutSecurityChecks = false)
    {
        $testHelper = $this->objectManager->get($testHelperObjectName);

        $rawMethodArguments = $this->request->getExceedingArguments();
        $mappedArguments = array();
        for ($i = 0; $i < count($rawMethodArguments); $i+=2) {
            $mappedArguments[] = $this->propertyMapper->convert($rawMethodArguments[$i+1], $rawMethodArguments[$i]);
        }

=======

    /**
     * @var Context
     * @Flow\Inject
     */
    protected $securityContext;

    /**
     * @var PropertyMapper
     * @Flow\Inject
     */
    protected $propertyMapper;

    /**
     * Calls a behat step method
     *
     * @Flow\Internal
     * @param string $testHelperObjectName
     * @param string $methodName
     * @param boolean $withoutSecurityChecks
     */
    public function callBehatStepCommand($testHelperObjectName, $methodName, $withoutSecurityChecks = false)
    {
        $testHelper = $this->objectManager->get($testHelperObjectName);

        $rawMethodArguments = $this->request->getExceedingArguments();
        $mappedArguments = array();
        for ($i = 0; $i < count($rawMethodArguments); $i+=2) {
            $mappedArguments[] = $this->propertyMapper->convert($rawMethodArguments[$i+1], $rawMethodArguments[$i]);
        }

>>>>>>> d040582c
        $result = null;
        try {
            if ($withoutSecurityChecks === true) {
                $this->securityContext->withoutAuthorizationChecks(function () use ($testHelper, $methodName, $mappedArguments, &$result) {
                    $result = call_user_func_array(array($testHelper, $methodName), $mappedArguments);
                });
            } else {
                $result = call_user_func_array(array($testHelper, $methodName), $mappedArguments);
            }
        } catch (\Exception $exception) {
<<<<<<< HEAD
            $this->outputLine('EXCEPTION: %s %d %s in %s:%s %s', array(get_class($exception), $exception->getCode(), $exception->getMessage(), $exception->getFile(), $exception->getLine(), $exception->getTraceAsString()));
=======
            $this->outputLine('EXCEPTION: %s %s', array($exception->getMessage(), $exception->getTraceAsString()));
>>>>>>> d040582c
            return;
        }
        $this->output('SUCCESS: %s', array($result));
    }
}<|MERGE_RESOLUTION|>--- conflicted
+++ resolved
@@ -32,7 +32,6 @@
      * @Flow\Inject
      */
     protected $objectManager;
-<<<<<<< HEAD
 
     /**
      * @var Context
@@ -64,39 +63,6 @@
             $mappedArguments[] = $this->propertyMapper->convert($rawMethodArguments[$i+1], $rawMethodArguments[$i]);
         }
 
-=======
-
-    /**
-     * @var Context
-     * @Flow\Inject
-     */
-    protected $securityContext;
-
-    /**
-     * @var PropertyMapper
-     * @Flow\Inject
-     */
-    protected $propertyMapper;
-
-    /**
-     * Calls a behat step method
-     *
-     * @Flow\Internal
-     * @param string $testHelperObjectName
-     * @param string $methodName
-     * @param boolean $withoutSecurityChecks
-     */
-    public function callBehatStepCommand($testHelperObjectName, $methodName, $withoutSecurityChecks = false)
-    {
-        $testHelper = $this->objectManager->get($testHelperObjectName);
-
-        $rawMethodArguments = $this->request->getExceedingArguments();
-        $mappedArguments = array();
-        for ($i = 0; $i < count($rawMethodArguments); $i+=2) {
-            $mappedArguments[] = $this->propertyMapper->convert($rawMethodArguments[$i+1], $rawMethodArguments[$i]);
-        }
-
->>>>>>> d040582c
         $result = null;
         try {
             if ($withoutSecurityChecks === true) {
@@ -107,11 +73,7 @@
                 $result = call_user_func_array(array($testHelper, $methodName), $mappedArguments);
             }
         } catch (\Exception $exception) {
-<<<<<<< HEAD
             $this->outputLine('EXCEPTION: %s %d %s in %s:%s %s', array(get_class($exception), $exception->getCode(), $exception->getMessage(), $exception->getFile(), $exception->getLine(), $exception->getTraceAsString()));
-=======
-            $this->outputLine('EXCEPTION: %s %s', array($exception->getMessage(), $exception->getTraceAsString()));
->>>>>>> d040582c
             return;
         }
         $this->output('SUCCESS: %s', array($result));
