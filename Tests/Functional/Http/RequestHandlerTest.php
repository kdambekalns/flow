--- conflicted
+++ resolved
@@ -44,11 +44,7 @@
             'PHP_SELF' => '/index.php',
         );
 
-<<<<<<< HEAD
         $requestHandler = $this->getAccessibleMock(\TYPO3\Flow\Http\RequestHandler::class, array('boot'), array(self::$bootstrap));
-=======
-        $requestHandler = $this->getAccessibleMock('TYPO3\Flow\Http\RequestHandler', array('boot'), array(self::$bootstrap));
->>>>>>> c186a992
         $requestHandler->exit = function () {};
         $requestHandler->handleRequest();
 
