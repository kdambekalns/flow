--- conflicted
+++ resolved
@@ -18,7 +18,6 @@
      * @var \TYPO3\Flow\I18n\Cldr\CldrRepository
      */
     protected $cldrRepository;
-<<<<<<< HEAD
 
     /**
      * @var string
@@ -56,45 +55,6 @@
     {
         $localeImplementingChaining = new \TYPO3\Flow\I18n\Locale('de_DE');
 
-=======
-
-    /**
-     * @var string
-     */
-    protected $cldrBasePath;
-
-    /**
-     * Initialize dependencies
-     */
-    public function setUp()
-    {
-        parent::setUp();
-        $this->cldrRepository = $this->objectManager->get('TYPO3\Flow\I18n\Cldr\CldrRepository');
-
-        $this->cldrBasePath = $this->retrieveCldrBasePath();
-    }
-
-    /**
-     * Retrieves the base path from the CldrRepository's cldrBasePath attribute
-     * @return string
-     */
-    protected function retrieveCldrBasePath()
-    {
-        $reflectedCldrRepository = new \ReflectionObject($this->cldrRepository);
-        $reflectedBasePathProperty = $reflectedCldrRepository->getProperty('cldrBasePath');
-        $reflectedBasePathProperty->setAccessible(true);
-
-        return $reflectedBasePathProperty->getValue($this->cldrRepository);
-    }
-
-    /**
-     * @test
-     */
-    public function modelIsReturnedCorrectlyForLocaleImplicatingChaining()
-    {
-        $localeImplementingChaining = new \TYPO3\Flow\I18n\Locale('de_DE');
-
->>>>>>> d040582c
         $cldrModel = $this->cldrRepository->getModelForLocale($localeImplementingChaining);
 
         $this->assertAttributeContains(\TYPO3\Flow\Utility\Files::concatenatePaths(array($this->cldrBasePath, 'main/root.xml')), 'sourcePaths', $cldrModel);
