<?php
namespace TYPO3\Flow\Tests\Functional\I18n\Cldr;

/*
 * This file is part of the TYPO3.Flow package.
 *
 * (c) Contributors of the Neos Project - www.neos.io
 *
 * This package is Open Source Software. For the full copyright and license
 * information, please view the LICENSE file which was distributed with this
 * source code.
 */

use TYPO3\Flow\I18n;
use TYPO3\Flow\I18n\Cldr\CldrRepository;
use TYPO3\Flow\Tests\FunctionalTestCase;
use TYPO3\Flow\Utility\Files;

/**
 * Testcase for the I18N CLDR Repository
 *
 */
class CldrRepositoryTest extends FunctionalTestCase
{
    /**
     * @var CldrRepository
     */
    protected $cldrRepository;

    /**
     * @var string
     */
    protected $cldrBasePath;

    /**
     * Initialize dependencies
     */
    public function setUp()
    {
        parent::setUp();
<<<<<<< HEAD
        $this->cldrRepository = $this->objectManager->get(\TYPO3\Flow\I18n\Cldr\CldrRepository::class);
=======
        $this->cldrRepository = $this->objectManager->get(CldrRepository::class);
>>>>>>> c3f2521f

        $this->cldrBasePath = $this->retrieveCldrBasePath();
    }

    /**
     * Retrieves the base path from the CldrRepository's cldrBasePath attribute
     * @return string
     */
    protected function retrieveCldrBasePath()
    {
        $reflectedCldrRepository = new \ReflectionObject($this->cldrRepository);
        $reflectedBasePathProperty = $reflectedCldrRepository->getProperty('cldrBasePath');
        $reflectedBasePathProperty->setAccessible(true);

        return $reflectedBasePathProperty->getValue($this->cldrRepository);
    }

    /**
     * @test
     */
    public function modelIsReturnedCorrectlyForLocaleImplicatingChaining()
    {
        $localeImplementingChaining = new I18n\Locale('de_DE');

        $cldrModel = $this->cldrRepository->getModelForLocale($localeImplementingChaining);

        $this->assertAttributeContains(Files::concatenatePaths([$this->cldrBasePath, 'main/root.xml']), 'sourcePaths', $cldrModel);
        $this->assertAttributeContains(Files::concatenatePaths([$this->cldrBasePath, 'main/de_DE.xml']), 'sourcePaths', $cldrModel);
        $this->assertAttributeContains(Files::concatenatePaths([$this->cldrBasePath, 'main/de.xml']), 'sourcePaths', $cldrModel);
    }
}<|MERGE_RESOLUTION|>--- conflicted
+++ resolved
@@ -38,11 +38,7 @@
     public function setUp()
     {
         parent::setUp();
-<<<<<<< HEAD
-        $this->cldrRepository = $this->objectManager->get(\TYPO3\Flow\I18n\Cldr\CldrRepository::class);
-=======
         $this->cldrRepository = $this->objectManager->get(CldrRepository::class);
->>>>>>> c3f2521f
 
         $this->cldrBasePath = $this->retrieveCldrBasePath();
     }
