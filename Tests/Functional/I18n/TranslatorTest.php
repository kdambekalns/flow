--- conflicted
+++ resolved
@@ -20,7 +20,6 @@
      * @var \TYPO3\Flow\I18n\Translator
      */
     protected $translator;
-<<<<<<< HEAD
 
     /**
      * Initialize dependencies
@@ -52,47 +51,11 @@
     {
         $result = $this->translator->translateById($id, array(), null, $locale, 'Main', 'TYPO3.Flow');
         $this->assertEquals($translation, $result);
-=======
-
-    /**
-     * Initialize dependencies
-     */
-    public function setUp()
-    {
-        parent::setUp();
-        $this->translator = $this->objectManager->get('TYPO3\Flow\I18n\Translator');
->>>>>>> c186a992
     }
 
     /**
      * @return array
      */
-<<<<<<< HEAD
-=======
-    public function idAndLocaleForTranslation()
-    {
-        return array(
-            array('authentication.username', new I18n\Locale('en'), 'Username'),
-            array('authentication.username', new I18n\Locale('de_CH'), 'Benutzername'),
-            array('update', new I18n\Locale('en'), 'Update'),
-            array('update', new I18n\Locale('de'), 'Aktualisieren')
-        );
-    }
-
-    /**
-     * @test
-     * @dataProvider idAndLocaleForTranslation
-     */
-    public function simpleTranslationByIdWorks($id, $locale, $translation)
-    {
-        $result = $this->translator->translateById($id, array(), null, $locale, 'Main', 'TYPO3.Flow');
-        $this->assertEquals($translation, $result);
-    }
-
-    /**
-     * @return array
-     */
->>>>>>> c186a992
     public function labelAndLocaleForTranslation()
     {
         return array(
