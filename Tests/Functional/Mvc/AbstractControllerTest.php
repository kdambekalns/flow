--- conflicted
+++ resolved
@@ -19,7 +19,6 @@
      * @var boolean
      */
     protected static $testablePersistenceEnabled = true;
-<<<<<<< HEAD
 
     /**
      * Additional setup: Routes
@@ -52,40 +51,6 @@
         $this->assertEquals('Second action was called', $response->getContent());
     }
 
-=======
-
-    /**
-     * Additional setup: Routes
-     */
-    public function setUp()
-    {
-        parent::setUp();
-
-        $route = new Route();
-        $route->setName('AbstractControllerTest Route 1');
-        $route->setUriPattern('test/mvc/abstractcontrollertesta/{@action}');
-        $route->setDefaults(array(
-            '@package' => 'TYPO3.Flow',
-            '@subpackage' => 'Tests\Functional\Mvc\Fixtures',
-            '@controller' => 'AbstractControllerTestA',
-            '@format' =>'html'
-        ));
-        $route->setAppendExceedingArguments(true);
-        $this->router->addRoute($route);
-    }
-
-    /**
-     * Checks if a request is forwarded to the second action.
-     *
-     * @test
-     */
-    public function forwardPassesRequestToActionWithoutArguments()
-    {
-        $response = $this->browser->request('http://localhost/test/mvc/abstractcontrollertesta/forward?actionName=second');
-        $this->assertEquals('Second action was called', $response->getContent());
-    }
-
->>>>>>> d040582c
     /**
      * Checks if a request is forwarded to the second action and passes the givn
      * straight-value arguments.
