--- conflicted
+++ resolved
@@ -39,7 +39,6 @@
         }
         $this->forward($actionName, $controllerName, $packageKey, $arguments);
     }
-<<<<<<< HEAD
 
     /**
      * @return string
@@ -62,30 +61,6 @@
     }
 
     /**
-=======
-
-    /**
-     * @return string
-     */
-    public function secondAction()
-    {
-        return 'Second action was called';
-    }
-
-    /**
-     * @param string $firstArgument
-     * @param string $secondArgument
-     * @param string $third
-     * @param string $fourth
-     * @return string
-     */
-    public function thirdAction($firstArgument, $secondArgument, $third = null, $fourth = 'default')
-    {
-        return "thirdAction-$firstArgument-$secondArgument-$third-$fourth";
-    }
-
-    /**
->>>>>>> d040582c
      *
      * @param string $nonObject1
      * @param integer $nonObject2
