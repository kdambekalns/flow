<?php
namespace TYPO3\Flow\Tests\Functional\Mvc;

/*                                                                        *
 * This script belongs to the Flow framework.                             *
 *                                                                        *
 * It is free software; you can redistribute it and/or modify it under    *
 * the terms of the MIT license.                                          *
 *                                                                        */

use TYPO3\Flow\Http\Client;
use TYPO3\Flow\Http\Request;
use TYPO3\Flow\Http\Uri;
use TYPO3\Flow\Mvc\ActionRequest;
use TYPO3\Flow\Mvc\Routing\Route;
use TYPO3\Flow\Annotations as Flow;
use TYPO3\Flow\Tests\FunctionalTestCase;
use TYPO3\Flow\Utility\Arrays;

/**
 * Functional tests for the Router
 *
 * HINT: The routes used in these tests are defined in the Routes.yaml file in the
 *       Testing context of the Flow package configuration.
 */
class RoutingTest extends FunctionalTestCase
{
    /**
     * Validate that test routes are loaded
     */
    public function setUp()
    {
        parent::setUp();
<<<<<<< HEAD

        $foundRoute = false;
        /** @var $route Route */
        foreach ($this->router->getRoutes() as $route) {
            if ($route->getName() === 'Flow :: Functional Test: HTTP - FooController') {
                $foundRoute = true;
                break;
            }
        }

        if (!$foundRoute) {
            $this->markTestSkipped('In this distribution the Flow routes are not included into the global configuration.');
            return;
        }
    }

    /**
     * @param Request $httpRequest
     * @param array $matchResults
     * @return ActionRequest
     */
    protected function createActionRequest(Request $httpRequest, array $matchResults = null)
    {
        $actionRequest = new ActionRequest($httpRequest);
        if ($matchResults !== null) {
            $requestArguments = $actionRequest->getArguments();
            $mergedArguments = Arrays::arrayMergeRecursiveOverrule($requestArguments, $matchResults);
            $actionRequest->setArguments($mergedArguments);
        }
        return $actionRequest;
    }

    /**
     * @test
     */
    public function httpMethodsAreRespectedForGetRequests()
    {
        $requestUri = 'http://localhost/typo3/flow/test/httpmethods';
        $request = Request::create(new Uri($requestUri), 'GET');
        $matchResults = $this->router->route($request);
        $actionRequest = $this->createActionRequest($request, $matchResults);
        $this->assertEquals(\TYPO3\Flow\Tests\Functional\Mvc\Fixtures\Controller\ActionControllerTestAController::class, $actionRequest->getControllerObjectName());
        $this->assertEquals('first', $actionRequest->getControllerActionName());
=======

        $foundRoute = false;
        /** @var $route Route */
        foreach ($this->router->getRoutes() as $route) {
            if ($route->getName() === 'Flow :: Functional Test: HTTP - FooController') {
                $foundRoute = true;
                break;
            }
        }

        if (!$foundRoute) {
            $this->markTestSkipped('In this distribution the Flow routes are not included into the global configuration.');
            return;
        }
    }

    /**
     * @param Request $httpRequest
     * @param array $matchResults
     * @return ActionRequest
     */
    protected function createActionRequest(Request $httpRequest, array $matchResults = null)
    {
        $actionRequest = new ActionRequest($httpRequest);
        if ($matchResults !== null) {
            $requestArguments = $actionRequest->getArguments();
            $mergedArguments = Arrays::arrayMergeRecursiveOverrule($requestArguments, $matchResults);
            $actionRequest->setArguments($mergedArguments);
        }
        return $actionRequest;
>>>>>>> c186a992
    }

    /**
     * @test
     */
<<<<<<< HEAD
    public function httpMethodsAreRespectedForPostRequests()
    {
        $requestUri = 'http://localhost/typo3/flow/test/httpmethods';
        $request = Request::create(new Uri($requestUri), 'POST');
        $matchResults = $this->router->route($request);
        $actionRequest = $this->createActionRequest($request, $matchResults);
        $this->assertEquals(\TYPO3\Flow\Tests\Functional\Mvc\Fixtures\Controller\ActionControllerTestAController::class, $actionRequest->getControllerObjectName());
        $this->assertEquals('second', $actionRequest->getControllerActionName());
    }

    /**
     * Data provider for routeTests()
     *
     * @return array
     */
    public function routeTestsDataProvider()
    {
        return array(
            // non existing route is not matched:
            array(
                'requestUri' => 'http://localhost/typo3/flow/test/some/non/existing/route',
                'expectedMatchingRouteName' => null
            ),

            // static route parts are case sensitive:
            array(
                'requestUri' => 'http://localhost/typo3/flow/test/Upper/Camel/Case',
                'expectedMatchingRouteName' => 'static route parts are case sensitive'
            ),
            array(
                'requestUri' => 'http://localhost/typo3/flow/test/upper/camel/case',
                'expectedMatchingRouteName' => null
            ),

            // dynamic route parts are case insensitive
            array(
                'requestUri' => 'http://localhost/typo3/flow/test/TYPO3.Flow/ActionControllerTestA/index.html',
                'expectedMatchingRouteName' => 'controller route parts are case insensitive',
                'expectedControllerObjectName' => \TYPO3\Flow\Tests\Functional\Mvc\Fixtures\Controller\ActionControllerTestAController::class
            ),
            array(
                'requestUri' => 'http://localhost/typo3/flow/test/typo3.flow/actioncontrollertesta/index.HTML',
                'expectedMatchingRouteName' => 'controller route parts are case insensitive',
                'expectedControllerObjectName' => \TYPO3\Flow\Tests\Functional\Mvc\Fixtures\Controller\ActionControllerTestAController::class
            ),

            // dynamic route part defaults are overwritten by request path
            array(
                'requestUri' => 'http://localhost/typo3/flow/test/dynamic/part/without/default/DynamicOverwritten',
                'expectedMatchingRouteName' => 'dynamic part without default',
                'expectedControllerObjectName' => \TYPO3\Flow\Tests\Functional\Mvc\Fixtures\Controller\RoutingTestAController::class,
                'expectedArguments' => array('dynamic' => 'DynamicOverwritten')
            ),
            array(
                'requestUri' => 'http://localhost/typo3/flow/test/dynamic/part/with/default/DynamicOverwritten',
                'expectedMatchingRouteName' => 'dynamic part with default',
                'expectedControllerObjectName' => \TYPO3\Flow\Tests\Functional\Mvc\Fixtures\Controller\RoutingTestAController::class,
                'expectedArguments' => array('dynamic' => 'DynamicOverwritten')
            ),
            array(
                'requestUri' => 'http://localhost/typo3/flow/test/optional/dynamic/part/with/default/DynamicOverwritten',
                'expectedMatchingRouteName' => 'optional dynamic part with default',
                'expectedControllerObjectName' => \TYPO3\Flow\Tests\Functional\Mvc\Fixtures\Controller\RoutingTestAController::class,
                'expectedArguments' => array('optionalDynamic' => 'DynamicOverwritten')
            ),
            array(
                'requestUri' => 'http://localhost/typo3/flow/test/optional/dynamic/part/with/default',
                'expectedMatchingRouteName' => 'optional dynamic part with default',
                'expectedControllerObjectName' => \TYPO3\Flow\Tests\Functional\Mvc\Fixtures\Controller\RoutingTestAController::class,
                'expectedArguments' => array('optionalDynamic' => 'OptionalDynamicDefault')
            ),
            array(
                'requestUri' => 'http://localhost/typo3/flow/test/optional/dynamic/part/with/default',
                'expectedMatchingRouteName' => 'optional dynamic part with default',
                'expectedControllerObjectName' => \TYPO3\Flow\Tests\Functional\Mvc\Fixtures\Controller\RoutingTestAController::class,
                'expectedArguments' => array('optionalDynamic' => 'OptionalDynamicDefault')
            ),

            // toLowerCase has no effect when matching routes
            array(
                'requestUri' => 'http://localhost/typo3/flow/test/dynamic/part/case/Dynamic1Overwritten/Dynamic2Overwritten',
                'expectedMatchingRouteName' => 'dynamic part case',
                'expectedControllerObjectName' => \TYPO3\Flow\Tests\Functional\Mvc\Fixtures\Controller\RoutingTestAController::class,
                'expectedArguments' => array('dynamic1' => 'Dynamic1Overwritten', 'dynamic2' => 'Dynamic2Overwritten')
            ),

            // query arguments are ignored when matching routes
            array(
                'requestUri' => 'http://localhost/typo3/flow/test/exceeding/arguments2/FromPath?dynamic=FromQuery',
                'expectedMatchingRouteName' => 'exceeding arguments 02',
                'expectedControllerObjectName' => \TYPO3\Flow\Tests\Functional\Mvc\Fixtures\Controller\RoutingTestAController::class,
                'expectedArguments' => array('dynamic' => 'FromPath')
            ),
            array(
                'requestUri' => 'http://localhost/typo3/flow/test/exceeding/arguments1?dynamic=FromQuery',
                'expectedMatchingRouteName' => 'exceeding arguments 01',
                'expectedControllerObjectName' => \TYPO3\Flow\Tests\Functional\Mvc\Fixtures\Controller\RoutingTestAController::class,
                'expectedArguments' => array('dynamic' => 'DynamicDefault')
            ),
        );
    }

    /**
     * @param string $requestUri request URI
     * @param string $expectedMatchingRouteName expected route
     * @param string $expectedControllerObjectName expected controller object name
     * @param array $expectedArguments expected request arguments after routing or NULL if this should not be checked
     * @test
     * @dataProvider routeTestsDataProvider
     */
    public function routeTests($requestUri, $expectedMatchingRouteName, $expectedControllerObjectName = null, array $expectedArguments = null)
    {
        $request = Request::create(new Uri($requestUri));
        $matchResults = $this->router->route($request);
        $actionRequest = $this->createActionRequest($request, $matchResults);
        $matchedRoute = $this->router->getLastMatchedRoute();
        if ($expectedMatchingRouteName === null) {
            if ($matchedRoute !== null) {
                $this->fail('Expected no route to match URI "' . $requestUri . '" but route "' . $matchedRoute->getName() . '" matched');
            }
        } else {
            if ($matchedRoute === null) {
                $this->fail('Expected route "' . $expectedMatchingRouteName . '" to match, but no route matched request URI "' . $requestUri . '"');
            } else {
                $this->assertEquals('Flow :: Functional Test: ' . $expectedMatchingRouteName, $matchedRoute->getName());
            }
        }
        $this->assertEquals($expectedControllerObjectName, $actionRequest->getControllerObjectName());
        if ($expectedArguments !== null) {
            $this->assertEquals($expectedArguments, $actionRequest->getArguments());
        }
    }

    /**
     * Data provider for resolveTests()
     *
     * @return array
     */
    public function resolveTestsDataProvider()
    {
        $defaults = array('@package' => 'TYPO3.Flow', '@subpackage' => 'Tests\Functional\Mvc\Fixtures', '@controller' => 'RoutingTestA');
        return array(
            // route resolves no matter if defaults are equal to route values
            array(
                'routeValues' => array_merge($defaults, array('dynamic' => 'DynamicDefault')),
                'expectedResolvedRouteName' => 'dynamic part without default',
                'expectedResolvedUriPath' => 'typo3/flow/test/dynamic/part/without/default/dynamicdefault'
            ),
            array(
                'routeValues' => array_merge($defaults, array('dynamic' => 'OverwrittenDynamicValue')),
                'expectedResolvedRouteName' => 'dynamic part without default',
                'expectedResolvedUriPath' => 'typo3/flow/test/dynamic/part/without/default/overwrittendynamicvalue'
            ),

            // if route value is omitted, only routes with a default value resolve
            array(
                'routeValues' => $defaults,
                'expectedResolvedRouteName' => 'dynamic part with default',
                'expectedResolvedUriPath' => 'typo3/flow/test/dynamic/part/with/default/DynamicDefault'
            ),
            array(
                'routeValues' => array_merge($defaults, array('optionalDynamic' => 'OptionalDynamicDefault')),
                'expectedResolvedRouteName' => 'optional dynamic part with default',
                'expectedResolvedUriPath' => 'typo3/flow/test/optional/dynamic/part/with/default'
            ),

            // toLowerCase has an effect on generated URIs
            array(
                'routeValues' => array_merge($defaults, array('dynamic1' => 'DynamicRouteValue1', 'dynamic2' => 'DynamicRouteValue2')),
                'expectedResolvedRouteName' => 'dynamic part case',
                'expectedResolvedUriPath' => 'typo3/flow/test/dynamic/part/case/DynamicRouteValue1/dynamicroutevalue2'
            ),

            // exceeding arguments are appended to resolved URI if appendExceedingArguments is set
            array(
                'routeValues' => array_merge($defaults, array('@action' => 'test1', 'dynamic' => 'DynamicDefault', 'exceedingArgument2' => 'foo', 'exceedingArgument1' => 'bar')),
                'expectedResolvedRouteName' => 'exceeding arguments 01',
                'expectedResolvedUriPath' => 'typo3/flow/test/exceeding/arguments1?%40action=test1&exceedingArgument2=foo&exceedingArgument1=bar'
            ),
            array(
                'routeValues' => array_merge($defaults, array('@action' => 'test1', 'exceedingArgument2' => 'foo', 'exceedingArgument1' => 'bar', 'dynamic' => 'DynamicOther')),
                'expectedResolvedRouteName' => 'exceeding arguments 02',
                'expectedResolvedUriPath' => 'typo3/flow/test/exceeding/arguments2/dynamicother?%40action=test1&exceedingArgument2=foo&exceedingArgument1=bar'
            ),
        );
    }

    /**
     * @param array $routeValues route values to resolve
     * @param string $expectedResolvedRouteName expected route
     * @param string $expectedResolvedUriPath expected matching URI
     * @test
     * @dataProvider resolveTestsDataProvider
     */
    public function resolveTests(array $routeValues, $expectedResolvedRouteName, $expectedResolvedUriPath = null)
    {
        $resolvedUriPath = $this->router->resolve($routeValues);
        $resolvedRoute = $this->router->getLastResolvedRoute();
        if ($expectedResolvedRouteName === null) {
            if ($resolvedRoute !== null) {
                $this->fail('Expected no route to resolve but route "' . $resolvedRoute->getName() . '" resolved');
            }
        } else {
            if ($resolvedRoute === null) {
                $this->fail('Expected route "' . $expectedResolvedRouteName . '" to resolve');
            } else {
                $this->assertEquals('Flow :: Functional Test: ' . $expectedResolvedRouteName, $resolvedRoute->getName());
            }
        }
        $this->assertEquals($expectedResolvedUriPath, $resolvedUriPath);
    }

    /**
     * @return array
     */
    public function requestMethodAcceptArray()
    {
        return array(
            array('GET', '404 Not Found'),
            array('PUT', '404 Not Found'),
            array('POST', '200 OK'),
            array('DELETE', '200 OK')
        );
    }

    /**
     * @test
     * @dataProvider requestMethodAcceptArray
     */
    public function routesWithoutRequestedHttpMethodConfiguredResultInA404($requestMethod, $expectedStatus)
    {
        $this->registerRoute(
            'HTTP Method Test',
            'http-method-test',
            array(
                '@package' => 'TYPO3.Flow',
                '@subpackage' => 'Tests\Functional\Mvc\Fixtures',
                '@controller' => 'ActionControllerTestA',
                '@action' => 'second',
                '@format' => 'html'
            ),
            false,
            array('POST', 'DELETE')
        );

        $response = $this->browser->request('http://localhost/http-method-test/', $requestMethod);
        $this->assertEquals($expectedStatus, $response->getStatus());
    }

    /**
     * @test
     */
    public function routerInitializesRoutesIfNotInjectedExplicitly()
    {
        $routeValues = array(
            '@package' => 'TYPO3.Flow',
            '@subpackage' => 'Tests\Functional\Http\Fixtures',
            '@controller' => 'Foo',
            '@action' => 'index',
            '@format' => 'html'
        );
        $actualResult = $this->router->resolve($routeValues);

        $this->assertSame('typo3/flow/test/http/foo', $actualResult);
    }

    /**
     * @test
     */
    public function explicitlySpecifiedRoutesOverruleConfiguredRoutes()
    {
        $routeValues = array(
            '@package' => 'TYPO3.Flow',
            '@subpackage' => 'Tests\Functional\Http\Fixtures',
            '@controller' => 'Foo',
            '@action' => 'index',
            '@format' => 'html'
        );
        $routesConfiguration = array(
            array(
                'uriPattern' => 'custom/uri/pattern',
                'defaults' => array(
                    '@package' => 'TYPO3.Flow',
                    '@subpackage' => 'Tests\Functional\Http\Fixtures',
                    '@controller' => 'Foo',
                    '@action' => 'index',
                    '@format' => 'html'
                ),
            )
        );
        $this->router->setRoutesConfiguration($routesConfiguration);
        $this->assertSame('custom/uri/pattern', $this->router->resolve($routeValues));

=======
    public function httpMethodsAreRespectedForGetRequests()
    {
        $requestUri = 'http://localhost/typo3/flow/test/httpmethods';
        $request = Request::create(new Uri($requestUri), 'GET');
        $matchResults = $this->router->route($request);
        $actionRequest = $this->createActionRequest($request, $matchResults);
        $this->assertEquals('TYPO3\Flow\Tests\Functional\Mvc\Fixtures\Controller\ActionControllerTestAController', $actionRequest->getControllerObjectName());
        $this->assertEquals('first', $actionRequest->getControllerActionName());
    }

    /**
     * @test
     */
    public function httpMethodsAreRespectedForPostRequests()
    {
        $requestUri = 'http://localhost/typo3/flow/test/httpmethods';
        $request = Request::create(new Uri($requestUri), 'POST');
        $matchResults = $this->router->route($request);
        $actionRequest = $this->createActionRequest($request, $matchResults);
        $this->assertEquals('TYPO3\Flow\Tests\Functional\Mvc\Fixtures\Controller\ActionControllerTestAController', $actionRequest->getControllerObjectName());
        $this->assertEquals('second', $actionRequest->getControllerActionName());
    }

    /**
     * Data provider for routeTests()
     *
     * @return array
     */
    public function routeTestsDataProvider()
    {
        return array(
            // non existing route is not matched:
            array(
                'requestUri' => 'http://localhost/typo3/flow/test/some/non/existing/route',
                'expectedMatchingRouteName' => null
            ),

            // static route parts are case sensitive:
            array(
                'requestUri' => 'http://localhost/typo3/flow/test/Upper/Camel/Case',
                'expectedMatchingRouteName' => 'static route parts are case sensitive'
            ),
            array(
                'requestUri' => 'http://localhost/typo3/flow/test/upper/camel/case',
                'expectedMatchingRouteName' => null
            ),

            // dynamic route parts are case insensitive
            array(
                'requestUri' => 'http://localhost/typo3/flow/test/TYPO3.Flow/ActionControllerTestA/index.html',
                'expectedMatchingRouteName' => 'controller route parts are case insensitive',
                'expectedControllerObjectName' => 'TYPO3\\Flow\\Tests\\Functional\\Mvc\\Fixtures\\Controller\\ActionControllerTestAController'
            ),
            array(
                'requestUri' => 'http://localhost/typo3/flow/test/typo3.flow/actioncontrollertesta/index.HTML',
                'expectedMatchingRouteName' => 'controller route parts are case insensitive',
                'expectedControllerObjectName' => 'TYPO3\\Flow\\Tests\\Functional\\Mvc\\Fixtures\\Controller\\ActionControllerTestAController'
            ),

            // dynamic route part defaults are overwritten by request path
            array(
                'requestUri' => 'http://localhost/typo3/flow/test/dynamic/part/without/default/DynamicOverwritten',
                'expectedMatchingRouteName' => 'dynamic part without default',
                'expectedControllerObjectName' => 'TYPO3\\Flow\\Tests\\Functional\\Mvc\\Fixtures\\Controller\\RoutingTestAController',
                'expectedArguments' => array('dynamic' => 'DynamicOverwritten')
            ),
            array(
                'requestUri' => 'http://localhost/typo3/flow/test/dynamic/part/with/default/DynamicOverwritten',
                'expectedMatchingRouteName' => 'dynamic part with default',
                'expectedControllerObjectName' => 'TYPO3\\Flow\\Tests\\Functional\\Mvc\\Fixtures\\Controller\\RoutingTestAController',
                'expectedArguments' => array('dynamic' => 'DynamicOverwritten')
            ),
            array(
                'requestUri' => 'http://localhost/typo3/flow/test/optional/dynamic/part/with/default/DynamicOverwritten',
                'expectedMatchingRouteName' => 'optional dynamic part with default',
                'expectedControllerObjectName' => 'TYPO3\\Flow\\Tests\\Functional\\Mvc\\Fixtures\\Controller\\RoutingTestAController',
                'expectedArguments' => array('optionalDynamic' => 'DynamicOverwritten')
            ),
            array(
                'requestUri' => 'http://localhost/typo3/flow/test/optional/dynamic/part/with/default',
                'expectedMatchingRouteName' => 'optional dynamic part with default',
                'expectedControllerObjectName' => 'TYPO3\\Flow\\Tests\\Functional\\Mvc\\Fixtures\\Controller\\RoutingTestAController',
                'expectedArguments' => array('optionalDynamic' => 'OptionalDynamicDefault')
            ),
            array(
                'requestUri' => 'http://localhost/typo3/flow/test/optional/dynamic/part/with/default',
                'expectedMatchingRouteName' => 'optional dynamic part with default',
                'expectedControllerObjectName' => 'TYPO3\\Flow\\Tests\\Functional\\Mvc\\Fixtures\\Controller\\RoutingTestAController',
                'expectedArguments' => array('optionalDynamic' => 'OptionalDynamicDefault')
            ),

            // toLowerCase has no effect when matching routes
            array(
                'requestUri' => 'http://localhost/typo3/flow/test/dynamic/part/case/Dynamic1Overwritten/Dynamic2Overwritten',
                'expectedMatchingRouteName' => 'dynamic part case',
                'expectedControllerObjectName' => 'TYPO3\\Flow\\Tests\\Functional\\Mvc\\Fixtures\\Controller\\RoutingTestAController',
                'expectedArguments' => array('dynamic1' => 'Dynamic1Overwritten', 'dynamic2' => 'Dynamic2Overwritten')
            ),

            // query arguments are ignored when matching routes
            array(
                'requestUri' => 'http://localhost/typo3/flow/test/exceeding/arguments2/FromPath?dynamic=FromQuery',
                'expectedMatchingRouteName' => 'exceeding arguments 02',
                'expectedControllerObjectName' => 'TYPO3\\Flow\\Tests\\Functional\\Mvc\\Fixtures\\Controller\\RoutingTestAController',
                'expectedArguments' => array('dynamic' => 'FromPath')
            ),
            array(
                'requestUri' => 'http://localhost/typo3/flow/test/exceeding/arguments1?dynamic=FromQuery',
                'expectedMatchingRouteName' => 'exceeding arguments 01',
                'expectedControllerObjectName' => 'TYPO3\\Flow\\Tests\\Functional\\Mvc\\Fixtures\\Controller\\RoutingTestAController',
                'expectedArguments' => array('dynamic' => 'DynamicDefault')
            ),
        );
    }

    /**
     * @param string $requestUri request URI
     * @param string $expectedMatchingRouteName expected route
     * @param string $expectedControllerObjectName expected controller object name
     * @param array $expectedArguments expected request arguments after routing or NULL if this should not be checked
     * @test
     * @dataProvider routeTestsDataProvider
     */
    public function routeTests($requestUri, $expectedMatchingRouteName, $expectedControllerObjectName = null, array $expectedArguments = null)
    {
        $request = Request::create(new Uri($requestUri));
        $matchResults = $this->router->route($request);
        $actionRequest = $this->createActionRequest($request, $matchResults);
        $matchedRoute = $this->router->getLastMatchedRoute();
        if ($expectedMatchingRouteName === null) {
            if ($matchedRoute !== null) {
                $this->fail('Expected no route to match URI "' . $requestUri . '" but route "' . $matchedRoute->getName() . '" matched');
            }
        } else {
            if ($matchedRoute === null) {
                $this->fail('Expected route "' . $expectedMatchingRouteName . '" to match, but no route matched request URI "' . $requestUri . '"');
            } else {
                $this->assertEquals('Flow :: Functional Test: ' . $expectedMatchingRouteName, $matchedRoute->getName());
            }
        }
        $this->assertEquals($expectedControllerObjectName, $actionRequest->getControllerObjectName());
        if ($expectedArguments !== null) {
            $this->assertEquals($expectedArguments, $actionRequest->getArguments());
        }
    }

    /**
     * Data provider for resolveTests()
     *
     * @return array
     */
    public function resolveTestsDataProvider()
    {
        $defaults = array('@package' => 'TYPO3.Flow', '@subpackage' => 'Tests\Functional\Mvc\Fixtures', '@controller' => 'RoutingTestA');
        return array(
            // route resolves no matter if defaults are equal to route values
            array(
                'routeValues' => array_merge($defaults, array('dynamic' => 'DynamicDefault')),
                'expectedResolvedRouteName' => 'dynamic part without default',
                'expectedResolvedUriPath' => 'typo3/flow/test/dynamic/part/without/default/dynamicdefault'
            ),
            array(
                'routeValues' => array_merge($defaults, array('dynamic' => 'OverwrittenDynamicValue')),
                'expectedResolvedRouteName' => 'dynamic part without default',
                'expectedResolvedUriPath' => 'typo3/flow/test/dynamic/part/without/default/overwrittendynamicvalue'
            ),

            // if route value is omitted, only routes with a default value resolve
            array(
                'routeValues' => $defaults,
                'expectedResolvedRouteName' => 'dynamic part with default',
                'expectedResolvedUriPath' => 'typo3/flow/test/dynamic/part/with/default/DynamicDefault'
            ),
            array(
                'routeValues' => array_merge($defaults, array('optionalDynamic' => 'OptionalDynamicDefault')),
                'expectedResolvedRouteName' => 'optional dynamic part with default',
                'expectedResolvedUriPath' => 'typo3/flow/test/optional/dynamic/part/with/default'
            ),

            // toLowerCase has an effect on generated URIs
            array(
                'routeValues' => array_merge($defaults, array('dynamic1' => 'DynamicRouteValue1', 'dynamic2' => 'DynamicRouteValue2')),
                'expectedResolvedRouteName' => 'dynamic part case',
                'expectedResolvedUriPath' => 'typo3/flow/test/dynamic/part/case/DynamicRouteValue1/dynamicroutevalue2'
            ),

            // exceeding arguments are appended to resolved URI if appendExceedingArguments is set
            array(
                'routeValues' => array_merge($defaults, array('@action' => 'test1', 'dynamic' => 'DynamicDefault', 'exceedingArgument2' => 'foo', 'exceedingArgument1' => 'bar')),
                'expectedResolvedRouteName' => 'exceeding arguments 01',
                'expectedResolvedUriPath' => 'typo3/flow/test/exceeding/arguments1?%40action=test1&exceedingArgument2=foo&exceedingArgument1=bar'
            ),
            array(
                'routeValues' => array_merge($defaults, array('@action' => 'test1', 'exceedingArgument2' => 'foo', 'exceedingArgument1' => 'bar', 'dynamic' => 'DynamicOther')),
                'expectedResolvedRouteName' => 'exceeding arguments 02',
                'expectedResolvedUriPath' => 'typo3/flow/test/exceeding/arguments2/dynamicother?%40action=test1&exceedingArgument2=foo&exceedingArgument1=bar'
            ),
        );
    }

    /**
     * @param array $routeValues route values to resolve
     * @param string $expectedResolvedRouteName expected route
     * @param string $expectedResolvedUriPath expected matching URI
     * @test
     * @dataProvider resolveTestsDataProvider
     */
    public function resolveTests(array $routeValues, $expectedResolvedRouteName, $expectedResolvedUriPath = null)
    {
        $resolvedUriPath = $this->router->resolve($routeValues);
        $resolvedRoute = $this->router->getLastResolvedRoute();
        if ($expectedResolvedRouteName === null) {
            if ($resolvedRoute !== null) {
                $this->fail('Expected no route to resolve but route "' . $resolvedRoute->getName() . '" resolved');
            }
        } else {
            if ($resolvedRoute === null) {
                $this->fail('Expected route "' . $expectedResolvedRouteName . '" to resolve');
            } else {
                $this->assertEquals('Flow :: Functional Test: ' . $expectedResolvedRouteName, $resolvedRoute->getName());
            }
        }
        $this->assertEquals($expectedResolvedUriPath, $resolvedUriPath);
    }

    /**
     * @return array
     */
    public function requestMethodAcceptArray()
    {
        return array(
            array('GET', '404 Not Found'),
            array('PUT', '404 Not Found'),
            array('POST', '200 OK'),
            array('DELETE', '200 OK')
        );
    }

    /**
     * @test
     * @dataProvider requestMethodAcceptArray
     */
    public function routesWithoutRequestedHttpMethodConfiguredResultInA404($requestMethod, $expectedStatus)
    {
        $this->registerRoute(
            'HTTP Method Test',
            'http-method-test',
            array(
                '@package' => 'TYPO3.Flow',
                '@subpackage' => 'Tests\Functional\Mvc\Fixtures',
                '@controller' => 'ActionControllerTestA',
                '@action' => 'second',
                '@format' =>'html'
            ),
            false,
            array('POST', 'DELETE')
        );

        $response = $this->browser->request('http://localhost/http-method-test/', $requestMethod);
        $this->assertEquals($expectedStatus, $response->getStatus());
    }

    /**
     * @test
     */
    public function routerInitializesRoutesIfNotInjectedExplicitly()
    {
        $routeValues = array(
            '@package' => 'TYPO3.Flow',
            '@subpackage' => 'Tests\Functional\Http\Fixtures',
            '@controller' => 'Foo',
            '@action' => 'index',
            '@format' => 'html'
        );
        $actualResult = $this->router->resolve($routeValues);

        $this->assertSame('typo3/flow/test/http/foo', $actualResult);
    }

    /**
     * @test
     */
    public function explicitlySpecifiedRoutesOverruleConfiguredRoutes()
    {
        $routeValues = array(
            '@package' => 'TYPO3.Flow',
            '@subpackage' => 'Tests\Functional\Http\Fixtures',
            '@controller' => 'Foo',
            '@action' => 'index',
            '@format' => 'html'
        );
        $routesConfiguration = array(
            array(
                'uriPattern' => 'custom/uri/pattern',
                'defaults' => array(
                    '@package' => 'TYPO3.Flow',
                    '@subpackage' => 'Tests\Functional\Http\Fixtures',
                    '@controller' => 'Foo',
                    '@action' => 'index',
                    '@format' => 'html'
                ),
            )
        );
        $this->router->setRoutesConfiguration($routesConfiguration);
        $this->assertSame('custom/uri/pattern', $this->router->resolve($routeValues));

>>>>>>> c186a992
        // reset router configuration for following tests
        $this->router->setRoutesConfiguration(null);
    }
}<|MERGE_RESOLUTION|>--- conflicted
+++ resolved
@@ -31,7 +31,6 @@
     public function setUp()
     {
         parent::setUp();
-<<<<<<< HEAD
 
         $foundRoute = false;
         /** @var $route Route */
@@ -75,44 +74,11 @@
         $actionRequest = $this->createActionRequest($request, $matchResults);
         $this->assertEquals(\TYPO3\Flow\Tests\Functional\Mvc\Fixtures\Controller\ActionControllerTestAController::class, $actionRequest->getControllerObjectName());
         $this->assertEquals('first', $actionRequest->getControllerActionName());
-=======
-
-        $foundRoute = false;
-        /** @var $route Route */
-        foreach ($this->router->getRoutes() as $route) {
-            if ($route->getName() === 'Flow :: Functional Test: HTTP - FooController') {
-                $foundRoute = true;
-                break;
-            }
-        }
-
-        if (!$foundRoute) {
-            $this->markTestSkipped('In this distribution the Flow routes are not included into the global configuration.');
-            return;
-        }
-    }
-
-    /**
-     * @param Request $httpRequest
-     * @param array $matchResults
-     * @return ActionRequest
-     */
-    protected function createActionRequest(Request $httpRequest, array $matchResults = null)
-    {
-        $actionRequest = new ActionRequest($httpRequest);
-        if ($matchResults !== null) {
-            $requestArguments = $actionRequest->getArguments();
-            $mergedArguments = Arrays::arrayMergeRecursiveOverrule($requestArguments, $matchResults);
-            $actionRequest->setArguments($mergedArguments);
-        }
-        return $actionRequest;
->>>>>>> c186a992
-    }
-
-    /**
-     * @test
-     */
-<<<<<<< HEAD
+    }
+
+    /**
+     * @test
+     */
     public function httpMethodsAreRespectedForPostRequests()
     {
         $requestUri = 'http://localhost/typo3/flow/test/httpmethods';
@@ -406,314 +372,6 @@
         $this->router->setRoutesConfiguration($routesConfiguration);
         $this->assertSame('custom/uri/pattern', $this->router->resolve($routeValues));
 
-=======
-    public function httpMethodsAreRespectedForGetRequests()
-    {
-        $requestUri = 'http://localhost/typo3/flow/test/httpmethods';
-        $request = Request::create(new Uri($requestUri), 'GET');
-        $matchResults = $this->router->route($request);
-        $actionRequest = $this->createActionRequest($request, $matchResults);
-        $this->assertEquals('TYPO3\Flow\Tests\Functional\Mvc\Fixtures\Controller\ActionControllerTestAController', $actionRequest->getControllerObjectName());
-        $this->assertEquals('first', $actionRequest->getControllerActionName());
-    }
-
-    /**
-     * @test
-     */
-    public function httpMethodsAreRespectedForPostRequests()
-    {
-        $requestUri = 'http://localhost/typo3/flow/test/httpmethods';
-        $request = Request::create(new Uri($requestUri), 'POST');
-        $matchResults = $this->router->route($request);
-        $actionRequest = $this->createActionRequest($request, $matchResults);
-        $this->assertEquals('TYPO3\Flow\Tests\Functional\Mvc\Fixtures\Controller\ActionControllerTestAController', $actionRequest->getControllerObjectName());
-        $this->assertEquals('second', $actionRequest->getControllerActionName());
-    }
-
-    /**
-     * Data provider for routeTests()
-     *
-     * @return array
-     */
-    public function routeTestsDataProvider()
-    {
-        return array(
-            // non existing route is not matched:
-            array(
-                'requestUri' => 'http://localhost/typo3/flow/test/some/non/existing/route',
-                'expectedMatchingRouteName' => null
-            ),
-
-            // static route parts are case sensitive:
-            array(
-                'requestUri' => 'http://localhost/typo3/flow/test/Upper/Camel/Case',
-                'expectedMatchingRouteName' => 'static route parts are case sensitive'
-            ),
-            array(
-                'requestUri' => 'http://localhost/typo3/flow/test/upper/camel/case',
-                'expectedMatchingRouteName' => null
-            ),
-
-            // dynamic route parts are case insensitive
-            array(
-                'requestUri' => 'http://localhost/typo3/flow/test/TYPO3.Flow/ActionControllerTestA/index.html',
-                'expectedMatchingRouteName' => 'controller route parts are case insensitive',
-                'expectedControllerObjectName' => 'TYPO3\\Flow\\Tests\\Functional\\Mvc\\Fixtures\\Controller\\ActionControllerTestAController'
-            ),
-            array(
-                'requestUri' => 'http://localhost/typo3/flow/test/typo3.flow/actioncontrollertesta/index.HTML',
-                'expectedMatchingRouteName' => 'controller route parts are case insensitive',
-                'expectedControllerObjectName' => 'TYPO3\\Flow\\Tests\\Functional\\Mvc\\Fixtures\\Controller\\ActionControllerTestAController'
-            ),
-
-            // dynamic route part defaults are overwritten by request path
-            array(
-                'requestUri' => 'http://localhost/typo3/flow/test/dynamic/part/without/default/DynamicOverwritten',
-                'expectedMatchingRouteName' => 'dynamic part without default',
-                'expectedControllerObjectName' => 'TYPO3\\Flow\\Tests\\Functional\\Mvc\\Fixtures\\Controller\\RoutingTestAController',
-                'expectedArguments' => array('dynamic' => 'DynamicOverwritten')
-            ),
-            array(
-                'requestUri' => 'http://localhost/typo3/flow/test/dynamic/part/with/default/DynamicOverwritten',
-                'expectedMatchingRouteName' => 'dynamic part with default',
-                'expectedControllerObjectName' => 'TYPO3\\Flow\\Tests\\Functional\\Mvc\\Fixtures\\Controller\\RoutingTestAController',
-                'expectedArguments' => array('dynamic' => 'DynamicOverwritten')
-            ),
-            array(
-                'requestUri' => 'http://localhost/typo3/flow/test/optional/dynamic/part/with/default/DynamicOverwritten',
-                'expectedMatchingRouteName' => 'optional dynamic part with default',
-                'expectedControllerObjectName' => 'TYPO3\\Flow\\Tests\\Functional\\Mvc\\Fixtures\\Controller\\RoutingTestAController',
-                'expectedArguments' => array('optionalDynamic' => 'DynamicOverwritten')
-            ),
-            array(
-                'requestUri' => 'http://localhost/typo3/flow/test/optional/dynamic/part/with/default',
-                'expectedMatchingRouteName' => 'optional dynamic part with default',
-                'expectedControllerObjectName' => 'TYPO3\\Flow\\Tests\\Functional\\Mvc\\Fixtures\\Controller\\RoutingTestAController',
-                'expectedArguments' => array('optionalDynamic' => 'OptionalDynamicDefault')
-            ),
-            array(
-                'requestUri' => 'http://localhost/typo3/flow/test/optional/dynamic/part/with/default',
-                'expectedMatchingRouteName' => 'optional dynamic part with default',
-                'expectedControllerObjectName' => 'TYPO3\\Flow\\Tests\\Functional\\Mvc\\Fixtures\\Controller\\RoutingTestAController',
-                'expectedArguments' => array('optionalDynamic' => 'OptionalDynamicDefault')
-            ),
-
-            // toLowerCase has no effect when matching routes
-            array(
-                'requestUri' => 'http://localhost/typo3/flow/test/dynamic/part/case/Dynamic1Overwritten/Dynamic2Overwritten',
-                'expectedMatchingRouteName' => 'dynamic part case',
-                'expectedControllerObjectName' => 'TYPO3\\Flow\\Tests\\Functional\\Mvc\\Fixtures\\Controller\\RoutingTestAController',
-                'expectedArguments' => array('dynamic1' => 'Dynamic1Overwritten', 'dynamic2' => 'Dynamic2Overwritten')
-            ),
-
-            // query arguments are ignored when matching routes
-            array(
-                'requestUri' => 'http://localhost/typo3/flow/test/exceeding/arguments2/FromPath?dynamic=FromQuery',
-                'expectedMatchingRouteName' => 'exceeding arguments 02',
-                'expectedControllerObjectName' => 'TYPO3\\Flow\\Tests\\Functional\\Mvc\\Fixtures\\Controller\\RoutingTestAController',
-                'expectedArguments' => array('dynamic' => 'FromPath')
-            ),
-            array(
-                'requestUri' => 'http://localhost/typo3/flow/test/exceeding/arguments1?dynamic=FromQuery',
-                'expectedMatchingRouteName' => 'exceeding arguments 01',
-                'expectedControllerObjectName' => 'TYPO3\\Flow\\Tests\\Functional\\Mvc\\Fixtures\\Controller\\RoutingTestAController',
-                'expectedArguments' => array('dynamic' => 'DynamicDefault')
-            ),
-        );
-    }
-
-    /**
-     * @param string $requestUri request URI
-     * @param string $expectedMatchingRouteName expected route
-     * @param string $expectedControllerObjectName expected controller object name
-     * @param array $expectedArguments expected request arguments after routing or NULL if this should not be checked
-     * @test
-     * @dataProvider routeTestsDataProvider
-     */
-    public function routeTests($requestUri, $expectedMatchingRouteName, $expectedControllerObjectName = null, array $expectedArguments = null)
-    {
-        $request = Request::create(new Uri($requestUri));
-        $matchResults = $this->router->route($request);
-        $actionRequest = $this->createActionRequest($request, $matchResults);
-        $matchedRoute = $this->router->getLastMatchedRoute();
-        if ($expectedMatchingRouteName === null) {
-            if ($matchedRoute !== null) {
-                $this->fail('Expected no route to match URI "' . $requestUri . '" but route "' . $matchedRoute->getName() . '" matched');
-            }
-        } else {
-            if ($matchedRoute === null) {
-                $this->fail('Expected route "' . $expectedMatchingRouteName . '" to match, but no route matched request URI "' . $requestUri . '"');
-            } else {
-                $this->assertEquals('Flow :: Functional Test: ' . $expectedMatchingRouteName, $matchedRoute->getName());
-            }
-        }
-        $this->assertEquals($expectedControllerObjectName, $actionRequest->getControllerObjectName());
-        if ($expectedArguments !== null) {
-            $this->assertEquals($expectedArguments, $actionRequest->getArguments());
-        }
-    }
-
-    /**
-     * Data provider for resolveTests()
-     *
-     * @return array
-     */
-    public function resolveTestsDataProvider()
-    {
-        $defaults = array('@package' => 'TYPO3.Flow', '@subpackage' => 'Tests\Functional\Mvc\Fixtures', '@controller' => 'RoutingTestA');
-        return array(
-            // route resolves no matter if defaults are equal to route values
-            array(
-                'routeValues' => array_merge($defaults, array('dynamic' => 'DynamicDefault')),
-                'expectedResolvedRouteName' => 'dynamic part without default',
-                'expectedResolvedUriPath' => 'typo3/flow/test/dynamic/part/without/default/dynamicdefault'
-            ),
-            array(
-                'routeValues' => array_merge($defaults, array('dynamic' => 'OverwrittenDynamicValue')),
-                'expectedResolvedRouteName' => 'dynamic part without default',
-                'expectedResolvedUriPath' => 'typo3/flow/test/dynamic/part/without/default/overwrittendynamicvalue'
-            ),
-
-            // if route value is omitted, only routes with a default value resolve
-            array(
-                'routeValues' => $defaults,
-                'expectedResolvedRouteName' => 'dynamic part with default',
-                'expectedResolvedUriPath' => 'typo3/flow/test/dynamic/part/with/default/DynamicDefault'
-            ),
-            array(
-                'routeValues' => array_merge($defaults, array('optionalDynamic' => 'OptionalDynamicDefault')),
-                'expectedResolvedRouteName' => 'optional dynamic part with default',
-                'expectedResolvedUriPath' => 'typo3/flow/test/optional/dynamic/part/with/default'
-            ),
-
-            // toLowerCase has an effect on generated URIs
-            array(
-                'routeValues' => array_merge($defaults, array('dynamic1' => 'DynamicRouteValue1', 'dynamic2' => 'DynamicRouteValue2')),
-                'expectedResolvedRouteName' => 'dynamic part case',
-                'expectedResolvedUriPath' => 'typo3/flow/test/dynamic/part/case/DynamicRouteValue1/dynamicroutevalue2'
-            ),
-
-            // exceeding arguments are appended to resolved URI if appendExceedingArguments is set
-            array(
-                'routeValues' => array_merge($defaults, array('@action' => 'test1', 'dynamic' => 'DynamicDefault', 'exceedingArgument2' => 'foo', 'exceedingArgument1' => 'bar')),
-                'expectedResolvedRouteName' => 'exceeding arguments 01',
-                'expectedResolvedUriPath' => 'typo3/flow/test/exceeding/arguments1?%40action=test1&exceedingArgument2=foo&exceedingArgument1=bar'
-            ),
-            array(
-                'routeValues' => array_merge($defaults, array('@action' => 'test1', 'exceedingArgument2' => 'foo', 'exceedingArgument1' => 'bar', 'dynamic' => 'DynamicOther')),
-                'expectedResolvedRouteName' => 'exceeding arguments 02',
-                'expectedResolvedUriPath' => 'typo3/flow/test/exceeding/arguments2/dynamicother?%40action=test1&exceedingArgument2=foo&exceedingArgument1=bar'
-            ),
-        );
-    }
-
-    /**
-     * @param array $routeValues route values to resolve
-     * @param string $expectedResolvedRouteName expected route
-     * @param string $expectedResolvedUriPath expected matching URI
-     * @test
-     * @dataProvider resolveTestsDataProvider
-     */
-    public function resolveTests(array $routeValues, $expectedResolvedRouteName, $expectedResolvedUriPath = null)
-    {
-        $resolvedUriPath = $this->router->resolve($routeValues);
-        $resolvedRoute = $this->router->getLastResolvedRoute();
-        if ($expectedResolvedRouteName === null) {
-            if ($resolvedRoute !== null) {
-                $this->fail('Expected no route to resolve but route "' . $resolvedRoute->getName() . '" resolved');
-            }
-        } else {
-            if ($resolvedRoute === null) {
-                $this->fail('Expected route "' . $expectedResolvedRouteName . '" to resolve');
-            } else {
-                $this->assertEquals('Flow :: Functional Test: ' . $expectedResolvedRouteName, $resolvedRoute->getName());
-            }
-        }
-        $this->assertEquals($expectedResolvedUriPath, $resolvedUriPath);
-    }
-
-    /**
-     * @return array
-     */
-    public function requestMethodAcceptArray()
-    {
-        return array(
-            array('GET', '404 Not Found'),
-            array('PUT', '404 Not Found'),
-            array('POST', '200 OK'),
-            array('DELETE', '200 OK')
-        );
-    }
-
-    /**
-     * @test
-     * @dataProvider requestMethodAcceptArray
-     */
-    public function routesWithoutRequestedHttpMethodConfiguredResultInA404($requestMethod, $expectedStatus)
-    {
-        $this->registerRoute(
-            'HTTP Method Test',
-            'http-method-test',
-            array(
-                '@package' => 'TYPO3.Flow',
-                '@subpackage' => 'Tests\Functional\Mvc\Fixtures',
-                '@controller' => 'ActionControllerTestA',
-                '@action' => 'second',
-                '@format' =>'html'
-            ),
-            false,
-            array('POST', 'DELETE')
-        );
-
-        $response = $this->browser->request('http://localhost/http-method-test/', $requestMethod);
-        $this->assertEquals($expectedStatus, $response->getStatus());
-    }
-
-    /**
-     * @test
-     */
-    public function routerInitializesRoutesIfNotInjectedExplicitly()
-    {
-        $routeValues = array(
-            '@package' => 'TYPO3.Flow',
-            '@subpackage' => 'Tests\Functional\Http\Fixtures',
-            '@controller' => 'Foo',
-            '@action' => 'index',
-            '@format' => 'html'
-        );
-        $actualResult = $this->router->resolve($routeValues);
-
-        $this->assertSame('typo3/flow/test/http/foo', $actualResult);
-    }
-
-    /**
-     * @test
-     */
-    public function explicitlySpecifiedRoutesOverruleConfiguredRoutes()
-    {
-        $routeValues = array(
-            '@package' => 'TYPO3.Flow',
-            '@subpackage' => 'Tests\Functional\Http\Fixtures',
-            '@controller' => 'Foo',
-            '@action' => 'index',
-            '@format' => 'html'
-        );
-        $routesConfiguration = array(
-            array(
-                'uriPattern' => 'custom/uri/pattern',
-                'defaults' => array(
-                    '@package' => 'TYPO3.Flow',
-                    '@subpackage' => 'Tests\Functional\Http\Fixtures',
-                    '@controller' => 'Foo',
-                    '@action' => 'index',
-                    '@format' => 'html'
-                ),
-            )
-        );
-        $this->router->setRoutesConfiguration($routesConfiguration);
-        $this->assertSame('custom/uri/pattern', $this->router->resolve($routeValues));
-
->>>>>>> c186a992
         // reset router configuration for following tests
         $this->router->setRoutesConfiguration(null);
     }
