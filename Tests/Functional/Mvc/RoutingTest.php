<?php
namespace TYPO3\Flow\Tests\Functional\Mvc;

/*
 * This file is part of the TYPO3.Flow package.
 *
 * (c) Contributors of the Neos Project - www.neos.io
 *
 * This package is Open Source Software. For the full copyright and license
 * information, please view the LICENSE file which was distributed with this
 * source code.
 */

use TYPO3\Flow\Http\Client;
use TYPO3\Flow\Http\Request;
use TYPO3\Flow\Http\Uri;
use TYPO3\Flow\Mvc\ActionRequest;
use TYPO3\Flow\Mvc\Routing\Route;
use TYPO3\Flow\Annotations as Flow;
<<<<<<< HEAD
=======
use TYPO3\Flow\Mvc\Routing\Router;
use TYPO3\Flow\Tests\Functional\Mvc\Fixtures\Controller\ActionControllerTestAController;
use TYPO3\Flow\Tests\Functional\Mvc\Fixtures\Controller\RoutingTestAController;
>>>>>>> c3f2521f
use TYPO3\Flow\Tests\FunctionalTestCase;
use TYPO3\Flow\Utility\Arrays;

/**
 * Functional tests for the Router
 *
 * HINT: The routes used in these tests are defined in the Routes.yaml file in the
 *       Testing context of the Flow package configuration.
 */
class RoutingTest extends FunctionalTestCase
{
    /**
     * Validate that test routes are loaded
     */
    public function setUp()
    {
        parent::setUp();

        $foundRoute = false;
        /** @var $route Route */
        foreach ($this->router->getRoutes() as $route) {
            if ($route->getName() === 'Flow :: Functional Test: HTTP - FooController') {
                $foundRoute = true;
                break;
            }
        }

        if (!$foundRoute) {
            $this->markTestSkipped('In this distribution the Flow routes are not included into the global configuration.');
            return;
        }
    }

    /**
     * @param Request $httpRequest
     * @param array $matchResults
     * @return ActionRequest
     */
    protected function createActionRequest(Request $httpRequest, array $matchResults = null)
    {
        $actionRequest = new ActionRequest($httpRequest);
        if ($matchResults !== null) {
            $requestArguments = $actionRequest->getArguments();
            $mergedArguments = Arrays::arrayMergeRecursiveOverrule($requestArguments, $matchResults);
            $actionRequest->setArguments($mergedArguments);
        }
        return $actionRequest;
    }

    /**
     * @test
     */
    public function httpMethodsAreRespectedForGetRequests()
    {
        $requestUri = 'http://localhost/typo3/flow/test/httpmethods';
        $request = Request::create(new Uri($requestUri), 'GET');
        $matchResults = $this->router->route($request);
        $actionRequest = $this->createActionRequest($request, $matchResults);
<<<<<<< HEAD
        $this->assertEquals(\TYPO3\Flow\Tests\Functional\Mvc\Fixtures\Controller\ActionControllerTestAController::class, $actionRequest->getControllerObjectName());
=======
        $this->assertEquals(ActionControllerTestAController::class, $actionRequest->getControllerObjectName());
>>>>>>> c3f2521f
        $this->assertEquals('first', $actionRequest->getControllerActionName());
    }

    /**
     * @test
     */
    public function httpMethodsAreRespectedForPostRequests()
    {
        $requestUri = 'http://localhost/typo3/flow/test/httpmethods';
        $request = Request::create(new Uri($requestUri), 'POST');
        $matchResults = $this->router->route($request);
        $actionRequest = $this->createActionRequest($request, $matchResults);
<<<<<<< HEAD
        $this->assertEquals(\TYPO3\Flow\Tests\Functional\Mvc\Fixtures\Controller\ActionControllerTestAController::class, $actionRequest->getControllerObjectName());
=======
        $this->assertEquals(ActionControllerTestAController::class, $actionRequest->getControllerObjectName());
>>>>>>> c3f2521f
        $this->assertEquals('second', $actionRequest->getControllerActionName());
    }

    /**
     * Data provider for routeTests()
     *
     * @return array
     */
    public function routeTestsDataProvider()
    {
        return [
            // non existing route is not matched:
            [
                'requestUri' => 'http://localhost/typo3/flow/test/some/non/existing/route',
                'expectedMatchingRouteName' => null
            ],

            // static route parts are case sensitive:
            [
                'requestUri' => 'http://localhost/typo3/flow/test/Upper/Camel/Case',
                'expectedMatchingRouteName' => 'static route parts are case sensitive'
            ],
            [
                'requestUri' => 'http://localhost/typo3/flow/test/upper/camel/case',
                'expectedMatchingRouteName' => null
            ],

            // dynamic route parts are case insensitive
            [
                'requestUri' => 'http://localhost/typo3/flow/test/TYPO3.Flow/ActionControllerTestA/index.html',
                'expectedMatchingRouteName' => 'controller route parts are case insensitive',
<<<<<<< HEAD
                'expectedControllerObjectName' => \TYPO3\Flow\Tests\Functional\Mvc\Fixtures\Controller\ActionControllerTestAController::class
            ),
            array(
                'requestUri' => 'http://localhost/typo3/flow/test/typo3.flow/actioncontrollertesta/index.HTML',
                'expectedMatchingRouteName' => 'controller route parts are case insensitive',
                'expectedControllerObjectName' => \TYPO3\Flow\Tests\Functional\Mvc\Fixtures\Controller\ActionControllerTestAController::class
            ),
=======
                'expectedControllerObjectName' => ActionControllerTestAController::class
            ],
            [
                'requestUri' => 'http://localhost/typo3/flow/test/typo3.flow/actioncontrollertesta/index.HTML',
                'expectedMatchingRouteName' => 'controller route parts are case insensitive',
                'expectedControllerObjectName' => ActionControllerTestAController::class
            ],
>>>>>>> c3f2521f

            // dynamic route part defaults are overwritten by request path
            [
                'requestUri' => 'http://localhost/typo3/flow/test/dynamic/part/without/default/DynamicOverwritten',
                'expectedMatchingRouteName' => 'dynamic part without default',
<<<<<<< HEAD
                'expectedControllerObjectName' => \TYPO3\Flow\Tests\Functional\Mvc\Fixtures\Controller\RoutingTestAController::class,
                'expectedArguments' => array('dynamic' => 'DynamicOverwritten')
            ),
            array(
                'requestUri' => 'http://localhost/typo3/flow/test/dynamic/part/with/default/DynamicOverwritten',
                'expectedMatchingRouteName' => 'dynamic part with default',
                'expectedControllerObjectName' => \TYPO3\Flow\Tests\Functional\Mvc\Fixtures\Controller\RoutingTestAController::class,
                'expectedArguments' => array('dynamic' => 'DynamicOverwritten')
            ),
            array(
                'requestUri' => 'http://localhost/typo3/flow/test/optional/dynamic/part/with/default/DynamicOverwritten',
                'expectedMatchingRouteName' => 'optional dynamic part with default',
                'expectedControllerObjectName' => \TYPO3\Flow\Tests\Functional\Mvc\Fixtures\Controller\RoutingTestAController::class,
                'expectedArguments' => array('optionalDynamic' => 'DynamicOverwritten')
            ),
            array(
                'requestUri' => 'http://localhost/typo3/flow/test/optional/dynamic/part/with/default',
                'expectedMatchingRouteName' => 'optional dynamic part with default',
                'expectedControllerObjectName' => \TYPO3\Flow\Tests\Functional\Mvc\Fixtures\Controller\RoutingTestAController::class,
                'expectedArguments' => array('optionalDynamic' => 'OptionalDynamicDefault')
            ),
            array(
                'requestUri' => 'http://localhost/typo3/flow/test/optional/dynamic/part/with/default',
                'expectedMatchingRouteName' => 'optional dynamic part with default',
                'expectedControllerObjectName' => \TYPO3\Flow\Tests\Functional\Mvc\Fixtures\Controller\RoutingTestAController::class,
                'expectedArguments' => array('optionalDynamic' => 'OptionalDynamicDefault')
            ),
=======
                'expectedControllerObjectName' => RoutingTestAController::class,
                'expectedArguments' => ['dynamic' => 'DynamicOverwritten']
            ],
            [
                'requestUri' => 'http://localhost/typo3/flow/test/dynamic/part/with/default/DynamicOverwritten',
                'expectedMatchingRouteName' => 'dynamic part with default',
                'expectedControllerObjectName' => RoutingTestAController::class,
                'expectedArguments' => ['dynamic' => 'DynamicOverwritten']
            ],
            [
                'requestUri' => 'http://localhost/typo3/flow/test/optional/dynamic/part/with/default/DynamicOverwritten',
                'expectedMatchingRouteName' => 'optional dynamic part with default',
                'expectedControllerObjectName' => RoutingTestAController::class,
                'expectedArguments' => ['optionalDynamic' => 'DynamicOverwritten']
            ],
            [
                'requestUri' => 'http://localhost/typo3/flow/test/optional/dynamic/part/with/default',
                'expectedMatchingRouteName' => 'optional dynamic part with default',
                'expectedControllerObjectName' => RoutingTestAController::class,
                'expectedArguments' => ['optionalDynamic' => 'OptionalDynamicDefault']
            ],
            [
                'requestUri' => 'http://localhost/typo3/flow/test/optional/dynamic/part/with/default',
                'expectedMatchingRouteName' => 'optional dynamic part with default',
                'expectedControllerObjectName' => RoutingTestAController::class,
                'expectedArguments' => ['optionalDynamic' => 'OptionalDynamicDefault']
            ],
>>>>>>> c3f2521f

            // toLowerCase has no effect when matching routes
            [
                'requestUri' => 'http://localhost/typo3/flow/test/dynamic/part/case/Dynamic1Overwritten/Dynamic2Overwritten',
                'expectedMatchingRouteName' => 'dynamic part case',
<<<<<<< HEAD
                'expectedControllerObjectName' => \TYPO3\Flow\Tests\Functional\Mvc\Fixtures\Controller\RoutingTestAController::class,
                'expectedArguments' => array('dynamic1' => 'Dynamic1Overwritten', 'dynamic2' => 'Dynamic2Overwritten')
            ),
=======
                'expectedControllerObjectName' => RoutingTestAController::class,
                'expectedArguments' => ['dynamic1' => 'Dynamic1Overwritten', 'dynamic2' => 'Dynamic2Overwritten']
            ],
>>>>>>> c3f2521f

            // query arguments are ignored when matching routes
            [
                'requestUri' => 'http://localhost/typo3/flow/test/exceeding/arguments2/FromPath?dynamic=FromQuery',
                'expectedMatchingRouteName' => 'exceeding arguments 02',
<<<<<<< HEAD
                'expectedControllerObjectName' => \TYPO3\Flow\Tests\Functional\Mvc\Fixtures\Controller\RoutingTestAController::class,
                'expectedArguments' => array('dynamic' => 'FromPath')
            ),
            array(
                'requestUri' => 'http://localhost/typo3/flow/test/exceeding/arguments1?dynamic=FromQuery',
                'expectedMatchingRouteName' => 'exceeding arguments 01',
                'expectedControllerObjectName' => \TYPO3\Flow\Tests\Functional\Mvc\Fixtures\Controller\RoutingTestAController::class,
                'expectedArguments' => array('dynamic' => 'DynamicDefault')
            ),
        );
=======
                'expectedControllerObjectName' => RoutingTestAController::class,
                'expectedArguments' => ['dynamic' => 'FromPath']
            ],
            [
                'requestUri' => 'http://localhost/typo3/flow/test/exceeding/arguments1?dynamic=FromQuery',
                'expectedMatchingRouteName' => 'exceeding arguments 01',
                'expectedControllerObjectName' => RoutingTestAController::class,
                'expectedArguments' => ['dynamic' => 'DynamicDefault']
            ],
        ];
>>>>>>> c3f2521f
    }

    /**
     * @param string $requestUri request URI
     * @param string $expectedMatchingRouteName expected route
     * @param string $expectedControllerObjectName expected controller object name
     * @param array $expectedArguments expected request arguments after routing or NULL if this should not be checked
     * @test
     * @dataProvider routeTestsDataProvider
     */
    public function routeTests($requestUri, $expectedMatchingRouteName, $expectedControllerObjectName = null, array $expectedArguments = null)
    {
        $request = Request::create(new Uri($requestUri));
        $matchResults = $this->router->route($request);
        $actionRequest = $this->createActionRequest($request, $matchResults);
        $matchedRoute = $this->router->getLastMatchedRoute();
        if ($expectedMatchingRouteName === null) {
            if ($matchedRoute !== null) {
                $this->fail('Expected no route to match URI "' . $requestUri . '" but route "' . $matchedRoute->getName() . '" matched');
            }
        } else {
            if ($matchedRoute === null) {
                $this->fail('Expected route "' . $expectedMatchingRouteName . '" to match, but no route matched request URI "' . $requestUri . '"');
            } else {
                $this->assertEquals('Flow :: Functional Test: ' . $expectedMatchingRouteName, $matchedRoute->getName());
            }
        }
        $this->assertEquals($expectedControllerObjectName, $actionRequest->getControllerObjectName());
        if ($expectedArguments !== null) {
            $this->assertEquals($expectedArguments, $actionRequest->getArguments());
        }
    }

    /**
     * Data provider for resolveTests()
     *
     * @return array
     */
    public function resolveTestsDataProvider()
    {
        $defaults = ['@package' => 'TYPO3.Flow', '@subpackage' => 'Tests\Functional\Mvc\Fixtures', '@controller' => 'RoutingTestA'];
        return [
            // route resolves no matter if defaults are equal to route values
            [
                'routeValues' => array_merge($defaults, ['dynamic' => 'DynamicDefault']),
                'expectedResolvedRouteName' => 'dynamic part without default',
                'expectedResolvedUriPath' => 'typo3/flow/test/dynamic/part/without/default/dynamicdefault'
            ],
            [
                'routeValues' => array_merge($defaults, ['dynamic' => 'OverwrittenDynamicValue']),
                'expectedResolvedRouteName' => 'dynamic part without default',
                'expectedResolvedUriPath' => 'typo3/flow/test/dynamic/part/without/default/overwrittendynamicvalue'
            ],

            // if route value is omitted, only routes with a default value resolve
            [
                'routeValues' => $defaults,
                'expectedResolvedRouteName' => 'dynamic part with default',
                'expectedResolvedUriPath' => 'typo3/flow/test/dynamic/part/with/default/DynamicDefault'
            ],
            [
                'routeValues' => array_merge($defaults, ['optionalDynamic' => 'OptionalDynamicDefault']),
                'expectedResolvedRouteName' => 'optional dynamic part with default',
                'expectedResolvedUriPath' => 'typo3/flow/test/optional/dynamic/part/with/default'
            ],

            // toLowerCase has an effect on generated URIs
            [
                'routeValues' => array_merge($defaults, ['dynamic1' => 'DynamicRouteValue1', 'dynamic2' => 'DynamicRouteValue2']),
                'expectedResolvedRouteName' => 'dynamic part case',
                'expectedResolvedUriPath' => 'typo3/flow/test/dynamic/part/case/DynamicRouteValue1/dynamicroutevalue2'
            ],

            // exceeding arguments are appended to resolved URI if appendExceedingArguments is set
            [
                'routeValues' => array_merge($defaults, ['@action' => 'test1', 'dynamic' => 'DynamicDefault', 'exceedingArgument2' => 'foo', 'exceedingArgument1' => 'bar']),
                'expectedResolvedRouteName' => 'exceeding arguments 01',
                'expectedResolvedUriPath' => 'typo3/flow/test/exceeding/arguments1?%40action=test1&exceedingArgument2=foo&exceedingArgument1=bar'
            ],
            [
                'routeValues' => array_merge($defaults, ['@action' => 'test1', 'exceedingArgument2' => 'foo', 'exceedingArgument1' => 'bar', 'dynamic' => 'DynamicOther']),
                'expectedResolvedRouteName' => 'exceeding arguments 02',
                'expectedResolvedUriPath' => 'typo3/flow/test/exceeding/arguments2/dynamicother?%40action=test1&exceedingArgument2=foo&exceedingArgument1=bar'
            ],
        ];
    }

    /**
     * @param array $routeValues route values to resolve
     * @param string $expectedResolvedRouteName expected route
     * @param string $expectedResolvedUriPath expected matching URI
     * @test
     * @dataProvider resolveTestsDataProvider
     */
    public function resolveTests(array $routeValues, $expectedResolvedRouteName, $expectedResolvedUriPath = null)
    {
        $resolvedUriPath = $this->router->resolve($routeValues);
        $resolvedRoute = $this->router->getLastResolvedRoute();
        if ($expectedResolvedRouteName === null) {
            if ($resolvedRoute !== null) {
                $this->fail('Expected no route to resolve but route "' . $resolvedRoute->getName() . '" resolved');
            }
        } else {
            if ($resolvedRoute === null) {
                $this->fail('Expected route "' . $expectedResolvedRouteName . '" to resolve');
            } else {
                $this->assertEquals('Flow :: Functional Test: ' . $expectedResolvedRouteName, $resolvedRoute->getName());
            }
        }
        $this->assertEquals($expectedResolvedUriPath, $resolvedUriPath);
    }

    /**
     * @return array
     */
    public function requestMethodAcceptArray()
    {
        return [
            ['GET', '404 Not Found'],
            ['PUT', '404 Not Found'],
            ['POST', '200 OK'],
            ['DELETE', '200 OK']
        ];
    }

    /**
     * @test
     * @dataProvider requestMethodAcceptArray
     */
    public function routesWithoutRequestedHttpMethodConfiguredResultInA404($requestMethod, $expectedStatus)
    {
        $this->registerRoute(
            'HTTP Method Test',
            'http-method-test',
            [
                '@package' => 'TYPO3.Flow',
                '@subpackage' => 'Tests\Functional\Mvc\Fixtures',
                '@controller' => 'ActionControllerTestA',
                '@action' => 'second',
<<<<<<< HEAD
                '@format' => 'html'
            ),
=======
                '@format' =>'html'
            ],
>>>>>>> c3f2521f
            false,
            ['POST', 'DELETE']
        );

        $response = $this->browser->request('http://localhost/http-method-test/', $requestMethod);
        $this->assertEquals($expectedStatus, $response->getStatus());
    }

    /**
     * @test
     */
    public function routerInitializesRoutesIfNotInjectedExplicitly()
    {
        $routeValues = [
            '@package' => 'TYPO3.Flow',
            '@subpackage' => 'Tests\Functional\Http\Fixtures',
            '@controller' => 'Foo',
            '@action' => 'index',
            '@format' => 'html'
        ];
        $actualResult = $this->router->resolve($routeValues);

        $this->assertSame('typo3/flow/test/http/foo', $actualResult);
    }

    /**
     * @test
     */
    public function explicitlySpecifiedRoutesOverruleConfiguredRoutes()
    {
        $routeValues = [
            '@package' => 'TYPO3.Flow',
            '@subpackage' => 'Tests\Functional\Http\Fixtures',
            '@controller' => 'Foo',
            '@action' => 'index',
            '@format' => 'html'
        ];
        $routesConfiguration = [
            [
                'uriPattern' => 'custom/uri/pattern',
                'defaults' => [
                    '@package' => 'TYPO3.Flow',
                    '@subpackage' => 'Tests\Functional\Http\Fixtures',
                    '@controller' => 'Foo',
                    '@action' => 'index',
                    '@format' => 'html'
                ],
            ]
        ];
        $this->router->setRoutesConfiguration($routesConfiguration);
        $this->assertSame('custom/uri/pattern', $this->router->resolve($routeValues));

        // reset router configuration for following tests
        $this->router->setRoutesConfiguration(null);
    }
}<|MERGE_RESOLUTION|>--- conflicted
+++ resolved
@@ -17,12 +17,7 @@
 use TYPO3\Flow\Mvc\ActionRequest;
 use TYPO3\Flow\Mvc\Routing\Route;
 use TYPO3\Flow\Annotations as Flow;
-<<<<<<< HEAD
-=======
 use TYPO3\Flow\Mvc\Routing\Router;
-use TYPO3\Flow\Tests\Functional\Mvc\Fixtures\Controller\ActionControllerTestAController;
-use TYPO3\Flow\Tests\Functional\Mvc\Fixtures\Controller\RoutingTestAController;
->>>>>>> c3f2521f
 use TYPO3\Flow\Tests\FunctionalTestCase;
 use TYPO3\Flow\Utility\Arrays;
 
@@ -81,11 +76,7 @@
         $request = Request::create(new Uri($requestUri), 'GET');
         $matchResults = $this->router->route($request);
         $actionRequest = $this->createActionRequest($request, $matchResults);
-<<<<<<< HEAD
-        $this->assertEquals(\TYPO3\Flow\Tests\Functional\Mvc\Fixtures\Controller\ActionControllerTestAController::class, $actionRequest->getControllerObjectName());
-=======
         $this->assertEquals(ActionControllerTestAController::class, $actionRequest->getControllerObjectName());
->>>>>>> c3f2521f
         $this->assertEquals('first', $actionRequest->getControllerActionName());
     }
 
@@ -98,11 +89,7 @@
         $request = Request::create(new Uri($requestUri), 'POST');
         $matchResults = $this->router->route($request);
         $actionRequest = $this->createActionRequest($request, $matchResults);
-<<<<<<< HEAD
-        $this->assertEquals(\TYPO3\Flow\Tests\Functional\Mvc\Fixtures\Controller\ActionControllerTestAController::class, $actionRequest->getControllerObjectName());
-=======
         $this->assertEquals(ActionControllerTestAController::class, $actionRequest->getControllerObjectName());
->>>>>>> c3f2521f
         $this->assertEquals('second', $actionRequest->getControllerActionName());
     }
 
@@ -134,15 +121,6 @@
             [
                 'requestUri' => 'http://localhost/typo3/flow/test/TYPO3.Flow/ActionControllerTestA/index.html',
                 'expectedMatchingRouteName' => 'controller route parts are case insensitive',
-<<<<<<< HEAD
-                'expectedControllerObjectName' => \TYPO3\Flow\Tests\Functional\Mvc\Fixtures\Controller\ActionControllerTestAController::class
-            ),
-            array(
-                'requestUri' => 'http://localhost/typo3/flow/test/typo3.flow/actioncontrollertesta/index.HTML',
-                'expectedMatchingRouteName' => 'controller route parts are case insensitive',
-                'expectedControllerObjectName' => \TYPO3\Flow\Tests\Functional\Mvc\Fixtures\Controller\ActionControllerTestAController::class
-            ),
-=======
                 'expectedControllerObjectName' => ActionControllerTestAController::class
             ],
             [
@@ -150,111 +128,61 @@
                 'expectedMatchingRouteName' => 'controller route parts are case insensitive',
                 'expectedControllerObjectName' => ActionControllerTestAController::class
             ],
->>>>>>> c3f2521f
 
             // dynamic route part defaults are overwritten by request path
             [
                 'requestUri' => 'http://localhost/typo3/flow/test/dynamic/part/without/default/DynamicOverwritten',
                 'expectedMatchingRouteName' => 'dynamic part without default',
-<<<<<<< HEAD
-                'expectedControllerObjectName' => \TYPO3\Flow\Tests\Functional\Mvc\Fixtures\Controller\RoutingTestAController::class,
-                'expectedArguments' => array('dynamic' => 'DynamicOverwritten')
-            ),
-            array(
+                'expectedControllerObjectName' => RoutingTestAController::class,
+                'expectedArguments' => ['dynamic' => 'DynamicOverwritten']
+            ],
+            [
                 'requestUri' => 'http://localhost/typo3/flow/test/dynamic/part/with/default/DynamicOverwritten',
                 'expectedMatchingRouteName' => 'dynamic part with default',
-                'expectedControllerObjectName' => \TYPO3\Flow\Tests\Functional\Mvc\Fixtures\Controller\RoutingTestAController::class,
-                'expectedArguments' => array('dynamic' => 'DynamicOverwritten')
-            ),
-            array(
+                'expectedControllerObjectName' => RoutingTestAController::class,
+                'expectedArguments' => ['dynamic' => 'DynamicOverwritten']
+            ],
+            [
                 'requestUri' => 'http://localhost/typo3/flow/test/optional/dynamic/part/with/default/DynamicOverwritten',
                 'expectedMatchingRouteName' => 'optional dynamic part with default',
-                'expectedControllerObjectName' => \TYPO3\Flow\Tests\Functional\Mvc\Fixtures\Controller\RoutingTestAController::class,
-                'expectedArguments' => array('optionalDynamic' => 'DynamicOverwritten')
-            ),
-            array(
+                'expectedControllerObjectName' => RoutingTestAController::class,
+                'expectedArguments' => ['optionalDynamic' => 'DynamicOverwritten']
+            ],
+            [
                 'requestUri' => 'http://localhost/typo3/flow/test/optional/dynamic/part/with/default',
                 'expectedMatchingRouteName' => 'optional dynamic part with default',
-                'expectedControllerObjectName' => \TYPO3\Flow\Tests\Functional\Mvc\Fixtures\Controller\RoutingTestAController::class,
-                'expectedArguments' => array('optionalDynamic' => 'OptionalDynamicDefault')
-            ),
-            array(
+                'expectedControllerObjectName' => RoutingTestAController::class,
+                'expectedArguments' => ['optionalDynamic' => 'OptionalDynamicDefault']
+            ],
+            [
                 'requestUri' => 'http://localhost/typo3/flow/test/optional/dynamic/part/with/default',
                 'expectedMatchingRouteName' => 'optional dynamic part with default',
-                'expectedControllerObjectName' => \TYPO3\Flow\Tests\Functional\Mvc\Fixtures\Controller\RoutingTestAController::class,
-                'expectedArguments' => array('optionalDynamic' => 'OptionalDynamicDefault')
-            ),
-=======
-                'expectedControllerObjectName' => RoutingTestAController::class,
-                'expectedArguments' => ['dynamic' => 'DynamicOverwritten']
-            ],
-            [
-                'requestUri' => 'http://localhost/typo3/flow/test/dynamic/part/with/default/DynamicOverwritten',
-                'expectedMatchingRouteName' => 'dynamic part with default',
-                'expectedControllerObjectName' => RoutingTestAController::class,
-                'expectedArguments' => ['dynamic' => 'DynamicOverwritten']
-            ],
-            [
-                'requestUri' => 'http://localhost/typo3/flow/test/optional/dynamic/part/with/default/DynamicOverwritten',
-                'expectedMatchingRouteName' => 'optional dynamic part with default',
-                'expectedControllerObjectName' => RoutingTestAController::class,
-                'expectedArguments' => ['optionalDynamic' => 'DynamicOverwritten']
-            ],
-            [
-                'requestUri' => 'http://localhost/typo3/flow/test/optional/dynamic/part/with/default',
-                'expectedMatchingRouteName' => 'optional dynamic part with default',
                 'expectedControllerObjectName' => RoutingTestAController::class,
                 'expectedArguments' => ['optionalDynamic' => 'OptionalDynamicDefault']
             ],
-            [
-                'requestUri' => 'http://localhost/typo3/flow/test/optional/dynamic/part/with/default',
-                'expectedMatchingRouteName' => 'optional dynamic part with default',
-                'expectedControllerObjectName' => RoutingTestAController::class,
-                'expectedArguments' => ['optionalDynamic' => 'OptionalDynamicDefault']
-            ],
->>>>>>> c3f2521f
 
             // toLowerCase has no effect when matching routes
             [
                 'requestUri' => 'http://localhost/typo3/flow/test/dynamic/part/case/Dynamic1Overwritten/Dynamic2Overwritten',
                 'expectedMatchingRouteName' => 'dynamic part case',
-<<<<<<< HEAD
-                'expectedControllerObjectName' => \TYPO3\Flow\Tests\Functional\Mvc\Fixtures\Controller\RoutingTestAController::class,
-                'expectedArguments' => array('dynamic1' => 'Dynamic1Overwritten', 'dynamic2' => 'Dynamic2Overwritten')
-            ),
-=======
                 'expectedControllerObjectName' => RoutingTestAController::class,
                 'expectedArguments' => ['dynamic1' => 'Dynamic1Overwritten', 'dynamic2' => 'Dynamic2Overwritten']
             ],
->>>>>>> c3f2521f
 
             // query arguments are ignored when matching routes
             [
                 'requestUri' => 'http://localhost/typo3/flow/test/exceeding/arguments2/FromPath?dynamic=FromQuery',
                 'expectedMatchingRouteName' => 'exceeding arguments 02',
-<<<<<<< HEAD
-                'expectedControllerObjectName' => \TYPO3\Flow\Tests\Functional\Mvc\Fixtures\Controller\RoutingTestAController::class,
-                'expectedArguments' => array('dynamic' => 'FromPath')
-            ),
-            array(
+                'expectedControllerObjectName' => RoutingTestAController::class,
+                'expectedArguments' => ['dynamic' => 'FromPath']
+            ],
+            [
                 'requestUri' => 'http://localhost/typo3/flow/test/exceeding/arguments1?dynamic=FromQuery',
                 'expectedMatchingRouteName' => 'exceeding arguments 01',
-                'expectedControllerObjectName' => \TYPO3\Flow\Tests\Functional\Mvc\Fixtures\Controller\RoutingTestAController::class,
-                'expectedArguments' => array('dynamic' => 'DynamicDefault')
-            ),
-        );
-=======
-                'expectedControllerObjectName' => RoutingTestAController::class,
-                'expectedArguments' => ['dynamic' => 'FromPath']
-            ],
-            [
-                'requestUri' => 'http://localhost/typo3/flow/test/exceeding/arguments1?dynamic=FromQuery',
-                'expectedMatchingRouteName' => 'exceeding arguments 01',
                 'expectedControllerObjectName' => RoutingTestAController::class,
                 'expectedArguments' => ['dynamic' => 'DynamicDefault']
             ],
         ];
->>>>>>> c3f2521f
     }
 
     /**
@@ -394,13 +322,8 @@
                 '@subpackage' => 'Tests\Functional\Mvc\Fixtures',
                 '@controller' => 'ActionControllerTestA',
                 '@action' => 'second',
-<<<<<<< HEAD
-                '@format' => 'html'
+                '@format' =>'html'
             ),
-=======
-                '@format' =>'html'
-            ],
->>>>>>> c3f2521f
             false,
             ['POST', 'DELETE']
         );
