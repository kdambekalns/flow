<?php
namespace TYPO3\Flow\Tests\Functional\Mvc\ViewsConfiguration\Fixtures;

/*                                                                        *
 * This script belongs to the Flow framework.                             *
 *                                                                        *
 * It is free software; you can redistribute it and/or modify it under    *
 * the terms of the MIT license.                                          *
 *                                                                        */

/**
 * An empty view - a special case.
 *
 */
final class TemplateView extends \TYPO3\Flow\Mvc\View\AbstractView
{
    /**
     * @var array
     */
    protected $supportedOptions = array(
        'templateRootPathPattern' => array('@packageResourcesPath/Private/Templates', 'Pattern to be resolved for "@templateRoot" in the other patterns', 'string'),
        'partialRootPathPattern' => array('@packageResourcesPath/Private/Partials', 'Pattern to be resolved for "@partialRoot" in the other patterns', 'string'),
        'layoutRootPathPattern' => array('@packageResourcesPath/Private/Layouts', 'Pattern to be resolved for "@layoutRoot" in the other patterns', 'string'),

        'templateRootPath' => array(null, 'Path to the template root. If NULL, then $this->templateRootPathPattern will be used', 'string'),
        'partialRootPath' => array(null, 'Path to the partial root. If NULL, then $this->partialRootPathPattern will be used', 'string'),
        'layoutRootPath' => array(null, 'Path to the layout root. If NULL, then $this->layoutRootPathPattern will be used', 'string'),

        'templatePathAndFilenamePattern' => array('@templateRoot/@subpackage/@controller/@action.@format', 'File pattern for resolving the template file', 'string'),
        'partialPathAndFilenamePattern' => array('@partialRoot/@subpackage/@partial.@format', 'Directory pattern for global partials. Not part of the public API, should not be changed for now.', 'string'),
        'layoutPathAndFilenamePattern' => array('@layoutRoot/@layout.@format', 'File pattern for resolving the layout', 'string'),

        'templatePathAndFilename' => array(null, 'Path and filename of the template file. If set,  overrides the templatePathAndFilenamePattern', 'string'),
        'layoutPathAndFilename' => array(null, 'Path and filename of the layout file. If set, overrides the layoutPathAndFilenamePattern', 'string'),
    );

    /**
     * Dummy method to satisfy the ViewInterface
     *
     * @param \TYPO3\Flow\Mvc\Controller\ControllerContext $controllerContext
     * @return void
     * @api
     */
    public function setControllerContext(\TYPO3\Flow\Mvc\Controller\ControllerContext $controllerContext)
    {
    }

    /**
     * Dummy method to satisfy the ViewInterface
     *
     * @param string $key
     * @param mixed $value
<<<<<<< HEAD
     * @return \TYPO3\Flow\Tests\Functional\Mvc\ViewsConfiguration\Fixtures\TemplateView instance of $this to allow chaining
=======
     * @return \TYPO3\Flow\Mvc\View\EmptyView instance of $this to allow chaining
>>>>>>> c186a992
     * @api
     */
    public function assign($key, $value)
    {
        return $this;
    }

    /**
     * Dummy method to satisfy the ViewInterface
     *
     * @param array $values
<<<<<<< HEAD
     * @return \TYPO3\Flow\Tests\Functional\Mvc\ViewsConfiguration\Fixtures\TemplateView instance of $this to allow chaining
=======
     * @return \TYPO3\Flow\Mvc\View\EmptyView instance of $this to allow chaining
>>>>>>> c186a992
     * @api
     */
    public function assignMultiple(array $values)
    {
        return $this;
    }

    /**
     * This view can be used in any case.
     *
     * @param \TYPO3\Flow\Mvc\Controller\ControllerContext $controllerContext
     * @return boolean TRUE
     * @api
     */
    public function canRender(\TYPO3\Flow\Mvc\Controller\ControllerContext $controllerContext)
    {
        return true;
    }

    /**
     * Renders the empty view
     *
     * @return string An empty string
     */
    public function render()
    {
        return get_class($this);
    }

    /**
     * A magic call method.
     *
     * Because this empty view is used as a Special Case in situations when no matching
     * view is available, it must be able to handle method calls which originally were
     * directed to another type of view. This magic method should prevent PHP from issuing
     * a fatal error.
     *
     * @param string $methodName Name of the method
     * @param array $arguments Arguments passed to the method
     * @return void
     */
    public function __call($methodName, array $arguments)
    {
    }
}<|MERGE_RESOLUTION|>--- conflicted
+++ resolved
@@ -50,11 +50,7 @@
      *
      * @param string $key
      * @param mixed $value
-<<<<<<< HEAD
      * @return \TYPO3\Flow\Tests\Functional\Mvc\ViewsConfiguration\Fixtures\TemplateView instance of $this to allow chaining
-=======
-     * @return \TYPO3\Flow\Mvc\View\EmptyView instance of $this to allow chaining
->>>>>>> c186a992
      * @api
      */
     public function assign($key, $value)
@@ -66,11 +62,7 @@
      * Dummy method to satisfy the ViewInterface
      *
      * @param array $values
-<<<<<<< HEAD
      * @return \TYPO3\Flow\Tests\Functional\Mvc\ViewsConfiguration\Fixtures\TemplateView instance of $this to allow chaining
-=======
-     * @return \TYPO3\Flow\Mvc\View\EmptyView instance of $this to allow chaining
->>>>>>> c186a992
      * @api
      */
     public function assignMultiple(array $values)
