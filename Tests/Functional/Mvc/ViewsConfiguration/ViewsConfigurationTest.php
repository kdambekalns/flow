--- conflicted
+++ resolved
@@ -17,7 +17,6 @@
      * @var boolean
      */
     protected $testableHttpEnabled = true;
-<<<<<<< HEAD
 
     /**
      * @var boolean
@@ -68,58 +67,6 @@
         $this->assertEquals('Changed on Controller Level', $response->getContent());
     }
 
-=======
-
-    /**
-     * @var boolean
-     */
-    protected static $testablePersistenceEnabled = true;
-
-    /**
-     * Additional setup: Routes
-     */
-    public function setUp()
-    {
-        parent::setUp();
-
-        $this->registerRoute('viewsconfigurationa', 'test/mvc/viewsconfigurationa(/{@action})', array(
-            '@package' => 'TYPO3.Flow',
-            '@subpackage' => 'Tests\Functional\Mvc\ViewsConfiguration\Fixtures',
-            '@controller' => 'ViewsConfigurationTestA',
-            '@format' => 'html'
-        ));
-
-        $this->registerRoute('viewsconfigurationb', 'test/mvc/viewsconfigurationb(/{@action})', array(
-            '@package' => 'TYPO3.Flow',
-            '@subpackage' => 'Tests\Functional\Mvc\ViewsConfiguration\Fixtures',
-            '@controller' => 'ViewsConfigurationTestB',
-            '@action' => 'first',
-            '@format' => 'html'
-        ));
-
-        $this->registerRoute('viewsconfigurationc', 'test/mvc/viewsconfigurationc(/{@action})', array(
-            '@package' => 'TYPO3.Flow',
-            '@subpackage' => 'Tests\Functional\Mvc\ViewsConfiguration\Fixtures',
-            '@controller' => 'ViewsConfigurationTestC',
-            '@action' => 'index',
-            '@format' => 'html'
-        ));
-    }
-
-    /**
-     *
-     *
-     * @test
-     */
-    public function templatePathAndFilenameIsChanged()
-    {
-        $response = $this->browser->request('http://localhost/test/mvc/viewsconfigurationa/first');
-        $this->assertEquals('Changed on Package Level', $response->getContent());
-        $response = $this->browser->request('http://localhost/test/mvc/viewsconfigurationb/first');
-        $this->assertEquals('Changed on Controller Level', $response->getContent());
-    }
-
->>>>>>> d040582c
     /**
      *
      *
