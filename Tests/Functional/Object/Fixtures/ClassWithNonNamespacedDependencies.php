--- conflicted
+++ resolved
@@ -20,7 +20,6 @@
      * @var SingletonClassB
      */
     protected $singletonClassB;
-<<<<<<< HEAD
 
     /**
      * @Flow\Inject(lazy=FALSE)
@@ -37,24 +36,6 @@
     }
 
     /**
-=======
-
-    /**
-     * @Flow\Inject(lazy=FALSE)
-     * @var SubNamespace\AnotherClass
-     */
-    protected $classFromSubNamespace;
-
-    /**
-     * @return SingletonClassB
-     */
-    public function getSingletonClassB()
-    {
-        return $this->singletonClassB;
-    }
-
-    /**
->>>>>>> c186a992
      * @return SubNamespace\AnotherClass
      */
     public function getClassFromSubNamespace()
