--- conflicted
+++ resolved
@@ -20,10 +20,6 @@
 
     public function getTestValue()
     {
-<<<<<<< HEAD
         return $this->outer->getInner()->greet('World');
-=======
-        return $this->outer->getInner()->greet("World");
->>>>>>> c186a992
     }
 }