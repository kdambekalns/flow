--- conflicted
+++ resolved
@@ -21,7 +21,6 @@
     protected $objectB;
 
     /**
-<<<<<<< HEAD
      * Note: please leave this class name imported/simplified to cover the proper reflection of this tag.
      *
      * @var PrototypeClassE
@@ -29,8 +28,6 @@
     protected $objectE;
 
     /**
-=======
->>>>>>> d040582c
      * @var integer
      */
     public $injectionRuns = 0;
