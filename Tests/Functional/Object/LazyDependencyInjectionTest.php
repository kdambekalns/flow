<?php
namespace TYPO3\Flow\Tests\Functional\Object;

/*                                                                        *
 * This script belongs to the Flow framework.                             *
 *                                                                        *
 * It is free software; you can redistribute it and/or modify it under    *
 * the terms of the MIT license.                                          *
 *                                                                        */

/**
 * Functional tests for the Lazy Dependency Injection features
 *
 */
class LazyDependencyInjectionTest extends \TYPO3\Flow\Tests\FunctionalTestCase
{
    /**
     * @test
     */
    public function lazyDependencyIsOnlyInjectedIfMethodOnDependencyIsCalledForTheFirstTime()
    {
        $this->objectManager->forgetInstance('TYPO3\Flow\Tests\Functional\Object\Fixtures\SingletonClassA');
<<<<<<< HEAD

        $object = $this->objectManager->get('TYPO3\Flow\Tests\Functional\Object\Fixtures\ClassWithLazyDependencies');
        $this->assertInstanceOf('TYPO3\Flow\Object\DependencyInjection\DependencyProxy', $object->lazyA);

        $actualObjectB = $object->lazyA->getObjectB();
        $this->assertNotInstanceOf('TYPO3\Flow\Object\DependencyInjection\DependencyProxy', $object->lazyA);

        $objectA = $this->objectManager->get('TYPO3\Flow\Tests\Functional\Object\Fixtures\SingletonClassA');
        $expectedObjectB = $this->objectManager->get('TYPO3\Flow\Tests\Functional\Object\Fixtures\SingletonClassB');
        $this->assertSame($objectA, $object->lazyA);
        $this->assertSame($expectedObjectB, $actualObjectB);
    }

    /**
     * @test
     */
    public function dependencyIsInjectedDirectlyIfLazyIsTurnedOff()
    {
        $object = $this->objectManager->get('TYPO3\Flow\Tests\Functional\Object\Fixtures\ClassWithLazyDependencies');
        $this->assertInstanceOf('TYPO3\Flow\Tests\Functional\Object\Fixtures\SingletonClassC', $object->eagerC);
    }

    /**
     * @test
     */
    public function lazyDependencyIsInjectedIntoAllClassesWhichNeedItIfItIsUsedTheFirstTime()
    {
        $this->objectManager->forgetInstance('TYPO3\Flow\Tests\Functional\Object\Fixtures\SingletonClassA');
        $this->objectManager->forgetInstance('TYPO3\Flow\Tests\Functional\Object\Fixtures\SingletonClassB');

        $object1 = $this->objectManager->get('TYPO3\Flow\Tests\Functional\Object\Fixtures\ClassWithLazyDependencies');
        $object2 = $this->objectManager->get('TYPO3\Flow\Tests\Functional\Object\Fixtures\AnotherClassWithLazyDependencies');

        $this->assertInstanceOf('TYPO3\Flow\Object\DependencyInjection\DependencyProxy', $object1->lazyA);
        $this->assertInstanceOf('TYPO3\Flow\Object\DependencyInjection\DependencyProxy', $object2->lazyA);

=======

        $object = $this->objectManager->get('TYPO3\Flow\Tests\Functional\Object\Fixtures\ClassWithLazyDependencies');
        $this->assertInstanceOf('TYPO3\Flow\Object\DependencyInjection\DependencyProxy', $object->lazyA);

        $actualObjectB = $object->lazyA->getObjectB();
        $this->assertNotInstanceOf('TYPO3\Flow\Object\DependencyInjection\DependencyProxy', $object->lazyA);

        $objectA = $this->objectManager->get('TYPO3\Flow\Tests\Functional\Object\Fixtures\SingletonClassA');
        $expectedObjectB = $this->objectManager->get('TYPO3\Flow\Tests\Functional\Object\Fixtures\SingletonClassB');
        $this->assertSame($objectA, $object->lazyA);
        $this->assertSame($expectedObjectB, $actualObjectB);
    }

    /**
     * @test
     */
    public function dependencyIsInjectedDirectlyIfLazyIsTurnedOff()
    {
        $object = $this->objectManager->get('TYPO3\Flow\Tests\Functional\Object\Fixtures\ClassWithLazyDependencies');
        $this->assertInstanceOf('TYPO3\Flow\Tests\Functional\Object\Fixtures\SingletonClassC', $object->eagerC);
    }

    /**
     * @test
     */
    public function lazyDependencyIsInjectedIntoAllClassesWhichNeedItIfItIsUsedTheFirstTime()
    {
        $this->objectManager->forgetInstance('TYPO3\Flow\Tests\Functional\Object\Fixtures\SingletonClassA');
        $this->objectManager->forgetInstance('TYPO3\Flow\Tests\Functional\Object\Fixtures\SingletonClassB');

        $object1 = $this->objectManager->get('TYPO3\Flow\Tests\Functional\Object\Fixtures\ClassWithLazyDependencies');
        $object2 = $this->objectManager->get('TYPO3\Flow\Tests\Functional\Object\Fixtures\AnotherClassWithLazyDependencies');

        $this->assertInstanceOf('TYPO3\Flow\Object\DependencyInjection\DependencyProxy', $object1->lazyA);
        $this->assertInstanceOf('TYPO3\Flow\Object\DependencyInjection\DependencyProxy', $object2->lazyA);

>>>>>>> d040582c
        $object2->lazyA->getObjectB();

        $objectA = $this->objectManager->get('TYPO3\Flow\Tests\Functional\Object\Fixtures\SingletonClassA');
        $this->assertSame($objectA, $object1->lazyA);
        $this->assertSame($objectA, $object2->lazyA);
    }
}<|MERGE_RESOLUTION|>--- conflicted
+++ resolved
@@ -20,7 +20,6 @@
     public function lazyDependencyIsOnlyInjectedIfMethodOnDependencyIsCalledForTheFirstTime()
     {
         $this->objectManager->forgetInstance('TYPO3\Flow\Tests\Functional\Object\Fixtures\SingletonClassA');
-<<<<<<< HEAD
 
         $object = $this->objectManager->get('TYPO3\Flow\Tests\Functional\Object\Fixtures\ClassWithLazyDependencies');
         $this->assertInstanceOf('TYPO3\Flow\Object\DependencyInjection\DependencyProxy', $object->lazyA);
@@ -57,44 +56,6 @@
         $this->assertInstanceOf('TYPO3\Flow\Object\DependencyInjection\DependencyProxy', $object1->lazyA);
         $this->assertInstanceOf('TYPO3\Flow\Object\DependencyInjection\DependencyProxy', $object2->lazyA);
 
-=======
-
-        $object = $this->objectManager->get('TYPO3\Flow\Tests\Functional\Object\Fixtures\ClassWithLazyDependencies');
-        $this->assertInstanceOf('TYPO3\Flow\Object\DependencyInjection\DependencyProxy', $object->lazyA);
-
-        $actualObjectB = $object->lazyA->getObjectB();
-        $this->assertNotInstanceOf('TYPO3\Flow\Object\DependencyInjection\DependencyProxy', $object->lazyA);
-
-        $objectA = $this->objectManager->get('TYPO3\Flow\Tests\Functional\Object\Fixtures\SingletonClassA');
-        $expectedObjectB = $this->objectManager->get('TYPO3\Flow\Tests\Functional\Object\Fixtures\SingletonClassB');
-        $this->assertSame($objectA, $object->lazyA);
-        $this->assertSame($expectedObjectB, $actualObjectB);
-    }
-
-    /**
-     * @test
-     */
-    public function dependencyIsInjectedDirectlyIfLazyIsTurnedOff()
-    {
-        $object = $this->objectManager->get('TYPO3\Flow\Tests\Functional\Object\Fixtures\ClassWithLazyDependencies');
-        $this->assertInstanceOf('TYPO3\Flow\Tests\Functional\Object\Fixtures\SingletonClassC', $object->eagerC);
-    }
-
-    /**
-     * @test
-     */
-    public function lazyDependencyIsInjectedIntoAllClassesWhichNeedItIfItIsUsedTheFirstTime()
-    {
-        $this->objectManager->forgetInstance('TYPO3\Flow\Tests\Functional\Object\Fixtures\SingletonClassA');
-        $this->objectManager->forgetInstance('TYPO3\Flow\Tests\Functional\Object\Fixtures\SingletonClassB');
-
-        $object1 = $this->objectManager->get('TYPO3\Flow\Tests\Functional\Object\Fixtures\ClassWithLazyDependencies');
-        $object2 = $this->objectManager->get('TYPO3\Flow\Tests\Functional\Object\Fixtures\AnotherClassWithLazyDependencies');
-
-        $this->assertInstanceOf('TYPO3\Flow\Object\DependencyInjection\DependencyProxy', $object1->lazyA);
-        $this->assertInstanceOf('TYPO3\Flow\Object\DependencyInjection\DependencyProxy', $object2->lazyA);
-
->>>>>>> d040582c
         $object2->lazyA->getObjectB();
 
         $objectA = $this->objectManager->get('TYPO3\Flow\Tests\Functional\Object\Fixtures\SingletonClassA');
