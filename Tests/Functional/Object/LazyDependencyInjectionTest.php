--- conflicted
+++ resolved
@@ -19,7 +19,6 @@
      */
     public function lazyDependencyIsOnlyInjectedIfMethodOnDependencyIsCalledForTheFirstTime()
     {
-<<<<<<< HEAD
         $this->objectManager->forgetInstance(\TYPO3\Flow\Tests\Functional\Object\Fixtures\SingletonClassA::class);
 
         $object = $this->objectManager->get(\TYPO3\Flow\Tests\Functional\Object\Fixtures\ClassWithLazyDependencies::class);
@@ -60,48 +59,6 @@
         $object2->lazyA->getObjectB();
 
         $objectA = $this->objectManager->get(\TYPO3\Flow\Tests\Functional\Object\Fixtures\SingletonClassA::class);
-=======
-        $this->objectManager->forgetInstance('TYPO3\Flow\Tests\Functional\Object\Fixtures\SingletonClassA');
-
-        $object = $this->objectManager->get('TYPO3\Flow\Tests\Functional\Object\Fixtures\ClassWithLazyDependencies');
-        $this->assertInstanceOf('TYPO3\Flow\Object\DependencyInjection\DependencyProxy', $object->lazyA);
-
-        $actualObjectB = $object->lazyA->getObjectB();
-        $this->assertNotInstanceOf('TYPO3\Flow\Object\DependencyInjection\DependencyProxy', $object->lazyA);
-
-        $objectA = $this->objectManager->get('TYPO3\Flow\Tests\Functional\Object\Fixtures\SingletonClassA');
-        $expectedObjectB = $this->objectManager->get('TYPO3\Flow\Tests\Functional\Object\Fixtures\SingletonClassB');
-        $this->assertSame($objectA, $object->lazyA);
-        $this->assertSame($expectedObjectB, $actualObjectB);
-    }
-
-    /**
-     * @test
-     */
-    public function dependencyIsInjectedDirectlyIfLazyIsTurnedOff()
-    {
-        $object = $this->objectManager->get('TYPO3\Flow\Tests\Functional\Object\Fixtures\ClassWithLazyDependencies');
-        $this->assertInstanceOf('TYPO3\Flow\Tests\Functional\Object\Fixtures\SingletonClassC', $object->eagerC);
-    }
-
-    /**
-     * @test
-     */
-    public function lazyDependencyIsInjectedIntoAllClassesWhichNeedItIfItIsUsedTheFirstTime()
-    {
-        $this->objectManager->forgetInstance('TYPO3\Flow\Tests\Functional\Object\Fixtures\SingletonClassA');
-        $this->objectManager->forgetInstance('TYPO3\Flow\Tests\Functional\Object\Fixtures\SingletonClassB');
-
-        $object1 = $this->objectManager->get('TYPO3\Flow\Tests\Functional\Object\Fixtures\ClassWithLazyDependencies');
-        $object2 = $this->objectManager->get('TYPO3\Flow\Tests\Functional\Object\Fixtures\AnotherClassWithLazyDependencies');
-
-        $this->assertInstanceOf('TYPO3\Flow\Object\DependencyInjection\DependencyProxy', $object1->lazyA);
-        $this->assertInstanceOf('TYPO3\Flow\Object\DependencyInjection\DependencyProxy', $object2->lazyA);
-
-        $object2->lazyA->getObjectB();
-
-        $objectA = $this->objectManager->get('TYPO3\Flow\Tests\Functional\Object\Fixtures\SingletonClassA');
->>>>>>> c186a992
         $this->assertSame($objectA, $object1->lazyA);
         $this->assertSame($objectA, $object2->lazyA);
     }
