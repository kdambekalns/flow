<?php
namespace TYPO3\Flow\Tests\Functional\Object;

/*                                                                        *
 * This script belongs to the Flow framework.                             *
 *                                                                        *
 * It is free software; you can redistribute it and/or modify it under    *
 * the terms of the MIT license.                                          *
 *                                                                        */

use TYPO3\Flow\Reflection\ClassReflection;

/**
 * Functional tests for the Proxy Compiler and related features
 *
 */
class ProxyCompilerTest extends \TYPO3\Flow\Tests\FunctionalTestCase
{
    /**
     * @test
     */
    public function proxyClassesStillContainAnnotationsFromItsOriginalClass()
    {
<<<<<<< HEAD
        $class = new ClassReflection(\TYPO3\Flow\Tests\Functional\Object\Fixtures\PrototypeClassA::class);
        $method = $class->getMethod('setSomeProperty');

        $this->assertTrue($class->implementsInterface(\TYPO3\Flow\Object\Proxy\ProxyInterface::class));
=======
        $class = new ClassReflection('TYPO3\Flow\Tests\Functional\Object\Fixtures\PrototypeClassA');
        $method = $class->getMethod('setSomeProperty');

        $this->assertTrue($class->implementsInterface('TYPO3\Flow\Object\Proxy\ProxyInterface'));
>>>>>>> c186a992
        $this->assertTrue($class->isTaggedWith('scope'));
        $this->assertTrue($method->isTaggedWith('session'));
    }

    /**
     * @test
     */
    public function proxyClassesStillContainDocCommentsFromItsOriginalClass()
    {
<<<<<<< HEAD
        $class = new ClassReflection(\TYPO3\Flow\Tests\Functional\Object\Fixtures\ClassWithDocComments::class);
=======
        $class = new ClassReflection('TYPO3\Flow\Tests\Functional\Object\Fixtures\ClassWithDocComments');
>>>>>>> c186a992
        $expectedResult = 'This is a example doc comment which should be copied' . chr(10) . 'to the proxy class.';
        $actualResult = $class->getDescription();

        $this->assertSame($expectedResult, $actualResult);
    }

    /**
     * @test
     */
    public function proxiedMethodsStillContainReturnAnnotationFromOriginalClass()
    {
<<<<<<< HEAD
        $class = new ClassReflection(\TYPO3\Flow\Tests\Functional\Object\Fixtures\PrototypeClassA::class);
=======
        $class = new ClassReflection('TYPO3\Flow\Tests\Functional\Object\Fixtures\PrototypeClassA');
>>>>>>> c186a992
        $method = $class->getMethod('getSingletonA');

        $this->assertEquals(array('\TYPO3\Flow\Tests\Functional\Object\Fixtures\SingletonClassA The singleton class A'), $method->getTagValues('return'));
    }

    /**
     * @test
     */
    public function proxiedMethodsStillContainParamDocumentationFromOriginalClass()
    {
<<<<<<< HEAD
        $class = new ClassReflection(\TYPO3\Flow\Tests\Functional\Object\Fixtures\PrototypeClassA::class);
=======
        $class = new ClassReflection('TYPO3\Flow\Tests\Functional\Object\Fixtures\PrototypeClassA');
>>>>>>> c186a992
        $method = $class->getMethod('setSomeProperty');

        $this->assertEquals(array('string $someProperty The property value'), $method->getTagValues('param'));
    }

    /**
     * @test
     */
    public function proxiedMethodsDoContainAnnotationsOnlyOnce()
    {
<<<<<<< HEAD
        $class = new ClassReflection(\TYPO3\Flow\Tests\Functional\Object\Fixtures\PrototypeClassA::class);
=======
        $class = new ClassReflection('TYPO3\Flow\Tests\Functional\Object\Fixtures\PrototypeClassA');
>>>>>>> c186a992
        $method = $class->getMethod('setSomeProperty');

        $this->assertEquals(array('autoStart=true'), $method->getTagValues('session'));
    }

    /**
     * @test
     */
    public function classesAnnotatedWithProxyDisableAreNotProxied()
    {
<<<<<<< HEAD
        $singletonB = $this->objectManager->get(\TYPO3\Flow\Tests\Functional\Object\Fixtures\SingletonClassB::class);
        $this->assertNotInstanceOf(\TYPO3\Flow\Object\Proxy\ProxyInterface::class, $singletonB);
=======
        $singletonB = $this->objectManager->get('TYPO3\Flow\Tests\Functional\Object\Fixtures\SingletonClassB');
        $this->assertNotInstanceOf('TYPO3\Flow\Object\Proxy\ProxyInterface', $singletonB);
>>>>>>> c186a992
    }

    /**
     * @test
     */
    public function setInstanceOfSubClassDoesNotOverrideParentClass()
    {
<<<<<<< HEAD
        $singletonE = $this->objectManager->get(\TYPO3\Flow\Tests\Functional\Object\Fixtures\SingletonClassE::class);
        $this->assertEquals(\TYPO3\Flow\Tests\Functional\Object\Fixtures\SingletonClassE::class, get_class($singletonE));

        $singletonEsub = $this->objectManager->get(\TYPO3\Flow\Tests\Functional\Object\Fixtures\SingletonClassEsub::class);
        $this->assertEquals(\TYPO3\Flow\Tests\Functional\Object\Fixtures\SingletonClassEsub::class, get_class($singletonEsub));

        $singletonE2 = $this->objectManager->get(\TYPO3\Flow\Tests\Functional\Object\Fixtures\SingletonClassE::class);
        $this->assertEquals(\TYPO3\Flow\Tests\Functional\Object\Fixtures\SingletonClassE::class, get_class($singletonE2));
=======
        $singletonE = $this->objectManager->get('TYPO3\Flow\Tests\Functional\Object\Fixtures\SingletonClassE');
        $this->assertEquals('TYPO3\Flow\Tests\Functional\Object\Fixtures\SingletonClassE', get_class($singletonE));

        $singletonEsub = $this->objectManager->get('TYPO3\Flow\Tests\Functional\Object\Fixtures\SingletonClassEsub');
        $this->assertEquals('TYPO3\Flow\Tests\Functional\Object\Fixtures\SingletonClassEsub', get_class($singletonEsub));

        $singletonE2 = $this->objectManager->get('TYPO3\Flow\Tests\Functional\Object\Fixtures\SingletonClassE');
        $this->assertEquals('TYPO3\Flow\Tests\Functional\Object\Fixtures\SingletonClassE', get_class($singletonE2));
>>>>>>> c186a992
        $this->assertSame($singletonE, $singletonE2);
    }

    /**
     * @test
     */
    public function transientPropertiesAreNotSerializedOnSleep()
    {
<<<<<<< HEAD
        $prototypeF = $this->objectManager->get(\TYPO3\Flow\Tests\Functional\Object\Fixtures\PrototypeClassF::class);
=======
        $prototypeF = $this->objectManager->get('TYPO3\Flow\Tests\Functional\Object\Fixtures\PrototypeClassF');
>>>>>>> c186a992
        $prototypeF->setTransientProperty('foo');
        $prototypeF->setNonTransientProperty('bar');

        $serializedObject = serialize($prototypeF);
        $prototypeF = null;

        $prototypeF = unserialize($serializedObject);
        $this->assertSame($prototypeF->getNonTransientProperty(), 'bar');
        $this->assertSame($prototypeF->getTransientProperty(), null);
    }
}<|MERGE_RESOLUTION|>--- conflicted
+++ resolved
@@ -21,17 +21,10 @@
      */
     public function proxyClassesStillContainAnnotationsFromItsOriginalClass()
     {
-<<<<<<< HEAD
         $class = new ClassReflection(\TYPO3\Flow\Tests\Functional\Object\Fixtures\PrototypeClassA::class);
         $method = $class->getMethod('setSomeProperty');
 
         $this->assertTrue($class->implementsInterface(\TYPO3\Flow\Object\Proxy\ProxyInterface::class));
-=======
-        $class = new ClassReflection('TYPO3\Flow\Tests\Functional\Object\Fixtures\PrototypeClassA');
-        $method = $class->getMethod('setSomeProperty');
-
-        $this->assertTrue($class->implementsInterface('TYPO3\Flow\Object\Proxy\ProxyInterface'));
->>>>>>> c186a992
         $this->assertTrue($class->isTaggedWith('scope'));
         $this->assertTrue($method->isTaggedWith('session'));
     }
@@ -41,11 +34,7 @@
      */
     public function proxyClassesStillContainDocCommentsFromItsOriginalClass()
     {
-<<<<<<< HEAD
         $class = new ClassReflection(\TYPO3\Flow\Tests\Functional\Object\Fixtures\ClassWithDocComments::class);
-=======
-        $class = new ClassReflection('TYPO3\Flow\Tests\Functional\Object\Fixtures\ClassWithDocComments');
->>>>>>> c186a992
         $expectedResult = 'This is a example doc comment which should be copied' . chr(10) . 'to the proxy class.';
         $actualResult = $class->getDescription();
 
@@ -57,11 +46,7 @@
      */
     public function proxiedMethodsStillContainReturnAnnotationFromOriginalClass()
     {
-<<<<<<< HEAD
         $class = new ClassReflection(\TYPO3\Flow\Tests\Functional\Object\Fixtures\PrototypeClassA::class);
-=======
-        $class = new ClassReflection('TYPO3\Flow\Tests\Functional\Object\Fixtures\PrototypeClassA');
->>>>>>> c186a992
         $method = $class->getMethod('getSingletonA');
 
         $this->assertEquals(array('\TYPO3\Flow\Tests\Functional\Object\Fixtures\SingletonClassA The singleton class A'), $method->getTagValues('return'));
@@ -72,11 +57,7 @@
      */
     public function proxiedMethodsStillContainParamDocumentationFromOriginalClass()
     {
-<<<<<<< HEAD
         $class = new ClassReflection(\TYPO3\Flow\Tests\Functional\Object\Fixtures\PrototypeClassA::class);
-=======
-        $class = new ClassReflection('TYPO3\Flow\Tests\Functional\Object\Fixtures\PrototypeClassA');
->>>>>>> c186a992
         $method = $class->getMethod('setSomeProperty');
 
         $this->assertEquals(array('string $someProperty The property value'), $method->getTagValues('param'));
@@ -87,11 +68,7 @@
      */
     public function proxiedMethodsDoContainAnnotationsOnlyOnce()
     {
-<<<<<<< HEAD
         $class = new ClassReflection(\TYPO3\Flow\Tests\Functional\Object\Fixtures\PrototypeClassA::class);
-=======
-        $class = new ClassReflection('TYPO3\Flow\Tests\Functional\Object\Fixtures\PrototypeClassA');
->>>>>>> c186a992
         $method = $class->getMethod('setSomeProperty');
 
         $this->assertEquals(array('autoStart=true'), $method->getTagValues('session'));
@@ -102,13 +79,8 @@
      */
     public function classesAnnotatedWithProxyDisableAreNotProxied()
     {
-<<<<<<< HEAD
         $singletonB = $this->objectManager->get(\TYPO3\Flow\Tests\Functional\Object\Fixtures\SingletonClassB::class);
         $this->assertNotInstanceOf(\TYPO3\Flow\Object\Proxy\ProxyInterface::class, $singletonB);
-=======
-        $singletonB = $this->objectManager->get('TYPO3\Flow\Tests\Functional\Object\Fixtures\SingletonClassB');
-        $this->assertNotInstanceOf('TYPO3\Flow\Object\Proxy\ProxyInterface', $singletonB);
->>>>>>> c186a992
     }
 
     /**
@@ -116,7 +88,6 @@
      */
     public function setInstanceOfSubClassDoesNotOverrideParentClass()
     {
-<<<<<<< HEAD
         $singletonE = $this->objectManager->get(\TYPO3\Flow\Tests\Functional\Object\Fixtures\SingletonClassE::class);
         $this->assertEquals(\TYPO3\Flow\Tests\Functional\Object\Fixtures\SingletonClassE::class, get_class($singletonE));
 
@@ -125,16 +96,6 @@
 
         $singletonE2 = $this->objectManager->get(\TYPO3\Flow\Tests\Functional\Object\Fixtures\SingletonClassE::class);
         $this->assertEquals(\TYPO3\Flow\Tests\Functional\Object\Fixtures\SingletonClassE::class, get_class($singletonE2));
-=======
-        $singletonE = $this->objectManager->get('TYPO3\Flow\Tests\Functional\Object\Fixtures\SingletonClassE');
-        $this->assertEquals('TYPO3\Flow\Tests\Functional\Object\Fixtures\SingletonClassE', get_class($singletonE));
-
-        $singletonEsub = $this->objectManager->get('TYPO3\Flow\Tests\Functional\Object\Fixtures\SingletonClassEsub');
-        $this->assertEquals('TYPO3\Flow\Tests\Functional\Object\Fixtures\SingletonClassEsub', get_class($singletonEsub));
-
-        $singletonE2 = $this->objectManager->get('TYPO3\Flow\Tests\Functional\Object\Fixtures\SingletonClassE');
-        $this->assertEquals('TYPO3\Flow\Tests\Functional\Object\Fixtures\SingletonClassE', get_class($singletonE2));
->>>>>>> c186a992
         $this->assertSame($singletonE, $singletonE2);
     }
 
@@ -143,11 +104,7 @@
      */
     public function transientPropertiesAreNotSerializedOnSleep()
     {
-<<<<<<< HEAD
         $prototypeF = $this->objectManager->get(\TYPO3\Flow\Tests\Functional\Object\Fixtures\PrototypeClassF::class);
-=======
-        $prototypeF = $this->objectManager->get('TYPO3\Flow\Tests\Functional\Object\Fixtures\PrototypeClassF');
->>>>>>> c186a992
         $prototypeF->setTransientProperty('foo');
         $prototypeF->setNonTransientProperty('bar');
 
