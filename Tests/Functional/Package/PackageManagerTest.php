<?php
namespace TYPO3\Flow\Tests\Functional\Package;

/*                                                                        *
 * This script belongs to the Flow framework.                             *
 *                                                                        *
 * It is free software; you can redistribute it and/or modify it under    *
 * the terms of the MIT license.                                          *
 *                                                                        */

use TYPO3\Flow\Tests\FunctionalTestCase;

/**
 * Testcase for Package Manager
 *
 */
class PackageManagerTest extends FunctionalTestCase
{
    /**
     *
     * @var \TYPO3\Flow\Package\PackageManager
     */
    protected $packageManager;
<<<<<<< HEAD

    /**
     * @return void
     */
    public function setUp()
    {
        parent::setUp();
        $this->packageManager = $this->objectManager->get(\TYPO3\Flow\Package\PackageManagerInterface::class);
    }

    /**
     * @test
     */
    public function getPackageOfObjectReturnsCorrectPackageForAnExistingObject()
    {
        $package = $this->packageManager->getPackageOfObject($this);
        $this->assertSame('TYPO3.Flow', $package->getPackageKey());
    }

    /**
     * @test
     */
    public function getPackageOfObjectReturnsCorrectPackageForAnExistingProxyObject()
    {
        $account = new \TYPO3\Flow\Security\Account();
        $package = $this->packageManager->getPackageOfObject($account);
        $this->assertSame('TYPO3.Flow', $package->getPackageKey());
=======

    /**
     * @return void
     */
    public function setUp()
    {
        parent::setUp();
        $this->packageManager = $this->objectManager->get('TYPO3\Flow\Package\PackageManagerInterface');
>>>>>>> c186a992
    }

    /**
     * @test
     */
<<<<<<< HEAD
    public function getPackageOfObjectReturnsNullForObjectsThatDontBelongToAPackage()
    {
        $genericObject = new \stdClass();
        $this->assertNull($this->packageManager->getPackageOfObject($genericObject));
=======
    public function getPackageOfObjectReturnsCorrectPackageForAnExistingObject()
    {
        $package = $this->packageManager->getPackageOfObject($this);
        $this->assertSame('TYPO3.Flow', $package->getPackageKey());
>>>>>>> c186a992
    }

    /**
     * @test
     */
<<<<<<< HEAD
    public function getPackageByClassNameReturnsCorrectPackageForAnExistingClass()
    {
        $existingClassName = get_class($this);
        $package = $this->packageManager->getPackageByClassName($existingClassName);
=======
    public function getPackageOfObjectReturnsCorrectPackageForAnExistingProxyObject()
    {
        $account = new \TYPO3\Flow\Security\Account();
        $package = $this->packageManager->getPackageOfObject($account);
>>>>>>> c186a992
        $this->assertSame('TYPO3.Flow', $package->getPackageKey());
    }

    /**
     * @test
     */
<<<<<<< HEAD
=======
    public function getPackageOfObjectReturnsNullForObjectsThatDontBelongToAPackage()
    {
        $genericObject = new \stdClass();
        $this->assertNull($this->packageManager->getPackageOfObject($genericObject));
    }

    /**
     * @test
     */
    public function getPackageByClassNameReturnsCorrectPackageForAnExistingClass()
    {
        $existingClassName = get_class($this);
        $package = $this->packageManager->getPackageByClassName($existingClassName);
        $this->assertSame('TYPO3.Flow', $package->getPackageKey());
    }

    /**
     * @test
     */
>>>>>>> c186a992
    public function getPackageByClassNameReturnsNullForNonExistingClasses()
    {
        $nonExistingClassName = 'SomeNonExistingClass';
        $this->assertNull($this->packageManager->getPackageByClassName($nonExistingClassName));
    }

    /**
     * @test
     */
    public function getPackageByClassNameReturnsNullForClassesThatAreNotPartOfAPackage()
    {
        $globalClassName = 'stdClass';
        $this->assertNull($this->packageManager->getPackageByClassName($globalClassName));
    }
}<|MERGE_RESOLUTION|>--- conflicted
+++ resolved
@@ -21,7 +21,6 @@
      * @var \TYPO3\Flow\Package\PackageManager
      */
     protected $packageManager;
-<<<<<<< HEAD
 
     /**
      * @return void
@@ -49,56 +48,11 @@
         $account = new \TYPO3\Flow\Security\Account();
         $package = $this->packageManager->getPackageOfObject($account);
         $this->assertSame('TYPO3.Flow', $package->getPackageKey());
-=======
-
-    /**
-     * @return void
-     */
-    public function setUp()
-    {
-        parent::setUp();
-        $this->packageManager = $this->objectManager->get('TYPO3\Flow\Package\PackageManagerInterface');
->>>>>>> c186a992
     }
 
     /**
      * @test
      */
-<<<<<<< HEAD
-    public function getPackageOfObjectReturnsNullForObjectsThatDontBelongToAPackage()
-    {
-        $genericObject = new \stdClass();
-        $this->assertNull($this->packageManager->getPackageOfObject($genericObject));
-=======
-    public function getPackageOfObjectReturnsCorrectPackageForAnExistingObject()
-    {
-        $package = $this->packageManager->getPackageOfObject($this);
-        $this->assertSame('TYPO3.Flow', $package->getPackageKey());
->>>>>>> c186a992
-    }
-
-    /**
-     * @test
-     */
-<<<<<<< HEAD
-    public function getPackageByClassNameReturnsCorrectPackageForAnExistingClass()
-    {
-        $existingClassName = get_class($this);
-        $package = $this->packageManager->getPackageByClassName($existingClassName);
-=======
-    public function getPackageOfObjectReturnsCorrectPackageForAnExistingProxyObject()
-    {
-        $account = new \TYPO3\Flow\Security\Account();
-        $package = $this->packageManager->getPackageOfObject($account);
->>>>>>> c186a992
-        $this->assertSame('TYPO3.Flow', $package->getPackageKey());
-    }
-
-    /**
-     * @test
-     */
-<<<<<<< HEAD
-=======
     public function getPackageOfObjectReturnsNullForObjectsThatDontBelongToAPackage()
     {
         $genericObject = new \stdClass();
@@ -118,7 +72,6 @@
     /**
      * @test
      */
->>>>>>> c186a992
     public function getPackageByClassNameReturnsNullForNonExistingClasses()
     {
         $nonExistingClassName = 'SomeNonExistingClass';
