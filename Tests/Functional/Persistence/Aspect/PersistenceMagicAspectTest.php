--- conflicted
+++ resolved
@@ -69,7 +69,6 @@
         $this->assertObjectHasAttribute('Flow_Persistence_clone', $clonedEntity);
         $this->assertTrue($clonedEntity->Flow_Persistence_clone);
     }
-<<<<<<< HEAD
 
     /**
      * @test
@@ -169,6 +168,4 @@
         $this->assertEquals($this->persistenceManager->getIdentifierByObject($valueObject1), $this->persistenceManager->getIdentifierByObject($valueObject2));
         $this->assertNotEquals($this->persistenceManager->getIdentifierByObject($valueObject1), $this->persistenceManager->getIdentifierByObject($valueObject3));
     }
-=======
->>>>>>> d040582c
 }