<?php
namespace TYPO3\Flow\Tests\Functional\Persistence\Doctrine;

/*                                                                        *
 * This script belongs to the Flow framework.                             *
 *                                                                        *
 * It is free software; you can redistribute it and/or modify it under    *
 * the terms of the MIT license.                                          *
 *                                                                        */

use TYPO3\Flow\Annotations\After;
use TYPO3\Flow\Tests\Functional\Persistence\Fixtures\Post;
use TYPO3\Flow\Tests\Functional\Persistence\Fixtures\Image;
use TYPO3\Flow\Tests\Functional\Persistence\Fixtures\Comment;
use TYPO3\Flow\Tests\Functional\Persistence\Fixtures\TestValueObject;

/**
 * Testcase for aggregate-related behavior
 */
class AggregateTest extends \TYPO3\Flow\Tests\FunctionalTestCase
{
    /**
     * @var boolean
     */
    protected static $testablePersistenceEnabled = true;

    /**
     * @var \TYPO3\Flow\Tests\Functional\Persistence\Fixtures\PostRepository;
     */
    protected $postRepository;

    /**
     * @var \TYPO3\Flow\Tests\Functional\Persistence\Fixtures\CommentRepository;
     */
    protected $commentRepository;

    /**
     * @return void
     */
    public function setUp()
    {
        parent::setUp();
        if (!$this->persistenceManager instanceof \TYPO3\Flow\Persistence\Doctrine\PersistenceManager) {
            $this->markTestSkipped('Doctrine persistence is not enabled');
        }
        $this->postRepository = $this->objectManager->get('TYPO3\Flow\Tests\Functional\Persistence\Fixtures\PostRepository');
        $this->commentRepository = $this->objectManager->get('TYPO3\Flow\Tests\Functional\Persistence\Fixtures\CommentRepository');
    }

    /**
     * @test
     */
    public function entitiesWithinAggregateAreRemovedAutomaticallyWithItsRootEntity()
    {
        $image = new Image();
        $post = new Post();
        $post->setImage($image);

        $this->postRepository->add($post);
        $this->persistenceManager->persistAll();

        $imageIdentifier = $this->persistenceManager->getIdentifierByObject($image);

        $retrievedImage = $this->persistenceManager->getObjectByIdentifier($imageIdentifier, 'TYPO3\Flow\Tests\Functional\Persistence\Fixtures\Image');
        $this->assertSame($image, $retrievedImage);

        $this->postRepository->remove($post);
        $this->persistenceManager->persistAll();

        $this->assertTrue($this->persistenceManager->isNewObject($retrievedImage));
    }

    /**
     * @test
     */
    public function entitiesWithOwnRepositoryAreNotRemovedIfRelatedRootEntityIsRemoved()
    {
        $comment = new Comment();
        $this->commentRepository->add($comment);

        $post = new Post();
        $post->setComment($comment);

        $this->postRepository->add($post);
        $this->persistenceManager->persistAll();

        $commentIdentifier = $this->persistenceManager->getIdentifierByObject($comment);

        $retrievedComment = $this->persistenceManager->getObjectByIdentifier($commentIdentifier, 'TYPO3\Flow\Tests\Functional\Persistence\Fixtures\Comment');
        $this->assertSame($comment, $retrievedComment);

        $this->postRepository->remove($post);
        $this->persistenceManager->persistAll();

        $retrievedComment = $this->persistenceManager->getObjectByIdentifier($commentIdentifier, 'TYPO3\Flow\Tests\Functional\Persistence\Fixtures\Comment');
        $this->assertSame($comment, $retrievedComment);
    }
<<<<<<< HEAD

    /**
     * This test fixes FLOW-296 but is only affecting MySQL.
     *
     * @test
     */
    public function valueObjectsAreNotCascadeRemovedWhenARelatedEntityIsDeleted()
    {
        $post1 = new Post();
        $post1->setAuthor(new TestValueObject('Some Name'));

        $post2 = new Post();
        $post2->setAuthor(new TestValueObject('Some Name'));

        $this->postRepository->add($post1);
        $this->postRepository->add($post2);
        $this->persistenceManager->persistAll();

        $this->postRepository->remove($post1);
        $this->persistenceManager->persistAll();

        // if all goes well the value object is not deleted
        $this->assertTrue(true);
    }
=======
>>>>>>> d040582c
}<|MERGE_RESOLUTION|>--- conflicted
+++ resolved
@@ -95,7 +95,6 @@
         $retrievedComment = $this->persistenceManager->getObjectByIdentifier($commentIdentifier, 'TYPO3\Flow\Tests\Functional\Persistence\Fixtures\Comment');
         $this->assertSame($comment, $retrievedComment);
     }
-<<<<<<< HEAD
 
     /**
      * This test fixes FLOW-296 but is only affecting MySQL.
@@ -120,6 +119,4 @@
         // if all goes well the value object is not deleted
         $this->assertTrue(true);
     }
-=======
->>>>>>> d040582c
 }