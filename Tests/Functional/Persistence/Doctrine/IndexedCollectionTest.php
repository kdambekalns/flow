--- conflicted
+++ resolved
@@ -21,7 +21,6 @@
 class IndexedCollectionTest extends \TYPO3\Flow\Tests\FunctionalTestCase
 {
     protected static $testablePersistenceEnabled = true;
-<<<<<<< HEAD
 
     /**
      * @return void
@@ -60,46 +59,6 @@
         unset($entityWithIndexedRelation);
 
         $entityWithIndexedRelation = $this->persistenceManager->getObjectByIdentifier($id, \TYPO3\Flow\Tests\Functional\Persistence\Fixtures\EntityWithIndexedRelation::class);
-=======
-
-    /**
-     * @return void
-     */
-    public function setUp()
-    {
-        parent::setUp();
-        if (!$this->persistenceManager instanceof \TYPO3\Flow\Persistence\Doctrine\PersistenceManager) {
-            $this->markTestSkipped('Doctrine persistence is not enabled');
-        }
-    }
-
-    /**
-     * This tests calls two indexed Relations and ensure that indexes are restored after fetching from persistence
-     *
-     * @test
-     */
-    public function collectionsWithIndexAttributeAreIndexed()
-    {
-        $entityWithIndexedRelation = new EntityWithIndexedRelation();
-        for ($i = 0; $i < 3; $i++) {
-            $annotatedIdentitiesEntity = new AnnotatedIdentitiesEntity();
-            $annotatedIdentitiesEntity->setAuthor('Author' . ((string) $i));
-            $annotatedIdentitiesEntity->setTitle('Author' . ((string) $i));
-            $entityWithIndexedRelation->getAnnotatedIdentitiesEntities()->add($annotatedIdentitiesEntity);
-        }
-
-        $entityWithIndexedRelation->setRelatedIndexEntity('test', new RelatedIndexEntity());
-
-        $this->persistenceManager->add($entityWithIndexedRelation);
-        $this->persistenceManager->persistAll();
-        $id = $this->persistenceManager->getIdentifierByObject($entityWithIndexedRelation);
-
-        //Reset persistence manager to make sure fresh instances will be created
-        $this->persistenceManager->clearState();
-        unset($entityWithIndexedRelation);
-
-        $entityWithIndexedRelation = $this->persistenceManager->getObjectByIdentifier($id, 'TYPO3\Flow\Tests\Functional\Persistence\Fixtures\EntityWithIndexedRelation');
->>>>>>> c186a992
         for ($i = 0; $i < 3; $i++) {
             $this->assertArrayHasKey('Author' . (string) $i, $entityWithIndexedRelation->getAnnotatedIdentitiesEntities());
         }
@@ -107,10 +66,6 @@
 
         $this->assertArrayHasKey('test', $entityWithIndexedRelation->getRelatedIndexEntities());
         $this->assertArrayNotHasKey(0, $entityWithIndexedRelation->getRelatedIndexEntities());
-<<<<<<< HEAD
         $this->assertInstanceOf(\TYPO3\Flow\Tests\Functional\Persistence\Fixtures\RelatedIndexEntity::class, $entityWithIndexedRelation->getRelatedIndexEntities()->get('test'));
-=======
-        $this->assertInstanceOf('TYPO3\Flow\Tests\Functional\Persistence\Fixtures\RelatedIndexEntity', $entityWithIndexedRelation->getRelatedIndexEntities()->get('test'));
->>>>>>> c186a992
     }
 }