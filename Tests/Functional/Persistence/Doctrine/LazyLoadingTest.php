<?php
namespace TYPO3\Flow\Tests\Functional\Persistence\Doctrine;

/*
 * This file is part of the TYPO3.Flow package.
 *
 * (c) Contributors of the Neos Project - www.neos.io
 *
 * This package is Open Source Software. For the full copyright and license
 * information, please view the LICENSE file which was distributed with this
 * source code.
 */

use TYPO3\Flow\Persistence\Doctrine\PersistenceManager;
use TYPO3\Flow\Tests\Functional\Persistence\Fixtures;
use TYPO3\Flow\Tests\FunctionalTestCase;

/**
 * Testcase for proxy initialization within doctrine lazy loading
 */
class LazyLoadingTest extends FunctionalTestCase
{
    /**
     * @var boolean
     */
    protected static $testablePersistenceEnabled = true;

    /**
     * @var Fixtures\TestEntityRepository;
     */
    protected $testEntityRepository;

    /**
     * @return void
     */
    public function setUp()
    {
        parent::setUp();
        if (!$this->persistenceManager instanceof PersistenceManager) {
            $this->markTestSkipped('Doctrine persistence is not enabled');
        }
<<<<<<< HEAD
        $this->testEntityRepository = $this->objectManager->get(\TYPO3\Flow\Tests\Functional\Persistence\Fixtures\TestEntityRepository::class);
=======
        $this->testEntityRepository = $this->objectManager->get(Fixtures\TestEntityRepository::class);
>>>>>>> c3f2521f
    }

    /**
     * @test
     */
    public function dependencyInjectionIsCorrectlyInitializedEvenIfADoctrineProxyGetsInitializedOnTheFlyFromTheOutside()
    {
        $entity = new Fixtures\TestEntity();
        $entity->setName('Andi');
        $relatedEntity = new Fixtures\TestEntity();
        $relatedEntity->setName('Robert');
        $entity->setRelatedEntity($relatedEntity);

        $this->testEntityRepository->add($entity);
        $this->testEntityRepository->add($relatedEntity);
        $this->persistenceManager->persistAll();
        $this->persistenceManager->clearState();

        $entityIdentifier = $this->persistenceManager->getIdentifierByObject($entity);
        $loadedEntity = $this->testEntityRepository->findByIdentifier($entityIdentifier);

        $this->testEntityRepository->findOneByName('Robert');

        $loadedRelatedEntity = $loadedEntity->getRelatedEntity();

        $this->assertNotNull($loadedRelatedEntity->getObjectManager());
    }

    /**
     * @test
     */
    public function aopIsCorrectlyInitializedEvenIfADoctrineProxyGetsInitializedOnTheFlyFromTheOutside()
    {
        $entity = new Fixtures\TestEntity();
        $entity->setName('Andi');
        $relatedEntity = new Fixtures\TestEntity();
        $relatedEntity->setName('Robert');
        $entity->setRelatedEntity($relatedEntity);

        $this->testEntityRepository->add($entity);
        $this->testEntityRepository->add($relatedEntity);
        $this->persistenceManager->persistAll();
        $this->persistenceManager->clearState();

        $entityIdentifier = $this->persistenceManager->getIdentifierByObject($entity);
        $loadedEntity = $this->testEntityRepository->findByIdentifier($entityIdentifier);

        $this->testEntityRepository->findOneByName('Robert');

        $loadedRelatedEntity = $loadedEntity->getRelatedEntity();

        $this->assertEquals($loadedRelatedEntity->sayHello(), 'Hello Andi!');
    }
}<|MERGE_RESOLUTION|>--- conflicted
+++ resolved
@@ -39,11 +39,7 @@
         if (!$this->persistenceManager instanceof PersistenceManager) {
             $this->markTestSkipped('Doctrine persistence is not enabled');
         }
-<<<<<<< HEAD
-        $this->testEntityRepository = $this->objectManager->get(\TYPO3\Flow\Tests\Functional\Persistence\Fixtures\TestEntityRepository::class);
-=======
         $this->testEntityRepository = $this->objectManager->get(Fixtures\TestEntityRepository::class);
->>>>>>> c3f2521f
     }
 
     /**
