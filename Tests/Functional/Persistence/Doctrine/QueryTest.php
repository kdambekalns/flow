--- conflicted
+++ resolved
@@ -191,7 +191,6 @@
     /**
      * @test
      */
-<<<<<<< HEAD
     public function distinctQueryOnlyReturnsDistinctEntities()
     {
         $testEntityRepository = new \TYPO3\Flow\Tests\Functional\Persistence\Fixtures\TestEntityRepository();
@@ -236,8 +235,6 @@
     /**
      * @test
      */
-=======
->>>>>>> d040582c
     public function comlexQueryWithJoinsCanBeExecutedAfterDeserialization()
     {
         $postEntityRepository = new \TYPO3\Flow\Tests\Functional\Persistence\Fixtures\PostRepository;
