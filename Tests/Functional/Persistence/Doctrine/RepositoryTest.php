<?php
namespace TYPO3\Flow\Tests\Functional\Persistence\Doctrine;

/*                                                                        *
 * This script belongs to the Flow framework.                             *
 *                                                                        *
 * It is free software; you can redistribute it and/or modify it under    *
 * the terms of the MIT license.                                          *
 *                                                                        */

use TYPO3\Flow\Tests\Functional\Persistence\Fixtures\Post;
use TYPO3\Flow\Tests\Functional\Persistence\Fixtures\SuperEntity;
use TYPO3\Flow\Tests\Functional\Persistence\Fixtures\SubEntity;
use TYPO3\Flow\Tests\Functional\Persistence\Fixtures\SubSubEntity;

/**
 * Testcase for basic repository operations
 */
class RepositoryTest extends \TYPO3\Flow\Tests\FunctionalTestCase
{
    /**
     * @var boolean
     */
    protected static $testablePersistenceEnabled = true;

    /**
     * @var \TYPO3\Flow\Tests\Functional\Persistence\Fixtures\PostRepository;
     */
    protected $postRepository;

    /**
     * @var \TYPO3\Flow\Tests\Functional\Persistence\Fixtures\SuperEntityRepository;
     */
    protected $superEntityRepository;

    /**
     * @var \TYPO3\Flow\Tests\Functional\Persistence\Fixtures\SubSubEntityRepository;
     */
    protected $subSubEntityRepository;

    /**
     * @return void
     */
    public function setUp()
    {
        parent::setUp();
        if (!$this->persistenceManager instanceof \TYPO3\Flow\Persistence\Doctrine\PersistenceManager) {
            $this->markTestSkipped('Doctrine persistence is not enabled');
        }
    }

    /**
     * @test
     */
    public function modificationsOnRetrievedEntitiesAreNotPersistedAutomatically()
    {
<<<<<<< HEAD
        $this->postRepository = $this->objectManager->get(\TYPO3\Flow\Tests\Functional\Persistence\Fixtures\PostRepository::class);
=======
        $this->postRepository = $this->objectManager->get('TYPO3\Flow\Tests\Functional\Persistence\Fixtures\PostRepository');
>>>>>>> c186a992

        $post = new Post();
        $post->setTitle('Sample');
        $this->postRepository->add($post);

        $this->persistenceManager->persistAll();
        unset($post);

        $post = $this->postRepository->findOneByTitle('Sample');
        $post->setTitle('Modified Sample');

        $this->persistenceManager->persistAll();
        unset($post);

        $post = $this->postRepository->findOneByTitle('Modified Sample');
        $this->assertNull($post);

<<<<<<< HEAD
        // The following assertions won't work because findOneByTitle() will get the _modified_ post
        // because it is still in Doctrine's identity map:

        // $post = $this->postRepository->findOneByTitle('Sample');
        // $this->assertNotNull($post);
        // $this->assertEquals('Sample', $post->getTitle());
=======
#		The following assertions won't work because findOneByTitle() will get the _modified_ post
#		because it is still in Doctrine's identity map:
#
#		$post = $this->postRepository->findOneByTitle('Sample');
#		$this->assertNotNull($post);
#		$this->assertEquals('Sample', $post->getTitle());
>>>>>>> c186a992
    }

    /**
     * @test
     */
    public function modificationsOnRetrievedEntitiesArePersistedIfUpdateHasBeenCalled()
    {
<<<<<<< HEAD
        $this->postRepository = $this->objectManager->get(\TYPO3\Flow\Tests\Functional\Persistence\Fixtures\PostRepository::class);
=======
        $this->postRepository = $this->objectManager->get('TYPO3\Flow\Tests\Functional\Persistence\Fixtures\PostRepository');
>>>>>>> c186a992

        $post = new Post();
        $post->setTitle('Sample');
        $this->postRepository->add($post);

        $this->persistenceManager->persistAll();

        $post = $this->postRepository->findOneByTitle('Sample');
        $post->setTitle('Modified Sample');
        $this->postRepository->update($post);

        $this->persistenceManager->persistAll();

        $post = $this->postRepository->findOneByTitle('Modified Sample');
        $this->assertNotNull($post);
        $this->assertEquals('Modified Sample', $post->getTitle());
    }

    /**
     * @test
     */
    public function instancesOfTheManagedTypeCanBeAddedAndRetrieved()
    {
<<<<<<< HEAD
        $this->superEntityRepository = $this->objectManager->get(\TYPO3\Flow\Tests\Functional\Persistence\Fixtures\SuperEntityRepository::class);
=======
        $this->superEntityRepository = $this->objectManager->get('TYPO3\Flow\Tests\Functional\Persistence\Fixtures\SuperEntityRepository');
>>>>>>> c186a992

        $superEntity = new SuperEntity();
        $superEntity->setContent('this is the super entity');
        $this->superEntityRepository->add($superEntity);

        $this->persistenceManager->persistAll();

        $superEntity = $this->superEntityRepository->findOneByContent('this is the super entity');
        $this->assertEquals('this is the super entity', $superEntity->getContent());
    }

    /**
     * @test
     */
    public function subTypesOfTheManagedTypeCanBeAddedAndRetrieved()
    {
<<<<<<< HEAD
        $this->superEntityRepository = $this->objectManager->get(\TYPO3\Flow\Tests\Functional\Persistence\Fixtures\SuperEntityRepository::class);
=======
        $this->superEntityRepository = $this->objectManager->get('TYPO3\Flow\Tests\Functional\Persistence\Fixtures\SuperEntityRepository');
>>>>>>> c186a992

        $subEntity = new SubEntity();
        $subEntity->setContent('this is the sub entity');
        $this->superEntityRepository->add($subEntity);

        $this->persistenceManager->persistAll();

        $subEntity = $this->superEntityRepository->findOneByContent('this is the sub entity');
        $this->assertEquals('this is the sub entity', $subEntity->getContent());
    }

    /**
     * @test
     */
    public function subTypesOfTheManagedTypeCanBeRemoved()
    {
<<<<<<< HEAD
        $this->superEntityRepository = $this->objectManager->get(\TYPO3\Flow\Tests\Functional\Persistence\Fixtures\SuperEntityRepository::class);
=======
        $this->superEntityRepository = $this->objectManager->get('TYPO3\Flow\Tests\Functional\Persistence\Fixtures\SuperEntityRepository');
>>>>>>> c186a992

        $subEntity = new SubEntity();
        $subEntity->setContent('this is the sub entity');
        $this->superEntityRepository->add($subEntity);

        $this->persistenceManager->persistAll();

        $subEntity = $this->superEntityRepository->findOneByContent('this is the sub entity');
        $this->superEntityRepository->remove($subEntity);
        $this->persistenceManager->persistAll();

        $subEntity = $this->superEntityRepository->findOneByContent('this is the sub entity');
        $this->assertNull($subEntity);
    }

    /**
     * @test
     */
    public function subTypesOfTheManagedTypeCanBeUpdated()
    {
<<<<<<< HEAD
        $this->superEntityRepository = $this->objectManager->get(\TYPO3\Flow\Tests\Functional\Persistence\Fixtures\SuperEntityRepository::class);
=======
        $this->superEntityRepository = $this->objectManager->get('TYPO3\Flow\Tests\Functional\Persistence\Fixtures\SuperEntityRepository');
>>>>>>> c186a992

        $subEntity = new SubEntity();
        $subEntity->setContent('this is the sub entity');
        $this->superEntityRepository->add($subEntity);

        $this->persistenceManager->persistAll();

        $subEntity = $this->superEntityRepository->findOneByContent('this is the sub entity');
        $subEntity->setContent('updated sub entity content');
        $this->superEntityRepository->update($subEntity);

        $this->persistenceManager->persistAll();

        $subEntity = $this->superEntityRepository->findOneByContent('updated sub entity content');
        $this->assertNotNull($subEntity);
        $this->assertEquals('updated sub entity content', $subEntity->getContent());
    }

    /**
     * @test
     */
    public function countAllCountsSubTypesOfTheManagedType()
    {
<<<<<<< HEAD
        $this->superEntityRepository = $this->objectManager->get(\TYPO3\Flow\Tests\Functional\Persistence\Fixtures\SuperEntityRepository::class);
=======
        $this->superEntityRepository = $this->objectManager->get('TYPO3\Flow\Tests\Functional\Persistence\Fixtures\SuperEntityRepository');
>>>>>>> c186a992

        $superEntity = new SuperEntity();
        $superEntity->setContent('this is the super entity');
        $this->superEntityRepository->add($superEntity);

        $subEntity = new SubEntity();
        $subEntity->setContent('this is the sub entity');
        $this->superEntityRepository->add($subEntity);

        $this->persistenceManager->persistAll();

        $this->assertEquals(2, $this->superEntityRepository->countAll());
    }

    /**
     * @test
     */
    public function findAllReturnsSubTypesOfTheManagedType()
    {
<<<<<<< HEAD
        $this->superEntityRepository = $this->objectManager->get(\TYPO3\Flow\Tests\Functional\Persistence\Fixtures\SuperEntityRepository::class);
=======
        $this->superEntityRepository = $this->objectManager->get('TYPO3\Flow\Tests\Functional\Persistence\Fixtures\SuperEntityRepository');
>>>>>>> c186a992

        $superEntity = new SuperEntity();
        $superEntity->setContent('this is the super entity');
        $this->superEntityRepository->add($superEntity);

        $subEntity = new SubEntity();
        $subEntity->setContent('this is the sub entity');
        $this->superEntityRepository->add($subEntity);

        $this->persistenceManager->persistAll();

        $this->assertEquals(2, $this->superEntityRepository->findAll()->count());
    }

    /**
     * @test
     */
    public function findByIdentifierReturnsSubTypesOfTheManagedType()
    {
<<<<<<< HEAD
        $this->superEntityRepository = $this->objectManager->get(\TYPO3\Flow\Tests\Functional\Persistence\Fixtures\SuperEntityRepository::class);
=======
        $this->superEntityRepository = $this->objectManager->get('TYPO3\Flow\Tests\Functional\Persistence\Fixtures\SuperEntityRepository');
>>>>>>> c186a992

        $subEntity = new SubEntity();
        $subEntity->setContent('this is the sub entity');
        $this->superEntityRepository->add($subEntity);
        $identifier = $this->persistenceManager->getIdentifierByObject($subEntity);

        $this->persistenceManager->persistAll();

        $subEntity = $this->superEntityRepository->findByIdentifier($identifier);
        $this->assertEquals('this is the sub entity', $subEntity->getContent());
    }

    /**
     * @test
     * @expectedException \TYPO3\Flow\Persistence\Exception\IllegalObjectTypeException
     */
    public function addingASuperTypeToAMoreSpecificRepositoryThrowsAnException()
    {
<<<<<<< HEAD
        $this->subSubEntityRepository = $this->objectManager->get(\TYPO3\Flow\Tests\Functional\Persistence\Fixtures\SubSubEntityRepository::class);
=======
        $this->subSubEntityRepository = $this->objectManager->get('TYPO3\Flow\Tests\Functional\Persistence\Fixtures\SubSubEntityRepository');
>>>>>>> c186a992

        $subEntity = new SubEntity();
        $this->subSubEntityRepository->add($subEntity);
    }

    /**
     * @test
     */
    public function usingASpecificRepositoryForSubTypesWorks()
    {
<<<<<<< HEAD
        $this->superEntityRepository = $this->objectManager->get(\TYPO3\Flow\Tests\Functional\Persistence\Fixtures\SuperEntityRepository::class);
        $this->subSubEntityRepository = $this->objectManager->get(\TYPO3\Flow\Tests\Functional\Persistence\Fixtures\SubSubEntityRepository::class);
=======
        $this->superEntityRepository = $this->objectManager->get('TYPO3\Flow\Tests\Functional\Persistence\Fixtures\SuperEntityRepository');
        $this->subSubEntityRepository = $this->objectManager->get('TYPO3\Flow\Tests\Functional\Persistence\Fixtures\SubSubEntityRepository');
>>>>>>> c186a992

        $subSubEntity = new SubSubEntity();
        $subSubEntity->setContent('this is the sub sub entity');
        $this->superEntityRepository->add($subSubEntity);

        $this->persistenceManager->persistAll();

        $subSubEntity = $this->superEntityRepository->findAll()->getFirst();
        $this->assertEquals('this is the sub sub entity', $subSubEntity->getContent());

        $subSubEntity = $this->subSubEntityRepository->findAll()->getFirst();
        $this->assertEquals('this is the sub sub entity - touched by SubSubEntityRepository', $subSubEntity->getContent());
    }

    /**
     * @test
     */
    public function findAllReturnsQueryResult()
    {
<<<<<<< HEAD
        $this->postRepository = $this->objectManager->get(\TYPO3\Flow\Tests\Functional\Persistence\Fixtures\PostRepository::class);
        $this->assertInstanceOf(\TYPO3\Flow\Persistence\Doctrine\Repository::class, $this->postRepository, 'Repository under test should be a Doctrine Repository');

        $result = $this->postRepository->findAll();
        $this->assertInstanceOf(\TYPO3\Flow\Persistence\QueryResultInterface::class, $result, 'findAll should return a QueryResult object');
=======
        $this->postRepository = $this->objectManager->get('TYPO3\Flow\Tests\Functional\Persistence\Fixtures\PostRepository');
        $this->assertInstanceOf('TYPO3\Flow\Persistence\Doctrine\Repository', $this->postRepository, 'Repository under test should be a Doctrine Repository');

        $result = $this->postRepository->findAll();
        $this->assertInstanceOf('TYPO3\Flow\Persistence\QueryResultInterface', $result, 'findAll should return a QueryResult object');
>>>>>>> c186a992
    }
}<|MERGE_RESOLUTION|>--- conflicted
+++ resolved
@@ -54,11 +54,7 @@
      */
     public function modificationsOnRetrievedEntitiesAreNotPersistedAutomatically()
     {
-<<<<<<< HEAD
         $this->postRepository = $this->objectManager->get(\TYPO3\Flow\Tests\Functional\Persistence\Fixtures\PostRepository::class);
-=======
-        $this->postRepository = $this->objectManager->get('TYPO3\Flow\Tests\Functional\Persistence\Fixtures\PostRepository');
->>>>>>> c186a992
 
         $post = new Post();
         $post->setTitle('Sample');
@@ -76,21 +72,12 @@
         $post = $this->postRepository->findOneByTitle('Modified Sample');
         $this->assertNull($post);
 
-<<<<<<< HEAD
         // The following assertions won't work because findOneByTitle() will get the _modified_ post
         // because it is still in Doctrine's identity map:
 
         // $post = $this->postRepository->findOneByTitle('Sample');
         // $this->assertNotNull($post);
         // $this->assertEquals('Sample', $post->getTitle());
-=======
-#		The following assertions won't work because findOneByTitle() will get the _modified_ post
-#		because it is still in Doctrine's identity map:
-#
-#		$post = $this->postRepository->findOneByTitle('Sample');
-#		$this->assertNotNull($post);
-#		$this->assertEquals('Sample', $post->getTitle());
->>>>>>> c186a992
     }
 
     /**
@@ -98,11 +85,7 @@
      */
     public function modificationsOnRetrievedEntitiesArePersistedIfUpdateHasBeenCalled()
     {
-<<<<<<< HEAD
         $this->postRepository = $this->objectManager->get(\TYPO3\Flow\Tests\Functional\Persistence\Fixtures\PostRepository::class);
-=======
-        $this->postRepository = $this->objectManager->get('TYPO3\Flow\Tests\Functional\Persistence\Fixtures\PostRepository');
->>>>>>> c186a992
 
         $post = new Post();
         $post->setTitle('Sample');
@@ -126,11 +109,7 @@
      */
     public function instancesOfTheManagedTypeCanBeAddedAndRetrieved()
     {
-<<<<<<< HEAD
-        $this->superEntityRepository = $this->objectManager->get(\TYPO3\Flow\Tests\Functional\Persistence\Fixtures\SuperEntityRepository::class);
-=======
-        $this->superEntityRepository = $this->objectManager->get('TYPO3\Flow\Tests\Functional\Persistence\Fixtures\SuperEntityRepository');
->>>>>>> c186a992
+        $this->superEntityRepository = $this->objectManager->get(\TYPO3\Flow\Tests\Functional\Persistence\Fixtures\SuperEntityRepository::class);
 
         $superEntity = new SuperEntity();
         $superEntity->setContent('this is the super entity');
@@ -147,11 +126,7 @@
      */
     public function subTypesOfTheManagedTypeCanBeAddedAndRetrieved()
     {
-<<<<<<< HEAD
-        $this->superEntityRepository = $this->objectManager->get(\TYPO3\Flow\Tests\Functional\Persistence\Fixtures\SuperEntityRepository::class);
-=======
-        $this->superEntityRepository = $this->objectManager->get('TYPO3\Flow\Tests\Functional\Persistence\Fixtures\SuperEntityRepository');
->>>>>>> c186a992
+        $this->superEntityRepository = $this->objectManager->get(\TYPO3\Flow\Tests\Functional\Persistence\Fixtures\SuperEntityRepository::class);
 
         $subEntity = new SubEntity();
         $subEntity->setContent('this is the sub entity');
@@ -168,11 +143,7 @@
      */
     public function subTypesOfTheManagedTypeCanBeRemoved()
     {
-<<<<<<< HEAD
-        $this->superEntityRepository = $this->objectManager->get(\TYPO3\Flow\Tests\Functional\Persistence\Fixtures\SuperEntityRepository::class);
-=======
-        $this->superEntityRepository = $this->objectManager->get('TYPO3\Flow\Tests\Functional\Persistence\Fixtures\SuperEntityRepository');
->>>>>>> c186a992
+        $this->superEntityRepository = $this->objectManager->get(\TYPO3\Flow\Tests\Functional\Persistence\Fixtures\SuperEntityRepository::class);
 
         $subEntity = new SubEntity();
         $subEntity->setContent('this is the sub entity');
@@ -193,11 +164,7 @@
      */
     public function subTypesOfTheManagedTypeCanBeUpdated()
     {
-<<<<<<< HEAD
-        $this->superEntityRepository = $this->objectManager->get(\TYPO3\Flow\Tests\Functional\Persistence\Fixtures\SuperEntityRepository::class);
-=======
-        $this->superEntityRepository = $this->objectManager->get('TYPO3\Flow\Tests\Functional\Persistence\Fixtures\SuperEntityRepository');
->>>>>>> c186a992
+        $this->superEntityRepository = $this->objectManager->get(\TYPO3\Flow\Tests\Functional\Persistence\Fixtures\SuperEntityRepository::class);
 
         $subEntity = new SubEntity();
         $subEntity->setContent('this is the sub entity');
@@ -221,11 +188,7 @@
      */
     public function countAllCountsSubTypesOfTheManagedType()
     {
-<<<<<<< HEAD
-        $this->superEntityRepository = $this->objectManager->get(\TYPO3\Flow\Tests\Functional\Persistence\Fixtures\SuperEntityRepository::class);
-=======
-        $this->superEntityRepository = $this->objectManager->get('TYPO3\Flow\Tests\Functional\Persistence\Fixtures\SuperEntityRepository');
->>>>>>> c186a992
+        $this->superEntityRepository = $this->objectManager->get(\TYPO3\Flow\Tests\Functional\Persistence\Fixtures\SuperEntityRepository::class);
 
         $superEntity = new SuperEntity();
         $superEntity->setContent('this is the super entity');
@@ -245,11 +208,7 @@
      */
     public function findAllReturnsSubTypesOfTheManagedType()
     {
-<<<<<<< HEAD
-        $this->superEntityRepository = $this->objectManager->get(\TYPO3\Flow\Tests\Functional\Persistence\Fixtures\SuperEntityRepository::class);
-=======
-        $this->superEntityRepository = $this->objectManager->get('TYPO3\Flow\Tests\Functional\Persistence\Fixtures\SuperEntityRepository');
->>>>>>> c186a992
+        $this->superEntityRepository = $this->objectManager->get(\TYPO3\Flow\Tests\Functional\Persistence\Fixtures\SuperEntityRepository::class);
 
         $superEntity = new SuperEntity();
         $superEntity->setContent('this is the super entity');
@@ -269,11 +228,7 @@
      */
     public function findByIdentifierReturnsSubTypesOfTheManagedType()
     {
-<<<<<<< HEAD
-        $this->superEntityRepository = $this->objectManager->get(\TYPO3\Flow\Tests\Functional\Persistence\Fixtures\SuperEntityRepository::class);
-=======
-        $this->superEntityRepository = $this->objectManager->get('TYPO3\Flow\Tests\Functional\Persistence\Fixtures\SuperEntityRepository');
->>>>>>> c186a992
+        $this->superEntityRepository = $this->objectManager->get(\TYPO3\Flow\Tests\Functional\Persistence\Fixtures\SuperEntityRepository::class);
 
         $subEntity = new SubEntity();
         $subEntity->setContent('this is the sub entity');
@@ -292,11 +247,7 @@
      */
     public function addingASuperTypeToAMoreSpecificRepositoryThrowsAnException()
     {
-<<<<<<< HEAD
         $this->subSubEntityRepository = $this->objectManager->get(\TYPO3\Flow\Tests\Functional\Persistence\Fixtures\SubSubEntityRepository::class);
-=======
-        $this->subSubEntityRepository = $this->objectManager->get('TYPO3\Flow\Tests\Functional\Persistence\Fixtures\SubSubEntityRepository');
->>>>>>> c186a992
 
         $subEntity = new SubEntity();
         $this->subSubEntityRepository->add($subEntity);
@@ -307,13 +258,8 @@
      */
     public function usingASpecificRepositoryForSubTypesWorks()
     {
-<<<<<<< HEAD
         $this->superEntityRepository = $this->objectManager->get(\TYPO3\Flow\Tests\Functional\Persistence\Fixtures\SuperEntityRepository::class);
         $this->subSubEntityRepository = $this->objectManager->get(\TYPO3\Flow\Tests\Functional\Persistence\Fixtures\SubSubEntityRepository::class);
-=======
-        $this->superEntityRepository = $this->objectManager->get('TYPO3\Flow\Tests\Functional\Persistence\Fixtures\SuperEntityRepository');
-        $this->subSubEntityRepository = $this->objectManager->get('TYPO3\Flow\Tests\Functional\Persistence\Fixtures\SubSubEntityRepository');
->>>>>>> c186a992
 
         $subSubEntity = new SubSubEntity();
         $subSubEntity->setContent('this is the sub sub entity');
@@ -333,18 +279,10 @@
      */
     public function findAllReturnsQueryResult()
     {
-<<<<<<< HEAD
         $this->postRepository = $this->objectManager->get(\TYPO3\Flow\Tests\Functional\Persistence\Fixtures\PostRepository::class);
         $this->assertInstanceOf(\TYPO3\Flow\Persistence\Doctrine\Repository::class, $this->postRepository, 'Repository under test should be a Doctrine Repository');
 
         $result = $this->postRepository->findAll();
         $this->assertInstanceOf(\TYPO3\Flow\Persistence\QueryResultInterface::class, $result, 'findAll should return a QueryResult object');
-=======
-        $this->postRepository = $this->objectManager->get('TYPO3\Flow\Tests\Functional\Persistence\Fixtures\PostRepository');
-        $this->assertInstanceOf('TYPO3\Flow\Persistence\Doctrine\Repository', $this->postRepository, 'Repository under test should be a Doctrine Repository');
-
-        $result = $this->postRepository->findAll();
-        $this->assertInstanceOf('TYPO3\Flow\Persistence\QueryResultInterface', $result, 'findAll should return a QueryResult object');
->>>>>>> c186a992
     }
 }