<?php
namespace TYPO3\Flow\Tests\Functional\Persistence\Fixtures;

/*                                                                        *
 * This script belongs to the Flow framework.                             *
 *                                                                        *
 * It is free software; you can redistribute it and/or modify it under    *
 * the terms of the MIT license.                                          *
 *                                                                        */

use TYPO3\Flow\Annotations as Flow;
use Doctrine\ORM\Mapping as ORM;

/**
 * A sample entity that has properties with an Identity annotation
 *
 * @Flow\Entity
 */
class AnnotatedIdentitiesEntity
{
    /**
     * @Flow\Identity
     * @var string
     */
    protected $author;
<<<<<<< HEAD

    /**
     * @Flow\Identity
     * @var string
     */
    protected $title;

    /**
     * @param string $author
     */
    public function setAuthor($author)
    {
        $this->author = $author;
    }

    /**
     * @return string
     */
    public function getAuthor()
    {
        return $this->author;
    }

    /**
=======

    /**
     * @Flow\Identity
     * @var string
     */
    protected $title;

    /**
     * @param string $author
     */
    public function setAuthor($author)
    {
        $this->author = $author;
    }

    /**
     * @return string
     */
    public function getAuthor()
    {
        return $this->author;
    }

    /**
>>>>>>> c186a992
     * @param string $title
     */
    public function setTitle($title)
    {
        $this->title = $title;
    }

    /**
     * @return string
     */
    public function getTitle()
    {
        return $this->title;
    }
}<|MERGE_RESOLUTION|>--- conflicted
+++ resolved
@@ -23,7 +23,6 @@
      * @var string
      */
     protected $author;
-<<<<<<< HEAD
 
     /**
      * @Flow\Identity
@@ -48,32 +47,6 @@
     }
 
     /**
-=======
-
-    /**
-     * @Flow\Identity
-     * @var string
-     */
-    protected $title;
-
-    /**
-     * @param string $author
-     */
-    public function setAuthor($author)
-    {
-        $this->author = $author;
-    }
-
-    /**
-     * @return string
-     */
-    public function getAuthor()
-    {
-        return $this->author;
-    }
-
-    /**
->>>>>>> c186a992
      * @param string $title
      */
     public function setTitle($title)
