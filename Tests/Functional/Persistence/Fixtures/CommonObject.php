<?php
namespace TYPO3\Flow\Tests\Functional\Persistence\Fixtures;

/*                                                                        *
 * This script belongs to the Flow framework.                             *
 *                                                                        *
 * It is free software; you can redistribute it and/or modify it under    *
 * the terms of the MIT license.                                          *
 *                                                                        */

use TYPO3\Flow\Annotations as Flow;

/**
 * Class CommonObject
 * Representation of an object handled as "\Doctrine\DBAL\Types\Type::OBJECT"
 *
 * @package TYPO3\Flow\Tests\Functional\Persistence\Fixtures
 */
class CommonObject
{
    /**
     * @var string
     */
    protected $foo;
<<<<<<< HEAD

    /**
     * @param string $foo
     * @return $this
     */
    public function setFoo($foo = null)
    {
        $this->foo = $foo;
        return $this;
    }

    /**
=======

    /**
     * @param string $foo
     * @return $this
     */
    public function setFoo($foo = null)
    {
        $this->foo = $foo;
        return $this;
    }

    /**
>>>>>>> c186a992
     * @return string
     */
    public function getFoo()
    {
        return $this->foo;
    }
}<|MERGE_RESOLUTION|>--- conflicted
+++ resolved
@@ -22,7 +22,6 @@
      * @var string
      */
     protected $foo;
-<<<<<<< HEAD
 
     /**
      * @param string $foo
@@ -35,20 +34,6 @@
     }
 
     /**
-=======
-
-    /**
-     * @param string $foo
-     * @return $this
-     */
-    public function setFoo($foo = null)
-    {
-        $this->foo = $foo;
-        return $this;
-    }
-
-    /**
->>>>>>> c186a992
      * @return string
      */
     public function getFoo()
