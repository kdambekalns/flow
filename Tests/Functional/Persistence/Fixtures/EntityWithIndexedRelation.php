--- conflicted
+++ resolved
@@ -26,7 +26,6 @@
      * @ORM\ManyToMany(indexBy="author")
      */
     protected $annotatedIdentitiesEntities;
-<<<<<<< HEAD
 
     /**
      * @var Collection<RelatedIndexEntity>
@@ -65,54 +64,11 @@
     public function setRelatedIndexEntities($relatedIndexEntities)
     {
         $this->relatedIndexEntities = $relatedIndexEntities;
-=======
-
-    /**
-     * @var Collection<RelatedIndexEntity>
-     * @ORM\OneToMany(indexBy="sorting", mappedBy="entityWithIndexedRelation")
-     */
-    protected $relatedIndexEntities;
-
-    /**
-     * Constructor
-     */
-    public function __construct()
-    {
-        $this->annotatedIdentitiesEntities = new ArrayCollection();
-        $this->relatedIndexEntities = new ArrayCollection();
-    }
-
-    /**
-     * @param \Doctrine\Common\Collections\Collection $annotatedIdentitiesEntities
-     */
-    public function setAnnotatedIdentitiesEntities($annotatedIdentitiesEntities)
-    {
-        $this->annotatedIdentitiesEntities = $annotatedIdentitiesEntities;
->>>>>>> d040582c
     }
 
     /**
      * @return \Doctrine\Common\Collections\Collection
      */
-<<<<<<< HEAD
-=======
-    public function getAnnotatedIdentitiesEntities()
-    {
-        return $this->annotatedIdentitiesEntities;
-    }
-
-    /**
-     * @param \Doctrine\Common\Collections\Collection $relatedIndexEntities
-     */
-    public function setRelatedIndexEntities($relatedIndexEntities)
-    {
-        $this->relatedIndexEntities = $relatedIndexEntities;
-    }
-
-    /**
-     * @return \Doctrine\Common\Collections\Collection
-     */
->>>>>>> d040582c
     public function getRelatedIndexEntities()
     {
         return $this->relatedIndexEntities;
