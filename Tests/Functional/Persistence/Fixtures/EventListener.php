--- conflicted
+++ resolved
@@ -19,7 +19,6 @@
 class EventListener
 {
     public $preFlushCalled = false;
-<<<<<<< HEAD
 
     public $onFlushCalled = false;
 
@@ -30,18 +29,6 @@
         $this->preFlushCalled = true;
     }
 
-=======
-
-    public $onFlushCalled = false;
-
-    public $postFlushCalled = false;
-
-    public function preFlush(\Doctrine\ORM\Event\PreFlushEventArgs $args)
-    {
-        $this->preFlushCalled = true;
-    }
-
->>>>>>> c186a992
     public function onFlush(\Doctrine\ORM\Event\OnFlushEventArgs $args)
     {
         $this->onFlushCalled = true;
