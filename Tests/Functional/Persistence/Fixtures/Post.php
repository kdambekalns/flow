--- conflicted
+++ resolved
@@ -24,7 +24,6 @@
      * @var string
      */
     protected $title = '';
-<<<<<<< HEAD
 
     /**
      * @var \TYPO3\Flow\Tests\Functional\Persistence\Fixtures\Image
@@ -105,89 +104,12 @@
     }
 
     /**
-=======
-
-    /**
-     * @var \TYPO3\Flow\Tests\Functional\Persistence\Fixtures\Image
-     * @ORM\OneToOne
-     */
-    protected $image;
-
-    /**
-     * @var \TYPO3\Flow\Tests\Functional\Persistence\Fixtures\Image
-     * @ORM\OneToOne
-     */
-    protected $thumbnail;
-
-    /**
-     * Yeah, only one comment allowed for a post ;-)
-     * But that's the easiest option for our functional test.
-     *
-     * @var \TYPO3\Flow\Tests\Functional\Persistence\Fixtures\Comment
-     * @ORM\OneToOne
-     * @ORM\JoinColumn(onDelete="SET NULL")
-     */
-    protected $comment;
-
-    /**
-     * @var \Doctrine\Common\Collections\Collection<\TYPO3\Flow\Tests\Functional\Persistence\Fixtures\Post>
-     * @ORM\ManyToMany
-     * @ORM\JoinTable(inverseJoinColumns={@ORM\JoinColumn(name="related_post_id")})
-     */
-    protected $related;
-
-    /**
-     * @return string
-     * @ORM\PrePersist
-     */
-    public function getTitle()
-    {
-        return $this->title;
-    }
-
-    /**
-     * @param string $title
-     * @return void
-     */
-    public function setTitle($title)
-    {
-        $this->title = $title;
-    }
-
-    /**
-     * @param \TYPO3\Flow\Tests\Functional\Persistence\Fixtures\Image $image
-     */
-    public function setImage($image)
-    {
-        $this->image = $image;
-    }
-
-    /**
-     * @return \TYPO3\Flow\Tests\Functional\Persistence\Fixtures\Image
-     */
-    public function getImage()
-    {
-        return $this->image;
-    }
-
-    /**
-     * @param $comment
-     * @return void
-     */
-    public function setComment($comment)
-    {
-        $this->comment = $comment;
-    }
-
-    /**
->>>>>>> d040582c
      * @return Comment
      */
     public function getComment()
     {
         return $this->comment;
     }
-<<<<<<< HEAD
 
     /**
      * @return TestValueObject
@@ -204,6 +126,4 @@
     {
         $this->author = $author;
     }
-=======
->>>>>>> d040582c
 }