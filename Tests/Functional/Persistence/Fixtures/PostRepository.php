--- conflicted
+++ resolved
@@ -17,9 +17,5 @@
     /**
      * @var string
      */
-<<<<<<< HEAD
     const ENTITY_CLASSNAME = \TYPO3\Flow\Tests\Functional\Persistence\Fixtures\Post::class;
-=======
-    const ENTITY_CLASSNAME = 'TYPO3\Flow\Tests\Functional\Persistence\Fixtures\Post';
->>>>>>> c186a992
 }