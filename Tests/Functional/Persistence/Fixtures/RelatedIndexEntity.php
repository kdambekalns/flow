<?php
namespace TYPO3\Flow\Tests\Functional\Persistence\Fixtures;

/*                                                                        *
 * This script belongs to the Flow framework.                             *
 *                                                                        *
 * It is free software; you can redistribute it and/or modify it under    *
 * the terms of the MIT license.                                          *
 *                                                                        */

use Doctrine\ORM\Mapping as ORM;
use TYPO3\Flow\Annotations as Flow;

/**
 * A test entity used by Entity with IndexedRelation
 *
 * @Flow\Scope("prototype")
 * @Flow\Entity
 */
class RelatedIndexEntity
{
    /**
     * @var string
     */
    protected $sorting;
<<<<<<< HEAD

    /**
     * @var EntityWithIndexedRelation
     * @ORM\ManyToOne
     */
    protected $entityWithIndexedRelation;

    /**
     * @return string
     */
    public function getSorting()
    {
        return $this->sorting;
    }

    /**
     * @param string $sorting
     */
    public function setSorting($sorting)
    {
        $this->sorting = $sorting;
    }

    /**
=======

    /**
     * @var EntityWithIndexedRelation
     * @ORM\ManyToOne
     */
    protected $entityWithIndexedRelation;

    /**
     * @return string
     */
    public function getSorting()
    {
        return $this->sorting;
    }

    /**
     * @param string $sorting
     */
    public function setSorting($sorting)
    {
        $this->sorting = $sorting;
    }

    /**
>>>>>>> d040582c
     * @param \TYPO3\Flow\Tests\Functional\Persistence\Fixtures\EntityWithIndexedRelation $entityWithIndexedRelation
     */
    public function setEntityWithIndexedRelation($entityWithIndexedRelation)
    {
        $this->entityWithIndexedRelation = $entityWithIndexedRelation;
    }

    /**
     * @return \TYPO3\Flow\Tests\Functional\Persistence\Fixtures\EntityWithIndexedRelation
     */
    public function getEntityWithIndexedRelation()
    {
        return $this->entityWithIndexedRelation;
    }
}<|MERGE_RESOLUTION|>--- conflicted
+++ resolved
@@ -23,7 +23,6 @@
      * @var string
      */
     protected $sorting;
-<<<<<<< HEAD
 
     /**
      * @var EntityWithIndexedRelation
@@ -48,32 +47,6 @@
     }
 
     /**
-=======
-
-    /**
-     * @var EntityWithIndexedRelation
-     * @ORM\ManyToOne
-     */
-    protected $entityWithIndexedRelation;
-
-    /**
-     * @return string
-     */
-    public function getSorting()
-    {
-        return $this->sorting;
-    }
-
-    /**
-     * @param string $sorting
-     */
-    public function setSorting($sorting)
-    {
-        $this->sorting = $sorting;
-    }
-
-    /**
->>>>>>> d040582c
      * @param \TYPO3\Flow\Tests\Functional\Persistence\Fixtures\EntityWithIndexedRelation $entityWithIndexedRelation
      */
     public function setEntityWithIndexedRelation($entityWithIndexedRelation)
