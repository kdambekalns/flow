--- conflicted
+++ resolved
@@ -17,11 +17,7 @@
     /**
      * @var string
      */
-<<<<<<< HEAD
     const ENTITY_CLASSNAME = \TYPO3\Flow\Tests\Functional\Persistence\Fixtures\SubSubEntity::class;
-=======
-    const ENTITY_CLASSNAME = 'TYPO3\Flow\Tests\Functional\Persistence\Fixtures\SubSubEntity';
->>>>>>> c186a992
 
     public function findAll()
     {
