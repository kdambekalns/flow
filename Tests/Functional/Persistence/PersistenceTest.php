<?php
namespace TYPO3\Flow\Tests\Functional\Persistence;

/*                                                                        *
 * This script belongs to the Flow framework.                             *
 *                                                                        *
 * It is free software; you can redistribute it and/or modify it under    *
 * the terms of the MIT license.                                          *
 *                                                                        */

use TYPO3\Flow\Tests\Functional\Persistence\Fixtures\CommonObject;
use TYPO3\Flow\Tests\Functional\Persistence\Fixtures\ExtendedTypesEntity;
use TYPO3\Flow\Tests\Functional\Persistence\Fixtures\ExtendedTypesEntityRepository;
use TYPO3\Flow\Tests\Functional\Persistence\Fixtures\TestEntity;
use TYPO3\Flow\Tests\Functional\Persistence\Fixtures\TestEntityRepository;
use TYPO3\Flow\Tests\Functional\Persistence\Fixtures\TestValueObject;

/**
 * Testcase for persistence
 *
 */
class PersistenceTest extends \TYPO3\Flow\Tests\FunctionalTestCase
{
    /**
     * @var boolean
     */
    protected static $testablePersistenceEnabled = true;

    /**
     * @var TestEntityRepository
     */
    protected $testEntityRepository;

    /**
<<<<<<< HEAD
     * @var ExtendedTypesEntityRepository
     */
    protected $extendedTypesEntityRepository;

    /**
=======
>>>>>>> d040582c
     * @return void
     */
    public function setUp()
    {
        parent::setUp();
        if (!$this->persistenceManager instanceof \TYPO3\Flow\Persistence\Doctrine\PersistenceManager) {
            $this->markTestSkipped('Doctrine persistence is not enabled');
        }
        $this->testEntityRepository = new TestEntityRepository();
<<<<<<< HEAD
        $this->extendedTypesEntityRepository = new ExtendedTypesEntityRepository();
=======
>>>>>>> d040582c
    }

    /**
     * @test
     */
    public function entitiesArePersistedAndReconstituted()
    {
        $this->removeExampleEntities();
        $this->insertExampleEntity();

        $testEntity = $this->testEntityRepository->findAll()->getFirst();
        $this->assertEquals('Flow', $testEntity->getName());
    }

    /**
     * @test
     */
    public function executingAQueryWillOnlyExecuteItLazily()
    {
        $this->removeExampleEntities();
        $this->insertExampleEntity();

        $allResults = $this->testEntityRepository->findAll();
        $this->assertInstanceOf('TYPO3\Flow\Persistence\Doctrine\QueryResult', $allResults);
        $this->assertAttributeInternalType('null', 'rows', $allResults, 'Query Result did not load the result collection lazily.');

        $allResultsArray = $allResults->toArray();
        $this->assertEquals('Flow', $allResultsArray[0]->getName());
        $this->assertAttributeInternalType('array', 'rows', $allResults);
    }

    /**
     * @test
     */
    public function serializingAQueryResultWillResetCachedResult()
    {
        $this->removeExampleEntities();
        $this->insertExampleEntity();

        $allResults = $this->testEntityRepository->findAll();

        $unserializedResults = unserialize(serialize($allResults));
        $this->assertAttributeInternalType('null', 'rows', $unserializedResults, 'Query Result did not flush the result collection after serialization.');
    }

    /**
     * @test
     */
    public function resultCanStillBeTraversedAfterSerialization()
    {
        $this->removeExampleEntities();
        $this->insertExampleEntity();

        $allResults = $this->testEntityRepository->findAll();
        $this->assertEquals(1, count($allResults->toArray()), 'Not correct number of entities found before running test.');

        $unserializedResults = unserialize(serialize($allResults));
        $this->assertEquals(1, count($unserializedResults->toArray()));
        $this->assertEquals('Flow', $unserializedResults[0]->getName());
    }

    /**
     * @test
     */
    public function getFirstShouldNotHaveSideEffects()
    {
        $this->removeExampleEntities();
        $this->insertExampleEntity('Flow');
        $this->insertExampleEntity('TYPO3');

        $allResults = $this->testEntityRepository->findAll();
        $this->assertEquals('Flow', $allResults->getFirst()->getName());

        $numberOfTotalResults = count($allResults->toArray());
        $this->assertEquals(2, $numberOfTotalResults);
    }

    /**
     * @test
     */
    public function aClonedEntityWillGetANewIdentifier()
    {
        $testEntity = new TestEntity();
        $firstIdentifier = $this->persistenceManager->getIdentifierByObject($testEntity);

        $clonedEntity = clone $testEntity;
        $secondIdentifier = $this->persistenceManager->getIdentifierByObject($clonedEntity);
        $this->assertNotEquals($firstIdentifier, $secondIdentifier);
    }

    /**
     * @test
     */
    public function persistedEntitiesLyingInArraysAreNotSerializedButReferencedByTheirIdentifierAndReloadedFromPersistenceOnWakeup()
    {
        $testEntityLyingInsideTheArray = new TestEntity();
        $testEntityLyingInsideTheArray->setName('Flow');

        $arrayProperty = array(
            'some' => array(
                'nestedArray' => array(
                    'key' => $testEntityLyingInsideTheArray
                )
            )
        );

        $testEntityWithArrayProperty = new TestEntity();
        $testEntityWithArrayProperty->setName('dummy');
        $testEntityWithArrayProperty->setArrayProperty($arrayProperty);

        $this->testEntityRepository->add($testEntityLyingInsideTheArray);
        $this->testEntityRepository->add($testEntityWithArrayProperty);

        $this->persistenceManager->persistAll();

        $serializedData = serialize($testEntityWithArrayProperty);

        $testEntityLyingInsideTheArray->setName('TYPO3');
        $this->persistenceManager->persistAll();

        $testEntityWithArrayPropertyUnserialized = unserialize($serializedData);
        $arrayPropertyAfterUnserialize = $testEntityWithArrayPropertyUnserialized->getArrayProperty();

        $this->assertNotSame($testEntityWithArrayProperty, $testEntityWithArrayPropertyUnserialized);
        $this->assertEquals('TYPO3', $arrayPropertyAfterUnserialize['some']['nestedArray']['key']->getName(), 'The entity inside the array property has not been updated to the current persistend state after wakeup.');
    }

    /**
     * @test
     */
    public function newEntitiesWhichAreNotAddedToARepositoryYetAreAlreadyKnownToGetObjectByIdentifier()
    {
        $expectedEntity = new TestEntity();
        $uuid = $this->persistenceManager->getIdentifierByObject($expectedEntity);
        $actualEntity = $this->persistenceManager->getObjectByIdentifier($uuid, 'TYPO3\Flow\Tests\Functional\Persistence\Fixtures\TestEntity');
        $this->assertSame($expectedEntity, $actualEntity);
    }

    /**
     * @test
     */
    public function valueObjectsWithTheSameValueAreOnlyPersistedOnce()
    {
        $valueObject1 = new TestValueObject('sameValue');
        $valueObject2 = new TestValueObject('sameValue');

        $testEntity1 = new TestEntity();
        $testEntity1->setRelatedValueObject($valueObject1);
        $testEntity2 = new TestEntity();
        $testEntity2->setRelatedValueObject($valueObject2);

        $this->testEntityRepository->add($testEntity1);
        $this->testEntityRepository->add($testEntity2);

        $this->persistenceManager->persistAll();
        $this->persistenceManager->clearState();

        $testEntities = $this->testEntityRepository->findAll();

        $this->assertSame($testEntities[0]->getRelatedValueObject(), $testEntities[1]->getRelatedValueObject());
    }

    /**
     * @test
     */
    public function alreadyPersistedValueObjectsAreCorrectlyReused()
    {
        $valueObject1 = new TestValueObject('sameValue');
        $testEntity1 = new TestEntity();
        $testEntity1->setRelatedValueObject($valueObject1);

        $this->testEntityRepository->add($testEntity1);

        $this->persistenceManager->persistAll();
        $this->persistenceManager->clearState();

        $valueObject2 = new TestValueObject('sameValue');
        $testEntity2 = new TestEntity();
        $testEntity2->setRelatedValueObject($valueObject2);

        $valueObject3 = new TestValueObject('sameValue');
        $testEntity3 = new TestEntity();
        $testEntity3->setRelatedValueObject($valueObject3);

        $this->testEntityRepository->add($testEntity2);
        $this->testEntityRepository->add($testEntity3);

        $this->persistenceManager->persistAll();
        $this->persistenceManager->clearState();

        $testEntities = $this->testEntityRepository->findAll();

        $this->assertSame($testEntities[0]->getRelatedValueObject(), $testEntities[1]->getRelatedValueObject());
        $this->assertSame($testEntities[1]->getRelatedValueObject(), $testEntities[2]->getRelatedValueObject());
    }

    /**
     * @test
     * @expectedException \TYPO3\Flow\Persistence\Exception\ObjectValidationFailedException
     */
    public function validationIsDoneForNewEntities()
    {
        $this->removeExampleEntities();
        $this->insertExampleEntity('A');

        $this->persistenceManager->persistAll();
    }

    /**
     * @test
     * @expectedException \TYPO3\Flow\Persistence\Exception\ObjectValidationFailedException
     */
    public function validationIsDoneForReconstitutedEntities()
    {
        $this->removeExampleEntities();
        $this->insertExampleEntity();
        $this->persistenceManager->persistAll();

        $firstResult = $this->testEntityRepository->findAll()->getFirst();
        $firstResult->setName('A');
        $this->testEntityRepository->update($firstResult);
        $this->persistenceManager->persistAll();
    }

    /**
     * Testcase for issue #32830 - Validation on persist breaks with Doctrine Lazy Loading Proxies
     *
     * @test
     * @expectedException \TYPO3\Flow\Persistence\Exception\ObjectValidationFailedException
     */
    public function validationIsDoneForReconstitutedEntitiesWhichAreLazyLoadingProxies()
    {
        $this->removeExampleEntities();
        $this->insertExampleEntity();
        $this->persistenceManager->persistAll();
        $theObject = $this->testEntityRepository->findOneByName('Flow');
        $theObjectIdentifier = $this->persistenceManager->getIdentifierByObject($theObject);

        // Here, we completely reset the persistence manager again and work
        // only with the Object Identifier
        $this->persistenceManager->clearState();

        $entityManager = $this->objectManager->get('Doctrine\Common\Persistence\ObjectManager');
        $lazyLoadedEntity = $entityManager->getReference('TYPO3\Flow\Tests\Functional\Persistence\Fixtures\TestEntity', $theObjectIdentifier);
        $lazyLoadedEntity->setName('a');
        $this->testEntityRepository->update($lazyLoadedEntity);
        $this->persistenceManager->persistAll();
    }

    /**
     * @test
     */
    public function validationIsOnlyDoneForPropertiesWhichAreInTheDefaultOrPersistencePropertyGroup()
    {
        $this->removeExampleEntities();
        $this->insertExampleEntity();
        $this->persistenceManager->persistAll();
        $testEntity = $this->testEntityRepository->findOneByName('Flow');

        // We now make the TestEntities Description *invalid*, and still
        // expect that the saving works without exception.
        $testEntity->setDescription('');
        $this->testEntityRepository->update($testEntity);
        $this->persistenceManager->persistAll();

        // dummy assertion to suppress PHPUnit warning
        $this->assertTrue(true);
    }

    /**
     * @test
     */
    public function eventSubscribersAreProperlyExecuted()
    {
        $this->removeExampleEntities();
        $this->insertExampleEntity();
        $this->persistenceManager->persistAll();
        $eventSubscriber = $this->objectManager->get('TYPO3\Flow\Tests\Functional\Persistence\Fixtures\EventSubscriber');
        $this->assertTrue($eventSubscriber->preFlushCalled, 'Assert that preFlush event was triggered.');
        $this->assertTrue($eventSubscriber->onFlushCalled, 'Assert that onFlush event was triggered.');
        $this->assertTrue($eventSubscriber->postFlushCalled, 'Assert that postFlush event was triggered.');
    }

    /**
     * @test
     */
    public function eventListenersAreProperlyExecuted()
    {
        $this->removeExampleEntities();
        $this->insertExampleEntity();
        $this->persistenceManager->persistAll();
        $eventSubscriber = $this->objectManager->get('TYPO3\Flow\Tests\Functional\Persistence\Fixtures\EventListener');
        $this->assertTrue($eventSubscriber->preFlushCalled, 'Assert that preFlush event was triggered.');
        $this->assertTrue($eventSubscriber->onFlushCalled, 'Assert that onFlush event was triggered.');
        $this->assertTrue($eventSubscriber->postFlushCalled, 'Assert that postFlush event was triggered.');
    }

    /**
     * @expectedException \TYPO3\Flow\Persistence\Exception
     * @test
     */
    public function persistAllThrowsExceptionIfNonWhitelistedObjectsAreDirtyAndFlagIsSet()
    {
        $testEntity = new TestEntity();
        $testEntity->setName('Surfer girl');
        $this->testEntityRepository->add($testEntity);
        $this->persistenceManager->persistAll(true);
    }

    /**
     * @expectedException \TYPO3\Flow\Persistence\Exception
     * @test
     */
    public function persistAllThrowsExceptionIfNonWhitelistedObjectsAreUpdatedAndFlagIsSet()
    {
        $this->removeExampleEntities();
        $this->insertExampleEntity();
        $this->persistenceManager->persistAll();

        /** @var TestEntity $testEntity */
        $testEntity = $this->testEntityRepository->findAll()->getFirst();
        $testEntity->setName('Another name');
        $this->testEntityRepository->update($testEntity);
        $this->persistenceManager->persistAll(true);
    }

    /**
     * @test
     */
    public function persistAllThrowsNoExceptionIfWhitelistedObjectsAreDirtyAndFlagIsSet()
    {
        $testEntity = new TestEntity();
        $testEntity->setName('Surfer girl');
        $this->testEntityRepository->add($testEntity);

        $this->persistenceManager->whitelistObject($testEntity);
        $this->persistenceManager->persistAll(true);
        $this->assertTrue(true);
    }

    /**
     * @test
     */
<<<<<<< HEAD
    public function extendedTypesEntityIsIsReconstitutedWithProperties()
    {
        $extendedTypesEntity = new ExtendedTypesEntity();

        $this->persistenceManager->add($extendedTypesEntity);
        $this->persistenceManager->persistAll();
        $this->persistenceManager->clearState();

        /**  @var ExtendedTypesEntity $persistedExtendedTypesEntity */
        $persistedExtendedTypesEntity = $this->extendedTypesEntityRepository->findAll()->getFirst();

        $this->assertInstanceOf('TYPO3\Flow\Tests\Functional\Persistence\Fixtures\ExtendedTypesEntity', $persistedExtendedTypesEntity);
        $this->assertNull($persistedExtendedTypesEntity->getCommonObject(), 'Common Object');
        $this->assertNull($persistedExtendedTypesEntity->getDateTime(), 'DateTime');
        $this->assertNull($persistedExtendedTypesEntity->getDateTimeTz(), 'DateTimeTz');
        $this->assertNull($persistedExtendedTypesEntity->getDate(), 'Date');
        $this->assertNull($persistedExtendedTypesEntity->getTime(), 'Time');

        // These types always returns an array, never NULL, even if the property is nullable
        $this->assertEquals(array(), $persistedExtendedTypesEntity->getSimpleArray(), 'Simple Array');
        $this->assertEquals(array(), $persistedExtendedTypesEntity->getJsonArray(), 'Json Array');
    }

    /**
     * @test
     */
    public function commonObjectIsPersistedAndIsReconstituted()
    {
        $commonObject = new CommonObject();
        $commonObject->setFoo('foo');

        $extendedTypesEntity = new ExtendedTypesEntity();
        $extendedTypesEntity->setCommonObject($commonObject);

        $this->persistenceManager->add($extendedTypesEntity);
        $this->persistenceManager->persistAll();
        $this->persistenceManager->clearState();

        /**  @var ExtendedTypesEntity $persistedExtendedTypesEntity */
        $persistedExtendedTypesEntity = $this->extendedTypesEntityRepository->findAll()->getFirst();

        $this->assertInstanceOf('TYPO3\Flow\Tests\Functional\Persistence\Fixtures\ExtendedTypesEntity', $persistedExtendedTypesEntity);
        $this->assertInstanceOf('TYPO3\Flow\Tests\Functional\Persistence\Fixtures\CommonObject', $persistedExtendedTypesEntity->getCommonObject());
        $this->assertEquals('foo', $persistedExtendedTypesEntity->getCommonObject()->getFoo());
    }

    /**
     * @test
     */
    public function jsonArrayIsPersistedAndIsReconstituted()
    {
        $extendedTypesEntity = new ExtendedTypesEntity();
        $extendedTypesEntity->setJsonArray(array('foo' => 'bar'));

        $this->persistenceManager->add($extendedTypesEntity);
        $this->persistenceManager->persistAll();
        $this->persistenceManager->clearState();

        /**  @var ExtendedTypesEntity $persistedExtendedTypesEntity */
        $persistedExtendedTypesEntity = $this->extendedTypesEntityRepository->findAll()->getFirst();

        $this->assertInstanceOf('TYPO3\Flow\Tests\Functional\Persistence\Fixtures\ExtendedTypesEntity', $persistedExtendedTypesEntity);
        $this->assertEquals(array('foo' => 'bar'), $persistedExtendedTypesEntity->getJsonArray());
    }

    /**
     * @test
     * @see http://doctrine-orm.readthedocs.org/en/latest/cookbook/working-with-datetime.html#default-timezone-gotcha
     */
    public function dateTimeIsPersistedAndIsReconstitutedWithTimeDiffIfSystemTimeZoneDifferentToDateTimeObjectsTimeZone()
    {
        // Make sure running in specific mode independent from testing env settings
        ini_set('date.timezone', 'Arctic/Longyearbyen');

        $dateTimeTz = new \DateTime('2008-11-16 19:03:30', new \DateTimeZone('UTC'));
        $extendedTypesEntity = new ExtendedTypesEntity();
        $extendedTypesEntity->setDateTime($dateTimeTz);
        $this->persistenceManager->add($extendedTypesEntity);
        $this->persistenceManager->persistAll();
        $this->persistenceManager->clearState();

        /**  @var ExtendedTypesEntity $persistedExtendedTypesEntity */
        $persistedExtendedTypesEntity = $this->extendedTypesEntityRepository->findAll()->getFirst();

        // Restore test env timezone
        ini_restore('date.timezone');

        $this->assertInstanceOf('TYPO3\Flow\Tests\Functional\Persistence\Fixtures\ExtendedTypesEntity', $persistedExtendedTypesEntity);
        $this->assertInstanceOf('DateTime', $persistedExtendedTypesEntity->getDateTime());
        $this->assertNotEquals($dateTimeTz->getTimestamp(), $persistedExtendedTypesEntity->getDateTime()->getTimestamp());
        $this->assertEquals('Arctic/Longyearbyen', $persistedExtendedTypesEntity->getDateTime()->getTimezone()->getName());
    }

    /**
     * @test
     */
    public function dateTimeIsPersistedAndIsReconstituted()
    {
        $dateTimeTz = new \DateTime('2008-11-16 19:03:30', new \DateTimeZone(ini_get('date.timezone')));
        $extendedTypesEntity = new ExtendedTypesEntity();
        $extendedTypesEntity->setDateTime($dateTimeTz);
        $this->persistenceManager->add($extendedTypesEntity);
        $this->persistenceManager->persistAll();
        $this->persistenceManager->clearState();

        /**  @var ExtendedTypesEntity $persistedExtendedTypesEntity */
        $persistedExtendedTypesEntity = $this->extendedTypesEntityRepository->findAll()->getFirst();
        $this->assertInstanceOf('TYPO3\Flow\Tests\Functional\Persistence\Fixtures\ExtendedTypesEntity', $persistedExtendedTypesEntity);
        $this->assertInstanceOf('DateTime', $persistedExtendedTypesEntity->getDateTime());
        $this->assertEquals($dateTimeTz->getTimestamp(), $persistedExtendedTypesEntity->getDateTime()->getTimestamp());
        $this->assertEquals(ini_get('date.timezone'), $persistedExtendedTypesEntity->getDateTime()->getTimezone()->getName());
    }

    /**
     * @test
     * @todo We need different tests at least for two types of database.
     * * 1. mysql without timezone support.
     * * 2. a db with timezone support.
     * But since flow does not support multiple db endpoints this is a test just for mysql.
     * In case of mysql, Doctrine handles datetimetz fields simply the same way as datetime does (pure string with date and time but without tz)
     */
    public function dateTimeTzIsPersistedAndIsReconstituted()
    {
        $this->markTestIncomplete('We need different tests at least for two types of database. 1. mysql without timezone support. 2. a db with timezone support.');

        // Make sure running in specific mode independent from testing env settings
        ini_set('date.timezone', 'Arctic/Longyearbyen');

        $dateTimeTz = new \DateTime('2008-11-16 19:03:30', new \DateTimeZone('UTC'));
        $extendedTypesEntity = new ExtendedTypesEntity();
        $extendedTypesEntity->setDateTimeTz($dateTimeTz);
        $this->persistenceManager->add($extendedTypesEntity);
        $this->persistenceManager->persistAll();
        $this->persistenceManager->clearState();

        /**  @var ExtendedTypesEntity $persistedExtendedTypesEntity */
        $persistedExtendedTypesEntity = $this->extendedTypesEntityRepository->findAll()->getFirst();

        // Restore test env timezone
        ini_restore('date.timezone');

        $this->assertInstanceOf('TYPO3\Flow\Tests\Functional\Persistence\Fixtures\ExtendedTypesEntity', $persistedExtendedTypesEntity);
        $this->assertInstanceOf('DateTime', $persistedExtendedTypesEntity->getDateTimeTz());
        $this->assertNotEquals($dateTimeTz->getTimestamp(), $persistedExtendedTypesEntity->getDateTimeTz()->getTimestamp());
        $this->assertEquals(ini_get('datetime.timezone'), $persistedExtendedTypesEntity->getDateTimeTz()->getTimezone()->getName());
    }

    /**
     * @test
     */
    public function dateIsPersistedAndIsReconstituted()
    {
        $dateTime = new \DateTime('2008-11-16 19:03:30');
        $extendedTypesEntity = new ExtendedTypesEntity();
        $extendedTypesEntity->setDate($dateTime);
        $this->persistenceManager->add($extendedTypesEntity);
        $this->persistenceManager->persistAll();
        $this->persistenceManager->clearState();

        /**  @var ExtendedTypesEntity $persistedExtendedTypesEntity */
        $persistedExtendedTypesEntity = $this->extendedTypesEntityRepository->findAll()->getFirst();
        $this->assertInstanceOf('TYPO3\Flow\Tests\Functional\Persistence\Fixtures\ExtendedTypesEntity', $persistedExtendedTypesEntity);
        $this->assertEquals('2008-11-16', $persistedExtendedTypesEntity->getDate()->format('Y-m-d'));
    }

    /**
     * @test
     */
    public function timeIsPersistedAndIsReconstituted()
    {
        $dateTime = new \DateTime('2008-11-16 19:03:30');
        $extendedTypesEntity = new ExtendedTypesEntity();
        $extendedTypesEntity->setTime($dateTime);
        $this->persistenceManager->add($extendedTypesEntity);
        $this->persistenceManager->persistAll();
        $this->persistenceManager->clearState();

        /**  @var ExtendedTypesEntity $persistedExtendedTypesEntity */
        $persistedExtendedTypesEntity = $this->extendedTypesEntityRepository->findAll()->getFirst();
        $this->assertInstanceOf('TYPO3\Flow\Tests\Functional\Persistence\Fixtures\ExtendedTypesEntity', $persistedExtendedTypesEntity);
        $this->assertEquals('19:03:30', $persistedExtendedTypesEntity->getTime()->format('H:i:s'));
    }

    /**
     * @test
     */
    public function simpleArrayIsPersistedAndIsReconstituted()
    {
        $extendedTypesEntity = new ExtendedTypesEntity();
        $extendedTypesEntity->setSimpleArray(array('foo' => 'bar'));

        $this->persistenceManager->add($extendedTypesEntity);
        $this->persistenceManager->persistAll();
        $this->persistenceManager->clearState();

        /**  @var ExtendedTypesEntity $persistedExtendedTypesEntity */
        $persistedExtendedTypesEntity = $this->extendedTypesEntityRepository->findAll()->getFirst();

        $this->assertInstanceOf('TYPO3\Flow\Tests\Functional\Persistence\Fixtures\ExtendedTypesEntity', $persistedExtendedTypesEntity);
        $this->assertEquals(array('bar'), $persistedExtendedTypesEntity->getSimpleArray());
    }

    /**
     * @test
     */
=======
>>>>>>> d040582c
    public function hasUnpersistedChangesReturnsTrueAfterObjectUpdate()
    {
        $this->removeExampleEntities();
        $this->insertExampleEntity();
        $this->persistenceManager->persistAll();

        /** @var TestEntity $testEntity */
        $testEntity = $this->testEntityRepository->findAll()->getFirst();
        $testEntity->setName('Another name');
        $this->testEntityRepository->update($testEntity);
        $this->assertTrue($this->persistenceManager->hasUnpersistedChanges());
    }

    /**
     * Helper which inserts example data into the database.
     *
     * @param string $name
     */
    protected function insertExampleEntity($name = 'Flow')
    {
        $testEntity = new TestEntity();
        $testEntity->setName($name);
        $this->testEntityRepository->add($testEntity);

        $this->persistenceManager->persistAll();
        $this->persistenceManager->clearState();
    }

    /**
     * Remove all example entities to enforce a clean state
     */
    protected function removeExampleEntities()
    {
        $this->testEntityRepository->removeAll();
        $this->persistenceManager->persistAll();
        $this->persistenceManager->clearState();
    }
}<|MERGE_RESOLUTION|>--- conflicted
+++ resolved
@@ -32,14 +32,11 @@
     protected $testEntityRepository;
 
     /**
-<<<<<<< HEAD
      * @var ExtendedTypesEntityRepository
      */
     protected $extendedTypesEntityRepository;
 
     /**
-=======
->>>>>>> d040582c
      * @return void
      */
     public function setUp()
@@ -49,10 +46,7 @@
             $this->markTestSkipped('Doctrine persistence is not enabled');
         }
         $this->testEntityRepository = new TestEntityRepository();
-<<<<<<< HEAD
         $this->extendedTypesEntityRepository = new ExtendedTypesEntityRepository();
-=======
->>>>>>> d040582c
     }
 
     /**
@@ -396,7 +390,6 @@
     /**
      * @test
      */
-<<<<<<< HEAD
     public function extendedTypesEntityIsIsReconstitutedWithProperties()
     {
         $extendedTypesEntity = new ExtendedTypesEntity();
@@ -602,8 +595,6 @@
     /**
      * @test
      */
-=======
->>>>>>> d040582c
     public function hasUnpersistedChangesReturnsTrueAfterObjectUpdate()
     {
         $this->removeExampleEntities();
