<?php
namespace TYPO3\Flow\Tests\Functional\Property\Fixtures;

/*                                                                        *
 * This script belongs to the Flow framework.                             *
 *                                                                        *
 * It is free software; you can redistribute it and/or modify it under    *
 * the terms of the MIT license.                                          *
 *                                                                        */

use Doctrine\ORM\Mapping as ORM;

/**
 * A simple class for PropertyMapper test
 *
 */
class TestClass
{
    /**
     * @var string
     */
    protected $name;
<<<<<<< HEAD

    /**
     * @var integer
     */
    protected $size;

    /**
     * @var boolean
     */
    protected $signedCla;

    /**
     * This has no var annotation by intention.
     */
    public $somePublicPropertyWithoutVarAnnotation;

    /**
     * @see \TYPO3\Flow\Tests\Functional\Property\TypeConverter\ObjectConverterTest::getTypeOfChildPropertyReturnsCorrectTypeIfThatPropertyIsPubliclyPresent
     * @var float
     */
    public $somePublicProperty;

    /**
     * @see \TYPO3\Flow\Tests\Functional\Property\TypeConverter\ObjectConverterTest::convertFromUsesAppropriatePropertyPopulationMethodsInOrderConstructorSetterPublic
     * @var string
     */
    public $propertyMeantForConstructorUsage = 'default';

    /**
     * @see \TYPO3\Flow\Tests\Functional\Property\TypeConverter\ObjectConverterTest::convertFromUsesAppropriatePropertyPopulationMethodsInOrderConstructorSetterPublic
     * @var string
     */
    public $propertyMeantForSetterUsage = 'default';

    /**
     * @see \TYPO3\Flow\Tests\Functional\Property\TypeConverter\ObjectConverterTest::convertFromUsesAppropriatePropertyPopulationMethodsInOrderConstructorSetterPublic
     * @var string
     */
    public $propertyMeantForPublicUsage = 'default';

    /**
     * @see \TYPO3\Flow\Tests\Functional\Property\TypeConverter\ObjectConverterTest::getTypeOfChildPropertyReturnsCorrectTypeIfAConstructorArgumentForThatPropertyIsPresent
     * @see \TYPO3\Flow\Tests\Functional\Property\TypeConverter\ObjectConverterTest::convertFromUsesAppropriatePropertyPopulationMethodsInOrderConstructorSetterPublic
     * @param float $dummy
     * @param string $propertyMeantForConstructorUsage
     */
    public function __construct($dummy = null, $propertyMeantForConstructorUsage = null)
    {
        if ($propertyMeantForConstructorUsage !== null) {
            $this->propertyMeantForConstructorUsage = $propertyMeantForConstructorUsage . ' set via Constructor';
        }
    }

    /**
     * @return string
     */
    public function getName()
    {
        return $this->name;
    }

    /**
     * @param string $name
     * @return void
     */
    public function setName($name)
    {
        $this->name = $name;
    }

    /**
     * @return integer
     */
    public function getSize()
    {
        return $this->size;
    }

    /**
     * @param integer $size
     * @return void
     */
    public function setSize($size)
    {
        $this->size = $size;
    }

    /**
     * @return boolean
     */
    public function getSignedCla()
    {
        return $this->signedCla;
    }

    /**
=======

    /**
     * @var integer
     */
    protected $size;

    /**
     * @var boolean
     */
    protected $signedCla;

    /**
     * @return string
     */
    public function getName()
    {
        return $this->name;
    }

    /**
     * @param string $name
     * @return void
     */
    public function setName($name)
    {
        $this->name = $name;
    }

    /**
     * @return integer
     */
    public function getSize()
    {
        return $this->size;
    }

    /**
     * @param integer $size
     * @return void
     */
    public function setSize($size)
    {
        $this->size = $size;
    }

    /**
     * @return boolean
     */
    public function getSignedCla()
    {
        return $this->signedCla;
    }

    /**
>>>>>>> d040582c
     * @param boolean $signedCla
     * @return void
     */
    public function setSignedCla($signedCla)
    {
        $this->signedCla = $signedCla;
    }
<<<<<<< HEAD

    /**
     * @see \TYPO3\Flow\Tests\Functional\Property\TypeConverter\ObjectConverterTest::getTypeOfChildPropertyReturnsCorrectTypeIfASetterForThatPropertyIsPresent
     * @param string $value
     */
    public function setAttributeWithStringTypeAnnotation($value)
    {
    }

    /**
     * @see \TYPO3\Flow\Tests\Functional\Property\TypeConverter\ObjectConverterTest::convertFromUsesAppropriatePropertyPopulationMethodsInOrderConstructorSetterPublic
     * @param string $value
     */
    public function setPropertyMeantForConstructorUsage($value)
    {
        $this->propertyMeantForConstructorUsage = $value . ' set via Setter';
    }

    /**
     * @see \TYPO3\Flow\Tests\Functional\Property\TypeConverter\ObjectConverterTest::convertFromUsesAppropriatePropertyPopulationMethodsInOrderConstructorSetterPublic
     * @param string $value
     */
    public function setPropertyMeantForSetterUsage($value)
    {
        $this->propertyMeantForSetterUsage = $value . ' set via Setter';
    }
=======
>>>>>>> d040582c
}<|MERGE_RESOLUTION|>--- conflicted
+++ resolved
@@ -20,7 +20,6 @@
      * @var string
      */
     protected $name;
-<<<<<<< HEAD
 
     /**
      * @var integer
@@ -117,62 +116,6 @@
     }
 
     /**
-=======
-
-    /**
-     * @var integer
-     */
-    protected $size;
-
-    /**
-     * @var boolean
-     */
-    protected $signedCla;
-
-    /**
-     * @return string
-     */
-    public function getName()
-    {
-        return $this->name;
-    }
-
-    /**
-     * @param string $name
-     * @return void
-     */
-    public function setName($name)
-    {
-        $this->name = $name;
-    }
-
-    /**
-     * @return integer
-     */
-    public function getSize()
-    {
-        return $this->size;
-    }
-
-    /**
-     * @param integer $size
-     * @return void
-     */
-    public function setSize($size)
-    {
-        $this->size = $size;
-    }
-
-    /**
-     * @return boolean
-     */
-    public function getSignedCla()
-    {
-        return $this->signedCla;
-    }
-
-    /**
->>>>>>> d040582c
      * @param boolean $signedCla
      * @return void
      */
@@ -180,7 +123,6 @@
     {
         $this->signedCla = $signedCla;
     }
-<<<<<<< HEAD
 
     /**
      * @see \TYPO3\Flow\Tests\Functional\Property\TypeConverter\ObjectConverterTest::getTypeOfChildPropertyReturnsCorrectTypeIfASetterForThatPropertyIsPresent
@@ -207,6 +149,4 @@
     {
         $this->propertyMeantForSetterUsage = $value . ' set via Setter';
     }
-=======
->>>>>>> d040582c
 }