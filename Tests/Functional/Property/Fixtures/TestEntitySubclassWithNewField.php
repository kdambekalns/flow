--- conflicted
+++ resolved
@@ -21,7 +21,6 @@
      * @var string
      */
     protected $testField;
-<<<<<<< HEAD
 
     /**
      * @param string $testField
@@ -32,18 +31,6 @@
     }
 
     /**
-=======
-
-    /**
-     * @param string $testField
-     */
-    public function setTestField($testField)
-    {
-        $this->testField = $testField;
-    }
-
-    /**
->>>>>>> c186a992
      * @return string
      */
     public function getTestField()
