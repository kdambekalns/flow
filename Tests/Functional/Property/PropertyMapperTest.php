<?php
namespace TYPO3\Flow\Tests\Functional\Property;

/*                                                                        *
 * This script belongs to the Flow framework.                             *
 *                                                                        *
 * It is free software; you can redistribute it and/or modify it under    *
 * the terms of the MIT license.                                          *
 *                                                                        */

/**
 * Testcase for Property Mapper
 *
 */
class PropertyMapperTest extends \TYPO3\Flow\Tests\FunctionalTestCase
{
    /**
     *
     * @var \TYPO3\Flow\Property\PropertyMapper
     */
    protected $propertyMapper;

    protected static $testablePersistenceEnabled = true;

    /**
     * @return void
     */
    public function setUp()
    {
        parent::setUp();
        $this->propertyMapper = $this->objectManager->get('TYPO3\Flow\Property\PropertyMapper');
    }

    /**
     * @test
     */
    public function domainObjectWithSimplePropertiesCanBeCreated()
    {
        $source = array(
            'name' => 'Robert Skaarhoj',
            'age' => '25',
            'averageNumberOfKids' => '1.5'
        );

        $result = $this->propertyMapper->convert($source, 'TYPO3\Flow\Tests\Functional\Property\Fixtures\TestEntity');
        $this->assertSame('Robert Skaarhoj', $result->getName());
        $this->assertSame(25, $result->getAge());
        $this->assertSame(1.5, $result->getAverageNumberOfKids());
    }

    /**
     * @test
     */
    public function domainObjectWithVirtualPropertiesCanBeCreated()
    {
        $source = array(
            'name' => 'Robert Skaarhoj',
            'yearOfBirth' => '1988',
            'averageNumberOfKids' => '1.5'
        );

        $result = $this->propertyMapper->convert($source, 'TYPO3\Flow\Tests\Functional\Property\Fixtures\TestEntity');
        $this->assertSame('Robert Skaarhoj', $result->getName());
        $this->assertSame(25, $result->getAge());
        $this->assertSame(1.5, $result->getAverageNumberOfKids());
    }

    /**
     * @test
     */
    public function simpleObjectWithSimplePropertiesCanBeCreated()
    {
        $source = array(
            'name' => 'Christopher',
            'size' => '187',
            'signedCla' => true
        );

        $result = $this->propertyMapper->convert($source, 'TYPO3\Flow\Tests\Functional\Property\Fixtures\TestClass');
        $this->assertSame('Christopher', $result->getName());
        $this->assertSame(187, $result->getSize());
        $this->assertSame(true, $result->getSignedCla());
    }

    /**
     * @test
     */
    public function valueobjectCanBeMapped()
    {
        $source = array(
            '__identity' => 'abcdefghijkl',
            'name' => 'Christopher',
            'age' => '28'
        );

        $result = $this->propertyMapper->convert($source, 'TYPO3\Flow\Tests\Functional\Property\Fixtures\TestValueobject');
        $this->assertSame('Christopher', $result->getName());
        $this->assertSame(28, $result->getAge());
    }

    /**
     * @test
     */
    public function integerCanBeMappedToString()
    {
        $source = array(
            'name' => 42,
            'size' => 23
        );

        $result = $this->propertyMapper->convert($source, 'TYPO3\Flow\Tests\Functional\Property\Fixtures\TestClass');
        $this->assertSame('42', $result->getName());
        $this->assertSame(23, $result->getSize());
    }

    /**
     * @test
     */
    public function targetTypeForEntityCanBeOverridenIfConfigured()
    {
        $source = array(
            '__type' => 'TYPO3\Flow\Tests\Functional\Property\Fixtures\TestEntitySubclass',
            'name' => 'Arthur',
            'age' => '42'
        );

        $configuration = $this->objectManager->get('TYPO3\Flow\Property\PropertyMappingConfigurationBuilder')->build();
        $configuration->setTypeConverterOption('TYPO3\Flow\Property\TypeConverter\PersistentObjectConverter', \TYPO3\Flow\Property\TypeConverter\PersistentObjectConverter::CONFIGURATION_OVERRIDE_TARGET_TYPE_ALLOWED, true);

        $result = $this->propertyMapper->convert($source, 'TYPO3\Flow\Tests\Functional\Property\Fixtures\TestEntity', $configuration);
        $this->assertInstanceOf('\TYPO3\Flow\Tests\Functional\Property\Fixtures\TestEntitySubclass', $result);
    }

    /**
     * @test
     * @expectedException \TYPO3\Flow\Property\Exception
     */
    public function overridenTargetTypeForEntityMustBeASubclass()
    {
        $source = array(
            '__type' => 'TYPO3\Flow\Tests\Functional\Property\Fixtures\TestClass',
            'name' => 'A horse'
        );

        $configuration = $this->objectManager->get('TYPO3\Flow\Property\PropertyMappingConfigurationBuilder')->build();
        $configuration->setTypeConverterOption('TYPO3\Flow\Property\TypeConverter\PersistentObjectConverter', \TYPO3\Flow\Property\TypeConverter\PersistentObjectConverter::CONFIGURATION_OVERRIDE_TARGET_TYPE_ALLOWED, true);

        $this->propertyMapper->convert($source, 'TYPO3\Flow\Tests\Functional\Property\Fixtures\TestEntity', $configuration);
    }

    /**
     * @test
     */
    public function targetTypeForSimpleObjectCanBeOverridenIfConfigured()
    {
        $source = array(
            '__type' => 'TYPO3\Flow\Tests\Functional\Property\Fixtures\TestSubclass',
            'name' => 'Tower of Pisa'
        );

        $configuration = $this->objectManager->get('TYPO3\Flow\Property\PropertyMappingConfigurationBuilder')->build();
        $configuration->setTypeConverterOption('TYPO3\Flow\Property\TypeConverter\ObjectConverter', \TYPO3\Flow\Property\TypeConverter\ObjectConverter::CONFIGURATION_OVERRIDE_TARGET_TYPE_ALLOWED, true);

        $result = $this->propertyMapper->convert($source, 'TYPO3\Flow\Tests\Functional\Property\Fixtures\TestClass', $configuration);
        $this->assertInstanceOf('TYPO3\Flow\Tests\Functional\Property\Fixtures\TestSubclass', $result);
    }

    /**
     * @test
     * @expectedException \TYPO3\Flow\Property\Exception
     */
    public function overridenTargetTypeForSimpleObjectMustBeASubclass()
    {
        $source = array(
            '__type' => 'TYPO3\Flow\Tests\Functional\Property\Fixtures\TestEntity',
            'name' => 'A horse'
        );

        $configuration = $this->objectManager->get('TYPO3\Flow\Property\PropertyMappingConfigurationBuilder')->build();
        $configuration->setTypeConverterOption('TYPO3\Flow\Property\TypeConverter\ObjectConverter', \TYPO3\Flow\Property\TypeConverter\ObjectConverter::CONFIGURATION_OVERRIDE_TARGET_TYPE_ALLOWED, true);

        $this->propertyMapper->convert($source, 'TYPO3\Flow\Tests\Functional\Property\Fixtures\TestClass', $configuration);
    }

    /**
     * @test
     */
    public function mappingPersistentEntityOnlyChangesModifiedProperties()
    {
        $entityIdentity = $this->createTestEntity();

        $source = array(
            '__identity' => $entityIdentity,
            'averageNumberOfKids' => '5.5'
        );

        $result = $this->propertyMapper->convert($source, 'TYPO3\Flow\Tests\Functional\Property\Fixtures\TestEntity');
        $this->assertSame('Egon Olsen', $result->getName());
        $this->assertSame(42, $result->getAge());
        $this->assertSame(5.5, $result->getAverageNumberOfKids());
    }

    /**
     * @test
     */
    public function mappingPersistentEntityAllowsToSetValueToNull()
    {
        $entityIdentity = $this->createTestEntity();

        $source = array(
            '__identity' => $entityIdentity,
            'averageNumberOfKids' => ''
        );

        $result = $this->propertyMapper->convert($source, 'TYPO3\Flow\Tests\Functional\Property\Fixtures\TestEntity');
        $this->assertSame('Egon Olsen', $result->getName());
        $this->assertSame(42, $result->getAge());
        $this->assertSame(null, $result->getAverageNumberOfKids());
    }

    /**
     * @test
     */
    public function mappingOfPropertiesWithUnqualifiedInterfaceName()
    {
        $relatedEntity = new Fixtures\TestEntity();

        $source = array(
            'relatedEntity' => $relatedEntity,
        );
        $result = $this->propertyMapper->convert($source, 'TYPO3\Flow\Tests\Functional\Property\Fixtures\TestEntity');
        $this->assertSame($relatedEntity, $result->getRelatedEntity());
    }

    /**
     * Testcase for http://forge.typo3.org/issues/36988 - needed for Neos
     * editing
     *
     * @test
     */
    public function ifTargetObjectTypeIsPassedAsArgumentDoNotConvertIt()
    {
        $entity = new Fixtures\TestEntity();
        $entity->setName('Egon Olsen');

        $result = $this->propertyMapper->convert($entity, 'TYPO3\Flow\Tests\Functional\Property\Fixtures\TestEntity');
        $this->assertSame($entity, $result);
    }

    /**
     * Testcase for http://forge.typo3.org/issues/39445
     *
     * @test
     */
    public function ifTargetObjectTypeIsPassedRecursivelyDoNotConvertIt()
    {
        $entity = new Fixtures\TestEntity();
        $entity->setName('Egon Olsen');

        $result = $this->propertyMapper->convert(array($entity), 'array<TYPO3\Flow\Tests\Functional\Property\Fixtures\TestEntity>');
        $this->assertSame(array($entity), $result);
    }

    /**
     * Add and persist a test entity, and return the identifier of the newly created
     * entity.
     *
     * @return string identifier of newly created entity
     */
    protected function createTestEntity()
    {
        $entity = new Fixtures\TestEntity();
        $entity->setName('Egon Olsen');
        $entity->setAge(42);
        $entity->setAverageNumberOfKids(3.5);
        $this->persistenceManager->add($entity);
        $entityIdentifier = $this->persistenceManager->getIdentifierByObject($entity);

        $this->persistenceManager->persistAll();
        $this->persistenceManager->clearState();

        return $entityIdentifier;
    }

    /**
     * Testcase for #32829
     *
     * @test
     */
    public function mappingToFieldsFromSubclassWorksIfTargetTypeIsOverridden()
    {
        $source = array(
            '__type' => 'TYPO3\Flow\Tests\Functional\Property\Fixtures\TestEntitySubclassWithNewField',
            'testField' => 'A horse'
        );

        $configuration = $this->objectManager->get('TYPO3\Flow\Property\PropertyMappingConfigurationBuilder')->build();
        $configuration->setTypeConverterOption('TYPO3\Flow\Property\TypeConverter\PersistentObjectConverter', \TYPO3\Flow\Property\TypeConverter\ObjectConverter::CONFIGURATION_OVERRIDE_TARGET_TYPE_ALLOWED, true);

        $theHorse = $this->propertyMapper->convert($source, 'TYPO3\Flow\Tests\Functional\Property\Fixtures\TestEntity', $configuration);
        $this->assertInstanceOf('TYPO3\Flow\Tests\Functional\Property\Fixtures\TestEntitySubclassWithNewField', $theHorse);
    }

    /**
     * @test
     * @dataProvider invalidTypeConverterConfigurationsForOverridingTargetTypes
     * @expectedException \TYPO3\Flow\Property\Exception
     */
    public function mappingToFieldsFromSubclassThrowsExceptionIfTypeConverterOptionIsInvalidOrNotSet(\TYPO3\Flow\Property\PropertyMappingConfigurationInterface $configuration = null)
    {
        $source = array(
            '__type' => 'TYPO3\Flow\Tests\Functional\Property\Fixtures\TestEntitySubclassWithNewField',
            'testField' => 'A horse'
        );

        $this->propertyMapper->convert($source, 'TYPO3\Flow\Tests\Functional\Property\Fixtures\TestEntity', $configuration);
    }

    /**
     * Data provider with invalid configuration for target type overrides
     *
     * @return array
     */
    public function invalidTypeConverterConfigurationsForOverridingTargetTypes()
    {
        $configurationWithNoSetting = new \TYPO3\Flow\Property\PropertyMappingConfiguration();

        $configurationWithOverrideOff = new \TYPO3\Flow\Property\PropertyMappingConfiguration();
        $configurationWithOverrideOff->setTypeConverterOption('TYPO3\Flow\Property\TypeConverter\ObjectConverter', \TYPO3\Flow\Property\TypeConverter\ObjectConverter::CONFIGURATION_OVERRIDE_TARGET_TYPE_ALLOWED, false);

        return array(
            array(null),
            array($configurationWithNoSetting),
            array($configurationWithOverrideOff),
        );
    }

    /**
     * @test
     * @expectedException \TYPO3\Flow\Property\Exception
     */
    public function convertFromShouldThrowExceptionIfGivenSourceTypeIsNotATargetType()
    {
        $source = array(
            '__type' => 'TYPO3\Flow\Tests\Functional\Property\Fixtures\TestClass',
            'testField' => 'A horse'
        );

        $configuration = $this->objectManager->get('TYPO3\Flow\Property\PropertyMappingConfigurationBuilder')->build();
        $configuration->setTypeConverterOption('TYPO3\Flow\Property\TypeConverter\PersistentObjectConverter', \TYPO3\Flow\Property\TypeConverter\ObjectConverter::CONFIGURATION_OVERRIDE_TARGET_TYPE_ALLOWED, true);

        $this->propertyMapper->convert($source, 'TYPO3\Flow\Tests\Functional\Property\Fixtures\TestEntity', $configuration);
    }

    /**
     * Test case for #47232
     *
     * @test
     */
    public function convertedAccountRolesCanBeSet()
    {
        $source = array(
            'accountIdentifier' => 'someAccountIdentifier',
            'credentialsSource' => 'someEncryptedStuff',
            'authenticationProviderName' => 'DefaultProvider',
<<<<<<< HEAD
            'roles' => array('TYPO3.Flow:Customer', 'TYPO3.Flow:Administrator')
        );

        $expectedRoleIdentifiers = array('TYPO3.Flow:Customer', 'TYPO3.Flow:Administrator');
=======
            'roles' => array('Anonymous', 'Some.Package:Customer', 'Some.Package:Administrator')
        );

        $roles = array('Anonymous', 'Some.Package:Customer', 'Some.Package:Administrator');

        foreach ($roles as $role) {
            $this->persistenceManager->add(new \TYPO3\Flow\Security\Policy\Role($role));
        }
>>>>>>> d040582c

        $configuration = $this->objectManager->get('TYPO3\Flow\Property\PropertyMappingConfigurationBuilder')->build();
        $configuration->forProperty('roles.*')->allowProperties();

        $account = $this->propertyMapper->convert($source, 'TYPO3\Flow\Security\Account', $configuration);

        $this->assertInstanceOf('\TYPO3\Flow\Security\Account', $account);
<<<<<<< HEAD
        $this->assertEquals(2, count($account->getRoles()));
        $this->assertEquals($expectedRoleIdentifiers, array_keys($account->getRoles()));
=======
        $this->assertEquals(3, count($account->getRoles()));
        $this->assertEquals($roles, array_keys($account->getRoles()));
>>>>>>> d040582c
    }

    /**
     * @test
     */
    public function persistentEntityCanBeSerializedToIdentifierUsingObjectSource()
    {
        $entity = new Fixtures\TestEntity();
        $entity->setName('Egon Olsen');
        $entity->setAge(42);
        $entity->setAverageNumberOfKids(3.5);
        $this->persistenceManager->add($entity);

        $entityIdentifier = $this->persistenceManager->getIdentifierByObject($entity);

        $this->persistenceManager->persistAll();
        $this->persistenceManager->clearState();

        $source = $entity;

        $result = $this->propertyMapper->convert($source, 'string');

        $this->assertSame($entityIdentifier, $result);
    }
}<|MERGE_RESOLUTION|>--- conflicted
+++ resolved
@@ -363,21 +363,10 @@
             'accountIdentifier' => 'someAccountIdentifier',
             'credentialsSource' => 'someEncryptedStuff',
             'authenticationProviderName' => 'DefaultProvider',
-<<<<<<< HEAD
             'roles' => array('TYPO3.Flow:Customer', 'TYPO3.Flow:Administrator')
         );
 
         $expectedRoleIdentifiers = array('TYPO3.Flow:Customer', 'TYPO3.Flow:Administrator');
-=======
-            'roles' => array('Anonymous', 'Some.Package:Customer', 'Some.Package:Administrator')
-        );
-
-        $roles = array('Anonymous', 'Some.Package:Customer', 'Some.Package:Administrator');
-
-        foreach ($roles as $role) {
-            $this->persistenceManager->add(new \TYPO3\Flow\Security\Policy\Role($role));
-        }
->>>>>>> d040582c
 
         $configuration = $this->objectManager->get('TYPO3\Flow\Property\PropertyMappingConfigurationBuilder')->build();
         $configuration->forProperty('roles.*')->allowProperties();
@@ -385,13 +374,8 @@
         $account = $this->propertyMapper->convert($source, 'TYPO3\Flow\Security\Account', $configuration);
 
         $this->assertInstanceOf('\TYPO3\Flow\Security\Account', $account);
-<<<<<<< HEAD
         $this->assertEquals(2, count($account->getRoles()));
         $this->assertEquals($expectedRoleIdentifiers, array_keys($account->getRoles()));
-=======
-        $this->assertEquals(3, count($account->getRoles()));
-        $this->assertEquals($roles, array_keys($account->getRoles()));
->>>>>>> d040582c
     }
 
     /**
