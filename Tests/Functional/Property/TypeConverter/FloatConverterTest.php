<?php
namespace TYPO3\Flow\Tests\Functional\Property\TypeConverter;

/*                                                                        *
 * This script belongs to the Flow framework.                             *
 *                                                                        *
 * It is free software; you can redistribute it and/or modify it under    *
 * the terms of the MIT license.                                          *
 *                                                                        */

/**
 * Testcase for the Float converter
 *
 */
class FloatConverterTest extends \TYPO3\Flow\Tests\FunctionalTestCase
{
    /**
     * @var \TYPO3\Flow\Property\TypeConverter\FloatConverter
     */
    protected $converter;
<<<<<<< HEAD

    public function setUp()
    {
        parent::setUp();
        $this->converter = $this->objectManager->get(\TYPO3\Flow\Property\TypeConverter\FloatConverter::class);
    }

    /**
     * @return array Signature: string $locale, string $source, float $expectedResult
     */
    public function localeParsingDataProvider()
    {
        return array(
            array('de', '13,20', 13.2),
            array('de', '112,777', 112.777),
            array('de', '10.423,58', 10423.58),

            array('en', '14.42', 14.42),
            array('en', '10,423.58', 10423.58),
            array('en', '10,42358', 1042358),
        );
    }

    /**
     * @test
     * @dataProvider localeParsingDataProvider
     *
     * @param \TYPO3\Flow\I18n\Locale|string $locale
     * @param $source
     * @param $expectedResult
     */
    public function convertFromUsingVariousLocalesParsesFloatCorrectly($locale, $source, $expectedResult)
    {
        $configuration = new \TYPO3\Flow\Property\PropertyMappingConfiguration();
        $configuration->setTypeConverterOption(\TYPO3\Flow\Property\TypeConverter\FloatConverter::class, 'locale', $locale);

        $actualResult = $this->converter->convertFrom($source, 'float', array(), $configuration);
        $this->assertEquals($expectedResult, $actualResult);
    }

    /**
     * @test
     */
    public function convertFromReturnsErrorIfFormatIsInvalid()
    {
        $configuration = new \TYPO3\Flow\Property\PropertyMappingConfiguration();
        $configuration->setTypeConverterOption(\TYPO3\Flow\Property\TypeConverter\FloatConverter::class, 'locale', 'de');

        $actualResult = $this->converter->convertFrom('12,777777', 'float', array(), $configuration);
        $this->assertInstanceOf(\TYPO3\Flow\Error\Error::class, $actualResult);

        $this->assertInstanceOf(\TYPO3\Flow\Error\Error::class, $this->converter->convertFrom('84,00', 'float'));
    }

    /**
     * @test
     * @expectedException \TYPO3\Flow\I18n\Exception\InvalidLocaleIdentifierException
     */
    public function convertFromThrowsExceptionIfLocaleIsInvalid()
    {
        $configuration = new \TYPO3\Flow\Property\PropertyMappingConfiguration();
        $configuration->setTypeConverterOption(\TYPO3\Flow\Property\TypeConverter\FloatConverter::class, 'locale', 'some-non-existent-locale-identifier');

        $this->converter->convertFrom('84,42', 'float', array(), $configuration);
    }

=======

    public function setUp()
    {
        parent::setUp();
        $this->converter = $this->objectManager->get('TYPO3\Flow\Property\TypeConverter\FloatConverter');
    }

    /**
     * @return array Signature: string $locale, string $source, float $expectedResult
     */
    public function localeParsingDataProvider()
    {
        return array(
            array('de', '13,20', 13.2),
            array('de', '112,777', 112.777),
            array('de', '10.423,58', 10423.58),

            array('en', '14.42', 14.42),
            array('en', '10,423.58', 10423.58),
            array('en', '10,42358', 1042358),
        );
    }

    /**
     * @test
     * @dataProvider localeParsingDataProvider
     *
     * @param \TYPO3\Flow\I18n\Locale|string $locale
     * @param $source
     * @param $expectedResult
     */
    public function convertFromUsingVariousLocalesParsesFloatCorrectly($locale, $source, $expectedResult)
    {
        $configuration = new \TYPO3\Flow\Property\PropertyMappingConfiguration();
        $configuration->setTypeConverterOption('TYPO3\Flow\Property\TypeConverter\FloatConverter', 'locale', $locale);

        $actualResult = $this->converter->convertFrom($source, 'float', array(), $configuration);
        $this->assertEquals($expectedResult, $actualResult);
    }

    /**
     * @test
     */
    public function convertFromReturnsErrorIfFormatIsInvalid()
    {
        $configuration = new \TYPO3\Flow\Property\PropertyMappingConfiguration();
        $configuration->setTypeConverterOption('TYPO3\Flow\Property\TypeConverter\FloatConverter', 'locale', 'de');

        $actualResult = $this->converter->convertFrom('12,777777', 'float', array(), $configuration);
        $this->assertInstanceOf('TYPO3\Flow\Error\Error', $actualResult);

        $this->assertInstanceOf('TYPO3\Flow\Error\Error', $this->converter->convertFrom('84,00', 'float'));
    }

    /**
     * @test
     * @expectedException TYPO3\Flow\I18n\Exception\InvalidLocaleIdentifierException
     */
    public function convertFromThrowsExceptionIfLocaleIsInvalid()
    {
        $configuration = new \TYPO3\Flow\Property\PropertyMappingConfiguration();
        $configuration->setTypeConverterOption('TYPO3\Flow\Property\TypeConverter\FloatConverter', 'locale', 'some-non-existent-locale-identifier');

        $this->converter->convertFrom('84,42', 'float', array(), $configuration);
    }

>>>>>>> c186a992
    /**
     * @test
     */
    public function convertFromDoesntUseLocaleParserIfNoConfigurationGiven()
    {
        $this->assertEquals(84, $this->converter->convertFrom('84.000', 'float'));
        $this->assertEquals(84.42, $this->converter->convertFrom('84.42', 'float'));
    }
}<|MERGE_RESOLUTION|>--- conflicted
+++ resolved
@@ -18,7 +18,6 @@
      * @var \TYPO3\Flow\Property\TypeConverter\FloatConverter
      */
     protected $converter;
-<<<<<<< HEAD
 
     public function setUp()
     {
@@ -85,74 +84,6 @@
         $this->converter->convertFrom('84,42', 'float', array(), $configuration);
     }
 
-=======
-
-    public function setUp()
-    {
-        parent::setUp();
-        $this->converter = $this->objectManager->get('TYPO3\Flow\Property\TypeConverter\FloatConverter');
-    }
-
-    /**
-     * @return array Signature: string $locale, string $source, float $expectedResult
-     */
-    public function localeParsingDataProvider()
-    {
-        return array(
-            array('de', '13,20', 13.2),
-            array('de', '112,777', 112.777),
-            array('de', '10.423,58', 10423.58),
-
-            array('en', '14.42', 14.42),
-            array('en', '10,423.58', 10423.58),
-            array('en', '10,42358', 1042358),
-        );
-    }
-
-    /**
-     * @test
-     * @dataProvider localeParsingDataProvider
-     *
-     * @param \TYPO3\Flow\I18n\Locale|string $locale
-     * @param $source
-     * @param $expectedResult
-     */
-    public function convertFromUsingVariousLocalesParsesFloatCorrectly($locale, $source, $expectedResult)
-    {
-        $configuration = new \TYPO3\Flow\Property\PropertyMappingConfiguration();
-        $configuration->setTypeConverterOption('TYPO3\Flow\Property\TypeConverter\FloatConverter', 'locale', $locale);
-
-        $actualResult = $this->converter->convertFrom($source, 'float', array(), $configuration);
-        $this->assertEquals($expectedResult, $actualResult);
-    }
-
-    /**
-     * @test
-     */
-    public function convertFromReturnsErrorIfFormatIsInvalid()
-    {
-        $configuration = new \TYPO3\Flow\Property\PropertyMappingConfiguration();
-        $configuration->setTypeConverterOption('TYPO3\Flow\Property\TypeConverter\FloatConverter', 'locale', 'de');
-
-        $actualResult = $this->converter->convertFrom('12,777777', 'float', array(), $configuration);
-        $this->assertInstanceOf('TYPO3\Flow\Error\Error', $actualResult);
-
-        $this->assertInstanceOf('TYPO3\Flow\Error\Error', $this->converter->convertFrom('84,00', 'float'));
-    }
-
-    /**
-     * @test
-     * @expectedException TYPO3\Flow\I18n\Exception\InvalidLocaleIdentifierException
-     */
-    public function convertFromThrowsExceptionIfLocaleIsInvalid()
-    {
-        $configuration = new \TYPO3\Flow\Property\PropertyMappingConfiguration();
-        $configuration->setTypeConverterOption('TYPO3\Flow\Property\TypeConverter\FloatConverter', 'locale', 'some-non-existent-locale-identifier');
-
-        $this->converter->convertFrom('84,42', 'float', array(), $configuration);
-    }
-
->>>>>>> c186a992
     /**
      * @test
      */
