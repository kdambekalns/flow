--- conflicted
+++ resolved
@@ -19,7 +19,6 @@
      * @var ReflectionService
      */
     protected $reflectionService;
-<<<<<<< HEAD
 
     /**
      * @var AnnotatedClass
@@ -27,15 +26,6 @@
     protected $annotatedClass;
 
     /**
-=======
-
-    /**
-     * @var AnnotatedClass
-     */
-    protected $annotatedClass;
-
-    /**
->>>>>>> d040582c
      * @var Model\SubEntity
      */
     protected $subEntity;
