<?php
namespace TYPO3\Flow\Tests\Functional\Reflection;

/*                                                                        *
 * This script belongs to the Flow framework.                             *
 *                                                                        *
 * It is free software; you can redistribute it and/or modify it under    *
 * the terms of the MIT license.                                          *
 *                                                                        */
use TYPO3\Flow\Tests\FunctionalTestCase;

/**
 * Functional tests for the Reflection Service features
 */
class ReflectionServiceTest extends FunctionalTestCase
{
    /**
     * @var \TYPO3\Flow\Reflection\ReflectionService
     */
    protected $reflectionService;

    public function setUp()
    {
        parent::setUp();
        $this->reflectionService = $this->objectManager->get('TYPO3\Flow\Reflection\ReflectionService');
    }

    /**
     * @test
     */
    public function theReflectionServiceBuildsClassSchemataForEntities()
    {
        $classSchema = $this->reflectionService->getClassSchema('TYPO3\Flow\Tests\Functional\Reflection\Fixtures\ClassSchemaFixture');

        $this->assertNotNull($classSchema);
        $this->assertSame('TYPO3\Flow\Tests\Functional\Reflection\Fixtures\ClassSchemaFixture', $classSchema->getClassName());
    }

    /**
<<<<<<< HEAD
     * Test for https://jira.neos.io/browse/FLOW-316
     *
     * @test
     */
    public function classSchemaCanBeBuiltForAggregateRootsWithPlainOldPhpBaseClasses()
    {
        $this->reflectionService->getClassSchema(\TYPO3\Flow\Tests\Functional\Reflection\Fixtures\Model\EntityExtendingPlainObject::class);

        // dummy assertion to suppress PHPUnit warning
        $this->assertTrue(true);
    }

    /**
=======
>>>>>>> d040582c
     * @test
     */
    public function theReflectionServiceCorrectlyBuildsMethodTagsValues()
    {
        $actual = $this->reflectionService->getMethodTagsValues('TYPO3\Flow\Tests\Functional\Reflection\Fixtures\ClassSchemaFixture', 'setName');

        $expected = array(
            'param' => array(
                'string $name'
            ),
            'return' => array(
                'void'
            ),
            'validate' => array(
                '$name", type="foo1',
                '$name", type="foo2'
            ),
            'skipcsrfprotection' => array()
        );
        $this->assertSame($expected, $actual);
    }

    /**
     * @test
     */
    public function aggregateRootAssignmentsInHierarchiesAreCorrect()
    {
        $this->assertEquals('TYPO3\Flow\Tests\Functional\Reflection\Fixtures\Repository\SuperEntityRepository', $this->reflectionService->getClassSchema('TYPO3\Flow\Tests\Functional\Reflection\Fixtures\Model\SuperEntity')->getRepositoryClassName());
        $this->assertEquals('TYPO3\Flow\Tests\Functional\Reflection\Fixtures\Repository\SuperEntityRepository', $this->reflectionService->getClassSchema('TYPO3\Flow\Tests\Functional\Reflection\Fixtures\Model\SubEntity')->getRepositoryClassName());
        $this->assertEquals('TYPO3\Flow\Tests\Functional\Reflection\Fixtures\Repository\SubSubEntityRepository', $this->reflectionService->getClassSchema('TYPO3\Flow\Tests\Functional\Reflection\Fixtures\Model\SubSubEntity')->getRepositoryClassName());
        $this->assertEquals('TYPO3\Flow\Tests\Functional\Reflection\Fixtures\Repository\SubSubEntityRepository', $this->reflectionService->getClassSchema('TYPO3\Flow\Tests\Functional\Reflection\Fixtures\Model\SubSubSubEntity')->getRepositoryClassName());
    }

    /**
     * @test
     */
    public function propertyTypesAreExpandedWithUseStatements()
    {
        $varTagValues = $this->reflectionService->getPropertyTagValues('TYPO3\Flow\Tests\Functional\Reflection\Fixtures\AnnotatedClassWithUseStatements', 'reflectionService', 'var');
        $expected = array('TYPO3\Flow\Reflection\ReflectionService');
        $this->assertSame($expected, $varTagValues);
    }

    /**
     * @test
     */
    public function propertyTypesFromAbstractBaseClassAreExpandedWithRelativeNamespaces()
    {
        $varTagValues = $this->reflectionService->getPropertyTagValues('TYPO3\Flow\Tests\Functional\Reflection\Fixtures\AnnotatedClassWithUseStatements', 'subSubEntity', 'var');
        $expected = array('TYPO3\Flow\Tests\Functional\Reflection\Fixtures\Model\SubSubEntity');
        $this->assertSame($expected, $varTagValues);
    }

    /**
     * @test
     */
    public function propertyTypesFromAbstractBaseClassAreExpandedWithUseStatements()
    {
        $varTagValues = $this->reflectionService->getPropertyTagValues('TYPO3\Flow\Tests\Functional\Reflection\Fixtures\AnnotatedClassWithUseStatements', 'superEntity', 'var');
        $expected = array('TYPO3\Flow\Tests\Functional\Reflection\Fixtures\Model\SuperEntity');
        $this->assertSame($expected, $varTagValues);
    }

    /**
     * @test
     */
    public function propertyTypesFromSameSubpackageAreRetrievedCorrectly()
    {
        $varTagValues = $this->reflectionService->getPropertyTagValues('TYPO3\Flow\Tests\Functional\Reflection\Fixtures\AnnotatedClassWithUseStatements', 'annotatedClass', 'var');
        $expected = array('TYPO3\Flow\Tests\Functional\Reflection\Fixtures\AnnotatedClass');
        $this->assertSame($expected, $varTagValues);
    }

    /**
     * @test
     */
    public function propertyTypesFromNestedSubpackageAreRetrievedCorrectly()
    {
        $varTagValues = $this->reflectionService->getPropertyTagValues('TYPO3\Flow\Tests\Functional\Reflection\Fixtures\AnnotatedClassWithUseStatements', 'subEntity', 'var');
        $expected = array('TYPO3\Flow\Tests\Functional\Reflection\Fixtures\Model\SubEntity');
        $this->assertSame($expected, $varTagValues);
    }

    /**
     * @test
     */
    public function domainModelPropertyTypesAreExpandedWithUseStatementsInClassSchema()
    {
        $classSchema = $this->reflectionService->getClassSchema('TYPO3\Flow\Tests\Functional\Reflection\Fixtures\Model\EntityWithUseStatements');
        $this->assertEquals('TYPO3\Flow\Tests\Functional\Reflection\Fixtures\Model\SubSubEntity', $classSchema->getProperty('subSubEntity')['type']);

        $this->assertEquals('TYPO3\Flow\Tests\Functional\Persistence\Fixtures\SubEntity', $classSchema->getProperty('propertyFromOtherNamespace')['type']);
    }

    /**
     * @test
     */
    public function methodParameterTypeExpansionWorksWithFullyQualifiedClassName()
    {
        $methodParameters = $this->reflectionService->getMethodParameters('TYPO3\Flow\Tests\Functional\Reflection\Fixtures\Model\EntityWithUseStatements', 'fullyQualifiedClassName');

        $expectedType = 'TYPO3\Flow\Tests\Functional\Reflection\Fixtures\Model\SubEntity';
        $actualType = $methodParameters['parameter']['type'];
        $this->assertSame($expectedType, $actualType);
    }

    /**
     * @test
     */
    public function methodParameterTypeExpansionWorksWithAliasedClassName()
    {
        $methodParameters = $this->reflectionService->getMethodParameters('TYPO3\Flow\Tests\Functional\Reflection\Fixtures\Model\EntityWithUseStatements', 'aliasedClassName');

        $expectedType = 'TYPO3\Flow\Tests\Functional\Persistence\Fixtures\SubEntity';
        $actualType = $methodParameters['parameter']['type'];
        $this->assertSame($expectedType, $actualType);
    }

    /**
     * @test
     */
    public function methodParameterTypeExpansionWorksWithRelativeClassName()
    {
        $methodParameters = $this->reflectionService->getMethodParameters('TYPO3\Flow\Tests\Functional\Reflection\Fixtures\Model\EntityWithUseStatements', 'relativeClassName');

        $expectedType = 'TYPO3\Flow\Tests\Functional\Reflection\Fixtures\Model\SubEntity';
        $actualType = $methodParameters['parameter']['type'];
        $this->assertSame($expectedType, $actualType);
    }

    /**
     * @test
     */
    public function methodParameterTypeExpansionDoesNotModifySimpleTypes()
    {
        $methodParameters = $this->reflectionService->getMethodParameters('TYPO3\Flow\Tests\Functional\Reflection\Fixtures\Model\EntityWithUseStatements', 'simpleType');

        $expectedType = 'float';
        $actualType = $methodParameters['parameter']['type'];
        $this->assertSame($expectedType, $actualType);
    }

    /**
     * @test
     */
    public function integerPropertiesGetANormlizedType()
    {
        $className = 'TYPO3\Flow\Tests\Functional\Reflection\Fixtures\DummyClassWithProperties';

        $varTagValues = $this->reflectionService->getPropertyTagValues($className, 'intProperty', 'var');
        $this->assertCount(1, $varTagValues);
        $this->assertEquals('integer', $varTagValues[0]);

        $varTagValues = $this->reflectionService->getPropertyTagValues($className, 'integerProperty', 'var');
        $this->assertCount(1, $varTagValues);
        $this->assertEquals('integer', $varTagValues[0]);
    }

    /**
     * @test
     */
    public function booleanPropertiesGetANormlizedType()
    {
        $className = 'TYPO3\Flow\Tests\Functional\Reflection\Fixtures\DummyClassWithProperties';

        $varTagValues = $this->reflectionService->getPropertyTagValues($className, 'boolProperty', 'var');
        $this->assertCount(1, $varTagValues);
        $this->assertEquals('boolean', $varTagValues[0]);

        $varTagValues = $this->reflectionService->getPropertyTagValues($className, 'booleanProperty', 'var');
        $this->assertCount(1, $varTagValues);
        $this->assertEquals('boolean', $varTagValues[0]);
    }

    /**
     * @test
     */
    public function methodParametersGetNormalizedType()
    {
        $methodParameters = $this->reflectionService->getMethodParameters('TYPO3\Flow\Tests\Functional\Reflection\Fixtures\AnnotatedClass', 'intAndIntegerParameters');

        foreach ($methodParameters as $methodParameter) {
            $this->assertEquals('integer', $methodParameter['type']);
        }
    }
}<|MERGE_RESOLUTION|>--- conflicted
+++ resolved
@@ -37,7 +37,6 @@
     }
 
     /**
-<<<<<<< HEAD
      * Test for https://jira.neos.io/browse/FLOW-316
      *
      * @test
@@ -51,8 +50,6 @@
     }
 
     /**
-=======
->>>>>>> d040582c
      * @test
      */
     public function theReflectionServiceCorrectlyBuildsMethodTagsValues()
