--- conflicted
+++ resolved
@@ -34,13 +34,8 @@
     {
         parent::setUp();
 
-<<<<<<< HEAD
         $accountRepository = $this->objectManager->get(\TYPO3\Flow\Security\AccountRepository::class);
         $accountFactory = $this->objectManager->get(\TYPO3\Flow\Security\AccountFactory::class);
-=======
-        $accountRepository = $this->objectManager->get('\TYPO3\Flow\Security\AccountRepository');
-        $accountFactory = $this->objectManager->get('\TYPO3\Flow\Security\AccountFactory');
->>>>>>> c186a992
 
         $account = $accountFactory->createAccountWithPassword('functional_test_account', 'a_very_secure_long_password', array('TYPO3.Flow:Administrator'), 'TestingProvider');
         $accountRepository->add($account);
@@ -58,11 +53,7 @@
             '@subpackage' => 'Tests\Functional\Security\Fixtures',
             '@controller' => 'Restricted',
             '@action' => 'public',
-<<<<<<< HEAD
             '@format' => 'html'
-=======
-            '@format' =>'html'
->>>>>>> c186a992
         ));
         $route->setAppendExceedingArguments(true);
         $this->router->addRoute($route);
