--- conflicted
+++ resolved
@@ -129,11 +129,7 @@
         $request = Request::create($uri);
         $request->setHeader('Authorization', 'Basic ' . base64_encode('functional_test_account:a_very_secure_long_password'));
         $response = $this->browser->sendRequest($request);
-<<<<<<< HEAD
         $this->assertSame($response->getContent(), 'HttpBasicTestController success!' . chr(10) . 'TYPO3.Flow:Everybody' . chr(10) . 'TYPO3.Flow:AuthenticatedUser' . chr(10) . 'TYPO3.Flow:Administrator' . chr(10));
-=======
-        $this->assertSame($response->getContent(), 'HttpBasicTestController success!' . chr(10) . 'Everybody' . chr(10) . 'AuthenticatedUser' . chr(10) . 'TYPO3.Flow:Administrator' . chr(10));
->>>>>>> d040582c
     }
 
     /**
@@ -146,11 +142,7 @@
         $arguments['__authentication']['TYPO3']['Flow']['Security']['Authentication']['Token']['UsernamePassword']['password'] = 'a_very_secure_long_password';
 
         $response = $this->browser->request('http://localhost/test/security/authentication/usernamepassword', 'POST', $arguments);
-<<<<<<< HEAD
         $this->assertSame($response->getContent(), 'UsernamePasswordTestController success!' . chr(10) . 'TYPO3.Flow:Everybody' . chr(10) . 'TYPO3.Flow:AuthenticatedUser' . chr(10) . 'TYPO3.Flow:Administrator' . chr(10));
-=======
-        $this->assertSame($response->getContent(), 'UsernamePasswordTestController success!' . chr(10) . 'Everybody' . chr(10) . 'AuthenticatedUser' . chr(10) . 'TYPO3.Flow:Administrator' . chr(10));
->>>>>>> d040582c
     }
 
     /**
