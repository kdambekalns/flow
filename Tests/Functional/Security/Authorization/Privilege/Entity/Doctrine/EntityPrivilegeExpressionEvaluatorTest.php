--- conflicted
+++ resolved
@@ -22,7 +22,6 @@
      * @var boolean
      */
     protected static $testablePersistenceEnabled = true;
-<<<<<<< HEAD
 
     /**
      * @return void
@@ -73,57 +72,5 @@
 
         $this->assertEquals(\TYPO3\Flow\Tests\Functional\Security\Fixtures\RestrictableEntity::class, $result['entityType']);
         $this->assertEquals($expectedSqlCode, $result['conditionGenerator']->getSql($sqlFilter, $entityManager->getClassMetadata(\TYPO3\Flow\Tests\Functional\Security\Fixtures\RestrictableEntity::class), 't0'));
-=======
-
-    /**
-     * @return void
-     */
-    public function setUp()
-    {
-        parent::setUp();
-        if (!$this->persistenceManager instanceof \TYPO3\Flow\Persistence\Doctrine\PersistenceManager) {
-            $this->markTestSkipped('Doctrine persistence is not enabled');
-        }
-    }
-
-    /**
-     * Data provider for expressions
-     *
-     * @return array
-     */
-    public function expressions()
-    {
-        return array(
-            array(
-                'isType("TYPO3\Flow\Tests\Functional\Security\Fixtures\RestrictableEntity") && property("name").equals("live")',
-                '(t0.name = \'live\')'
-            ),
-
-            array(
-                'isType("TYPO3\Flow\Tests\Functional\Security\Fixtures\RestrictableEntity") && property("name") == "live"',
-                '(t0.name = \'live\')'
-            )
-        );
-    }
-
-    /**
-     * @test
-     * @dataProvider expressions
-     *
-     * @param $expression
-     */
-    public function evaluatingSomeExpressionWorks($expression, $expectedSqlCode)
-    {
-        $context = new \TYPO3\Eel\Context(new ConditionGenerator());
-
-        $evaluator = new EntityPrivilegeExpressionEvaluator();
-        $result = $evaluator->evaluate($expression, $context);
-
-        $entityManager = $this->objectManager->get('Doctrine\Common\Persistence\ObjectManager');
-        $sqlFilter = new SqlFilter($entityManager);
-
-        $this->assertEquals('TYPO3\Flow\Tests\Functional\Security\Fixtures\RestrictableEntity', $result['entityType']);
-        $this->assertEquals($expectedSqlCode, $result['conditionGenerator']->getSql($sqlFilter, $entityManager->getClassMetadata('TYPO3\Flow\Tests\Functional\Security\Fixtures\RestrictableEntity'), 't0'));
->>>>>>> c186a992
     }
 }