--- conflicted
+++ resolved
@@ -41,13 +41,8 @@
     {
         parent::setUp();
 
-<<<<<<< HEAD
-        $accountRepository = $this->objectManager->get(\TYPO3\Flow\Security\AccountRepository::class);
-        $accountFactory = $this->objectManager->get(\TYPO3\Flow\Security\AccountFactory::class);
-=======
         $accountRepository = $this->objectManager->get(AccountRepository::class);
         $accountFactory = $this->objectManager->get(AccountFactory::class);
->>>>>>> c3f2521f
 
         $account = $accountFactory->createAccountWithPassword('admin', 'password', ['TYPO3.Flow:Administrator'], 'UsernamePasswordTestingProvider');
         $accountRepository->add($account);
@@ -66,13 +61,8 @@
             '@subpackage' => 'Tests\Functional\Security\Fixtures',
             '@controller' => 'Restricted',
             '@action' => 'public',
-<<<<<<< HEAD
-            '@format' => 'html',
+            '@format' =>'html',
         ), true
-=======
-            '@format' =>'html',
-        ], true
->>>>>>> c3f2521f
         );
     }
 
