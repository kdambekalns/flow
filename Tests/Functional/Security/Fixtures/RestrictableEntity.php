<?php
namespace TYPO3\Flow\Tests\Functional\Security\Fixtures;

/*                                                                        *
 * This script belongs to the Flow framework.                             *
 *                                                                        *
 * It is free software; you can redistribute it and/or modify it under    *
 * the terms of the MIT license.                                          *
 *                                                                        */

use Doctrine\ORM\Mapping as ORM;
use TYPO3\Flow\Annotations as Flow;

/**
 * A restrictable entity for tests
 *
 * @Flow\Entity
 */
class RestrictableEntity
{
    /**
     * @var boolean
     */
    protected $hidden = false;
<<<<<<< HEAD

    /**
     * @var string
     */
    protected $name;

    /**
     * @var \TYPO3\Flow\Security\Account
     * @ORM\ManyToOne
     */
    protected $ownerAccount;

    /**
     * @var \DateTime
     * @ORM\Column(nullable=true)
     */
    protected $deletedOn;

    /**
     * Constructor
     *
     * @param string $name The name of the entity
     */
    public function __construct($name)
    {
        $this->name = $name;
    }

    /**
     * @return boolean Returns TRUE, if this entity is hidden
     */
    public function isHidden()
    {
        return $this->hidden;
    }

    /**
     * @param boolean $hidden
     */
    public function setHidden($hidden)
    {
        $this->hidden = $hidden;
    }

    /**
     * @param string $name
     */
    public function setName($name)
    {
        $this->name = $name;
    }

    /**
     * @return string
     */
    public function getName()
    {
        return $this->name;
    }

    /**
     * @param \TYPO3\Flow\Security\Account $ownerAccount
     */
    public function setOwnerAccount($ownerAccount)
    {
        $this->ownerAccount = $ownerAccount;
    }

    /**
     * @return \TYPO3\Flow\Security\Account
     */
    public function getOwnerAccount()
    {
        return $this->ownerAccount;
    }

    public function delete()
    {
        $this->deletedOn = new \DateTime();
=======

    /**
     * @var string
     */
    protected $name;

    /**
     * @var \TYPO3\Flow\Security\Account
     * @ORM\ManyToOne
     */
    protected $ownerAccount;

    /**
     * Constructor
     *
     * @param string $name The name of the entity
     */
    public function __construct($name)
    {
        $this->name = $name;
    }

    /**
     * @return boolean Returns TRUE, if this entity is hidden
     */
    public function isHidden()
    {
        return $this->hidden;
    }

    /**
     * @param boolean $hidden
     */
    public function setHidden($hidden)
    {
        $this->hidden = $hidden;
    }

    /**
     * @param string $name
     */
    public function setName($name)
    {
        $this->name = $name;
    }

    /**
     * @return string
     */
    public function getName()
    {
        return $this->name;
    }

    /**
     * @param \TYPO3\Flow\Security\Account $ownerAccount
     */
    public function setOwnerAccount($ownerAccount)
    {
        $this->ownerAccount = $ownerAccount;
    }

    /**
     * @return \TYPO3\Flow\Security\Account
     */
    public function getOwnerAccount()
    {
        return $this->ownerAccount;
>>>>>>> d040582c
    }
}<|MERGE_RESOLUTION|>--- conflicted
+++ resolved
@@ -22,7 +22,6 @@
      * @var boolean
      */
     protected $hidden = false;
-<<<<<<< HEAD
 
     /**
      * @var string
@@ -102,75 +101,5 @@
     public function delete()
     {
         $this->deletedOn = new \DateTime();
-=======
-
-    /**
-     * @var string
-     */
-    protected $name;
-
-    /**
-     * @var \TYPO3\Flow\Security\Account
-     * @ORM\ManyToOne
-     */
-    protected $ownerAccount;
-
-    /**
-     * Constructor
-     *
-     * @param string $name The name of the entity
-     */
-    public function __construct($name)
-    {
-        $this->name = $name;
-    }
-
-    /**
-     * @return boolean Returns TRUE, if this entity is hidden
-     */
-    public function isHidden()
-    {
-        return $this->hidden;
-    }
-
-    /**
-     * @param boolean $hidden
-     */
-    public function setHidden($hidden)
-    {
-        $this->hidden = $hidden;
-    }
-
-    /**
-     * @param string $name
-     */
-    public function setName($name)
-    {
-        $this->name = $name;
-    }
-
-    /**
-     * @return string
-     */
-    public function getName()
-    {
-        return $this->name;
-    }
-
-    /**
-     * @param \TYPO3\Flow\Security\Account $ownerAccount
-     */
-    public function setOwnerAccount($ownerAccount)
-    {
-        $this->ownerAccount = $ownerAccount;
-    }
-
-    /**
-     * @return \TYPO3\Flow\Security\Account
-     */
-    public function getOwnerAccount()
-    {
-        return $this->ownerAccount;
->>>>>>> d040582c
     }
 }