--- conflicted
+++ resolved
@@ -19,9 +19,5 @@
     /**
      * @var string
      */
-<<<<<<< HEAD
     const ENTITY_CLASSNAME = \TYPO3\Flow\Tests\Functional\Security\Fixtures\RestrictableEntity::class;
-=======
-    const ENTITY_CLASSNAME = 'TYPO3\Flow\Tests\Functional\Security\Fixtures\RestrictableEntity';
->>>>>>> c186a992
 }