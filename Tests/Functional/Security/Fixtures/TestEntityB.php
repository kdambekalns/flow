--- conflicted
+++ resolved
@@ -22,7 +22,6 @@
      * @var string
      */
     protected $stringValue;
-<<<<<<< HEAD
 
     /**
      * @var \TYPO3\Flow\Tests\Functional\Security\Fixtures\TestEntityA
@@ -47,69 +46,6 @@
     }
 
     /**
-     * @param string $stringValue
-     */
-    public function setStringValue($stringValue)
-=======
-
-    /**
-     * @var \TYPO3\Flow\Tests\Functional\Security\Fixtures\TestEntityA
-     * @ORM\OneToOne(mappedBy="relatedEntityB")
-     */
-    protected $relatedEntityA;
-
-    /**
-     * @var \TYPO3\Flow\Security\Account
-     * @ORM\ManyToOne
-     */
-    protected $ownerAccount;
-
-    /**
-     * Constructor
-     *
-     * @param string $stringValue
-     */
-    public function __construct($stringValue)
->>>>>>> c186a992
-    {
-        $this->stringValue = $stringValue;
-    }
-
-    /**
-<<<<<<< HEAD
-     * @return string
-     */
-    public function getStringValue()
-    {
-        return $this->stringValue;
-    }
-
-    /**
-     * @param \TYPO3\Flow\Tests\Functional\Security\Fixtures\TestEntityA $relatedEntityA
-     */
-    public function setRelatedEntityA($relatedEntityA)
-    {
-        $this->relatedEntityA = $relatedEntityA;
-    }
-
-    /**
-     * @return \TYPO3\Flow\Tests\Functional\Security\Fixtures\TestEntityA
-     */
-    public function getRelatedEntityA()
-    {
-        return $this->relatedEntityA;
-    }
-
-    /**
-     * @param \TYPO3\Flow\Security\Account $ownerAccount
-     */
-    public function setOwnerAccount($ownerAccount)
-    {
-        $this->ownerAccount = $ownerAccount;
-    }
-
-    /**
-=======
      * @param string $stringValue
      */
     public function setStringValue($stringValue)
@@ -150,7 +86,6 @@
     }
 
     /**
->>>>>>> c186a992
      * @return \TYPO3\Flow\Security\Account
      */
     public function getOwnerAccount()
