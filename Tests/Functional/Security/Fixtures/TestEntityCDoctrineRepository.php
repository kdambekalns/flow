<?php
namespace TYPO3\Flow\Tests\Functional\Security\Fixtures;

/*
 * This file is part of the TYPO3.Flow package.
 *
 * (c) Contributors of the Neos Project - www.neos.io
 *
 * This package is Open Source Software. For the full copyright and license
 * information, please view the LICENSE file which was distributed with this
 * source code.
 */

use Doctrine\ORM\Query;
use TYPO3\Flow\Annotations as Flow;
use TYPO3\Flow\Persistence\Doctrine\Repository;
use TYPO3\Flow\Tests\Functional\Security\Fixtures;

/**
 * @Flow\Scope("singleton")
 */
class TestEntityCDoctrineRepository extends Repository
{
    /**
     * @var string
     */
<<<<<<< HEAD
    const ENTITY_CLASSNAME = \TYPO3\Flow\Tests\Functional\Security\Fixtures\TestEntityC::class;
=======
    const ENTITY_CLASSNAME = TestEntityC::class;
>>>>>>> c3f2521f

    /**
     * Returns all TestEntityC objects from persistence
     * @return array
     */
    public function findAllWithDql()
    {
        $query = $this->createDqlQuery('SELECT n FROM TYPO3\Flow\Tests\Functional\Security\Fixtures\TestEntityC n');
        return $query->getResult();
    }
}<|MERGE_RESOLUTION|>--- conflicted
+++ resolved
@@ -24,11 +24,7 @@
     /**
      * @var string
      */
-<<<<<<< HEAD
-    const ENTITY_CLASSNAME = \TYPO3\Flow\Tests\Functional\Security\Fixtures\TestEntityC::class;
-=======
     const ENTITY_CLASSNAME = TestEntityC::class;
->>>>>>> c3f2521f
 
     /**
      * Returns all TestEntityC objects from persistence
