--- conflicted
+++ resolved
@@ -19,9 +19,5 @@
     /**
      * @var string
      */
-<<<<<<< HEAD
     const ENTITY_CLASSNAME = \TYPO3\Flow\Tests\Functional\Security\Fixtures\TestEntityD::class;
-=======
-    const ENTITY_CLASSNAME = 'TYPO3\Flow\Tests\Functional\Security\Fixtures\TestEntityD';
->>>>>>> c186a992
 }