--- conflicted
+++ resolved
@@ -27,34 +27,20 @@
         $hasAnonymousRole = false;
 
         foreach ($this->securityContext->getRoles() as $role) {
-<<<<<<< HEAD
             if ((string)$role === 'TYPO3.Flow:Everybody') {
                 $hasEverybodyRole = true;
             }
             if ((string)$role === 'TYPO3.Flow:Anonymous') {
-=======
-            if ((string)$role === 'Everybody') {
-                $hasEverybodyRole = true;
-            }
-            if ((string)$role === 'Anonymous') {
->>>>>>> d040582c
                 $hasAnonymousRole = true;
             }
         }
 
         $this->assertEquals(2, count($this->securityContext->getRoles()));
 
-<<<<<<< HEAD
         $this->assertTrue($this->securityContext->hasRole('TYPO3.Flow:Everybody'), 'Everybody - hasRole()');
         $this->assertTrue($hasEverybodyRole, 'Everybody - getRoles()');
 
         $this->assertTrue($this->securityContext->hasRole('TYPO3.Flow:Anonymous'), 'Anonymous - hasRole()');
-=======
-        $this->assertTrue($this->securityContext->hasRole('Everybody'), 'Everybody - hasRole()');
-        $this->assertTrue($hasEverybodyRole, 'Everybody - getRoles()');
-
-        $this->assertTrue($this->securityContext->hasRole('Anonymous'), 'Anonymous - hasRole()');
->>>>>>> d040582c
         $this->assertTrue($hasAnonymousRole, 'Anonymous - getRoles()');
     }
 }