<?php
namespace TYPO3\Flow\Tests\Functional\SignalSlot\Fixtures;

/*                                                                        *
 * This script belongs to the Flow framework.                             *
 *                                                                        *
 * It is free software; you can redistribute it and/or modify it under    *
 * the terms of the MIT license.                                          *
 *                                                                        */

use Doctrine\ORM\Mapping as ORM;
use TYPO3\Flow\Annotations as Flow;

/**
 * A concrete class for testing signals in abstract classes
 *
 */
class SubClass extends AbstractClass
{
    public $slotWasCalled = false;
<<<<<<< HEAD

    /**
     * @return void
     */
    public function triggerSomethingSignalFromSubClass()
    {
        $this->emitSomething();
    }

    /**
     * @Flow\Signal
     * @return void
     */
    public function emitSomething()
    {
    }

    /**
=======

    /**
     * @return void
     */
    public function triggerSomethingSignalFromSubClass()
    {
        $this->emitSomething();
    }

    /**
     * @Flow\Signal
     * @return void
     */
    public function emitSomething()
    {
    }

    /**
>>>>>>> c186a992
     * @return void
     */
    public function somethingSlot()
    {
        $this->slotWasCalled = true;
    }
}<|MERGE_RESOLUTION|>--- conflicted
+++ resolved
@@ -18,7 +18,6 @@
 class SubClass extends AbstractClass
 {
     public $slotWasCalled = false;
-<<<<<<< HEAD
 
     /**
      * @return void
@@ -37,26 +36,6 @@
     }
 
     /**
-=======
-
-    /**
-     * @return void
-     */
-    public function triggerSomethingSignalFromSubClass()
-    {
-        $this->emitSomething();
-    }
-
-    /**
-     * @Flow\Signal
-     * @return void
-     */
-    public function emitSomething()
-    {
-    }
-
-    /**
->>>>>>> c186a992
      * @return void
      */
     public function somethingSlot()
