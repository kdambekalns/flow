<?php
namespace TYPO3\Flow\Tests\Functional\Utility;

/*                                                                        *
 * This script belongs to the Flow framework.                             *
 *                                                                        *
 * It is free software; you can redistribute it and/or modify it under    *
 * the terms of the MIT license.                                          *
 *                                                                        */

/**
 * Functional test for the Now class
 */
class NowTest extends \TYPO3\Flow\Tests\FunctionalTestCase
{
    /**
     * @test
     */
    public function nowReturnsAUniqueTimestamp()
    {
<<<<<<< HEAD
        $now = $this->objectManager->get(\TYPO3\Flow\Utility\Now::class);
        $alsoNow = $this->objectManager->get(\TYPO3\Flow\Utility\Now::class);
=======
        $now = $this->objectManager->get('TYPO3\Flow\Utility\Now');
        $alsoNow = $this->objectManager->get('TYPO3\Flow\Utility\Now');
>>>>>>> c186a992
        $this->assertSame($now->getTimeStamp(), $alsoNow->getTimeStamp());
    }
}<|MERGE_RESOLUTION|>--- conflicted
+++ resolved
@@ -18,13 +18,8 @@
      */
     public function nowReturnsAUniqueTimestamp()
     {
-<<<<<<< HEAD
         $now = $this->objectManager->get(\TYPO3\Flow\Utility\Now::class);
         $alsoNow = $this->objectManager->get(\TYPO3\Flow\Utility\Now::class);
-=======
-        $now = $this->objectManager->get('TYPO3\Flow\Utility\Now');
-        $alsoNow = $this->objectManager->get('TYPO3\Flow\Utility\Now');
->>>>>>> c186a992
         $this->assertSame($now->getTimeStamp(), $alsoNow->getTimeStamp());
     }
 }