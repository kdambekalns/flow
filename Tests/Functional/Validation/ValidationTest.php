<?php
namespace TYPO3\Flow\Tests\Functional\Validation;

/*
 * This file is part of the TYPO3.Flow package.
 *
 * (c) Contributors of the Neos Project - www.neos.io
 *
 * This package is Open Source Software. For the full copyright and license
 * information, please view the LICENSE file which was distributed with this
 * source code.
 */
use TYPO3\Flow\Persistence\Doctrine\PersistenceManager;
use TYPO3\Flow\Tests\Functional\Persistence\Fixtures\SubEntity;
use TYPO3\Flow\Tests\Functional\Persistence\Fixtures\TestEntity;
use TYPO3\Flow\Tests\FunctionalTestCase;
use TYPO3\Flow\Tests\Functional\Persistence\Fixtures;

/**
 * Testcase for the Flow Validation Framework
 *
 */
class ValidationTest extends FunctionalTestCase
{
    /**
     * @var boolean
     */
    protected static $testablePersistenceEnabled = true;

    /**
     * @var Fixtures\TestEntityRepository
     */
    protected $testEntityRepository;

    /**
     * @return void
     */
    public function setUp()
    {
        parent::setUp();
        if (!$this->persistenceManager instanceof PersistenceManager) {
            $this->markTestSkipped('Doctrine persistence is not enabled');
        }

<<<<<<< HEAD
        $this->testEntityRepository = $this->objectManager->get(\TYPO3\Flow\Tests\Functional\Persistence\Fixtures\TestEntityRepository::class);
=======
        $this->testEntityRepository = $this->objectManager->get(Fixtures\TestEntityRepository::class);
>>>>>>> c3f2521f

        $this->registerRoute('post', 'test/validation/entity/{@action}', [
            '@package' => 'TYPO3.Flow',
            '@subpackage' => 'Tests\Functional\Mvc\Fixtures',
            '@controller' => 'Entity',
<<<<<<< HEAD
            '@format' => 'html'
        ));
=======
            '@format' =>'html'
        ]);
>>>>>>> c3f2521f
    }

    /**
     * The ValidationResolver has a 1st level cache. This test ensures that this cache is flushed between two requests.
     *
     * @test
     */
    public function validationIsEnforcedOnSuccessiveRequests()
    {
        $entity = new TestEntity();
        $entity->setName('Some Name');
        $this->testEntityRepository->add($entity);
        $this->persistenceManager->persistAll();
        $this->persistenceManager->clearState();

        $entityIdentifier = $this->persistenceManager->getIdentifierByObject($entity);
        $validArguments = ['entity' => ['__identity' => $entityIdentifier, 'name' => 'long enough name']];
        $response = $this->browser->request('http://localhost/test/validation/entity/update', 'POST', $validArguments);
        $this->assertSame('Entity "long enough name" updated', $response->getContent());

        $invalidArguments = ['entity' => ['__identity' => $entityIdentifier, 'name' => 'xx']];
        $response = $this->browser->request('http://localhost/test/validation/entity/update', 'POST', $invalidArguments);
        $this->assertSame('An error occurred while trying to call TYPO3\Flow\Tests\Functional\Mvc\Fixtures\Controller\EntityController->updateAction().' . PHP_EOL . 'Error for entity.name:  This field must contain at least 3 characters.' . PHP_EOL, $response->getContent());
    }

    /**
     * @test
     */
    public function validationIsEnforcedForChildObjects()
    {
        $entity = new TestEntity();
        $entity->setName('Some Name');
        $this->testEntityRepository->add($entity);

        $subEntity = new SubEntity();
        $subEntity->setContent('Sub Entity');
        $entity->addSubEntity($subEntity);
        $this->persistenceManager->add($subEntity);

        $this->persistenceManager->persistAll();
        $this->persistenceManager->clearState();

        $entityIdentifier = $this->persistenceManager->getIdentifierByObject($entity);
        $subEntityIdentifier = $this->persistenceManager->getIdentifierByObject($subEntity);

        $invalidArguments = ['entity' => ['__identity' => $entityIdentifier, 'name' => 'long enough name', 'subEntities' => [['__identity' => $subEntityIdentifier, 'content' => '']]]];
        $response = $this->browser->request('http://localhost/test/validation/entity/update', 'POST', $invalidArguments);
        $this->assertSame('An error occurred while trying to call TYPO3\Flow\Tests\Functional\Mvc\Fixtures\Controller\EntityController->updateAction().' . PHP_EOL . 'Error for entity.subEntities.0.content:  This property is required.' . PHP_EOL, $response->getContent());
    }

    /**
     * @test
     */
    public function validationIsEnforcedForParentObject()
    {
        $entity = new TestEntity();
        $entity->setName('Some Name');
        $this->testEntityRepository->add($entity);

        $subEntity = new SubEntity();
        $subEntity->setContent('Sub Entity');
        $subEntity->setParentEntity($entity);
        $entity->addSubEntity($subEntity);
        $this->persistenceManager->add($subEntity);

        $this->persistenceManager->persistAll();
        $this->persistenceManager->clearState();

        $entityIdentifier = $this->persistenceManager->getIdentifierByObject($entity);
        $subEntityIdentifier = $this->persistenceManager->getIdentifierByObject($subEntity);

        $invalidArguments = [
            'entity' => [
                '__identity' => $entityIdentifier,
                'name' => 'xx',
                'subEntities' => [[
                    '__identity' => $subEntityIdentifier,
                    'content' => 'some valid content'
                ]]
            ]
        ];
        $response = $this->browser->request('http://localhost/test/validation/entity/update', 'POST', $invalidArguments);
        $this->assertSame('An error occurred while trying to call TYPO3\Flow\Tests\Functional\Mvc\Fixtures\Controller\EntityController->updateAction().' . PHP_EOL . 'Error for entity.name:  This field must contain at least 3 characters.' . PHP_EOL, $response->getContent());
    }
}<|MERGE_RESOLUTION|>--- conflicted
+++ resolved
@@ -42,23 +42,14 @@
             $this->markTestSkipped('Doctrine persistence is not enabled');
         }
 
-<<<<<<< HEAD
-        $this->testEntityRepository = $this->objectManager->get(\TYPO3\Flow\Tests\Functional\Persistence\Fixtures\TestEntityRepository::class);
-=======
         $this->testEntityRepository = $this->objectManager->get(Fixtures\TestEntityRepository::class);
->>>>>>> c3f2521f
 
         $this->registerRoute('post', 'test/validation/entity/{@action}', [
             '@package' => 'TYPO3.Flow',
             '@subpackage' => 'Tests\Functional\Mvc\Fixtures',
             '@controller' => 'Entity',
-<<<<<<< HEAD
-            '@format' => 'html'
+            '@format' =>'html'
         ));
-=======
-            '@format' =>'html'
-        ]);
->>>>>>> c3f2521f
     }
 
     /**
