--- conflicted
+++ resolved
@@ -37,21 +37,13 @@
             $this->markTestSkipped('Doctrine persistence is not enabled');
         }
 
-<<<<<<< HEAD
         $this->testEntityRepository = $this->objectManager->get(\TYPO3\Flow\Tests\Functional\Persistence\Fixtures\TestEntityRepository::class);
-=======
-        $this->testEntityRepository = $this->objectManager->get('TYPO3\Flow\Tests\Functional\Persistence\Fixtures\TestEntityRepository');
->>>>>>> c186a992
 
         $this->registerRoute('post', 'test/validation/entity/{@action}', array(
             '@package' => 'TYPO3.Flow',
             '@subpackage' => 'Tests\Functional\Mvc\Fixtures',
             '@controller' => 'Entity',
-<<<<<<< HEAD
             '@format' => 'html'
-=======
-            '@format' =>'html'
->>>>>>> c186a992
         ));
     }
 
