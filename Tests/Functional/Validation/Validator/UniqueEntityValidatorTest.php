<?php
namespace TYPO3\Flow\Tests\Functional\Validation\Validator;

/*                                                                        *
 * This script belongs to the Flow framework.                             *
 *                                                                        *
 * It is free software; you can redistribute it and/or modify it under    *
 * the terms of the MIT license.                                          *
 *                                                                        */

use TYPO3\Flow\Tests\Functional\Persistence\Fixtures\Post;
use TYPO3\Flow\Tests\Functional\Persistence\Fixtures\AnnotatedIdentitiesEntity;

/**
 * Testcase for the UniqueEntity Validator
 *
 */
class UniqueEntityValidatorTest extends \TYPO3\Flow\Tests\FunctionalTestCase
{
    /**
     * @var boolean
     */
    protected static $testablePersistenceEnabled = true;
<<<<<<< HEAD

    /**
     * @var \TYPO3\Flow\Tests\Functional\Persistence\Fixtures\PostRepository
     */
    protected $postRepository;

    /**
     * @return void
     */
    public function setUp()
    {
        parent::setUp();
        if (!$this->persistenceManager instanceof \TYPO3\Flow\Persistence\Doctrine\PersistenceManager) {
            $this->markTestSkipped('Doctrine persistence is not enabled');
        }

        $this->postRepository = $this->objectManager->get(\TYPO3\Flow\Tests\Functional\Persistence\Fixtures\PostRepository::class);
    }

    /**
     * @test
     */
    public function validatorBehavesCorrectlyOnDuplicateEntityWithSingleConfiguredIdentityProperty()
    {
        $validator = new \TYPO3\Flow\Validation\Validator\UniqueEntityValidator(array('identityProperties' => array('title')));
        $post = new Post();
        $post->setTitle('The title of the initial post');
        $this->postRepository->add($post);
        $this->persistenceManager->persistAll();
        $this->persistenceManager->clearState();

        $differentPost = new Post();
        $differentPost->setTitle('A different title');
        $this->assertFalse($validator->validate($differentPost)->hasErrors());

        $nextPost = new Post();
        $nextPost->setTitle('The title of the initial post');
        $this->assertTrue($validator->validate($nextPost)->hasErrors());
    }

    /**
     * @test
     */
    public function validatorBehavesCorrectlyOnDuplicateEntityWithMultipleAnnotatedIdentityProperties()
    {
        $validator = new \TYPO3\Flow\Validation\Validator\UniqueEntityValidator();

        $book = new AnnotatedIdentitiesEntity();
        $book->setTitle('Watership Down');
        $book->setAuthor('Richard Adams');
        $this->persistenceManager->add($book);
        $this->persistenceManager->persistAll();
        $this->persistenceManager->clearState();

        $richardsOtherBook = new AnnotatedIdentitiesEntity();
        $richardsOtherBook->setTitle('The Plague Dogs');
        $richardsOtherBook->setAuthor('Richard Adams');
        $this->assertFalse($validator->validate($richardsOtherBook)->hasErrors());

        $otherWatershipDown = new AnnotatedIdentitiesEntity();
        $otherWatershipDown->setTitle('Watership Down');
        $otherWatershipDown->setAuthor('Martin Rosen');
        $this->assertFalse($validator->validate($otherWatershipDown)->hasErrors());

=======

    /**
     * @var \TYPO3\Flow\Tests\Functional\Persistence\Fixtures\PostRepository
     */
    protected $postRepository;

    /**
     * @return void
     */
    public function setUp()
    {
        parent::setUp();
        if (!$this->persistenceManager instanceof \TYPO3\Flow\Persistence\Doctrine\PersistenceManager) {
            $this->markTestSkipped('Doctrine persistence is not enabled');
        }

        $this->postRepository = $this->objectManager->get('TYPO3\Flow\Tests\Functional\Persistence\Fixtures\PostRepository');
    }

    /**
     * @test
     */
    public function validatorBehavesCorrectlyOnDuplicateEntityWithSingleConfiguredIdentityProperty()
    {
        $validator = new \TYPO3\Flow\Validation\Validator\UniqueEntityValidator(array('identityProperties' => array('title')));
        $post = new Post();
        $post->setTitle('The title of the initial post');
        $this->postRepository->add($post);
        $this->persistenceManager->persistAll();
        $this->persistenceManager->clearState();

        $differentPost = new Post();
        $differentPost->setTitle('A different title');
        $this->assertFalse($validator->validate($differentPost)->hasErrors());

        $nextPost = new Post();
        $nextPost->setTitle('The title of the initial post');
        $this->assertTrue($validator->validate($nextPost)->hasErrors());
    }

    /**
     * @test
     */
    public function validatorBehavesCorrectlyOnDuplicateEntityWithMultipleAnnotatedIdentityProperties()
    {
        $validator = new \TYPO3\Flow\Validation\Validator\UniqueEntityValidator();

        $book = new AnnotatedIdentitiesEntity();
        $book->setTitle('Watership Down');
        $book->setAuthor('Richard Adams');
        $this->persistenceManager->add($book);
        $this->persistenceManager->persistAll();
        $this->persistenceManager->clearState();

        $richardsOtherBook = new AnnotatedIdentitiesEntity();
        $richardsOtherBook->setTitle('The Plague Dogs');
        $richardsOtherBook->setAuthor('Richard Adams');
        $this->assertFalse($validator->validate($richardsOtherBook)->hasErrors());

        $otherWatershipDown = new AnnotatedIdentitiesEntity();
        $otherWatershipDown->setTitle('Watership Down');
        $otherWatershipDown->setAuthor('Martin Rosen');
        $this->assertFalse($validator->validate($otherWatershipDown)->hasErrors());

>>>>>>> c186a992
        $sameWatershipDown = new AnnotatedIdentitiesEntity();
        $sameWatershipDown->setTitle('Watership Down');
        $sameWatershipDown->setAuthor('Richard Adams');
        $this->assertTrue($validator->validate($sameWatershipDown)->hasErrors());
    }
}<|MERGE_RESOLUTION|>--- conflicted
+++ resolved
@@ -21,7 +21,6 @@
      * @var boolean
      */
     protected static $testablePersistenceEnabled = true;
-<<<<<<< HEAD
 
     /**
      * @var \TYPO3\Flow\Tests\Functional\Persistence\Fixtures\PostRepository
@@ -86,72 +85,6 @@
         $otherWatershipDown->setAuthor('Martin Rosen');
         $this->assertFalse($validator->validate($otherWatershipDown)->hasErrors());
 
-=======
-
-    /**
-     * @var \TYPO3\Flow\Tests\Functional\Persistence\Fixtures\PostRepository
-     */
-    protected $postRepository;
-
-    /**
-     * @return void
-     */
-    public function setUp()
-    {
-        parent::setUp();
-        if (!$this->persistenceManager instanceof \TYPO3\Flow\Persistence\Doctrine\PersistenceManager) {
-            $this->markTestSkipped('Doctrine persistence is not enabled');
-        }
-
-        $this->postRepository = $this->objectManager->get('TYPO3\Flow\Tests\Functional\Persistence\Fixtures\PostRepository');
-    }
-
-    /**
-     * @test
-     */
-    public function validatorBehavesCorrectlyOnDuplicateEntityWithSingleConfiguredIdentityProperty()
-    {
-        $validator = new \TYPO3\Flow\Validation\Validator\UniqueEntityValidator(array('identityProperties' => array('title')));
-        $post = new Post();
-        $post->setTitle('The title of the initial post');
-        $this->postRepository->add($post);
-        $this->persistenceManager->persistAll();
-        $this->persistenceManager->clearState();
-
-        $differentPost = new Post();
-        $differentPost->setTitle('A different title');
-        $this->assertFalse($validator->validate($differentPost)->hasErrors());
-
-        $nextPost = new Post();
-        $nextPost->setTitle('The title of the initial post');
-        $this->assertTrue($validator->validate($nextPost)->hasErrors());
-    }
-
-    /**
-     * @test
-     */
-    public function validatorBehavesCorrectlyOnDuplicateEntityWithMultipleAnnotatedIdentityProperties()
-    {
-        $validator = new \TYPO3\Flow\Validation\Validator\UniqueEntityValidator();
-
-        $book = new AnnotatedIdentitiesEntity();
-        $book->setTitle('Watership Down');
-        $book->setAuthor('Richard Adams');
-        $this->persistenceManager->add($book);
-        $this->persistenceManager->persistAll();
-        $this->persistenceManager->clearState();
-
-        $richardsOtherBook = new AnnotatedIdentitiesEntity();
-        $richardsOtherBook->setTitle('The Plague Dogs');
-        $richardsOtherBook->setAuthor('Richard Adams');
-        $this->assertFalse($validator->validate($richardsOtherBook)->hasErrors());
-
-        $otherWatershipDown = new AnnotatedIdentitiesEntity();
-        $otherWatershipDown->setTitle('Watership Down');
-        $otherWatershipDown->setAuthor('Martin Rosen');
-        $this->assertFalse($validator->validate($otherWatershipDown)->hasErrors());
-
->>>>>>> c186a992
         $sameWatershipDown = new AnnotatedIdentitiesEntity();
         $sameWatershipDown->setTitle('Watership Down');
         $sameWatershipDown->setAuthor('Richard Adams');
