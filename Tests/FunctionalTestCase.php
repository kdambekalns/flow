--- conflicted
+++ resolved
@@ -36,11 +36,7 @@
     protected $objectManager;
 
     /**
-<<<<<<< HEAD
      * @var Bootstrap
-=======
-     * @var \TYPO3\Flow\Core\Bootstrap
->>>>>>> d040582c
      * @api
      */
     protected static $bootstrap;
@@ -98,15 +94,9 @@
     protected $persistenceManager;
 
     /**
-<<<<<<< HEAD
      * @var \TYPO3\Flow\Security\Authorization\PrivilegeManagerInterface
      */
     protected $privilegeManager;
-=======
-     * @var \TYPO3\Flow\Security\Authorization\AccessDecisionManagerInterface
-     */
-    protected $accessDecisionManager;
->>>>>>> d040582c
 
     /**
      * @var \TYPO3\Flow\Security\Policy\PolicyService
@@ -126,10 +116,7 @@
     public static function setUpBeforeClass()
     {
         self::$bootstrap = \TYPO3\Flow\Core\Bootstrap::$staticObjectManager->get('TYPO3\Flow\Core\Bootstrap');
-<<<<<<< HEAD
         self::setupSuperGlobals();
-=======
->>>>>>> d040582c
     }
 
     /**
@@ -144,12 +131,9 @@
     {
         $this->objectManager = self::$bootstrap->getObjectManager();
 
-<<<<<<< HEAD
         $this->cleanupPersistentResourcesDirectory();
         self::$bootstrap->getObjectManager()->get('TYPO3\Flow\Resource\ResourceManager')->initialize();
 
-=======
->>>>>>> d040582c
         $session = $this->objectManager->get('TYPO3\Flow\Session\SessionInterface');
         if ($session->isStarted()) {
             $session->destroy(sprintf('assure that session is fresh, in setUp() method of functional test %s.', get_class($this) . '::' . $this->getName()));
@@ -164,13 +148,8 @@
             }
             $this->persistenceManager = $this->objectManager->get('TYPO3\Flow\Persistence\PersistenceManagerInterface');
         } else {
-<<<<<<< HEAD
             $privilegeManager = $this->objectManager->get('TYPO3\Flow\Security\Authorization\TestingPrivilegeManager');
             $privilegeManager->setOverrideDecision(true);
-=======
-            $accessDecisionManager = $this->objectManager->get('TYPO3\Flow\Security\Authorization\AccessDecisionManagerInterface');
-            $accessDecisionManager->setOverrideDecision(true);
->>>>>>> d040582c
         }
 
         // HTTP must be initialized before Session and Security because they rely
@@ -182,13 +161,7 @@
             $session->destroy(sprintf('assure that session is fresh, in setUp() method of functional test %s.', get_class($this) . '::' . $this->getName()));
         }
 
-<<<<<<< HEAD
         $this->setupSecurity();
-=======
-        if ($this->testableSecurityEnabled === true) {
-            $this->setupSecurity();
-        }
->>>>>>> d040582c
     }
 
     /**
@@ -200,7 +173,6 @@
      */
     protected function setupSecurity()
     {
-<<<<<<< HEAD
         $this->securityContext = $this->objectManager->get('TYPO3\Flow\Security\Context');
         if ($this->testableSecurityEnabled) {
             $this->privilegeManager = $this->objectManager->get('TYPO3\Flow\Security\Authorization\TestingPrivilegeManager');
@@ -229,32 +201,6 @@
         } else {
             \TYPO3\Flow\Reflection\ObjectAccess::setProperty($this->securityContext, 'authorizationChecksDisabled', true, true);
         }
-=======
-        $this->accessDecisionManager = $this->objectManager->get('TYPO3\Flow\Security\Authorization\AccessDecisionManagerInterface');
-        $this->accessDecisionManager->setOverrideDecision(null);
-
-        $this->policyService = $this->objectManager->get('TYPO3\Flow\Security\Policy\PolicyService');
-
-        $this->authenticationManager = $this->objectManager->get('TYPO3\Flow\Security\Authentication\AuthenticationProviderManager');
-
-        $this->testingProvider = $this->objectManager->get('TYPO3\Flow\Security\Authentication\Provider\TestingProvider');
-        $this->testingProvider->setName('TestingProvider');
-
-        $this->registerRoute('functionaltestroute', 'typo3/flow/test', array(
-            '@package' => 'TYPO3.Flow',
-            '@subpackage' => 'Tests\Functional\Mvc\Fixtures',
-            '@controller' => 'Standard',
-            '@action' => 'index',
-            '@format' => 'html'
-        ));
-
-        $requestHandler = self::$bootstrap->getActiveRequestHandler();
-        $actionRequest = $this->route($requestHandler->getHttpRequest());
-
-        $this->securityContext = $this->objectManager->get('TYPO3\Flow\Security\Context');
-        $this->securityContext->clearContext();
-        $this->securityContext->setRequest($actionRequest);
->>>>>>> d040582c
     }
 
     /**
@@ -285,13 +231,7 @@
      */
     public function tearDown()
     {
-<<<<<<< HEAD
         $this->tearDownSecurity();
-=======
-        if ($this->testableSecurityEnabled === true) {
-            $this->tearDownSecurity();
-        }
->>>>>>> d040582c
 
         $persistenceManager = self::$bootstrap->getObjectManager()->get('TYPO3\Flow\Persistence\PersistenceManagerInterface');
 
@@ -309,15 +249,12 @@
         }
 
         self::$bootstrap->getObjectManager()->forgetInstance('TYPO3\Flow\Http\Client\InternalRequestEngine');
-<<<<<<< HEAD
         self::$bootstrap->getObjectManager()->forgetInstance('TYPO3\Flow\Persistence\Aspect\PersistenceMagicAspect');
         $this->inject(self::$bootstrap->getObjectManager()->get('TYPO3\Flow\Resource\ResourceRepository'), 'addedResources', new \SplObjectStorage());
         $this->inject(self::$bootstrap->getObjectManager()->get('TYPO3\Flow\Resource\ResourceRepository'), 'removedResources', new \SplObjectStorage());
         $this->inject(self::$bootstrap->getObjectManager()->get('TYPO3\Flow\Resource\ResourceTypeConverter'), 'convertedResources', array());
 
         $this->cleanupPersistentResourcesDirectory();
-=======
->>>>>>> d040582c
         $this->emitFunctionalTestTearDown();
     }
 
@@ -328,22 +265,11 @@
      */
     protected function tearDownSecurity()
     {
-<<<<<<< HEAD
         if ($this->privilegeManager !== null) {
             $this->privilegeManager->reset();
         }
         if ($this->policyService !== null) {
             $this->policyService->reset();
-=======
-        if ($this->accessDecisionManager !== null) {
-            $this->accessDecisionManager->reset();
-        }
-        if ($this->policyService !== null) {
-            $this->policyService->reset();
-            // the following should be removed as soon as RoleRepository is cleaned up #43192
-            $roleRepository = $this->objectManager->get('TYPO3\Flow\Security\Policy\RoleRepository');
-            \TYPO3\Flow\Reflection\ObjectAccess::setProperty($roleRepository, 'newRoles', array(), true);
->>>>>>> d040582c
         }
         if ($this->testingProvider !== null) {
             $this->testingProvider->reset();
@@ -351,48 +277,9 @@
         if ($this->securityContext !== null) {
             $this->securityContext->clearContext();
         }
-<<<<<<< HEAD
         if ($this->authenticationManager !== null) {
             \TYPO3\Flow\Reflection\ObjectAccess::setProperty($this->authenticationManager, 'isAuthenticated', null, true);
         }
-=======
-        \TYPO3\Flow\Reflection\ObjectAccess::setProperty($this->authenticationManager, 'isAuthenticated', null, true);
-    }
-
-    /**
-     * Calls the given action of the given controller
-     *
-     * @param string $controllerName The name of the controller to be called
-     * @param string $controllerPackageKey The package key the controller resides in
-     * @param string $controllerActionName The name of the action to be called, e.g. 'index'
-     * @param array $arguments Optional arguments passed to controller
-     * @param string $format The request format, defaults to 'html'
-     * @return string The result of the controller action
-     * @deprecated since 1.1
-     */
-    protected function sendWebRequest($controllerName, $controllerPackageKey, $controllerActionName, array $arguments = array(), $format = 'html')
-    {
-        $this->setupHttp();
-
-        $route = new \TYPO3\Flow\Mvc\Routing\Route();
-        $route->setName('sendWebRequest Route');
-
-        $uriPattern = 'test/' . uniqid();
-        $route->setUriPattern($uriPattern);
-        $route->setDefaults(array(
-            '@package' => $controllerPackageKey,
-            '@controller' => $controllerName,
-            '@action' => $controllerActionName,
-            '@format' => $format
-        ));
-        $route->setAppendExceedingArguments(true);
-        $this->router->addRoute($route);
-
-        $uri = new \TYPO3\Flow\Http\Uri('http://baseuri/' . $uriPattern);
-        $response = $this->browser->request($uri, 'POST', $arguments);
-
-        return $response->getContent();
->>>>>>> d040582c
     }
 
     /**
@@ -444,11 +331,7 @@
      */
     protected function disableAuthorization()
     {
-<<<<<<< HEAD
         $this->privilegeManager->setOverrideDecision(true);
-=======
-        $this->accessDecisionManager->setOverrideDecision(true);
->>>>>>> d040582c
     }
 
     /**
@@ -476,20 +359,11 @@
     }
 
     /**
-<<<<<<< HEAD
      * Setup super global PHP variables mocking a standard http request.
      *
      * @return void
      */
     protected static function setupSuperGlobals()
-=======
-     * Sets up a virtual browser and web environment for seamless HTTP and MVC
-     * related tests.
-     *
-     * @return void
-     */
-    protected function setupHttp()
->>>>>>> d040582c
     {
         $_GET = array();
         $_POST = array();
@@ -509,11 +383,7 @@
             'HTTP_CONNECTION' => 'keep-alive',
             'PATH' => '/usr/bin:/bin:/usr/sbin:/sbin',
             'SERVER_SIGNATURE' => '',
-<<<<<<< HEAD
             'SERVER_SOFTWARE' => 'Apache/2.2.21 (Unix) mod_ssl/2.2.21 OpenSSL/1.0.0e DAV/2 PHP/5.5.1',
-=======
-            'SERVER_SOFTWARE' => 'Apache/2.2.21 (Unix) mod_ssl/2.2.21 OpenSSL/1.0.0e DAV/2 PHP/5.3.8',
->>>>>>> d040582c
             'SERVER_NAME' => 'localhost',
             'SERVER_ADDR' => '127.0.0.1',
             'SERVER_PORT' => '80',
@@ -533,7 +403,6 @@
             'PHP_SELF' => '/index.php',
             'REQUEST_TIME' => 1326472534,
         );
-<<<<<<< HEAD
     }
 
     /**
@@ -544,9 +413,6 @@
      */
     protected function setupHttp()
     {
-=======
-
->>>>>>> d040582c
         $this->browser = new \TYPO3\Flow\Http\Client\Browser();
         $this->browser->setRequestEngine(new \TYPO3\Flow\Http\Client\InternalRequestEngine());
         $this->router = $this->browser->getRequestEngine()->getRouter();
@@ -557,7 +423,6 @@
     }
 
     /**
-<<<<<<< HEAD
      * Cleans up the directory for storing persistent resources during testing
      *
      * @return void
@@ -576,8 +441,6 @@
     }
 
     /**
-=======
->>>>>>> d040582c
      * Signals that the functional test case has been executed
      *
      * @return void
