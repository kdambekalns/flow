--- conflicted
+++ resolved
@@ -21,7 +21,6 @@
     public function invokeInvokesTheAdviceIfTheRuntimeEvaluatorReturnsTrue()
     {
         $mockJoinPoint = $this->getMock('TYPO3\Flow\Aop\JoinPointInterface', array(), array(), '', false);
-<<<<<<< HEAD
 
         $mockAspect = $this->getMock('MockClass' . md5(uniqid(mt_rand(), true)), array('someMethod'));
         $mockAspect->expects($this->once())->method('someMethod')->with($mockJoinPoint);
@@ -80,66 +79,6 @@
 
         $advice = new \TYPO3\Flow\Aop\Advice\AbstractAdvice('aspectObjectName', 'someMethod', $mockObjectManager);
 
-=======
-
-        $mockAspect = $this->getMock('MockClass' . md5(uniqid(mt_rand(), true)), array('someMethod'));
-        $mockAspect->expects($this->once())->method('someMethod')->with($mockJoinPoint);
-
-        $mockObjectManager = $this->getMock('TYPO3\Flow\Object\ObjectManagerInterface', array(), array(), '', false);
-        $mockObjectManager->expects($this->once())->method('get')->with('aspectObjectName')->will($this->returnValue($mockAspect));
-
-        $mockDispatcher = $this->getMock('TYPO3\Flow\SignalSlot\Dispatcher');
-
-        $advice = new \TYPO3\Flow\Aop\Advice\AbstractAdvice('aspectObjectName', 'someMethod', $mockObjectManager, function (\TYPO3\Flow\Aop\JoinPointInterface $joinPoint) { if ($joinPoint !== null) {
-     return true;
- } });
-        $this->inject($advice, 'dispatcher', $mockDispatcher);
-
-        $advice->invoke($mockJoinPoint);
-    }
-
-    /**
-     * @test
-     * @return void
-     */
-    public function invokeDoesNotInvokeTheAdviceIfTheRuntimeEvaluatorReturnsFalse()
-    {
-        $mockJoinPoint = $this->getMock('TYPO3\Flow\Aop\JoinPointInterface', array(), array(), '', false);
-
-        $mockAspect = $this->getMock('MockClass' . md5(uniqid(mt_rand(), true)), array('someMethod'));
-        $mockAspect->expects($this->never())->method('someMethod');
-
-        $mockObjectManager = $this->getMock('TYPO3\Flow\Object\ObjectManagerInterface', array(), array(), '', false);
-        $mockObjectManager->expects($this->any())->method('get')->will($this->returnValue($mockAspect));
-
-        $mockDispatcher = $this->getMock('TYPO3\Flow\SignalSlot\Dispatcher');
-
-        $advice = new \TYPO3\Flow\Aop\Advice\AbstractAdvice('aspectObjectName', 'someMethod', $mockObjectManager, function (\TYPO3\Flow\Aop\JoinPointInterface $joinPoint) { if ($joinPoint !== null) {
-     return false;
- } });
-        $this->inject($advice, 'dispatcher', $mockDispatcher);
-
-        $advice->invoke($mockJoinPoint);
-    }
-
-    /**
-     * @test
-     * @return void
-     */
-    public function invokeEmitsSignalWithAdviceAndJoinPoint()
-    {
-        $mockJoinPoint = $this->getMock('TYPO3\Flow\Aop\JoinPointInterface', array(), array(), '', false);
-
-        $mockAspect = $this->getMock('MockClass' . md5(uniqid(mt_rand(), true)), array('someMethod'));
-        $mockAspect->expects($this->once())->method('someMethod')->with($mockJoinPoint);
-
-        $mockObjectManager = $this->getMock('TYPO3\Flow\Object\ObjectManagerInterface', array(), array(), '', false);
-        $mockObjectManager->expects($this->once())->method('get')->with('aspectObjectName')->will($this->returnValue($mockAspect));
-
-
-        $advice = new \TYPO3\Flow\Aop\Advice\AbstractAdvice('aspectObjectName', 'someMethod', $mockObjectManager);
-
->>>>>>> d040582c
         $mockDispatcher = $this->getMock('TYPO3\Flow\SignalSlot\Dispatcher');
         $mockDispatcher->expects($this->once())->method('dispatch')->with('TYPO3\Flow\Aop\Advice\AbstractAdvice', 'adviceInvoked', array($mockAspect, 'someMethod', $mockJoinPoint));
         $this->inject($advice, 'dispatcher', $mockDispatcher);
