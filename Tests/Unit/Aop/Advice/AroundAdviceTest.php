--- conflicted
+++ resolved
@@ -23,20 +23,12 @@
      */
     public function invokeInvokesTheAdviceIfTheRuntimeEvaluatorReturnsTrue()
     {
-<<<<<<< HEAD
-        $mockJoinPoint = $this->getMock(\TYPO3\Flow\Aop\JoinPointInterface::class, array(), array(), '', false);
-=======
-        $mockJoinPoint = $this->getMockBuilder('TYPO3\Flow\Aop\JoinPointInterface')->disableOriginalConstructor()->getMock();
->>>>>>> e65fc972
+        $mockJoinPoint = $this->getMockBuilder(\TYPO3\Flow\Aop\JoinPointInterface::class)->disableOriginalConstructor()->getMock();
 
         $mockAspect = $this->getMockBuilder('MockClass' . md5(uniqid(mt_rand(), true)))->setMethods(array('someMethod'))->getMock();
         $mockAspect->expects($this->once())->method('someMethod')->with($mockJoinPoint)->will($this->returnValue('result'));
 
-<<<<<<< HEAD
-        $mockObjectManager = $this->getMock(\TYPO3\Flow\Object\ObjectManagerInterface::class, array(), array(), '', false);
-=======
-        $mockObjectManager = $this->getMockBuilder('TYPO3\Flow\Object\ObjectManagerInterface')->disableOriginalConstructor()->getMock();
->>>>>>> e65fc972
+        $mockObjectManager = $this->getMockBuilder(\TYPO3\Flow\Object\ObjectManagerInterface::class)->disableOriginalConstructor()->getMock();
         $mockObjectManager->expects($this->once())->method('get')->with('aspectObjectName')->will($this->returnValue($mockAspect));
 
         $advice = new \TYPO3\Flow\Aop\Advice\AroundAdvice('aspectObjectName', 'someMethod', $mockObjectManager, function (\TYPO3\Flow\Aop\JoinPointInterface $joinPoint) {
@@ -55,27 +47,16 @@
      */
     public function invokeDoesNotInvokeTheAdviceIfTheRuntimeEvaluatorReturnsFalse()
     {
-<<<<<<< HEAD
-        $mockAdviceChain = $this->getMock(\TYPO3\Flow\Aop\Advice\AdviceChain::class, array(), array(), '', false);
+        $mockAdviceChain = $this->getMockBuilder(\TYPO3\Flow\Aop\Advice\AdviceChain::class)->disableOriginalConstructor()->getMock();
         $mockAdviceChain->expects($this->once())->method('proceed')->will($this->returnValue('result'));
 
-        $mockJoinPoint = $this->getMock(\TYPO3\Flow\Aop\JoinPointInterface::class, array(), array(), '', false);
-=======
-        $mockAdviceChain = $this->getMockBuilder('TYPO3\Flow\Aop\Advice\AdviceChain')->disableOriginalConstructor()->getMock();
-        $mockAdviceChain->expects($this->once())->method('proceed')->will($this->returnValue('result'));
-
-        $mockJoinPoint = $this->getMockBuilder('TYPO3\Flow\Aop\JoinPointInterface')->disableOriginalConstructor()->getMock();
->>>>>>> e65fc972
+        $mockJoinPoint = $this->getMockBuilder(\TYPO3\Flow\Aop\JoinPointInterface::class)->disableOriginalConstructor()->getMock();
         $mockJoinPoint->expects($this->any())->method('getAdviceChain')->will($this->returnValue($mockAdviceChain));
 
         $mockAspect = $this->getMockBuilder('MockClass' . md5(uniqid(mt_rand(), true)))->setMethods(array('someMethod'))->getMock();
         $mockAspect->expects($this->never())->method('someMethod');
 
-<<<<<<< HEAD
-        $mockObjectManager = $this->getMock(\TYPO3\Flow\Object\ObjectManagerInterface::class, array(), array(), '', false);
-=======
-        $mockObjectManager = $this->getMockBuilder('TYPO3\Flow\Object\ObjectManagerInterface')->disableOriginalConstructor()->getMock();
->>>>>>> e65fc972
+        $mockObjectManager = $this->getMockBuilder(\TYPO3\Flow\Object\ObjectManagerInterface::class)->disableOriginalConstructor()->getMock();
         $mockObjectManager->expects($this->any())->method('get')->will($this->returnValue($mockAspect));
 
         $advice = new \TYPO3\Flow\Aop\Advice\AroundAdvice('aspectObjectName', 'someMethod', $mockObjectManager, function (\TYPO3\Flow\Aop\JoinPointInterface $joinPoint) {
