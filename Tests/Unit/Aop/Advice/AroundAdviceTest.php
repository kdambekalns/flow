--- conflicted
+++ resolved
@@ -21,7 +21,6 @@
     public function invokeInvokesTheAdviceIfTheRuntimeEvaluatorReturnsTrue()
     {
         $mockJoinPoint = $this->getMock('TYPO3\Flow\Aop\JoinPointInterface', array(), array(), '', false);
-<<<<<<< HEAD
 
         $mockAspect = $this->getMock('MockClass' . md5(uniqid(mt_rand(), true)), array('someMethod'));
         $mockAspect->expects($this->once())->method('someMethod')->with($mockJoinPoint)->will($this->returnValue('result'));
@@ -60,46 +59,6 @@
  } });
         $result = $advice->invoke($mockJoinPoint);
 
-=======
-
-        $mockAspect = $this->getMock('MockClass' . md5(uniqid(mt_rand(), true)), array('someMethod'));
-        $mockAspect->expects($this->once())->method('someMethod')->with($mockJoinPoint)->will($this->returnValue('result'));
-
-        $mockObjectManager = $this->getMock('TYPO3\Flow\Object\ObjectManagerInterface', array(), array(), '', false);
-        $mockObjectManager->expects($this->once())->method('get')->with('aspectObjectName')->will($this->returnValue($mockAspect));
-
-        $advice = new \TYPO3\Flow\Aop\Advice\AroundAdvice('aspectObjectName', 'someMethod', $mockObjectManager, function (\TYPO3\Flow\Aop\JoinPointInterface $joinPoint) { if ($joinPoint !== null) {
-     return true;
- } });
-        $result = $advice->invoke($mockJoinPoint);
-
-        $this->assertEquals($result, 'result', 'The around advice did not return the result value as expected.');
-    }
-
-    /**
-     * @test
-     * @return void
-     */
-    public function invokeDoesNotInvokeTheAdviceIfTheRuntimeEvaluatorReturnsFalse()
-    {
-        $mockAdviceChain = $this->getMock('TYPO3\Flow\Aop\Advice\AdviceChain', array(), array(), '', false);
-        $mockAdviceChain->expects($this->once())->method('proceed')->will($this->returnValue('result'));
-
-        $mockJoinPoint = $this->getMock('TYPO3\Flow\Aop\JoinPointInterface', array(), array(), '', false);
-        $mockJoinPoint->expects($this->any())->method('getAdviceChain')->will($this->returnValue($mockAdviceChain));
-
-        $mockAspect = $this->getMock('MockClass' . md5(uniqid(mt_rand(), true)), array('someMethod'));
-        $mockAspect->expects($this->never())->method('someMethod');
-
-        $mockObjectManager = $this->getMock('TYPO3\Flow\Object\ObjectManagerInterface', array(), array(), '', false);
-        $mockObjectManager->expects($this->any())->method('get')->will($this->returnValue($mockAspect));
-
-        $advice = new \TYPO3\Flow\Aop\Advice\AroundAdvice('aspectObjectName', 'someMethod', $mockObjectManager, function (\TYPO3\Flow\Aop\JoinPointInterface $joinPoint) { if ($joinPoint !== null) {
-     return false;
- } });
-        $result = $advice->invoke($mockJoinPoint);
-
->>>>>>> d040582c
         $this->assertEquals($result, 'result', 'The around advice did not return the result value as expected.');
     }
 }