--- conflicted
+++ resolved
@@ -73,11 +73,7 @@
             ),
         );
 
-<<<<<<< HEAD
-        $mockReflectionService = $this->getMock(\TYPO3\Flow\Reflection\ReflectionService::class, array(), array(), '', false);
-=======
-        $mockReflectionService = $this->getMockBuilder('TYPO3\Flow\Reflection\ReflectionService')->disableOriginalConstructor()->getMock();
->>>>>>> 98d7eb34
+        $mockReflectionService = $this->getMockBuilder(\TYPO3\Flow\Reflection\ReflectionService::class)->disableOriginalConstructor()->getMock();
         $mockReflectionService->expects($this->any())->method('getMethodParameters')->with($className, 'foo')->will($this->returnValue($methodParameters));
 
         $expectedCode = "
@@ -158,11 +154,7 @@
             ),
         );
 
-<<<<<<< HEAD
-        $mockReflectionService = $this->getMock(\TYPO3\Flow\Reflection\ReflectionService::class, array(), array(), '', false);
-=======
-        $mockReflectionService = $this->getMockBuilder('TYPO3\Flow\Reflection\ReflectionService')->disableOriginalConstructor()->getMock();
->>>>>>> 98d7eb34
+        $mockReflectionService = $this->getMockBuilder(\TYPO3\Flow\Reflection\ReflectionService::class)->disableOriginalConstructor()->getMock();
         $mockReflectionService->expects($this->any())->method('getMethodParameters')->with($className, '__construct')->will($this->returnValue($methodParameters));
 
         $builder = $this->getAccessibleMock(\TYPO3\Flow\Aop\Builder\AdvicedConstructorInterceptorBuilder::class, array('dummy'), array(), '', false);
