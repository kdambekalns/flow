--- conflicted
+++ resolved
@@ -30,11 +30,7 @@
      */
     public function matchesTellsIfTheSpecifiedRegularExpressionMatchesTheGivenClassName()
     {
-<<<<<<< HEAD
-        $mockReflectionService = $this->getMockBuilder(\TYPO3\Flow\Reflection\ReflectionService::class)->disableOriginalConstructor()->getMock();
-=======
         $mockReflectionService = $this->getMockBuilder(ReflectionService::class)->disableOriginalConstructor()->getMock();
->>>>>>> c3f2521f
 
         $classFilter = new Aop\Pointcut\PointcutClassNameFilter('Neos\Virtual\Foo\Bar');
         $classFilter->injectReflectionService($mockReflectionService);
