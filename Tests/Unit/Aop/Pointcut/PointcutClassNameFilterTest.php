<?php
namespace TYPO3\Flow\Tests\Unit\Aop\Pointcut;

/*
 * This file is part of the TYPO3.Flow package.
 *
 * (c) Contributors of the Neos Project - www.neos.io
 *
 * This package is Open Source Software. For the full copyright and license
 * information, please view the LICENSE file which was distributed with this
 * source code.
 */

require_once(FLOW_PATH_FLOW . 'Tests/Unit/Fixtures/DummyClass.php');
require_once(FLOW_PATH_FLOW . 'Tests/Unit/Fixtures/SecondDummyClass.php');

/**
 * Testcase for the Pointcut Class Filter
 *
 */
class PointcutClassNameFilterTest extends \TYPO3\Flow\Tests\UnitTestCase
{
    /**
     * Checks if the class filter fires on a concrete and simple class expression
     *
     * @test
     */
    public function matchesTellsIfTheSpecifiedRegularExpressionMatchesTheGivenClassName()
    {
<<<<<<< HEAD
        $mockReflectionService = $this->getMock(\TYPO3\Flow\Reflection\ReflectionService::class, array(), array(), '', false);
=======
        $mockReflectionService = $this->getMockBuilder('TYPO3\Flow\Reflection\ReflectionService')->disableOriginalConstructor()->getMock();
>>>>>>> e65fc972

        $classFilter = new \TYPO3\Flow\Aop\Pointcut\PointcutClassNameFilter('TYPO3\Virtual\Foo\Bar');
        $classFilter->injectReflectionService($mockReflectionService);
        $this->assertTrue($classFilter->matches('TYPO3\Virtual\Foo\Bar', '', '', 1), 'No. 1');

        $classFilter = new \TYPO3\Flow\Aop\Pointcut\PointcutClassNameFilter('.*Virtual.*');
        $classFilter->injectReflectionService($mockReflectionService);
        $this->assertTrue($classFilter->matches('TYPO3\Virtual\Foo\Bar', '', '', 1), 'No. 2');

        $classFilter = new \TYPO3\Flow\Aop\Pointcut\PointcutClassNameFilter('TYPO3\Firtual.*');
        $classFilter->injectReflectionService($mockReflectionService);
        $this->assertFalse($classFilter->matches('TYPO3\Virtual\Foo\Bar', '', '', 1), 'No. 3');
    }

    /**
     * @test
     */
    public function reduceTargetClassNamesFiltersAllClassesNotMatchedByAClassNameFilter()
    {
        $availableClassNames = array(
            'TestPackage\Subpackage\Class1',
            'TestPackage\Class2',
            'TestPackage\Subpackage\SubSubPackage\Class3',
            'TestPackage\Subpackage2\Class4'
        );
        sort($availableClassNames);
        $availableClassNamesIndex = new \TYPO3\Flow\Aop\Builder\ClassNameIndex();
        $availableClassNamesIndex->setClassNames($availableClassNames);

        $expectedClassNames = array(
            'TestPackage\Subpackage\SubSubPackage\Class3'
        );
        sort($expectedClassNames);
        $expectedClassNamesIndex = new \TYPO3\Flow\Aop\Builder\ClassNameIndex();
        $expectedClassNamesIndex->setClassNames($expectedClassNames);

        $classNameFilter = new \TYPO3\Flow\Aop\Pointcut\PointcutClassNameFilter('TestPackage\Subpackage\SubSubPackage\Class3');
        $result = $classNameFilter->reduceTargetClassNames($availableClassNamesIndex);

        $this->assertEquals($expectedClassNamesIndex, $result, 'The wrong class names have been filtered');
    }

    /**
     * @test
     */
    public function reduceTargetClassNamesFiltersAllClassesNotMatchedByAClassNameFilterWithRegularExpressions()
    {
        $availableClassNames = array(
            'TestPackage\Subpackage\Class1',
            'TestPackage\Class2',
            'TestPackage\Subpackage\SubSubPackage\Class3',
            'TestPackage\Subpackage2\Class4'
        );
        sort($availableClassNames);
        $availableClassNamesIndex = new \TYPO3\Flow\Aop\Builder\ClassNameIndex();
        $availableClassNamesIndex->setClassNames($availableClassNames);

        $expectedClassNames = array(
            'TestPackage\Subpackage\Class1',
            'TestPackage\Subpackage\SubSubPackage\Class3'
        );
        sort($expectedClassNames);
        $expectedClassNamesIndex = new \TYPO3\Flow\Aop\Builder\ClassNameIndex();
        $expectedClassNamesIndex->setClassNames($expectedClassNames);

        $classNameFilter = new \TYPO3\Flow\Aop\Pointcut\PointcutClassNameFilter('TestPackage\Subpackage\.*');
        $result = $classNameFilter->reduceTargetClassNames($availableClassNamesIndex);

        $this->assertEquals($expectedClassNamesIndex, $result, 'The wrong class names have been filtered');
    }
}<|MERGE_RESOLUTION|>--- conflicted
+++ resolved
@@ -27,11 +27,7 @@
      */
     public function matchesTellsIfTheSpecifiedRegularExpressionMatchesTheGivenClassName()
     {
-<<<<<<< HEAD
-        $mockReflectionService = $this->getMock(\TYPO3\Flow\Reflection\ReflectionService::class, array(), array(), '', false);
-=======
-        $mockReflectionService = $this->getMockBuilder('TYPO3\Flow\Reflection\ReflectionService')->disableOriginalConstructor()->getMock();
->>>>>>> e65fc972
+        $mockReflectionService = $this->getMockBuilder(\TYPO3\Flow\Reflection\ReflectionService::class)->disableOriginalConstructor()->getMock();
 
         $classFilter = new \TYPO3\Flow\Aop\Pointcut\PointcutClassNameFilter('TYPO3\Virtual\Foo\Bar');
         $classFilter->injectReflectionService($mockReflectionService);
