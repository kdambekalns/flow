<?php
namespace TYPO3\Flow\Tests\Unit\Aop\Pointcut;

/*                                                                        *
 * This script belongs to the Flow framework.                             *
 *                                                                        *
 * It is free software; you can redistribute it and/or modify it under    *
 * the terms of the MIT license.                                          *
 *                                                                        */

/**
 * Testcase for the Pointcut Class Type Filter
 *
 */
class PointcutClassTypeFilterTest extends \TYPO3\Flow\Tests\UnitTestCase
{
    /**
     * @test
     */
    public function reduceTargetClassNamesFiltersAllClassesNotImplementingTheGivenInterface()
    {
        $interfaceName = uniqid('someTestInterface');
        eval('interface ' . $interfaceName . ' {}');

        $availableClassNames = array(
            'TestPackage\Subpackage\Class1',
            'TestPackage\Class2',
            'TestPackage\Subpackage\SubSubPackage\Class3',
            'TestPackage\Subpackage2\Class4'
        );
        sort($availableClassNames);
        $availableClassNamesIndex = new \TYPO3\Flow\Aop\Builder\ClassNameIndex();
        $availableClassNamesIndex->setClassNames($availableClassNames);

<<<<<<< HEAD
        $mockReflectionService = $this->getMock(\TYPO3\Flow\Reflection\ReflectionService::class, array(), array(), '', false);
=======
        $mockReflectionService = $this->getMock('TYPO3\Flow\Reflection\ReflectionService', array(), array(), '', false);
>>>>>>> c186a992
        $mockReflectionService->expects($this->any())->method('getAllImplementationClassNamesForInterface')->with($interfaceName)->will($this->returnValue(array('TestPackage\Subpackage\Class1', 'TestPackage\Subpackage\SubSubPackage\Class3', 'SomeMoreClass')));

        $classTypeFilter = new \TYPO3\Flow\Aop\Pointcut\PointcutClassTypeFilter($interfaceName);
        $classTypeFilter->injectReflectionService($mockReflectionService);

        $expectedClassNames = array(
            'TestPackage\Subpackage\Class1',
            'TestPackage\Subpackage\SubSubPackage\Class3'
        );
        sort($expectedClassNames);
        $expectedClassNamesIndex = new \TYPO3\Flow\Aop\Builder\ClassNameIndex();
        $expectedClassNamesIndex->setClassNames($expectedClassNames);

        $result = $classTypeFilter->reduceTargetClassNames($availableClassNamesIndex);

        $this->assertEquals($expectedClassNamesIndex, $result, 'The wrong class names have been filtered');
    }

    /**
     * @test
     */
    public function reduceTargetClassNamesFiltersAllClassesExceptTheClassItselfAndAllItsSubclasses()
    {
        $testClassName = uniqid('someTestInterface');
        eval('class ' . $testClassName . ' {}');

        $availableClassNames = array(
            $testClassName,
            'TestPackage\Subpackage\Class1',
            'TestPackage\Class2',
            'TestPackage\Subpackage\SubSubPackage\Class3',
            'TestPackage\Subpackage2\Class4'
        );
        sort($availableClassNames);
        $availableClassNamesIndex = new \TYPO3\Flow\Aop\Builder\ClassNameIndex();
        $availableClassNamesIndex->setClassNames($availableClassNames);

<<<<<<< HEAD
        $mockReflectionService = $this->getMock(\TYPO3\Flow\Reflection\ReflectionService::class, array(), array(), '', false);
=======
        $mockReflectionService = $this->getMock('TYPO3\Flow\Reflection\ReflectionService', array(), array(), '', false);
>>>>>>> c186a992
        $mockReflectionService->expects($this->any())->method('getAllSubClassNamesForClass')->with($testClassName)->will($this->returnValue(array('TestPackage\Subpackage\Class1', 'TestPackage\Subpackage\SubSubPackage\Class3', 'SomeMoreClass')));

        $classTypeFilter = new \TYPO3\Flow\Aop\Pointcut\PointcutClassTypeFilter($testClassName);
        $classTypeFilter->injectReflectionService($mockReflectionService);

        $expectedClassNames = array(
            $testClassName,
            'TestPackage\Subpackage\Class1',
            'TestPackage\Subpackage\SubSubPackage\Class3'
        );
        sort($expectedClassNames);
        $expectedClassNamesIndex = new \TYPO3\Flow\Aop\Builder\ClassNameIndex();
        $expectedClassNamesIndex->setClassNames($expectedClassNames);

        $result = $classTypeFilter->reduceTargetClassNames($availableClassNamesIndex);

        $this->assertEquals($expectedClassNamesIndex, $result, 'The wrong class names have been filtered');
    }
}<|MERGE_RESOLUTION|>--- conflicted
+++ resolved
@@ -32,11 +32,7 @@
         $availableClassNamesIndex = new \TYPO3\Flow\Aop\Builder\ClassNameIndex();
         $availableClassNamesIndex->setClassNames($availableClassNames);
 
-<<<<<<< HEAD
         $mockReflectionService = $this->getMock(\TYPO3\Flow\Reflection\ReflectionService::class, array(), array(), '', false);
-=======
-        $mockReflectionService = $this->getMock('TYPO3\Flow\Reflection\ReflectionService', array(), array(), '', false);
->>>>>>> c186a992
         $mockReflectionService->expects($this->any())->method('getAllImplementationClassNamesForInterface')->with($interfaceName)->will($this->returnValue(array('TestPackage\Subpackage\Class1', 'TestPackage\Subpackage\SubSubPackage\Class3', 'SomeMoreClass')));
 
         $classTypeFilter = new \TYPO3\Flow\Aop\Pointcut\PointcutClassTypeFilter($interfaceName);
@@ -74,11 +70,7 @@
         $availableClassNamesIndex = new \TYPO3\Flow\Aop\Builder\ClassNameIndex();
         $availableClassNamesIndex->setClassNames($availableClassNames);
 
-<<<<<<< HEAD
         $mockReflectionService = $this->getMock(\TYPO3\Flow\Reflection\ReflectionService::class, array(), array(), '', false);
-=======
-        $mockReflectionService = $this->getMock('TYPO3\Flow\Reflection\ReflectionService', array(), array(), '', false);
->>>>>>> c186a992
         $mockReflectionService->expects($this->any())->method('getAllSubClassNamesForClass')->with($testClassName)->will($this->returnValue(array('TestPackage\Subpackage\Class1', 'TestPackage\Subpackage\SubSubPackage\Class3', 'SomeMoreClass')));
 
         $classTypeFilter = new \TYPO3\Flow\Aop\Pointcut\PointcutClassTypeFilter($testClassName);
