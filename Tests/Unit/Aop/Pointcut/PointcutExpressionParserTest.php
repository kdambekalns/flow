--- conflicted
+++ resolved
@@ -31,13 +31,8 @@
      */
     public function setup()
     {
-<<<<<<< HEAD
         $this->mockObjectManager = $this->getMock(\TYPO3\Flow\Object\ObjectManagerInterface::class, array(), array(), '', false);
         $this->mockReflectionService = $this->getMock(\TYPO3\Flow\Reflection\ReflectionService::class, array(), array(), '', false);
-=======
-        $this->mockObjectManager = $this->getMock('TYPO3\Flow\Object\ObjectManagerInterface', array(), array(), '', false);
-        $this->mockReflectionService = $this->getMock('TYPO3\Flow\Reflection\ReflectionService', array(), array(), '', false);
->>>>>>> c186a992
     }
 
     /**
@@ -67,21 +62,12 @@
     public function parseCallsSpecializedMethodsToParseEachDesignator()
     {
         $mockMethods = array('parseDesignatorPointcut', 'parseDesignatorClassAnnotatedWith', 'parseDesignatorClass', 'parseDesignatorMethodAnnotatedWith', 'parseDesignatorMethodTaggedWith', 'parseDesignatorMethod', 'parseDesignatorWithin', 'parseDesignatorFilter', 'parseDesignatorSetting', 'parseRuntimeEvaluations');
-<<<<<<< HEAD
         $parser = $this->getMock(\TYPO3\Flow\Aop\Pointcut\PointcutExpressionParser::class, $mockMethods, array(), '', false);
 
         $parser->expects($this->once())->method('parseDesignatorPointcut')->with('&&', '\Foo\Bar->baz');
         $parser->expects($this->once())->method('parseDesignatorClassAnnotatedWith')->with('&&', \TYPO3\Flow\Annotations\Aspect::class);
         $parser->expects($this->once())->method('parseDesignatorClass')->with('&&', 'Foo');
         $parser->expects($this->once())->method('parseDesignatorMethodAnnotatedWith')->with('&&', \TYPO3\Flow\Annotations\Session::class);
-=======
-        $parser = $this->getMock('TYPO3\Flow\Aop\Pointcut\PointcutExpressionParser', $mockMethods, array(), '', false);
-
-        $parser->expects($this->once())->method('parseDesignatorPointcut')->with('&&', '\Foo\Bar->baz');
-        $parser->expects($this->once())->method('parseDesignatorClassAnnotatedWith')->with('&&', 'TYPO3\Flow\Annotations\Aspect');
-        $parser->expects($this->once())->method('parseDesignatorClass')->with('&&', 'Foo');
-        $parser->expects($this->once())->method('parseDesignatorMethodAnnotatedWith')->with('&&', 'TYPO3\Flow\Annotations\Session');
->>>>>>> c186a992
         $parser->expects($this->once())->method('parseDesignatorMethod')->with('&&', 'Foo->Bar()');
         $parser->expects($this->once())->method('parseDesignatorWithin')->with('&&', 'Bar');
         $parser->expects($this->once())->method('parseDesignatorFilter')->with('&&', '\Foo\Bar\Baz');
@@ -99,21 +85,13 @@
         $parser->parse('evaluate(Foo.Bar.baz == "test")', 'Unit Test');
     }
 
-<<<<<<< HEAD
-    /**
-=======
-        /**
->>>>>>> c186a992
+    /**
      * @test
      */
     public function parseCallsParseDesignatorMethodWithTheCorrectSignaturePatternStringIfTheExpressionContainsArgumentPatterns()
     {
         $mockMethods = array('parseDesignatorMethod');
-<<<<<<< HEAD
         $parser = $this->getMock(\TYPO3\Flow\Aop\Pointcut\PointcutExpressionParser::class, $mockMethods, array(), '', false);
-=======
-        $parser = $this->getMock('TYPO3\Flow\Aop\Pointcut\PointcutExpressionParser', $mockMethods, array(), '', false);
->>>>>>> c186a992
         $parser->injectObjectManager($this->mockObjectManager);
 
         $parser->expects($this->once())->method('parseDesignatorMethod')->with('&&', 'Foo->Bar(firstArgument = "baz", secondArgument = TRUE)');
@@ -127,11 +105,7 @@
     public function parseSplitsUpTheExpressionIntoDesignatorsAndPassesTheOperatorsToTheDesginatorParseMethod()
     {
         $mockMethods = array('parseDesignatorPointcut', 'parseDesignatorClass', 'parseDesignatorMethodTaggedWith', 'parseDesignatorMethod', 'parseDesignatorWithin', 'parseDesignatorFilter', 'parseDesignatorSetting');
-<<<<<<< HEAD
         $parser = $this->getMock(\TYPO3\Flow\Aop\Pointcut\PointcutExpressionParser::class, $mockMethods, array(), '', false);
-=======
-        $parser = $this->getMock('TYPO3\Flow\Aop\Pointcut\PointcutExpressionParser', $mockMethods, array(), '', false);
->>>>>>> c186a992
         $parser->injectObjectManager($this->mockObjectManager);
 
         $parser->expects($this->once())->method('parseDesignatorClass')->with('&&', 'Foo');
@@ -146,108 +120,70 @@
      */
     public function parseDesignatorClassAnnotatedWithAddsAFilterToTheGivenFilterComposite()
     {
-<<<<<<< HEAD
         $this->mockObjectManager->expects($this->any())->method('get')->will($this->returnValue($this->getMock(\TYPO3\Flow\Log\SystemLoggerInterface::class)));
 
         $mockPointcutFilterComposite = $this->getMock(\TYPO3\Flow\Aop\Pointcut\PointcutFilterComposite::class, array(), array(), '', false);
         $mockPointcutFilterComposite->expects($this->once())->method('addFilter')->with('&&');
 
         $parser = $this->getAccessibleMock(\TYPO3\Flow\Aop\Pointcut\PointcutExpressionParser::class, array('dummy'), array(), '', false);
-=======
-        $this->mockObjectManager->expects($this->any())->method('get')->will($this->returnValue($this->getMock('TYPO3\Flow\Log\SystemLoggerInterface')));
-
-        $mockPointcutFilterComposite = $this->getMock('TYPO3\Flow\Aop\Pointcut\PointcutFilterComposite', array(), array(), '', false);
+        $parser->injectReflectionService($this->mockReflectionService);
+        $parser->injectObjectManager($this->mockObjectManager);
+
+        $parser->_call('parseDesignatorClassAnnotatedWith', '&&', 'foo', $mockPointcutFilterComposite);
+    }
+
+    /**
+     * @test
+     */
+    public function parseDesignatorClassAddsAFilterToTheGivenFilterComposite()
+    {
+        $mockPointcutFilterComposite = $this->getMock(\TYPO3\Flow\Aop\Pointcut\PointcutFilterComposite::class, array(), array(), '', false);
         $mockPointcutFilterComposite->expects($this->once())->method('addFilter')->with('&&');
 
-        $parser = $this->getAccessibleMock('TYPO3\Flow\Aop\Pointcut\PointcutExpressionParser', array('dummy'), array(), '', false);
->>>>>>> c186a992
-        $parser->injectReflectionService($this->mockReflectionService);
-        $parser->injectObjectManager($this->mockObjectManager);
-
-        $parser->_call('parseDesignatorClassAnnotatedWith', '&&', 'foo', $mockPointcutFilterComposite);
-    }
-
-    /**
-     * @test
-     */
-    public function parseDesignatorClassAddsAFilterToTheGivenFilterComposite()
-    {
-<<<<<<< HEAD
+        $parser = $this->getAccessibleMock(\TYPO3\Flow\Aop\Pointcut\PointcutExpressionParser::class, array('dummy'), array(), '', false);
+        $parser->injectReflectionService($this->mockReflectionService);
+
+        $parser->_call('parseDesignatorClass', '&&', 'Foo', $mockPointcutFilterComposite);
+    }
+
+    /**
+     * @test
+     */
+    public function parseDesignatorMethodAnnotatedWithAddsAFilterToTheGivenFilterComposite()
+    {
+        $this->mockObjectManager->expects($this->any())->method('get')->will($this->returnValue($this->getMock(\TYPO3\Flow\Log\SystemLoggerInterface::class)));
+
         $mockPointcutFilterComposite = $this->getMock(\TYPO3\Flow\Aop\Pointcut\PointcutFilterComposite::class, array(), array(), '', false);
         $mockPointcutFilterComposite->expects($this->once())->method('addFilter')->with('&&');
 
         $parser = $this->getAccessibleMock(\TYPO3\Flow\Aop\Pointcut\PointcutExpressionParser::class, array('dummy'), array(), '', false);
-=======
-        $mockPointcutFilterComposite = $this->getMock('TYPO3\Flow\Aop\Pointcut\PointcutFilterComposite', array(), array(), '', false);
-        $mockPointcutFilterComposite->expects($this->once())->method('addFilter')->with('&&');
-
-        $parser = $this->getAccessibleMock('TYPO3\Flow\Aop\Pointcut\PointcutExpressionParser', array('dummy'), array(), '', false);
->>>>>>> c186a992
-        $parser->injectReflectionService($this->mockReflectionService);
-
-        $parser->_call('parseDesignatorClass', '&&', 'Foo', $mockPointcutFilterComposite);
-    }
-
-    /**
-     * @test
-     */
-    public function parseDesignatorMethodAnnotatedWithAddsAFilterToTheGivenFilterComposite()
-    {
-<<<<<<< HEAD
+        $parser->injectReflectionService($this->mockReflectionService);
+        $parser->injectObjectManager($this->mockObjectManager);
+
+        $parser->_call('parseDesignatorMethodAnnotatedWith', '&&', 'foo', $mockPointcutFilterComposite);
+    }
+
+    /**
+     * @test
+     * @expectedException \TYPO3\Flow\Aop\Exception\InvalidPointcutExpressionException
+     */
+    public function parseDesignatorMethodThrowsAnExceptionIfTheExpressionLacksTheClassMethodArrow()
+    {
+        $mockComposite = $this->getMock(\TYPO3\Flow\Aop\Pointcut\PointcutFilterComposite::class, array(), array(), '', false);
+        $parser = $this->getAccessibleMock(\TYPO3\Flow\Aop\Pointcut\PointcutExpressionParser::class, array('dummy'), array(), '', false);
+        $parser->_call('parseDesignatorMethod', '&&', 'Foo bar', $mockComposite);
+    }
+
+    /**
+     * @test
+     */
+    public function parseDesignatorMethodParsesVisibilityForPointcutMethodNameFilter()
+    {
+        $composite = $this->getAccessibleMock(\TYPO3\Flow\Aop\Pointcut\PointcutFilterComposite::class, array('dummy'));
+
         $this->mockObjectManager->expects($this->any())->method('get')->will($this->returnValue($this->getMock(\TYPO3\Flow\Log\SystemLoggerInterface::class)));
 
-        $mockPointcutFilterComposite = $this->getMock(\TYPO3\Flow\Aop\Pointcut\PointcutFilterComposite::class, array(), array(), '', false);
-        $mockPointcutFilterComposite->expects($this->once())->method('addFilter')->with('&&');
-
-        $parser = $this->getAccessibleMock(\TYPO3\Flow\Aop\Pointcut\PointcutExpressionParser::class, array('dummy'), array(), '', false);
-=======
-        $this->mockObjectManager->expects($this->any())->method('get')->will($this->returnValue($this->getMock('TYPO3\Flow\Log\SystemLoggerInterface')));
-
-        $mockPointcutFilterComposite = $this->getMock('TYPO3\Flow\Aop\Pointcut\PointcutFilterComposite', array(), array(), '', false);
-        $mockPointcutFilterComposite->expects($this->once())->method('addFilter')->with('&&');
-
-        $parser = $this->getAccessibleMock('TYPO3\Flow\Aop\Pointcut\PointcutExpressionParser', array('dummy'), array(), '', false);
->>>>>>> c186a992
-        $parser->injectReflectionService($this->mockReflectionService);
-        $parser->injectObjectManager($this->mockObjectManager);
-
-        $parser->_call('parseDesignatorMethodAnnotatedWith', '&&', 'foo', $mockPointcutFilterComposite);
-    }
-
-    /**
-     * @test
-     * @expectedException \TYPO3\Flow\Aop\Exception\InvalidPointcutExpressionException
-     */
-    public function parseDesignatorMethodThrowsAnExceptionIfTheExpressionLacksTheClassMethodArrow()
-    {
-<<<<<<< HEAD
-        $mockComposite = $this->getMock(\TYPO3\Flow\Aop\Pointcut\PointcutFilterComposite::class, array(), array(), '', false);
-        $parser = $this->getAccessibleMock(\TYPO3\Flow\Aop\Pointcut\PointcutExpressionParser::class, array('dummy'), array(), '', false);
-=======
-        $mockComposite = $this->getMock('TYPO3\Flow\Aop\Pointcut\PointcutFilterComposite', array(), array(), '', false);
-        $parser = $this->getAccessibleMock('TYPO3\Flow\Aop\Pointcut\PointcutExpressionParser', array('dummy'), array(), '', false);
->>>>>>> c186a992
-        $parser->_call('parseDesignatorMethod', '&&', 'Foo bar', $mockComposite);
-    }
-
-    /**
-     * @test
-     */
-    public function parseDesignatorMethodParsesVisibilityForPointcutMethodNameFilter()
-    {
-<<<<<<< HEAD
-        $composite = $this->getAccessibleMock(\TYPO3\Flow\Aop\Pointcut\PointcutFilterComposite::class, array('dummy'));
-
-        $this->mockObjectManager->expects($this->any())->method('get')->will($this->returnValue($this->getMock(\TYPO3\Flow\Log\SystemLoggerInterface::class)));
-
-        $parser = $this->getAccessibleMock(\TYPO3\Flow\Aop\Pointcut\PointcutExpressionParser::class, array('dummy'), array(), '', false);
-=======
-        $composite = $this->getAccessibleMock('TYPO3\Flow\Aop\Pointcut\PointcutFilterComposite', array('dummy'));
-
-        $this->mockObjectManager->expects($this->any())->method('get')->will($this->returnValue($this->getMock('TYPO3\Flow\Log\SystemLoggerInterface')));
-
-        $parser = $this->getAccessibleMock('TYPO3\Flow\Aop\Pointcut\PointcutExpressionParser', array('dummy'), array(), '', false);
->>>>>>> c186a992
+        $parser = $this->getAccessibleMock(\TYPO3\Flow\Aop\Pointcut\PointcutExpressionParser::class, array('dummy'), array(), '', false);
         $parser->injectReflectionService($this->mockReflectionService);
         $parser->injectObjectManager($this->mockObjectManager);
 
@@ -306,11 +242,7 @@
             )
         );
 
-<<<<<<< HEAD
         $parser = $this->getMock($this->buildAccessibleProxy(\TYPO3\Flow\Aop\Pointcut\PointcutExpressionParser::class), array('dummy'), array(), '', false);
-=======
-        $parser = $this->getMock($this->buildAccessibleProxy('TYPO3\Flow\Aop\Pointcut\PointcutExpressionParser'), array('dummy'), array(), '', false);
->>>>>>> c186a992
 
         $result = $parser->_call('getArgumentConstraintsFromMethodArgumentsPattern', $methodArgumentsPattern);
         $this->assertEquals($expectedConditions, $result, 'The argument condition string has not been parsed as expected.');
@@ -322,13 +254,8 @@
      */
     public function parseDesignatorPointcutThrowsAnExceptionIfTheExpressionLacksTheAspectClassMethodArrow()
     {
-<<<<<<< HEAD
         $mockComposite = $this->getMock(\TYPO3\Flow\Aop\Pointcut\PointcutFilterComposite::class, array(), array(), '', false);
         $parser = $this->getAccessibleMock(\TYPO3\Flow\Aop\Pointcut\PointcutExpressionParser::class, array('dummy'), array(), '', false);
-=======
-        $mockComposite = $this->getMock('TYPO3\Flow\Aop\Pointcut\PointcutFilterComposite', array(), array(), '', false);
-        $parser = $this->getAccessibleMock('TYPO3\Flow\Aop\Pointcut\PointcutExpressionParser', array('dummy'), array(), '', false);
->>>>>>> c186a992
         $parser->_call('parseDesignatorPointcut', '&&', '\Foo\Bar', $mockComposite);
     }
 
@@ -337,22 +264,13 @@
      */
     public function parseDesignatorFilterAddsACustomFilterToTheGivenFilterComposite()
     {
-<<<<<<< HEAD
         $mockFilter = $this->getMock(\TYPO3\Flow\Aop\Pointcut\PointcutFilter::class, array(), array(), '', false);
         $mockPointcutFilterComposite = $this->getMock(\TYPO3\Flow\Aop\Pointcut\PointcutFilterComposite::class, array(), array(), '', false);
-=======
-        $mockFilter = $this->getMock('TYPO3\Flow\Aop\Pointcut\PointcutFilter', array(), array(), '', false);
-        $mockPointcutFilterComposite = $this->getMock('TYPO3\Flow\Aop\Pointcut\PointcutFilterComposite', array(), array(), '', false);
->>>>>>> c186a992
         $mockPointcutFilterComposite->expects($this->once())->method('addFilter')->with('&&', $mockFilter);
 
         $this->mockObjectManager->expects($this->once())->method('get')->with('TYPO3\Foo\Custom\Filter')->will($this->returnValue($mockFilter));
 
-<<<<<<< HEAD
-        $parser = $this->getAccessibleMock(\TYPO3\Flow\Aop\Pointcut\PointcutExpressionParser::class, array('dummy'), array(), '', false);
-=======
-        $parser = $this->getAccessibleMock('TYPO3\Flow\Aop\Pointcut\PointcutExpressionParser', array('dummy'), array(), '', false);
->>>>>>> c186a992
+        $parser = $this->getAccessibleMock(\TYPO3\Flow\Aop\Pointcut\PointcutExpressionParser::class, array('dummy'), array(), '', false);
         $parser->injectObjectManager($this->mockObjectManager);
 
         $parser->_call('parseDesignatorFilter', '&&', 'TYPO3\Foo\Custom\Filter', $mockPointcutFilterComposite);
@@ -365,19 +283,11 @@
     public function parseDesignatorFilterThrowsAnExceptionIfACustomFilterDoesNotImplementThePointcutFilterInterface()
     {
         $mockFilter = new \ArrayObject();
-<<<<<<< HEAD
         $mockPointcutFilterComposite = $this->getMock(\TYPO3\Flow\Aop\Pointcut\PointcutFilterComposite::class, array(), array(), '', false);
 
         $this->mockObjectManager->expects($this->once())->method('get')->with('TYPO3\Foo\Custom\Filter')->will($this->returnValue($mockFilter));
 
         $parser = $this->getAccessibleMock(\TYPO3\Flow\Aop\Pointcut\PointcutExpressionParser::class, array('dummy'), array(), '', false);
-=======
-        $mockPointcutFilterComposite = $this->getMock('TYPO3\Flow\Aop\Pointcut\PointcutFilterComposite', array(), array(), '', false);
-
-        $this->mockObjectManager->expects($this->once())->method('get')->with('TYPO3\Foo\Custom\Filter')->will($this->returnValue($mockFilter));
-
-        $parser = $this->getAccessibleMock('TYPO3\Flow\Aop\Pointcut\PointcutExpressionParser', array('dummy'), array(), '', false);
->>>>>>> c186a992
         $parser->injectObjectManager($this->mockObjectManager);
 
         $parser->_call('parseDesignatorFilter', '&&', 'TYPO3\Foo\Custom\Filter', $mockPointcutFilterComposite);
@@ -396,17 +306,10 @@
             )
         );
 
-<<<<<<< HEAD
         $mockPointcutFilterComposite = $this->getMock(\TYPO3\Flow\Aop\Pointcut\PointcutFilterComposite::class, array(), array(), '', false);
         $mockPointcutFilterComposite->expects($this->once())->method('setGlobalRuntimeEvaluationsDefinition')->with($expectedRuntimeEvaluationsDefinition);
 
         $parser = $this->getMock($this->buildAccessibleProxy(\TYPO3\Flow\Aop\Pointcut\PointcutExpressionParser::class), array('getRuntimeEvaluationConditionsFromEvaluateString'), array(), '', false);
-=======
-        $mockPointcutFilterComposite = $this->getMock('TYPO3\Flow\Aop\Pointcut\PointcutFilterComposite', array(), array(), '', false);
-        $mockPointcutFilterComposite->expects($this->once())->method('setGlobalRuntimeEvaluationsDefinition')->with($expectedRuntimeEvaluationsDefinition);
-
-        $parser = $this->getMock($this->buildAccessibleProxy('TYPO3\Flow\Aop\Pointcut\PointcutExpressionParser'), array('getRuntimeEvaluationConditionsFromEvaluateString'), array(), '', false);
->>>>>>> c186a992
         $parser->expects($this->once())->method('getRuntimeEvaluationConditionsFromEvaluateString')->with('some == constraint')->will($this->returnValue(array('parsed constraints')));
 
         $parser->_call('parseRuntimeEvaluations', '&&', 'some == constraint', $mockPointcutFilterComposite);
@@ -452,11 +355,7 @@
 
         $evaluateString = '"blub" == 5, current.party.name <= \'foo\', this.attendee.name != current.party.person.name, this.some.object in (TRUE, some.object.access), this.some.object matches (1, 2, 3), this.some.arrayProperty matches current.party.accounts';
 
-<<<<<<< HEAD
         $parser = $this->getMock($this->buildAccessibleProxy(\TYPO3\Flow\Aop\Pointcut\PointcutExpressionParser::class), array('dummy'), array(), '', false);
-=======
-        $parser = $this->getMock($this->buildAccessibleProxy('TYPO3\Flow\Aop\Pointcut\PointcutExpressionParser'), array('dummy'), array(), '', false);
->>>>>>> c186a992
         $result = $parser->_call('getRuntimeEvaluationConditionsFromEvaluateString', $evaluateString);
 
         $this->assertEquals($result, $expectedRuntimeEvaluationsDefinition, 'The string has not been parsed correctly.');
@@ -467,19 +366,11 @@
      */
     public function parseDesignatorClassAnnotatedWithObservesAnnotationPropertyConstraints()
     {
-<<<<<<< HEAD
         $this->mockObjectManager->expects($this->any())->method('get')->will($this->returnValue($this->getMock(\TYPO3\Flow\Log\SystemLoggerInterface::class)));
 
         $pointcutFilterComposite = new \TYPO3\Flow\Aop\Pointcut\PointcutFilterComposite();
 
         $parser = $this->getAccessibleMock(\TYPO3\Flow\Aop\Pointcut\PointcutExpressionParser::class, array('dummy'), array(), '', false);
-=======
-        $this->mockObjectManager->expects($this->any())->method('get')->will($this->returnValue($this->getMock('TYPO3\Flow\Log\SystemLoggerInterface')));
-
-        $pointcutFilterComposite = new \TYPO3\Flow\Aop\Pointcut\PointcutFilterComposite();
-
-        $parser = $this->getAccessibleMock('TYPO3\Flow\Aop\Pointcut\PointcutExpressionParser', array('dummy'), array(), '', false);
->>>>>>> c186a992
         $parser->injectReflectionService($this->mockReflectionService);
         $parser->injectObjectManager($this->mockObjectManager);
 
@@ -510,19 +401,11 @@
      */
     public function parseDesignatorMethodAnnotatedWithObservesAnnotationPropertyConstraints()
     {
-<<<<<<< HEAD
         $this->mockObjectManager->expects($this->any())->method('get')->will($this->returnValue($this->getMock(\TYPO3\Flow\Log\SystemLoggerInterface::class)));
 
         $pointcutFilterComposite = new \TYPO3\Flow\Aop\Pointcut\PointcutFilterComposite();
 
         $parser = $this->getAccessibleMock(\TYPO3\Flow\Aop\Pointcut\PointcutExpressionParser::class, array('dummy'), array(), '', false);
-=======
-        $this->mockObjectManager->expects($this->any())->method('get')->will($this->returnValue($this->getMock('TYPO3\Flow\Log\SystemLoggerInterface')));
-
-        $pointcutFilterComposite = new \TYPO3\Flow\Aop\Pointcut\PointcutFilterComposite();
-
-        $parser = $this->getAccessibleMock('TYPO3\Flow\Aop\Pointcut\PointcutExpressionParser', array('dummy'), array(), '', false);
->>>>>>> c186a992
         $parser->injectReflectionService($this->mockReflectionService);
         $parser->injectObjectManager($this->mockObjectManager);
 
