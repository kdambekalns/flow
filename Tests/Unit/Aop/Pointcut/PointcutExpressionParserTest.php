<?php
namespace TYPO3\Flow\Tests\Unit\Aop\Pointcut;

/*                                                                        *
 * This script belongs to the Flow framework.                             *
 *                                                                        *
 * It is free software; you can redistribute it and/or modify it under    *
 * the terms of the MIT license.                                          *
 *                                                                        */

/**
 * Testcase for the default AOP Pointcut Expression Parser implementation
 *
 */
class PointcutExpressionParserTest extends \TYPO3\Flow\Tests\UnitTestCase
{
    /**
<<<<<<< HEAD
     * @var \TYPO3\Flow\Object\ObjectManagerInterface
=======
     * @var \TYPO3\Flow\Object\ObjectManagerInteface
>>>>>>> d040582c
     */
    protected $mockObjectManager;

    /**
     * @var \TYPO3\Flow\Reflection\ReflectionService
     */
    protected $mockReflectionService;

    /**
     * Setup
     *
     * @return void
     */
    public function setup()
    {
        $this->mockObjectManager = $this->getMock('TYPO3\Flow\Object\ObjectManagerInterface', array(), array(), '', false);
        $this->mockReflectionService = $this->getMock('TYPO3\Flow\Reflection\ReflectionService', array(), array(), '', false);
    }

    /**
     * @test
     * @expectedException \TYPO3\Flow\Aop\Exception\InvalidPointcutExpressionException
     */
    public function parseThrowsExceptionIfPointcutExpressionIsNotAString()
    {
        $parser = new \TYPO3\Flow\Aop\Pointcut\PointcutExpressionParser();
        $parser->parse(false, 'Unit Test');
    }

    /**
     * @test
     * @expectedException \TYPO3\Flow\Aop\Exception\InvalidPointcutExpressionException
     */
    public function parseThrowsExceptionIfThePointcutExpressionContainsNoDesignator()
    {
        $parser = new \TYPO3\Flow\Aop\Pointcut\PointcutExpressionParser();
        $parser->injectObjectManager($this->mockObjectManager);
        $parser->parse('()', 'Unit Test');
    }

    /**
     * @test
     */
    public function parseCallsSpecializedMethodsToParseEachDesignator()
    {
        $mockMethods = array('parseDesignatorPointcut', 'parseDesignatorClassAnnotatedWith', 'parseDesignatorClass', 'parseDesignatorMethodAnnotatedWith', 'parseDesignatorMethodTaggedWith', 'parseDesignatorMethod', 'parseDesignatorWithin', 'parseDesignatorFilter', 'parseDesignatorSetting', 'parseRuntimeEvaluations');
        $parser = $this->getMock('TYPO3\Flow\Aop\Pointcut\PointcutExpressionParser', $mockMethods, array(), '', false);

        $parser->expects($this->once())->method('parseDesignatorPointcut')->with('&&', '\Foo\Bar->baz');
        $parser->expects($this->once())->method('parseDesignatorClassAnnotatedWith')->with('&&', 'TYPO3\Flow\Annotations\Aspect');
        $parser->expects($this->once())->method('parseDesignatorClass')->with('&&', 'Foo');
        $parser->expects($this->once())->method('parseDesignatorMethodAnnotatedWith')->with('&&', 'TYPO3\Flow\Annotations\Session');
<<<<<<< HEAD
=======
        $parser->expects($this->once())->method('parseDesignatorMethodTaggedWith')->with('&&', 'foo');
>>>>>>> d040582c
        $parser->expects($this->once())->method('parseDesignatorMethod')->with('&&', 'Foo->Bar()');
        $parser->expects($this->once())->method('parseDesignatorWithin')->with('&&', 'Bar');
        $parser->expects($this->once())->method('parseDesignatorFilter')->with('&&', '\Foo\Bar\Baz');
        $parser->expects($this->once())->method('parseDesignatorSetting')->with('&&', 'Foo.Bar.baz');
        $parser->expects($this->once())->method('parseRuntimeEvaluations')->with('&&', 'Foo.Bar.baz == "test"');

        $parser->parse('\Foo\Bar->baz', 'Unit Test');
        $parser->parse('classAnnotatedWith(TYPO3\Flow\Annotations\Aspect)', 'Unit Test');
        $parser->parse('class(Foo)', 'Unit Test');
        $parser->parse('methodAnnotatedWith(TYPO3\Flow\Annotations\Session)', 'Unit Test');
<<<<<<< HEAD
=======
        $parser->parse('methodTaggedWith(foo)', 'Unit Test');
>>>>>>> d040582c
        $parser->parse('method(Foo->Bar())', 'Unit Test');
        $parser->parse('within(Bar)', 'Unit Test');
        $parser->parse('filter(\Foo\Bar\Baz)', 'Unit Test');
        $parser->parse('setting(Foo.Bar.baz)', 'Unit Test');
        $parser->parse('evaluate(Foo.Bar.baz == "test")', 'Unit Test');
    }

        /**
     * @test
     */
    public function parseCallsParseDesignatorMethodWithTheCorrectSignaturePatternStringIfTheExpressionContainsArgumentPatterns()
    {
        $mockMethods = array('parseDesignatorMethod');
        $parser = $this->getMock('TYPO3\Flow\Aop\Pointcut\PointcutExpressionParser', $mockMethods, array(), '', false);
        $parser->injectObjectManager($this->mockObjectManager);

        $parser->expects($this->once())->method('parseDesignatorMethod')->with('&&', 'Foo->Bar(firstArgument = "baz", secondArgument = TRUE)');

        $parser->parse('method(Foo->Bar(firstArgument = "baz", secondArgument = TRUE))', 'Unit Test');
    }

    /**
     * @test
     */
    public function parseSplitsUpTheExpressionIntoDesignatorsAndPassesTheOperatorsToTheDesginatorParseMethod()
    {
        $mockMethods = array('parseDesignatorPointcut', 'parseDesignatorClass', 'parseDesignatorMethodTaggedWith', 'parseDesignatorMethod', 'parseDesignatorWithin', 'parseDesignatorFilter', 'parseDesignatorSetting');
        $parser = $this->getMock('TYPO3\Flow\Aop\Pointcut\PointcutExpressionParser', $mockMethods, array(), '', false);
        $parser->injectObjectManager($this->mockObjectManager);

        $parser->expects($this->once())->method('parseDesignatorClass')->with('&&', 'Foo');
        $parser->expects($this->once())->method('parseDesignatorMethod')->with('||', 'Foo->Bar()');
        $parser->expects($this->once())->method('parseDesignatorWithin')->with('&&!', 'Bar');

        $parser->parse('class(Foo) || method(Foo->Bar()) && !within(Bar)', 'Unit Test');
    }

    /**
     * @test
     */
    public function parseDesignatorClassAnnotatedWithAddsAFilterToTheGivenFilterComposite()
    {
<<<<<<< HEAD
        $this->mockObjectManager->expects($this->any())->method('get')->will($this->returnValue($this->getMock('TYPO3\Flow\Log\SystemLoggerInterface')));

=======
>>>>>>> d040582c
        $mockPointcutFilterComposite = $this->getMock('TYPO3\Flow\Aop\Pointcut\PointcutFilterComposite', array(), array(), '', false);
        $mockPointcutFilterComposite->expects($this->once())->method('addFilter')->with('&&');

        $parser = $this->getAccessibleMock('TYPO3\Flow\Aop\Pointcut\PointcutExpressionParser', array('dummy'), array(), '', false);
        $parser->injectReflectionService($this->mockReflectionService);
<<<<<<< HEAD
        $parser->injectObjectManager($this->mockObjectManager);
=======
>>>>>>> d040582c

        $parser->_call('parseDesignatorClassAnnotatedWith', '&&', 'foo', $mockPointcutFilterComposite);
    }

    /**
     * @test
     */
    public function parseDesignatorClassAddsAFilterToTheGivenFilterComposite()
    {
        $mockPointcutFilterComposite = $this->getMock('TYPO3\Flow\Aop\Pointcut\PointcutFilterComposite', array(), array(), '', false);
        $mockPointcutFilterComposite->expects($this->once())->method('addFilter')->with('&&');

        $parser = $this->getAccessibleMock('TYPO3\Flow\Aop\Pointcut\PointcutExpressionParser', array('dummy'), array(), '', false);
        $parser->injectReflectionService($this->mockReflectionService);

        $parser->_call('parseDesignatorClass', '&&', 'Foo', $mockPointcutFilterComposite);
    }

    /**
     * @test
     */
    public function parseDesignatorMethodAnnotatedWithAddsAFilterToTheGivenFilterComposite()
    {
<<<<<<< HEAD
        $this->mockObjectManager->expects($this->any())->method('get')->will($this->returnValue($this->getMock('TYPO3\Flow\Log\SystemLoggerInterface')));

=======
>>>>>>> d040582c
        $mockPointcutFilterComposite = $this->getMock('TYPO3\Flow\Aop\Pointcut\PointcutFilterComposite', array(), array(), '', false);
        $mockPointcutFilterComposite->expects($this->once())->method('addFilter')->with('&&');

        $parser = $this->getAccessibleMock('TYPO3\Flow\Aop\Pointcut\PointcutExpressionParser', array('dummy'), array(), '', false);
        $parser->injectReflectionService($this->mockReflectionService);
<<<<<<< HEAD
        $parser->injectObjectManager($this->mockObjectManager);
=======
>>>>>>> d040582c

        $parser->_call('parseDesignatorMethodAnnotatedWith', '&&', 'foo', $mockPointcutFilterComposite);
    }

    /**
     * @test
<<<<<<< HEAD
=======
     */
    public function parseDesignatorMethodTaggedWithAddsAFilterToTheGivenFilterComposite()
    {
        $mockPointcutFilterComposite = $this->getMock('TYPO3\Flow\Aop\Pointcut\PointcutFilterComposite', array(), array(), '', false);
        $mockPointcutFilterComposite->expects($this->once())->method('addFilter')->with('&&');

        $parser = $this->getAccessibleMock('TYPO3\Flow\Aop\Pointcut\PointcutExpressionParser', array('dummy'), array(), '', false);
        $parser->injectReflectionService($this->mockReflectionService);

        $parser->_call('parseDesignatorMethodTaggedWith', '&&', 'foo', $mockPointcutFilterComposite);
    }

    /**
     * @test
>>>>>>> d040582c
     * @expectedException \TYPO3\Flow\Aop\Exception\InvalidPointcutExpressionException
     */
    public function parseDesignatorMethodThrowsAnExceptionIfTheExpressionLacksTheClassMethodArrow()
    {
        $mockComposite = $this->getMock('TYPO3\Flow\Aop\Pointcut\PointcutFilterComposite', array(), array(), '', false);
        $parser = $this->getAccessibleMock('TYPO3\Flow\Aop\Pointcut\PointcutExpressionParser', array('dummy'), array(), '', false);
        $parser->_call('parseDesignatorMethod', '&&', 'Foo bar', $mockComposite);
    }

    /**
     * @test
     */
    public function parseDesignatorMethodParsesVisibilityForPointcutMethodNameFilter()
    {
        $composite = $this->getAccessibleMock('TYPO3\Flow\Aop\Pointcut\PointcutFilterComposite', array('dummy'));

<<<<<<< HEAD
        $this->mockObjectManager->expects($this->any())->method('get')->will($this->returnValue($this->getMock('TYPO3\Flow\Log\SystemLoggerInterface')));
=======
        $mockLogger = $this->getMock('TYPO3\Flow\Log\SystemLoggerInterface');
        $this->mockObjectManager->expects($this->any())->method('get')->will($this->returnValue($mockLogger));
>>>>>>> d040582c

        $parser = $this->getAccessibleMock('TYPO3\Flow\Aop\Pointcut\PointcutExpressionParser', array('dummy'), array(), '', false);
        $parser->injectReflectionService($this->mockReflectionService);
        $parser->injectObjectManager($this->mockObjectManager);

        $parser->_call('parseDesignatorMethod', '&&', 'protected Foo->bar()', $composite);
        $filters = $composite->_get('filters');
        foreach ($filters as $operatorAndFilter) {
            list(, $filter) = $operatorAndFilter;
            if ($filter instanceof \TYPO3\Flow\Aop\Pointcut\PointcutMethodNameFilter) {
                $this->assertEquals('protected', $filter->getMethodVisibility());
                return;
            }
        }
        $this->fail('No filter for method name found');
    }

    /**
     * @test
     */
    public function getArgumentConstraintsFromMethodArgumentsPatternWorks()
    {
        $methodArgumentsPattern = 'arg1 == "blub,ber",   arg2 != FALSE  ,arg3 in   (TRUE, some.object.access, "fa,sel", \'blub\'), arg4 contains FALSE,arg2==TRUE,arg5 matches (1,2,3), arg6 matches current.party.accounts';

        $expectedConditions = array(
            'arg1' => array(
                'operator' => array('=='),
                'value' => array('"blub,ber"')
            ),
            'arg2' => array(
                'operator' => array('!=', '=='),
                'value' => array('FALSE', 'TRUE')
            ),
            'arg3' => array(
                'operator' => array('in'),
                'value' => array(
                    array(
                        'TRUE',
                        'some.object.access',
                        '"fa,sel"',
                        '\'blub\''
                    )
                )
            ),
            'arg4' => array(
                'operator' => array('contains'),
                'value' => array('FALSE')
            ),
            'arg5' => array(
                'operator' => array('matches'),
                'value' => array(
                    array(1, 2, 3)
                )
            ),
            'arg6' => array(
                'operator' => array('matches'),
                'value' => array('current.party.accounts')
            )
        );

        $parser = $this->getMock($this->buildAccessibleProxy('TYPO3\Flow\Aop\Pointcut\PointcutExpressionParser'), array('dummy'), array(), '', false);

        $result = $parser->_call('getArgumentConstraintsFromMethodArgumentsPattern', $methodArgumentsPattern);
        $this->assertEquals($expectedConditions, $result, 'The argument condition string has not been parsed as expected.');
    }

    /**
     * @test
     * @expectedException \TYPO3\Flow\Aop\Exception\InvalidPointcutExpressionException
     */
    public function parseDesignatorPointcutThrowsAnExceptionIfTheExpressionLacksTheAspectClassMethodArrow()
    {
        $mockComposite = $this->getMock('TYPO3\Flow\Aop\Pointcut\PointcutFilterComposite', array(), array(), '', false);
        $parser = $this->getAccessibleMock('TYPO3\Flow\Aop\Pointcut\PointcutExpressionParser', array('dummy'), array(), '', false);
        $parser->_call('parseDesignatorPointcut', '&&', '\Foo\Bar', $mockComposite);
    }

    /**
     * @test
     */
    public function parseDesignatorFilterAddsACustomFilterToTheGivenFilterComposite()
    {
        $mockFilter = $this->getMock('TYPO3\Flow\Aop\Pointcut\PointcutFilter', array(), array(), '', false);
        $mockPointcutFilterComposite = $this->getMock('TYPO3\Flow\Aop\Pointcut\PointcutFilterComposite', array(), array(), '', false);
        $mockPointcutFilterComposite->expects($this->once())->method('addFilter')->with('&&', $mockFilter);

        $this->mockObjectManager->expects($this->once())->method('get')->with('TYPO3\Foo\Custom\Filter')->will($this->returnValue($mockFilter));

        $parser = $this->getAccessibleMock('TYPO3\Flow\Aop\Pointcut\PointcutExpressionParser', array('dummy'), array(), '', false);
        $parser->injectObjectManager($this->mockObjectManager);

        $parser->_call('parseDesignatorFilter', '&&', 'TYPO3\Foo\Custom\Filter', $mockPointcutFilterComposite);
    }

    /**
     * @test
     * @expectedException \TYPO3\Flow\Aop\Exception\InvalidPointcutExpressionException
     */
    public function parseDesignatorFilterThrowsAnExceptionIfACustomFilterDoesNotImplementThePointcutFilterInterface()
    {
        $mockFilter = new \ArrayObject();
        $mockPointcutFilterComposite = $this->getMock('TYPO3\Flow\Aop\Pointcut\PointcutFilterComposite', array(), array(), '', false);

        $this->mockObjectManager->expects($this->once())->method('get')->with('TYPO3\Foo\Custom\Filter')->will($this->returnValue($mockFilter));

        $parser = $this->getAccessibleMock('TYPO3\Flow\Aop\Pointcut\PointcutExpressionParser', array('dummy'), array(), '', false);
        $parser->injectObjectManager($this->mockObjectManager);

        $parser->_call('parseDesignatorFilter', '&&', 'TYPO3\Foo\Custom\Filter', $mockPointcutFilterComposite);
    }

    /**
     * @test
     */
    public function parseRuntimeEvaluationsBasicallyWorks()
    {
        $expectedRuntimeEvaluationsDefinition = array(
            '&&' => array(
                'evaluateConditions' => array(
                    'parsed constraints'
                )
            )
        );

        $mockPointcutFilterComposite = $this->getMock('TYPO3\Flow\Aop\Pointcut\PointcutFilterComposite', array(), array(), '', false);
        $mockPointcutFilterComposite->expects($this->once())->method('setGlobalRuntimeEvaluationsDefinition')->with($expectedRuntimeEvaluationsDefinition);

        $parser = $this->getMock($this->buildAccessibleProxy('TYPO3\Flow\Aop\Pointcut\PointcutExpressionParser'), array('getRuntimeEvaluationConditionsFromEvaluateString'), array(), '', false);
        $parser->expects($this->once())->method('getRuntimeEvaluationConditionsFromEvaluateString')->with('some == constraint')->will($this->returnValue(array('parsed constraints')));

        $parser->_call('parseRuntimeEvaluations', '&&', 'some == constraint', $mockPointcutFilterComposite);
    }

    /**
     * @test
     */
    public function getRuntimeEvaluationConditionsFromEvaluateStringReturnsTheCorrectArrayForAnEvaluateString()
    {
        $expectedRuntimeEvaluationsDefinition = array(
            array(
                'operator' => '==',
                'leftValue' => '"blub"',
                'rightValue' => '5',
            ),
            array(
                'operator' => '<=',
                'leftValue' => 'current.party.name',
                'rightValue' => '\'foo\'',
            ),
            array(
                'operator' => '!=',
                'leftValue' => 'this.attendee.name',
                'rightValue' => 'current.party.person.name',
            ),
            array(
                'operator' => 'in',
                'leftValue' => 'this.some.object',
                'rightValue' => array('TRUE', 'some.object.access')
            ),
            array(
                'operator' => 'matches',
                'leftValue' => 'this.some.object',
                'rightValue' => array(1,2,3)
            ),
            array(
                'operator' => 'matches',
                'leftValue' => 'this.some.arrayProperty',
                'rightValue' => 'current.party.accounts'
            )
        );

        $evaluateString = '"blub" == 5, current.party.name <= \'foo\', this.attendee.name != current.party.person.name, this.some.object in (TRUE, some.object.access), this.some.object matches (1, 2, 3), this.some.arrayProperty matches current.party.accounts';

        $parser = $this->getMock($this->buildAccessibleProxy('TYPO3\Flow\Aop\Pointcut\PointcutExpressionParser'), array('dummy'), array(), '', false);
        $result = $parser->_call('getRuntimeEvaluationConditionsFromEvaluateString', $evaluateString);

        $this->assertEquals($result, $expectedRuntimeEvaluationsDefinition, 'The string has not been parsed correctly.');
    }
<<<<<<< HEAD

    /**
     * @test
     */
    public function parseDesignatorClassAnnotatedWithObservesAnnotationPropertyConstraints()
    {
        $this->mockObjectManager->expects($this->any())->method('get')->will($this->returnValue($this->getMock('TYPO3\Flow\Log\SystemLoggerInterface')));

        $pointcutFilterComposite = new \TYPO3\Flow\Aop\Pointcut\PointcutFilterComposite();

        $parser = $this->getAccessibleMock('TYPO3\Flow\Aop\Pointcut\PointcutExpressionParser', array('dummy'), array(), '', false);
        $parser->injectReflectionService($this->mockReflectionService);
        $parser->injectObjectManager($this->mockObjectManager);

        $parser->_call('parseDesignatorClassAnnotatedWith', '&&', 'foo(bar == FALSE)', $pointcutFilterComposite);

        $expectedAnnotation = 'foo';
        $expectedAnnotationValueConstraints = array(
            'bar' => array(
                'operator' => array(
                    0 => '=='
                ),
                'value' => array(
                    0 => 'FALSE'
                )
            )
        );

        $filters = \TYPO3\Flow\Reflection\ObjectAccess::getProperty($pointcutFilterComposite, 'filters', true);
        $filter = $filters[0][1];
        $annotation = \TYPO3\Flow\Reflection\ObjectAccess::getProperty($filter, 'annotation', true);
        $annotationValueConstraints = \TYPO3\Flow\Reflection\ObjectAccess::getProperty($filter, 'annotationValueConstraints', true);
        $this->assertEquals($expectedAnnotation, $annotation);
        $this->assertEquals($expectedAnnotationValueConstraints, $annotationValueConstraints);
    }

    /**
     * @test
     */
    public function parseDesignatorMethodAnnotatedWithObservesAnnotationPropertyConstraints()
    {
        $this->mockObjectManager->expects($this->any())->method('get')->will($this->returnValue($this->getMock('TYPO3\Flow\Log\SystemLoggerInterface')));

        $pointcutFilterComposite = new \TYPO3\Flow\Aop\Pointcut\PointcutFilterComposite();

        $parser = $this->getAccessibleMock('TYPO3\Flow\Aop\Pointcut\PointcutExpressionParser', array('dummy'), array(), '', false);
        $parser->injectReflectionService($this->mockReflectionService);
        $parser->injectObjectManager($this->mockObjectManager);

        $parser->_call('parseDesignatorMethodAnnotatedWith', '&&', 'foo(bar == FALSE)', $pointcutFilterComposite);

        $expectedAnnotation = 'foo';
        $expectedAnnotationValueConstraints = array(
            'bar' => array(
                'operator' => array(
                    0 => '=='
                ),
                'value' => array(
                    0 => 'FALSE'
                )
            )
        );

        $filters = \TYPO3\Flow\Reflection\ObjectAccess::getProperty($pointcutFilterComposite, 'filters', true);
        $filter = $filters[0][1];
        $annotation = \TYPO3\Flow\Reflection\ObjectAccess::getProperty($filter, 'annotation', true);
        $annotationValueConstraints = \TYPO3\Flow\Reflection\ObjectAccess::getProperty($filter, 'annotationValueConstraints', true);
        $this->assertEquals($expectedAnnotation, $annotation);
        $this->assertEquals($expectedAnnotationValueConstraints, $annotationValueConstraints);
    }
=======
>>>>>>> d040582c
}<|MERGE_RESOLUTION|>--- conflicted
+++ resolved
@@ -15,11 +15,7 @@
 class PointcutExpressionParserTest extends \TYPO3\Flow\Tests\UnitTestCase
 {
     /**
-<<<<<<< HEAD
      * @var \TYPO3\Flow\Object\ObjectManagerInterface
-=======
-     * @var \TYPO3\Flow\Object\ObjectManagerInteface
->>>>>>> d040582c
      */
     protected $mockObjectManager;
 
@@ -72,10 +68,6 @@
         $parser->expects($this->once())->method('parseDesignatorClassAnnotatedWith')->with('&&', 'TYPO3\Flow\Annotations\Aspect');
         $parser->expects($this->once())->method('parseDesignatorClass')->with('&&', 'Foo');
         $parser->expects($this->once())->method('parseDesignatorMethodAnnotatedWith')->with('&&', 'TYPO3\Flow\Annotations\Session');
-<<<<<<< HEAD
-=======
-        $parser->expects($this->once())->method('parseDesignatorMethodTaggedWith')->with('&&', 'foo');
->>>>>>> d040582c
         $parser->expects($this->once())->method('parseDesignatorMethod')->with('&&', 'Foo->Bar()');
         $parser->expects($this->once())->method('parseDesignatorWithin')->with('&&', 'Bar');
         $parser->expects($this->once())->method('parseDesignatorFilter')->with('&&', '\Foo\Bar\Baz');
@@ -86,10 +78,6 @@
         $parser->parse('classAnnotatedWith(TYPO3\Flow\Annotations\Aspect)', 'Unit Test');
         $parser->parse('class(Foo)', 'Unit Test');
         $parser->parse('methodAnnotatedWith(TYPO3\Flow\Annotations\Session)', 'Unit Test');
-<<<<<<< HEAD
-=======
-        $parser->parse('methodTaggedWith(foo)', 'Unit Test');
->>>>>>> d040582c
         $parser->parse('method(Foo->Bar())', 'Unit Test');
         $parser->parse('within(Bar)', 'Unit Test');
         $parser->parse('filter(\Foo\Bar\Baz)', 'Unit Test');
@@ -132,20 +120,14 @@
      */
     public function parseDesignatorClassAnnotatedWithAddsAFilterToTheGivenFilterComposite()
     {
-<<<<<<< HEAD
         $this->mockObjectManager->expects($this->any())->method('get')->will($this->returnValue($this->getMock('TYPO3\Flow\Log\SystemLoggerInterface')));
 
-=======
->>>>>>> d040582c
         $mockPointcutFilterComposite = $this->getMock('TYPO3\Flow\Aop\Pointcut\PointcutFilterComposite', array(), array(), '', false);
         $mockPointcutFilterComposite->expects($this->once())->method('addFilter')->with('&&');
 
         $parser = $this->getAccessibleMock('TYPO3\Flow\Aop\Pointcut\PointcutExpressionParser', array('dummy'), array(), '', false);
         $parser->injectReflectionService($this->mockReflectionService);
-<<<<<<< HEAD
-        $parser->injectObjectManager($this->mockObjectManager);
-=======
->>>>>>> d040582c
+        $parser->injectObjectManager($this->mockObjectManager);
 
         $parser->_call('parseDesignatorClassAnnotatedWith', '&&', 'foo', $mockPointcutFilterComposite);
     }
@@ -169,43 +151,20 @@
      */
     public function parseDesignatorMethodAnnotatedWithAddsAFilterToTheGivenFilterComposite()
     {
-<<<<<<< HEAD
         $this->mockObjectManager->expects($this->any())->method('get')->will($this->returnValue($this->getMock('TYPO3\Flow\Log\SystemLoggerInterface')));
 
-=======
->>>>>>> d040582c
         $mockPointcutFilterComposite = $this->getMock('TYPO3\Flow\Aop\Pointcut\PointcutFilterComposite', array(), array(), '', false);
         $mockPointcutFilterComposite->expects($this->once())->method('addFilter')->with('&&');
 
         $parser = $this->getAccessibleMock('TYPO3\Flow\Aop\Pointcut\PointcutExpressionParser', array('dummy'), array(), '', false);
         $parser->injectReflectionService($this->mockReflectionService);
-<<<<<<< HEAD
-        $parser->injectObjectManager($this->mockObjectManager);
-=======
->>>>>>> d040582c
+        $parser->injectObjectManager($this->mockObjectManager);
 
         $parser->_call('parseDesignatorMethodAnnotatedWith', '&&', 'foo', $mockPointcutFilterComposite);
     }
 
     /**
      * @test
-<<<<<<< HEAD
-=======
-     */
-    public function parseDesignatorMethodTaggedWithAddsAFilterToTheGivenFilterComposite()
-    {
-        $mockPointcutFilterComposite = $this->getMock('TYPO3\Flow\Aop\Pointcut\PointcutFilterComposite', array(), array(), '', false);
-        $mockPointcutFilterComposite->expects($this->once())->method('addFilter')->with('&&');
-
-        $parser = $this->getAccessibleMock('TYPO3\Flow\Aop\Pointcut\PointcutExpressionParser', array('dummy'), array(), '', false);
-        $parser->injectReflectionService($this->mockReflectionService);
-
-        $parser->_call('parseDesignatorMethodTaggedWith', '&&', 'foo', $mockPointcutFilterComposite);
-    }
-
-    /**
-     * @test
->>>>>>> d040582c
      * @expectedException \TYPO3\Flow\Aop\Exception\InvalidPointcutExpressionException
      */
     public function parseDesignatorMethodThrowsAnExceptionIfTheExpressionLacksTheClassMethodArrow()
@@ -222,12 +181,7 @@
     {
         $composite = $this->getAccessibleMock('TYPO3\Flow\Aop\Pointcut\PointcutFilterComposite', array('dummy'));
 
-<<<<<<< HEAD
         $this->mockObjectManager->expects($this->any())->method('get')->will($this->returnValue($this->getMock('TYPO3\Flow\Log\SystemLoggerInterface')));
-=======
-        $mockLogger = $this->getMock('TYPO3\Flow\Log\SystemLoggerInterface');
-        $this->mockObjectManager->expects($this->any())->method('get')->will($this->returnValue($mockLogger));
->>>>>>> d040582c
 
         $parser = $this->getAccessibleMock('TYPO3\Flow\Aop\Pointcut\PointcutExpressionParser', array('dummy'), array(), '', false);
         $parser->injectReflectionService($this->mockReflectionService);
@@ -406,7 +360,6 @@
 
         $this->assertEquals($result, $expectedRuntimeEvaluationsDefinition, 'The string has not been parsed correctly.');
     }
-<<<<<<< HEAD
 
     /**
      * @test
@@ -477,6 +430,4 @@
         $this->assertEquals($expectedAnnotation, $annotation);
         $this->assertEquals($expectedAnnotationValueConstraints, $annotationValueConstraints);
     }
-=======
->>>>>>> d040582c
 }