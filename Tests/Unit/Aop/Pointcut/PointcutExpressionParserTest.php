--- conflicted
+++ resolved
@@ -43,13 +43,8 @@
      */
     public function setup()
     {
-<<<<<<< HEAD
-        $this->mockObjectManager = $this->createMock(\TYPO3\Flow\Object\ObjectManagerInterface::class);
-        $this->mockReflectionService = $this->getMockBuilder(\TYPO3\Flow\Reflection\ReflectionService::class)->disableOriginalConstructor()->getMock();
-=======
         $this->mockObjectManager = $this->createMock(ObjectManagerInterface::class);
         $this->mockReflectionService = $this->getMockBuilder(ReflectionService::class)->disableOriginalConstructor()->getMock();
->>>>>>> c3f2521f
     }
 
     /**
@@ -78,15 +73,6 @@
      */
     public function parseCallsSpecializedMethodsToParseEachDesignator()
     {
-<<<<<<< HEAD
-        $mockMethods = array('parseDesignatorPointcut', 'parseDesignatorClassAnnotatedWith', 'parseDesignatorClass', 'parseDesignatorMethodAnnotatedWith', 'parseDesignatorMethod', 'parseDesignatorWithin', 'parseDesignatorFilter', 'parseDesignatorSetting', 'parseRuntimeEvaluations');
-        $parser = $this->getMockBuilder(\TYPO3\Flow\Aop\Pointcut\PointcutExpressionParser::class)->setMethods($mockMethods)->disableOriginalConstructor()->getMock();
-
-        $parser->expects($this->once())->method('parseDesignatorPointcut')->with('&&', '\Foo\Bar->baz');
-        $parser->expects($this->once())->method('parseDesignatorClassAnnotatedWith')->with('&&', \TYPO3\Flow\Annotations\Aspect::class);
-        $parser->expects($this->once())->method('parseDesignatorClass')->with('&&', 'Foo');
-        $parser->expects($this->once())->method('parseDesignatorMethodAnnotatedWith')->with('&&', \TYPO3\Flow\Annotations\Session::class);
-=======
         $mockMethods = ['parseDesignatorPointcut', 'parseDesignatorClassAnnotatedWith', 'parseDesignatorClass', 'parseDesignatorMethodAnnotatedWith', 'parseDesignatorMethod', 'parseDesignatorWithin', 'parseDesignatorFilter', 'parseDesignatorSetting', 'parseRuntimeEvaluations'];
         $parser = $this->getMockBuilder(PointcutExpressionParser::class)->setMethods($mockMethods)->disableOriginalConstructor()->getMock();
 
@@ -94,7 +80,6 @@
         $parser->expects($this->once())->method('parseDesignatorClassAnnotatedWith')->with('&&', Flow\Aspect::class);
         $parser->expects($this->once())->method('parseDesignatorClass')->with('&&', 'Foo');
         $parser->expects($this->once())->method('parseDesignatorMethodAnnotatedWith')->with('&&', Flow\Session::class);
->>>>>>> c3f2521f
         $parser->expects($this->once())->method('parseDesignatorMethod')->with('&&', 'Foo->Bar()');
         $parser->expects($this->once())->method('parseDesignatorWithin')->with('&&', 'Bar');
         $parser->expects($this->once())->method('parseDesignatorFilter')->with('&&', '\Foo\Bar\Baz');
@@ -117,13 +102,8 @@
      */
     public function parseCallsParseDesignatorMethodWithTheCorrectSignaturePatternStringIfTheExpressionContainsArgumentPatterns()
     {
-<<<<<<< HEAD
-        $mockMethods = array('parseDesignatorMethod');
-        $parser = $this->getMockBuilder(\TYPO3\Flow\Aop\Pointcut\PointcutExpressionParser::class)->setMethods($mockMethods)->disableOriginalConstructor()->getMock();
-=======
         $mockMethods = ['parseDesignatorMethod'];
         $parser = $this->getMockBuilder(PointcutExpressionParser::class)->setMethods($mockMethods)->disableOriginalConstructor()->getMock();
->>>>>>> c3f2521f
         $parser->injectObjectManager($this->mockObjectManager);
 
         $parser->expects($this->once())->method('parseDesignatorMethod')->with('&&', 'Foo->Bar(firstArgument = "baz", secondArgument = TRUE)');
@@ -136,13 +116,8 @@
      */
     public function parseSplitsUpTheExpressionIntoDesignatorsAndPassesTheOperatorsToTheDesginatorParseMethod()
     {
-<<<<<<< HEAD
-        $mockMethods = array('parseDesignatorPointcut', 'parseDesignatorClass', 'parseDesignatorMethod', 'parseDesignatorWithin', 'parseDesignatorFilter', 'parseDesignatorSetting');
-        $parser = $this->getMockBuilder(\TYPO3\Flow\Aop\Pointcut\PointcutExpressionParser::class)->setMethods($mockMethods)->disableOriginalConstructor()->getMock();
-=======
         $mockMethods = ['parseDesignatorPointcut', 'parseDesignatorClass', 'parseDesignatorMethod', 'parseDesignatorWithin', 'parseDesignatorFilter', 'parseDesignatorSetting'];
         $parser = $this->getMockBuilder(PointcutExpressionParser::class)->setMethods($mockMethods)->disableOriginalConstructor()->getMock();
->>>>>>> c3f2521f
         $parser->injectObjectManager($this->mockObjectManager);
 
         $parser->expects($this->once())->method('parseDesignatorClass')->with('&&', 'Foo');
@@ -157,108 +132,70 @@
      */
     public function parseDesignatorClassAnnotatedWithAddsAFilterToTheGivenFilterComposite()
     {
-<<<<<<< HEAD
-        $this->mockObjectManager->expects($this->any())->method('get')->will($this->returnValue($this->createMock(\TYPO3\Flow\Log\SystemLoggerInterface::class)));
-
-        $mockPointcutFilterComposite = $this->getMockBuilder(\TYPO3\Flow\Aop\Pointcut\PointcutFilterComposite::class)->disableOriginalConstructor()->getMock();
+        $this->mockObjectManager->expects($this->any())->method('get')->will($this->returnValue($this->createMock(SystemLoggerInterface::class)));
+
+        $mockPointcutFilterComposite = $this->getMockBuilder(PointcutFilterComposite::class)->disableOriginalConstructor()->getMock();
         $mockPointcutFilterComposite->expects($this->once())->method('addFilter')->with('&&');
 
-        $parser = $this->getAccessibleMock(\TYPO3\Flow\Aop\Pointcut\PointcutExpressionParser::class, array('dummy'), array(), '', false);
-=======
+        $parser = $this->getAccessibleMock(PointcutExpressionParser::class, ['dummy'], [], '', false);
+        $parser->injectReflectionService($this->mockReflectionService);
+        $parser->injectObjectManager($this->mockObjectManager);
+
+        $parser->_call('parseDesignatorClassAnnotatedWith', '&&', 'foo', $mockPointcutFilterComposite);
+    }
+
+    /**
+     * @test
+     */
+    public function parseDesignatorClassAddsAFilterToTheGivenFilterComposite()
+    {
+        $mockPointcutFilterComposite = $this->getMockBuilder(PointcutFilterComposite::class)->disableOriginalConstructor()->getMock();
+        $mockPointcutFilterComposite->expects($this->once())->method('addFilter')->with('&&');
+
+        $parser = $this->getAccessibleMock(PointcutExpressionParser::class, ['dummy'], [], '', false);
+        $parser->injectReflectionService($this->mockReflectionService);
+
+        $parser->_call('parseDesignatorClass', '&&', 'Foo', $mockPointcutFilterComposite);
+    }
+
+    /**
+     * @test
+     */
+    public function parseDesignatorMethodAnnotatedWithAddsAFilterToTheGivenFilterComposite()
+    {
         $this->mockObjectManager->expects($this->any())->method('get')->will($this->returnValue($this->createMock(SystemLoggerInterface::class)));
 
         $mockPointcutFilterComposite = $this->getMockBuilder(PointcutFilterComposite::class)->disableOriginalConstructor()->getMock();
         $mockPointcutFilterComposite->expects($this->once())->method('addFilter')->with('&&');
 
         $parser = $this->getAccessibleMock(PointcutExpressionParser::class, ['dummy'], [], '', false);
->>>>>>> c3f2521f
-        $parser->injectReflectionService($this->mockReflectionService);
-        $parser->injectObjectManager($this->mockObjectManager);
-
-        $parser->_call('parseDesignatorClassAnnotatedWith', '&&', 'foo', $mockPointcutFilterComposite);
-    }
-
-    /**
-     * @test
-     */
-    public function parseDesignatorClassAddsAFilterToTheGivenFilterComposite()
-    {
-<<<<<<< HEAD
-        $mockPointcutFilterComposite = $this->getMockBuilder(\TYPO3\Flow\Aop\Pointcut\PointcutFilterComposite::class)->disableOriginalConstructor()->getMock();
-        $mockPointcutFilterComposite->expects($this->once())->method('addFilter')->with('&&');
-
-        $parser = $this->getAccessibleMock(\TYPO3\Flow\Aop\Pointcut\PointcutExpressionParser::class, array('dummy'), array(), '', false);
-=======
-        $mockPointcutFilterComposite = $this->getMockBuilder(PointcutFilterComposite::class)->disableOriginalConstructor()->getMock();
-        $mockPointcutFilterComposite->expects($this->once())->method('addFilter')->with('&&');
-
-        $parser = $this->getAccessibleMock(PointcutExpressionParser::class, ['dummy'], [], '', false);
->>>>>>> c3f2521f
-        $parser->injectReflectionService($this->mockReflectionService);
-
-        $parser->_call('parseDesignatorClass', '&&', 'Foo', $mockPointcutFilterComposite);
-    }
-
-    /**
-     * @test
-     */
-    public function parseDesignatorMethodAnnotatedWithAddsAFilterToTheGivenFilterComposite()
-    {
-<<<<<<< HEAD
-        $this->mockObjectManager->expects($this->any())->method('get')->will($this->returnValue($this->createMock(\TYPO3\Flow\Log\SystemLoggerInterface::class)));
-
-        $mockPointcutFilterComposite = $this->getMockBuilder(\TYPO3\Flow\Aop\Pointcut\PointcutFilterComposite::class)->disableOriginalConstructor()->getMock();
-        $mockPointcutFilterComposite->expects($this->once())->method('addFilter')->with('&&');
-
-        $parser = $this->getAccessibleMock(\TYPO3\Flow\Aop\Pointcut\PointcutExpressionParser::class, array('dummy'), array(), '', false);
-=======
+        $parser->injectReflectionService($this->mockReflectionService);
+        $parser->injectObjectManager($this->mockObjectManager);
+
+        $parser->_call('parseDesignatorMethodAnnotatedWith', '&&', 'foo', $mockPointcutFilterComposite);
+    }
+
+    /**
+     * @test
+     * @expectedException \TYPO3\Flow\Aop\Exception\InvalidPointcutExpressionException
+     */
+    public function parseDesignatorMethodThrowsAnExceptionIfTheExpressionLacksTheClassMethodArrow()
+    {
+        $mockComposite = $this->getMockBuilder(PointcutFilterComposite::class)->disableOriginalConstructor()->getMock();
+        $parser = $this->getAccessibleMock(PointcutExpressionParser::class, ['dummy'], [], '', false);
+        $parser->_call('parseDesignatorMethod', '&&', 'Foo bar', $mockComposite);
+    }
+
+    /**
+     * @test
+     */
+    public function parseDesignatorMethodParsesVisibilityForPointcutMethodNameFilter()
+    {
+        $composite = $this->getAccessibleMock(PointcutFilterComposite::class, ['dummy']);
+
         $this->mockObjectManager->expects($this->any())->method('get')->will($this->returnValue($this->createMock(SystemLoggerInterface::class)));
 
-        $mockPointcutFilterComposite = $this->getMockBuilder(PointcutFilterComposite::class)->disableOriginalConstructor()->getMock();
-        $mockPointcutFilterComposite->expects($this->once())->method('addFilter')->with('&&');
-
-        $parser = $this->getAccessibleMock(PointcutExpressionParser::class, ['dummy'], [], '', false);
->>>>>>> c3f2521f
-        $parser->injectReflectionService($this->mockReflectionService);
-        $parser->injectObjectManager($this->mockObjectManager);
-
-        $parser->_call('parseDesignatorMethodAnnotatedWith', '&&', 'foo', $mockPointcutFilterComposite);
-    }
-
-    /**
-     * @test
-     * @expectedException \TYPO3\Flow\Aop\Exception\InvalidPointcutExpressionException
-     */
-    public function parseDesignatorMethodThrowsAnExceptionIfTheExpressionLacksTheClassMethodArrow()
-    {
-<<<<<<< HEAD
-        $mockComposite = $this->getMockBuilder(\TYPO3\Flow\Aop\Pointcut\PointcutFilterComposite::class)->disableOriginalConstructor()->getMock();
-        $parser = $this->getAccessibleMock(\TYPO3\Flow\Aop\Pointcut\PointcutExpressionParser::class, array('dummy'), array(), '', false);
-=======
-        $mockComposite = $this->getMockBuilder(PointcutFilterComposite::class)->disableOriginalConstructor()->getMock();
-        $parser = $this->getAccessibleMock(PointcutExpressionParser::class, ['dummy'], [], '', false);
->>>>>>> c3f2521f
-        $parser->_call('parseDesignatorMethod', '&&', 'Foo bar', $mockComposite);
-    }
-
-    /**
-     * @test
-     */
-    public function parseDesignatorMethodParsesVisibilityForPointcutMethodNameFilter()
-    {
-<<<<<<< HEAD
-        $composite = $this->getAccessibleMock(\TYPO3\Flow\Aop\Pointcut\PointcutFilterComposite::class, array('dummy'));
-
-        $this->mockObjectManager->expects($this->any())->method('get')->will($this->returnValue($this->createMock(\TYPO3\Flow\Log\SystemLoggerInterface::class)));
-
-        $parser = $this->getAccessibleMock(\TYPO3\Flow\Aop\Pointcut\PointcutExpressionParser::class, array('dummy'), array(), '', false);
-=======
-        $composite = $this->getAccessibleMock(PointcutFilterComposite::class, ['dummy']);
-
-        $this->mockObjectManager->expects($this->any())->method('get')->will($this->returnValue($this->createMock(SystemLoggerInterface::class)));
-
-        $parser = $this->getAccessibleMock(PointcutExpressionParser::class, ['dummy'], [], '', false);
->>>>>>> c3f2521f
+        $parser = $this->getAccessibleMock(PointcutExpressionParser::class, ['dummy'], [], '', false);
         $parser->injectReflectionService($this->mockReflectionService);
         $parser->injectObjectManager($this->mockObjectManager);
 
@@ -298,28 +235,6 @@
                         'some.object.access',
                         '"fa,sel"',
                         '\'blub\''
-<<<<<<< HEAD
-                    )
-                )
-            ),
-            'arg4' => array(
-                'operator' => array('contains'),
-                'value' => array('FALSE')
-            ),
-            'arg5' => array(
-                'operator' => array('matches'),
-                'value' => array(
-                    array(1, 2, 3)
-                )
-            ),
-            'arg6' => array(
-                'operator' => array('matches'),
-                'value' => array('current.party.accounts')
-            )
-        );
-
-        $parser = $this->getAccessibleMock(\TYPO3\Flow\Aop\Pointcut\PointcutExpressionParser::class, array('dummy'), array(), '', false);
-=======
                     ]
                 ]
             ],
@@ -340,7 +255,6 @@
         ];
 
         $parser = $this->getAccessibleMock(PointcutExpressionParser::class, ['dummy'], [], '', false);
->>>>>>> c3f2521f
 
         $result = $parser->_call('getArgumentConstraintsFromMethodArgumentsPattern', $methodArgumentsPattern);
         $this->assertEquals($expectedConditions, $result, 'The argument condition string has not been parsed as expected.');
@@ -352,13 +266,8 @@
      */
     public function parseDesignatorPointcutThrowsAnExceptionIfTheExpressionLacksTheAspectClassMethodArrow()
     {
-<<<<<<< HEAD
-        $mockComposite = $this->getMockBuilder(\TYPO3\Flow\Aop\Pointcut\PointcutFilterComposite::class)->disableOriginalConstructor()->getMock();
-        $parser = $this->getAccessibleMock(\TYPO3\Flow\Aop\Pointcut\PointcutExpressionParser::class, array('dummy'), array(), '', false);
-=======
         $mockComposite = $this->getMockBuilder(PointcutFilterComposite::class)->disableOriginalConstructor()->getMock();
         $parser = $this->getAccessibleMock(PointcutExpressionParser::class, ['dummy'], [], '', false);
->>>>>>> c3f2521f
         $parser->_call('parseDesignatorPointcut', '&&', '\Foo\Bar', $mockComposite);
     }
 
@@ -367,22 +276,13 @@
      */
     public function parseDesignatorFilterAddsACustomFilterToTheGivenFilterComposite()
     {
-<<<<<<< HEAD
-        $mockFilter = $this->getMockBuilder(\TYPO3\Flow\Aop\Pointcut\PointcutFilter::class)->disableOriginalConstructor()->getMock();
-        $mockPointcutFilterComposite = $this->getMockBuilder(\TYPO3\Flow\Aop\Pointcut\PointcutFilterComposite::class)->disableOriginalConstructor()->getMock();
-=======
         $mockFilter = $this->getMockBuilder(Aop\Pointcut\PointcutFilter::class)->disableOriginalConstructor()->getMock();
         $mockPointcutFilterComposite = $this->getMockBuilder(PointcutFilterComposite::class)->disableOriginalConstructor()->getMock();
->>>>>>> c3f2521f
         $mockPointcutFilterComposite->expects($this->once())->method('addFilter')->with('&&', $mockFilter);
 
         $this->mockObjectManager->expects($this->once())->method('get')->with('Neos\Foo\Custom\Filter')->will($this->returnValue($mockFilter));
 
-<<<<<<< HEAD
-        $parser = $this->getAccessibleMock(\TYPO3\Flow\Aop\Pointcut\PointcutExpressionParser::class, array('dummy'), array(), '', false);
-=======
-        $parser = $this->getAccessibleMock(PointcutExpressionParser::class, ['dummy'], [], '', false);
->>>>>>> c3f2521f
+        $parser = $this->getAccessibleMock(PointcutExpressionParser::class, ['dummy'], [], '', false);
         $parser->injectObjectManager($this->mockObjectManager);
 
         $parser->_call('parseDesignatorFilter', '&&', 'Neos\Foo\Custom\Filter', $mockPointcutFilterComposite);
@@ -395,19 +295,11 @@
     public function parseDesignatorFilterThrowsAnExceptionIfACustomFilterDoesNotImplementThePointcutFilterInterface()
     {
         $mockFilter = new \ArrayObject();
-<<<<<<< HEAD
-        $mockPointcutFilterComposite = $this->getMockBuilder(\TYPO3\Flow\Aop\Pointcut\PointcutFilterComposite::class)->disableOriginalConstructor()->getMock();
-=======
-        $mockPointcutFilterComposite = $this->getMockBuilder(PointcutFilterComposite::class)->disableOriginalConstructor()->getMock();
->>>>>>> c3f2521f
+        $mockPointcutFilterComposite = $this->getMockBuilder(PointcutFilterComposite::class)->disableOriginalConstructor()->getMock();
 
         $this->mockObjectManager->expects($this->once())->method('get')->with('Neos\Foo\Custom\Filter')->will($this->returnValue($mockFilter));
 
-<<<<<<< HEAD
-        $parser = $this->getAccessibleMock(\TYPO3\Flow\Aop\Pointcut\PointcutExpressionParser::class, array('dummy'), array(), '', false);
-=======
-        $parser = $this->getAccessibleMock(PointcutExpressionParser::class, ['dummy'], [], '', false);
->>>>>>> c3f2521f
+        $parser = $this->getAccessibleMock(PointcutExpressionParser::class, ['dummy'], [], '', false);
         $parser->injectObjectManager($this->mockObjectManager);
 
         $parser->_call('parseDesignatorFilter', '&&', 'Neos\Foo\Custom\Filter', $mockPointcutFilterComposite);
@@ -426,19 +318,11 @@
             ]
         ];
 
-<<<<<<< HEAD
-        $mockPointcutFilterComposite = $this->getMockBuilder(\TYPO3\Flow\Aop\Pointcut\PointcutFilterComposite::class)->disableOriginalConstructor()->getMock();
-        $mockPointcutFilterComposite->expects($this->once())->method('setGlobalRuntimeEvaluationsDefinition')->with($expectedRuntimeEvaluationsDefinition);
-
-        $parser = $this->getAccessibleMock(\TYPO3\Flow\Aop\Pointcut\PointcutExpressionParser::class, array('getRuntimeEvaluationConditionsFromEvaluateString'), array(), '', false);
-        $parser->expects($this->once())->method('getRuntimeEvaluationConditionsFromEvaluateString')->with('some == constraint')->will($this->returnValue(array('parsed constraints')));
-=======
         $mockPointcutFilterComposite = $this->getMockBuilder(PointcutFilterComposite::class)->disableOriginalConstructor()->getMock();
         $mockPointcutFilterComposite->expects($this->once())->method('setGlobalRuntimeEvaluationsDefinition')->with($expectedRuntimeEvaluationsDefinition);
 
         $parser = $this->getAccessibleMock(PointcutExpressionParser::class, ['getRuntimeEvaluationConditionsFromEvaluateString'], [], '', false);
         $parser->expects($this->once())->method('getRuntimeEvaluationConditionsFromEvaluateString')->with('some == constraint')->will($this->returnValue(['parsed constraints']));
->>>>>>> c3f2521f
 
         $parser->_call('parseRuntimeEvaluations', '&&', 'some == constraint', $mockPointcutFilterComposite);
     }
