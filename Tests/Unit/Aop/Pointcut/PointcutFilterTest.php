<?php
namespace TYPO3\Flow\Tests\Unit\Aop\Pointcut;

/*                                                                        *
 * This script belongs to the Flow framework.                             *
 *                                                                        *
 * It is free software; you can redistribute it and/or modify it under    *
 * the terms of the MIT license.                                          *
 *                                                                        */

/**
 * Testcase for the Pointcut Filter
 *
 */
class PointcutFilterTest extends \TYPO3\Flow\Tests\UnitTestCase
{
    /**
     * @test
     * @expectedException \TYPO3\Flow\Aop\Exception\UnknownPointcutException
     */
    public function matchesThrowsAnExceptionIfTheSpecifiedPointcutDoesNotExist()
    {
        $className = 'Foo';
        $methodName = 'bar';
        $methodDeclaringClassName = 'Baz';
        $pointcutQueryIdentifier = 42;

<<<<<<< HEAD
        $mockProxyClassBuilder = $this->getMock(\TYPO3\Flow\Aop\Builder\ProxyClassBuilder::class, array('findPointcut'), array(), '', false);
=======
        $mockProxyClassBuilder = $this->getMock('TYPO3\Flow\Aop\Builder\ProxyClassBuilder', array('findPointcut'), array(), '', false);
>>>>>>> c186a992
        $mockProxyClassBuilder->expects($this->once())->method('findPointcut')->with('Aspect', 'pointcut')->will($this->returnValue(false));

        $pointcutFilter = new \TYPO3\Flow\Aop\Pointcut\PointcutFilter('Aspect', 'pointcut');
        $pointcutFilter->injectProxyClassBuilder($mockProxyClassBuilder);
        $pointcutFilter->matches($className, $methodName, $methodDeclaringClassName, $pointcutQueryIdentifier);
    }

    /**
     * @test
     */
    public function matchesTellsIfTheSpecifiedRegularExpressionMatchesTheGivenClassName()
    {
        $className = 'Foo';
        $methodName = 'bar';
        $methodDeclaringClassName = 'Baz';
        $pointcutQueryIdentifier = 42;

<<<<<<< HEAD
        $mockPointcut = $this->getMock(\TYPO3\Flow\Aop\Pointcut\Pointcut::class, array('matches'), array(), '', false);
        $mockPointcut->expects($this->once())->method('matches')->with($className, $methodName, $methodDeclaringClassName, $pointcutQueryIdentifier)->will($this->returnValue('the result'));

        $mockProxyClassBuilder = $this->getMock(\TYPO3\Flow\Aop\Builder\ProxyClassBuilder::class, array('findPointcut'), array(), '', false);
=======
        $mockPointcut = $this->getMock('TYPO3\Flow\Aop\Pointcut\Pointcut', array('matches'), array(), '', false);
        $mockPointcut->expects($this->once())->method('matches')->with($className, $methodName, $methodDeclaringClassName, $pointcutQueryIdentifier)->will($this->returnValue('the result'));

        $mockProxyClassBuilder = $this->getMock('TYPO3\Flow\Aop\Builder\ProxyClassBuilder', array('findPointcut'), array(), '', false);
>>>>>>> c186a992
        $mockProxyClassBuilder->expects($this->once())->method('findPointcut')->with('Aspect', 'pointcut')->will($this->returnValue($mockPointcut));

        $pointcutFilter = new \TYPO3\Flow\Aop\Pointcut\PointcutFilter('Aspect', 'pointcut');
        $pointcutFilter->injectProxyClassBuilder($mockProxyClassBuilder);
        $this->assertSame('the result', $pointcutFilter->matches($className, $methodName, $methodDeclaringClassName, $pointcutQueryIdentifier));
    }

    /**
     * @test
     */
    public function getRuntimeEvaluationsDefinitionReturnsTheDefinitionArrayFromThePointcut()
    {
<<<<<<< HEAD
        $mockPointcut = $this->getMock(\TYPO3\Flow\Aop\Pointcut\Pointcut::class, array(), array(), '', false);
        $mockPointcut->expects($this->once())->method('getRuntimeEvaluationsDefinition')->will($this->returnValue(array('evaluations')));

        $mockProxyClassBuilder = $this->getMock(\TYPO3\Flow\Aop\Builder\ProxyClassBuilder::class, array('findPointcut'), array(), '', false);
=======
        $mockPointcut = $this->getMock('TYPO3\Flow\Aop\Pointcut\Pointcut', array(), array(), '', false);
        $mockPointcut->expects($this->once())->method('getRuntimeEvaluationsDefinition')->will($this->returnValue(array('evaluations')));

        $mockProxyClassBuilder = $this->getMock('TYPO3\Flow\Aop\Builder\ProxyClassBuilder', array('findPointcut'), array(), '', false);
>>>>>>> c186a992
        $mockProxyClassBuilder->expects($this->once())->method('findPointcut')->with('Aspect', 'pointcut')->will($this->returnValue($mockPointcut));

        $pointcutFilter = new \TYPO3\Flow\Aop\Pointcut\PointcutFilter('Aspect', 'pointcut');
        $pointcutFilter->injectProxyClassBuilder($mockProxyClassBuilder);
        $this->assertEquals(array('evaluations'), $pointcutFilter->getRuntimeEvaluationsDefinition(), 'Something different from an array was returned.');
    }

    /**
     * @test
     */
    public function getRuntimeEvaluationsDefinitionReturnsAnEmptyArrayIfThePointcutDoesNotExist()
    {
<<<<<<< HEAD
        $mockProxyClassBuilder = $this->getMock(\TYPO3\Flow\Aop\Builder\ProxyClassBuilder::class, array('findPointcut'), array(), '', false);
=======
        $mockProxyClassBuilder = $this->getMock('TYPO3\Flow\Aop\Builder\ProxyClassBuilder', array('findPointcut'), array(), '', false);
>>>>>>> c186a992
        $mockProxyClassBuilder->expects($this->once())->method('findPointcut')->with('Aspect', 'pointcut')->will($this->returnValue(false));

        $pointcutFilter = new \TYPO3\Flow\Aop\Pointcut\PointcutFilter('Aspect', 'pointcut');
        $pointcutFilter->injectProxyClassBuilder($mockProxyClassBuilder);
        $this->assertEquals(array(), $pointcutFilter->getRuntimeEvaluationsDefinition(), 'The definition array has not been returned as exptected.');
    }

    /**
     * @test
     */
    public function reduceTargetClassNamesAsksTheResolvedPointcutToReduce()
    {
<<<<<<< HEAD
        $mockPointcut = $this->getMock(\TYPO3\Flow\Aop\Pointcut\Pointcut::class, array(), array(), '', false);
        $mockPointcut->expects($this->once())->method('reduceTargetClassNames')->will($this->returnValue('someResult'));

        $mockProxyClassBuilder = $this->getMock(\TYPO3\Flow\Aop\Builder\ProxyClassBuilder::class, array('findPointcut'), array(), '', false);
=======
        $mockPointcut = $this->getMock('TYPO3\Flow\Aop\Pointcut\Pointcut', array(), array(), '', false);
        $mockPointcut->expects($this->once())->method('reduceTargetClassNames')->will($this->returnValue('someResult'));

        $mockProxyClassBuilder = $this->getMock('TYPO3\Flow\Aop\Builder\ProxyClassBuilder', array('findPointcut'), array(), '', false);
>>>>>>> c186a992
        $mockProxyClassBuilder->expects($this->once())->method('findPointcut')->with('Aspect', 'pointcut')->will($this->returnValue($mockPointcut));

        $pointcutFilter = new \TYPO3\Flow\Aop\Pointcut\PointcutFilter('Aspect', 'pointcut');
        $pointcutFilter->injectProxyClassBuilder($mockProxyClassBuilder);

        $this->assertEquals('someResult', $pointcutFilter->reduceTargetClassNames(new \TYPO3\Flow\Aop\Builder\ClassNameIndex()));
    }

    /**
     * @test
     */
    public function reduceTargetClassNamesReturnsTheInputClassNameIndexIfThePointcutCouldNotBeResolved()
    {
<<<<<<< HEAD
        $mockProxyClassBuilder = $this->getMock(\TYPO3\Flow\Aop\Builder\ProxyClassBuilder::class, array('findPointcut'), array(), '', false);
=======
        $mockProxyClassBuilder = $this->getMock('TYPO3\Flow\Aop\Builder\ProxyClassBuilder', array('findPointcut'), array(), '', false);
>>>>>>> c186a992
        $mockProxyClassBuilder->expects($this->once())->method('findPointcut')->with('Aspect', 'pointcut')->will($this->returnValue(false));

        $pointcutFilter = new \TYPO3\Flow\Aop\Pointcut\PointcutFilter('Aspect', 'pointcut');
        $pointcutFilter->injectProxyClassBuilder($mockProxyClassBuilder);

        $inputClassNameIndex = new \TYPO3\Flow\Aop\Builder\ClassNameIndex();

        $this->assertSame($inputClassNameIndex, $pointcutFilter->reduceTargetClassNames($inputClassNameIndex));
    }
}<|MERGE_RESOLUTION|>--- conflicted
+++ resolved
@@ -25,11 +25,7 @@
         $methodDeclaringClassName = 'Baz';
         $pointcutQueryIdentifier = 42;
 
-<<<<<<< HEAD
         $mockProxyClassBuilder = $this->getMock(\TYPO3\Flow\Aop\Builder\ProxyClassBuilder::class, array('findPointcut'), array(), '', false);
-=======
-        $mockProxyClassBuilder = $this->getMock('TYPO3\Flow\Aop\Builder\ProxyClassBuilder', array('findPointcut'), array(), '', false);
->>>>>>> c186a992
         $mockProxyClassBuilder->expects($this->once())->method('findPointcut')->with('Aspect', 'pointcut')->will($this->returnValue(false));
 
         $pointcutFilter = new \TYPO3\Flow\Aop\Pointcut\PointcutFilter('Aspect', 'pointcut');
@@ -47,17 +43,10 @@
         $methodDeclaringClassName = 'Baz';
         $pointcutQueryIdentifier = 42;
 
-<<<<<<< HEAD
         $mockPointcut = $this->getMock(\TYPO3\Flow\Aop\Pointcut\Pointcut::class, array('matches'), array(), '', false);
         $mockPointcut->expects($this->once())->method('matches')->with($className, $methodName, $methodDeclaringClassName, $pointcutQueryIdentifier)->will($this->returnValue('the result'));
 
         $mockProxyClassBuilder = $this->getMock(\TYPO3\Flow\Aop\Builder\ProxyClassBuilder::class, array('findPointcut'), array(), '', false);
-=======
-        $mockPointcut = $this->getMock('TYPO3\Flow\Aop\Pointcut\Pointcut', array('matches'), array(), '', false);
-        $mockPointcut->expects($this->once())->method('matches')->with($className, $methodName, $methodDeclaringClassName, $pointcutQueryIdentifier)->will($this->returnValue('the result'));
-
-        $mockProxyClassBuilder = $this->getMock('TYPO3\Flow\Aop\Builder\ProxyClassBuilder', array('findPointcut'), array(), '', false);
->>>>>>> c186a992
         $mockProxyClassBuilder->expects($this->once())->method('findPointcut')->with('Aspect', 'pointcut')->will($this->returnValue($mockPointcut));
 
         $pointcutFilter = new \TYPO3\Flow\Aop\Pointcut\PointcutFilter('Aspect', 'pointcut');
@@ -70,17 +59,10 @@
      */
     public function getRuntimeEvaluationsDefinitionReturnsTheDefinitionArrayFromThePointcut()
     {
-<<<<<<< HEAD
         $mockPointcut = $this->getMock(\TYPO3\Flow\Aop\Pointcut\Pointcut::class, array(), array(), '', false);
         $mockPointcut->expects($this->once())->method('getRuntimeEvaluationsDefinition')->will($this->returnValue(array('evaluations')));
 
         $mockProxyClassBuilder = $this->getMock(\TYPO3\Flow\Aop\Builder\ProxyClassBuilder::class, array('findPointcut'), array(), '', false);
-=======
-        $mockPointcut = $this->getMock('TYPO3\Flow\Aop\Pointcut\Pointcut', array(), array(), '', false);
-        $mockPointcut->expects($this->once())->method('getRuntimeEvaluationsDefinition')->will($this->returnValue(array('evaluations')));
-
-        $mockProxyClassBuilder = $this->getMock('TYPO3\Flow\Aop\Builder\ProxyClassBuilder', array('findPointcut'), array(), '', false);
->>>>>>> c186a992
         $mockProxyClassBuilder->expects($this->once())->method('findPointcut')->with('Aspect', 'pointcut')->will($this->returnValue($mockPointcut));
 
         $pointcutFilter = new \TYPO3\Flow\Aop\Pointcut\PointcutFilter('Aspect', 'pointcut');
@@ -93,11 +75,7 @@
      */
     public function getRuntimeEvaluationsDefinitionReturnsAnEmptyArrayIfThePointcutDoesNotExist()
     {
-<<<<<<< HEAD
         $mockProxyClassBuilder = $this->getMock(\TYPO3\Flow\Aop\Builder\ProxyClassBuilder::class, array('findPointcut'), array(), '', false);
-=======
-        $mockProxyClassBuilder = $this->getMock('TYPO3\Flow\Aop\Builder\ProxyClassBuilder', array('findPointcut'), array(), '', false);
->>>>>>> c186a992
         $mockProxyClassBuilder->expects($this->once())->method('findPointcut')->with('Aspect', 'pointcut')->will($this->returnValue(false));
 
         $pointcutFilter = new \TYPO3\Flow\Aop\Pointcut\PointcutFilter('Aspect', 'pointcut');
@@ -110,17 +88,10 @@
      */
     public function reduceTargetClassNamesAsksTheResolvedPointcutToReduce()
     {
-<<<<<<< HEAD
         $mockPointcut = $this->getMock(\TYPO3\Flow\Aop\Pointcut\Pointcut::class, array(), array(), '', false);
         $mockPointcut->expects($this->once())->method('reduceTargetClassNames')->will($this->returnValue('someResult'));
 
         $mockProxyClassBuilder = $this->getMock(\TYPO3\Flow\Aop\Builder\ProxyClassBuilder::class, array('findPointcut'), array(), '', false);
-=======
-        $mockPointcut = $this->getMock('TYPO3\Flow\Aop\Pointcut\Pointcut', array(), array(), '', false);
-        $mockPointcut->expects($this->once())->method('reduceTargetClassNames')->will($this->returnValue('someResult'));
-
-        $mockProxyClassBuilder = $this->getMock('TYPO3\Flow\Aop\Builder\ProxyClassBuilder', array('findPointcut'), array(), '', false);
->>>>>>> c186a992
         $mockProxyClassBuilder->expects($this->once())->method('findPointcut')->with('Aspect', 'pointcut')->will($this->returnValue($mockPointcut));
 
         $pointcutFilter = new \TYPO3\Flow\Aop\Pointcut\PointcutFilter('Aspect', 'pointcut');
@@ -134,11 +105,7 @@
      */
     public function reduceTargetClassNamesReturnsTheInputClassNameIndexIfThePointcutCouldNotBeResolved()
     {
-<<<<<<< HEAD
         $mockProxyClassBuilder = $this->getMock(\TYPO3\Flow\Aop\Builder\ProxyClassBuilder::class, array('findPointcut'), array(), '', false);
-=======
-        $mockProxyClassBuilder = $this->getMock('TYPO3\Flow\Aop\Builder\ProxyClassBuilder', array('findPointcut'), array(), '', false);
->>>>>>> c186a992
         $mockProxyClassBuilder->expects($this->once())->method('findPointcut')->with('Aspect', 'pointcut')->will($this->returnValue(false));
 
         $pointcutFilter = new \TYPO3\Flow\Aop\Pointcut\PointcutFilter('Aspect', 'pointcut');
