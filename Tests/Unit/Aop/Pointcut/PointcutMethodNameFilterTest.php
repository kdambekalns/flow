<?php
namespace TYPO3\Flow\Tests\Unit\Aop\Pointcut;

/*                                                                        *
 * This script belongs to the Flow framework.                             *
 *                                                                        *
 * It is free software; you can redistribute it and/or modify it under    *
 * the terms of the MIT license.                                          *
 *                                                                        */

/**
 * Testcase for the Pointcut Method Name Filter
 *
 */
class PointcutMethodNameFilterTest extends \TYPO3\Flow\Tests\UnitTestCase
{
    /**
     * @test
     */
    public function matchesIgnoresFinalMethodsEvenIfTheirNameMatches()
    {
        $className = 'TestClass' . md5(uniqid(mt_rand(), true));
<<<<<<< HEAD
        eval('
			class ' . $className . ' {
				final public function someFinalMethod() {}
			}'
        );

        $mockReflectionService = $this->getMock(\TYPO3\Flow\Reflection\ReflectionService::class, array('isMethodFinal'), array(), '', false);
=======
        eval("
			class $className {
				final public function someFinalMethod() {}
			}"
        );

        $mockReflectionService = $this->getMock('TYPO3\Flow\Reflection\ReflectionService', array('isMethodFinal'), array(), '', false);
>>>>>>> c186a992
        $mockReflectionService->expects($this->atLeastOnce())->method('isMethodFinal')->with($className, 'someFinalMethod')->will($this->returnValue(true));

        $methodNameFilter = new \TYPO3\Flow\Aop\Pointcut\PointcutMethodNameFilter('someFinalMethod');
        $methodNameFilter->injectReflectionService($mockReflectionService);

        $this->assertFalse($methodNameFilter->matches($className, 'someFinalMethod', $className, 1));
    }

    /**
     * @test
     */
    public function matchesTakesTheVisibilityModifierIntoAccountIfOneWasSpecified()
    {
        $className = 'TestClass' . md5(uniqid(mt_rand(), true));
<<<<<<< HEAD
        eval('
			class ' . $className . ' {
				public function somePublicMethod() {}
				protected function someProtectedMethod() {}
				private function somePrivateMethod() {}
			}'
        );

        $mockReflectionService = $this->getMock(\TYPO3\Flow\Reflection\ReflectionService::class);
=======
        eval("
			class $className {
				public function somePublicMethod() {}
				protected function someProtectedMethod() {}
				private function somePrivateMethod() {}
			}"
        );

        $mockReflectionService = $this->getMock('TYPO3\Flow\Reflection\ReflectionService');
>>>>>>> c186a992
        $mockReflectionService->expects($this->atLeastOnce())->method('isMethodPublic')->will($this->onConsecutiveCalls(true, false, false, true));
        $mockReflectionService->expects($this->atLeastOnce())->method('isMethodProtected')->will($this->onConsecutiveCalls(false, true, false, false));
        $mockReflectionService->expects($this->atLeastOnce())->method('isMethodFinal')->will($this->returnValue(false));
        $mockReflectionService->expects($this->atLeastOnce())->method('getMethodParameters')->will($this->returnValue(array()));

        $methodNameFilter = new \TYPO3\Flow\Aop\Pointcut\PointcutMethodNameFilter('some.*', 'public');
        $methodNameFilter->injectReflectionService($mockReflectionService);
        $this->assertTrue($methodNameFilter->matches(__CLASS__, 'somePublicMethod', $className, 1));
        $this->assertFalse($methodNameFilter->matches(__CLASS__, 'someProtectedMethod', $className, 1));
        $this->assertFalse($methodNameFilter->matches(__CLASS__, 'somePrivateMethod', $className, 1));
        $this->assertFalse($methodNameFilter->matches(__CLASS__, 'somePublicMethod', null, 1));

        $methodNameFilter = new \TYPO3\Flow\Aop\Pointcut\PointcutMethodNameFilter('some.*', 'protected');
        $methodNameFilter->injectReflectionService($mockReflectionService);
        $this->assertFalse($methodNameFilter->matches(__CLASS__, 'somePublicMethod', $className, 1));
        $this->assertTrue($methodNameFilter->matches(__CLASS__, 'someProtectedMethod', $className, 1));
        $this->assertFalse($methodNameFilter->matches(__CLASS__, 'somePrivateMethod', $className, 1));
        $this->assertFalse($methodNameFilter->matches(__CLASS__, 'someProtectedMethod', null, 1));
    }

    /**
     * @test
     */
    public function matchesChecksTheAvailablityOfAnArgumentNameIfArgumentConstraintsHaveBeenConfigured()
    {
        $className = 'TestClass' . md5(uniqid(mt_rand(), true));
<<<<<<< HEAD
        eval('
			class ' . $className . " {
=======
        eval("
			class $className {
>>>>>>> c186a992
				public function somePublicMethod(\$arg1) {}
				public function someOtherPublicMethod(\$arg1, \$arg2 = 'default') {}
				public function someThirdMethod(\$arg1, \$arg2, \$arg3 = 'default') {}
			}"
        );

<<<<<<< HEAD
        $mockReflectionService = $this->getMock(\TYPO3\Flow\Reflection\ReflectionService::class);
=======
        $mockReflectionService = $this->getMock('TYPO3\Flow\Reflection\ReflectionService');
>>>>>>> c186a992
        $mockReflectionService->expects($this->exactly(3))->method('getMethodParameters')->will($this->onConsecutiveCalls(
                array('arg1' => array()),
                array('arg1' => array(), 'arg2' => array()),
                array('arg1' => array(), 'arg2' => array(), 'arg3' => array())
        ));

<<<<<<< HEAD
        $mockSystemLogger = $this->getMock(\TYPO3\Flow\Log\Logger::class);
=======
        $mockSystemLogger = $this->getMock('TYPO3\Flow\Log\Logger');
>>>>>>> c186a992
        $mockSystemLogger->expects($this->once())->method('log')->with($this->equalTo(
            'The argument "arg2" declared in pointcut does not exist in method ' . $className . '->somePublicMethod'
        ));

        $argumentConstraints = array(
            'arg1' => array(
                'operator' => '==',
                'value' => 'someValue'
            ),
            'arg2.some.sub.object' => array(
                'operator' => '==',
                'value' => 'someValue'
            )
        );

        $methodNameFilter = new \TYPO3\Flow\Aop\Pointcut\PointcutMethodNameFilter('some.*', null, $argumentConstraints);
        $methodNameFilter->injectReflectionService($mockReflectionService);
        $methodNameFilter->injectSystemLogger($mockSystemLogger);

        $methodNameFilter->matches(__CLASS__, 'somePublicMethod', $className, 1);

        $this->assertTrue($methodNameFilter->matches(__CLASS__, 'someOtherPublicMethod', $className, 1));
        $this->assertTrue($methodNameFilter->matches(__CLASS__, 'someThirdMethod', $className, 1));
    }

    /**
     * @test
     */
    public function getRuntimeEvaluationsReturnsTheMethodArgumentConstraintsDefinitions()
    {
        $argumentConstraints = array(
            'arg2' => array(
                'operator' => '==',
                'value' => 'someValue'
            )
        );

        $expectedRuntimeEvaluations = array(
            'methodArgumentConstraints' => $argumentConstraints
        );

        $methodNameFilter = new \TYPO3\Flow\Aop\Pointcut\PointcutMethodNameFilter('some.*', null, $argumentConstraints);

        $this->assertEquals($expectedRuntimeEvaluations, $methodNameFilter->getRuntimeEvaluationsDefinition(), 'The argument constraint definitions have not been returned as expected.');
    }
}<|MERGE_RESOLUTION|>--- conflicted
+++ resolved
@@ -20,7 +20,6 @@
     public function matchesIgnoresFinalMethodsEvenIfTheirNameMatches()
     {
         $className = 'TestClass' . md5(uniqid(mt_rand(), true));
-<<<<<<< HEAD
         eval('
 			class ' . $className . ' {
 				final public function someFinalMethod() {}
@@ -28,15 +27,6 @@
         );
 
         $mockReflectionService = $this->getMock(\TYPO3\Flow\Reflection\ReflectionService::class, array('isMethodFinal'), array(), '', false);
-=======
-        eval("
-			class $className {
-				final public function someFinalMethod() {}
-			}"
-        );
-
-        $mockReflectionService = $this->getMock('TYPO3\Flow\Reflection\ReflectionService', array('isMethodFinal'), array(), '', false);
->>>>>>> c186a992
         $mockReflectionService->expects($this->atLeastOnce())->method('isMethodFinal')->with($className, 'someFinalMethod')->will($this->returnValue(true));
 
         $methodNameFilter = new \TYPO3\Flow\Aop\Pointcut\PointcutMethodNameFilter('someFinalMethod');
@@ -51,7 +41,6 @@
     public function matchesTakesTheVisibilityModifierIntoAccountIfOneWasSpecified()
     {
         $className = 'TestClass' . md5(uniqid(mt_rand(), true));
-<<<<<<< HEAD
         eval('
 			class ' . $className . ' {
 				public function somePublicMethod() {}
@@ -61,17 +50,6 @@
         );
 
         $mockReflectionService = $this->getMock(\TYPO3\Flow\Reflection\ReflectionService::class);
-=======
-        eval("
-			class $className {
-				public function somePublicMethod() {}
-				protected function someProtectedMethod() {}
-				private function somePrivateMethod() {}
-			}"
-        );
-
-        $mockReflectionService = $this->getMock('TYPO3\Flow\Reflection\ReflectionService');
->>>>>>> c186a992
         $mockReflectionService->expects($this->atLeastOnce())->method('isMethodPublic')->will($this->onConsecutiveCalls(true, false, false, true));
         $mockReflectionService->expects($this->atLeastOnce())->method('isMethodProtected')->will($this->onConsecutiveCalls(false, true, false, false));
         $mockReflectionService->expects($this->atLeastOnce())->method('isMethodFinal')->will($this->returnValue(false));
@@ -98,35 +76,22 @@
     public function matchesChecksTheAvailablityOfAnArgumentNameIfArgumentConstraintsHaveBeenConfigured()
     {
         $className = 'TestClass' . md5(uniqid(mt_rand(), true));
-<<<<<<< HEAD
         eval('
 			class ' . $className . " {
-=======
-        eval("
-			class $className {
->>>>>>> c186a992
 				public function somePublicMethod(\$arg1) {}
 				public function someOtherPublicMethod(\$arg1, \$arg2 = 'default') {}
 				public function someThirdMethod(\$arg1, \$arg2, \$arg3 = 'default') {}
 			}"
         );
 
-<<<<<<< HEAD
         $mockReflectionService = $this->getMock(\TYPO3\Flow\Reflection\ReflectionService::class);
-=======
-        $mockReflectionService = $this->getMock('TYPO3\Flow\Reflection\ReflectionService');
->>>>>>> c186a992
         $mockReflectionService->expects($this->exactly(3))->method('getMethodParameters')->will($this->onConsecutiveCalls(
                 array('arg1' => array()),
                 array('arg1' => array(), 'arg2' => array()),
                 array('arg1' => array(), 'arg2' => array(), 'arg3' => array())
         ));
 
-<<<<<<< HEAD
         $mockSystemLogger = $this->getMock(\TYPO3\Flow\Log\Logger::class);
-=======
-        $mockSystemLogger = $this->getMock('TYPO3\Flow\Log\Logger');
->>>>>>> c186a992
         $mockSystemLogger->expects($this->once())->method('log')->with($this->equalTo(
             'The argument "arg2" declared in pointcut does not exist in method ' . $className . '->somePublicMethod'
         ));
