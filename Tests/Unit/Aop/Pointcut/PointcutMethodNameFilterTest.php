--- conflicted
+++ resolved
@@ -32,11 +32,7 @@
 			}'
         );
 
-<<<<<<< HEAD
-        $mockReflectionService = $this->getMockBuilder(\TYPO3\Flow\Reflection\ReflectionService::class)->disableOriginalConstructor()->setMethods(array('isMethodFinal'))->getMock();
-=======
         $mockReflectionService = $this->getMockBuilder(ReflectionService::class)->disableOriginalConstructor()->setMethods(['isMethodFinal'])->getMock();
->>>>>>> c3f2521f
         $mockReflectionService->expects($this->atLeastOnce())->method('isMethodFinal')->with($className, 'someFinalMethod')->will($this->returnValue(true));
 
         $methodNameFilter = new Aop\Pointcut\PointcutMethodNameFilter('someFinalMethod');
@@ -59,11 +55,7 @@
 			}'
         );
 
-<<<<<<< HEAD
-        $mockReflectionService = $this->createMock(\TYPO3\Flow\Reflection\ReflectionService::class);
-=======
         $mockReflectionService = $this->createMock(ReflectionService::class);
->>>>>>> c3f2521f
         $mockReflectionService->expects($this->atLeastOnce())->method('isMethodPublic')->will($this->onConsecutiveCalls(true, false, false, true));
         $mockReflectionService->expects($this->atLeastOnce())->method('isMethodProtected')->will($this->onConsecutiveCalls(false, true, false, false));
         $mockReflectionService->expects($this->atLeastOnce())->method('isMethodFinal')->will($this->returnValue(false));
@@ -98,22 +90,14 @@
 			}"
         );
 
-<<<<<<< HEAD
-        $mockReflectionService = $this->createMock(\TYPO3\Flow\Reflection\ReflectionService::class);
-=======
         $mockReflectionService = $this->createMock(ReflectionService::class);
->>>>>>> c3f2521f
         $mockReflectionService->expects($this->exactly(3))->method('getMethodParameters')->will($this->onConsecutiveCalls(
                 ['arg1' => []],
                 ['arg1' => [], 'arg2' => []],
                 ['arg1' => [], 'arg2' => [], 'arg3' => []]
         ));
 
-<<<<<<< HEAD
-        $mockSystemLogger = $this->getMockBuilder(\TYPO3\Flow\Log\Logger::class)->setMethods(array('log'))->getMock();
-=======
         $mockSystemLogger = $this->getMockBuilder('TYPO3\Flow\Log\Logger')->setMethods(['log'])->getMock();
->>>>>>> c3f2521f
         $mockSystemLogger->expects($this->once())->method('log')->with($this->equalTo(
             'The argument "arg2" declared in pointcut does not exist in method ' . $className . '->somePublicMethod'
         ));
