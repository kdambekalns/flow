<?php
namespace TYPO3\Flow\Tests\Unit\Cache\Backend;

/*                                                                        *
 * This script belongs to the Flow framework.                             *
 *                                                                        *
 * It is free software; you can redistribute it and/or modify it under    *
 * the terms of the MIT license.                                          *
 *                                                                        */

use TYPO3\Flow\Cache\Backend\ApcBackend;
use TYPO3\Flow\Core\ApplicationContext;

/**
 * Testcase for the APC cache backend
 *
 * @requires extension apc
 */
class ApcBackendTest extends \TYPO3\Flow\Tests\UnitTestCase
{
    /**
     * @var \TYPO3\Flow\Utility\Environment
     */
    protected $mockEnvironment;

    /**
     * Sets up this testcase
     *
     * @return void
     */
    public function setUp()
    {
        $this->markTestSkipped('Disabling ALL apc tests for now as they are so unreliable');
        if (ini_get('apc.enabled') == 0 || ini_get('apc.enable_cli') == 0) {
            $this->markTestSkipped('APC is disabled (for CLI).');
        }
        if (ini_get('apc.slam_defense') == 1) {
            $this->markTestSkipped('This testcase can only be executed with apc.slam_defense = Off');
        }
<<<<<<< HEAD
        $this->mockEnvironment = $this->getMock(\TYPO3\Flow\Utility\Environment::class, array(), array(), '', false);
=======
        $this->mockEnvironment = $this->getMock('TYPO3\Flow\Utility\Environment', array(), array(), '', false);
>>>>>>> c186a992
    }

    /**
     * @test
     * @expectedException \TYPO3\Flow\Cache\Exception
     */
    public function setThrowsExceptionIfNoFrontEndHasBeenSet()
    {
        $backend = new ApcBackend(new ApplicationContext('Testing'));
        $backend->injectEnvironment($this->mockEnvironment);
        $data = 'Some data';
        $identifier = 'MyIdentifier' . md5(uniqid(mt_rand(), true));
        $backend->set($identifier, $data);
    }

    /**
     * @test
     */
    public function itIsPossibleToSetAndCheckExistenceInCache()
    {
        $backend = $this->setUpBackend();
        $data = 'Some data';
        $identifier = 'MyIdentifier' . md5(uniqid(mt_rand(), true));
        $backend->set($identifier, $data);
        $inCache = $backend->has($identifier);
        $this->assertTrue($inCache, 'APC backend failed to set and check entry');
    }

    /**
     * @ test
     */
    public function itIsPossibleToSetAndGetEntry()
    {
        $backend = $this->setUpBackend();
        $data = 'Some data';
        $identifier = 'MyIdentifier' . md5(uniqid(mt_rand(), true));
        $backend->set($identifier, $data);
        $fetchedData = $backend->get($identifier);
        $this->assertEquals($data, $fetchedData, 'APC backend failed to set and retrieve data');
    }

    /**
     * @test
     */
    public function itIsPossibleToRemoveEntryFromCache()
    {
        $backend = $this->setUpBackend();
        $data = 'Some data';
        $identifier = 'MyIdentifier' . md5(uniqid(mt_rand(), true));
        $backend->set($identifier, $data);
        $backend->remove($identifier);
        $inCache = $backend->has($identifier);
        $this->assertFalse($inCache, 'Failed to set and remove data from APC backend');
    }

    /**
     * @test
     */
    public function itIsPossibleToOverwriteAnEntryInTheCache()
    {
        $backend = $this->setUpBackend();
        $data = 'Some data';
        $identifier = 'MyIdentifier' . md5(uniqid(mt_rand(), true));
        $backend->set($identifier, $data);
        $otherData = 'some other data';
        $backend->set($identifier, $otherData);
        $fetchedData = $backend->get($identifier);
        $this->assertEquals($otherData, $fetchedData, 'APC backend failed to overwrite and retrieve data');
    }

    /**
     * @test
     */
    public function findIdentifiersByTagFindsSetEntries()
    {
        $backend = $this->setUpBackend();

        $data = 'Some data';
        $identifier = 'MyIdentifier' . md5(uniqid(mt_rand(), true));
        $backend->set($identifier, $data, array('UnitTestTag%tag1', 'UnitTestTag%tag2'));

        $retrieved = $backend->findIdentifiersByTag('UnitTestTag%tag1');
        $this->assertEquals($identifier, $retrieved[0], 'Could not retrieve expected entry by tag.');

        $retrieved = $backend->findIdentifiersByTag('UnitTestTag%tag2');
        $this->assertEquals($identifier, $retrieved[0], 'Could not retrieve expected entry by tag.');
    }

    /**
     * @test
     */
    public function setRemovesTagsFromPreviousSet()
    {
        $backend = $this->setUpBackend();

        $data = 'Some data';
        $identifier = 'MyIdentifier' . md5(uniqid(mt_rand(), true));
        $backend->set($identifier, $data, array('UnitTestTag%tag1', 'UnitTestTag%tagX'));
        $backend->set($identifier, $data, array('UnitTestTag%tag3'));

        $retrieved = $backend->findIdentifiersByTag('UnitTestTag%tagX');
        $this->assertEquals(array(), $retrieved, 'Found entry which should no longer exist.');
    }

    /**
     * @test
     */
    public function hasReturnsFalseIfTheEntryDoesntExist()
    {
        $backend = $this->setUpBackend();
        $identifier = 'NonExistingIdentifier' . md5(uniqid(mt_rand(), true));
        $inCache = $backend->has($identifier);
        $this->assertFalse($inCache, '"has" did not return false when checking on non existing identifier');
    }

    /**
     * @test
     */
    public function removeReturnsFalseIfTheEntryDoesntExist()
    {
        $backend = $this->setUpBackend();
        $identifier = 'NonExistingIdentifier' . md5(uniqid(mt_rand(), true));
        $inCache = $backend->remove($identifier);
        $this->assertFalse($inCache, '"remove" did not return false when checking on non existing identifier');
    }

    /**
     * @test
     */
    public function flushByTagRemovesCacheEntriesWithSpecifiedTag()
    {
        $backend = $this->setUpBackend();

        $data = 'some data' . microtime();
        $backend->set('BackendAPCTest1', $data, array('UnitTestTag%test', 'UnitTestTag%boring'));
        $backend->set('BackendAPCTest2', $data, array('UnitTestTag%test', 'UnitTestTag%special'));
        $backend->set('BackendAPCTest3', $data, array('UnitTestTag%test'));

        $backend->flushByTag('UnitTestTag%special');

        $this->assertTrue($backend->has('BackendAPCTest1'), 'BackendAPCTest1');
        $this->assertFalse($backend->has('BackendAPCTest2'), 'BackendAPCTest2');
        $this->assertTrue($backend->has('BackendAPCTest3'), 'BackendAPCTest3');
    }

    /**
     * @test
     */
    public function flushRemovesAllCacheEntries()
    {
        $backend = $this->setUpBackend();

        $data = 'some data' . microtime();
        $backend->set('BackendAPCTest1', $data);
        $backend->set('BackendAPCTest2', $data);
        $backend->set('BackendAPCTest3', $data);

        $backend->flush();

        $this->assertFalse($backend->has('BackendAPCTest1'), 'BackendAPCTest1');
        $this->assertFalse($backend->has('BackendAPCTest2'), 'BackendAPCTest2');
        $this->assertFalse($backend->has('BackendAPCTest3'), 'BackendAPCTest3');
    }

    /**
     * @test
     */
    public function flushRemovesOnlyOwnEntries()
    {
<<<<<<< HEAD
        $thisCache = $this->getMock(\TYPO3\Flow\Cache\Frontend\FrontendInterface::class, array(), array(), '', false);
=======
        $thisCache = $this->getMock('TYPO3\Flow\Cache\Frontend\FrontendInterface', array(), array(), '', false);
>>>>>>> c186a992
        $thisCache->expects($this->any())->method('getIdentifier')->will($this->returnValue('thisCache'));
        $thisBackend = new ApcBackend(new ApplicationContext('Testing'));
        $thisBackend->injectEnvironment($this->mockEnvironment);
        $thisBackend->setCache($thisCache);

<<<<<<< HEAD
        $thatCache = $this->getMock(\TYPO3\Flow\Cache\Frontend\FrontendInterface::class, array(), array(), '', false);
=======
        $thatCache = $this->getMock('TYPO3\Flow\Cache\Frontend\FrontendInterface', array(), array(), '', false);
>>>>>>> c186a992
        $thatCache->expects($this->any())->method('getIdentifier')->will($this->returnValue('thatCache'));
        $thatBackend = new ApcBackend(new ApplicationContext('Testing'));
        $thatBackend->injectEnvironment($this->mockEnvironment);
        $thatBackend->setCache($thatCache);

        $thisBackend->set('thisEntry', 'Hello');
        $thatBackend->set('thatEntry', 'World!');
        $thatBackend->flush();

        $this->assertEquals('Hello', $thisBackend->get('thisEntry'));
        $this->assertFalse($thatBackend->has('thatEntry'));
    }

    /**
     * Check if we can store ~5 MB of data, this gives some headroom.
     *
     * @test
     */
    public function largeDataIsStored()
    {
        $backend = $this->setUpBackend();

        $data = str_repeat('abcde', 1024 * 1024);
        $identifier = 'tooLargeData' . md5(uniqid(mt_rand(), true));
        $backend->set($identifier, $data);

        $this->assertTrue($backend->has($identifier));
        $this->assertEquals($backend->get($identifier), $data);
    }

    /**
     * @test
     */
    public function backendAllowsForIteratingOverEntries()
    {
        $backend = $this->setUpBackend();

        $cache = new \TYPO3\Flow\Cache\Frontend\VariableFrontend('UnitTestCache', $backend);
        $backend->setCache($cache);

        for ($i = 0; $i < 100; $i++) {
            $entryIdentifier = sprintf('entry-%s', $i);
            $data = 'some data ' . $i;
            $cache->set($entryIdentifier, $data);
        }

        $entries = array();
        foreach ($cache->getIterator() as $entryIdentifier => $data) {
            $entries[$entryIdentifier] = $data;
        }
        natsort($entries);
        $i = 0;
        foreach ($entries as $entryIdentifier => $data) {
            $this->assertEquals(sprintf('entry-%s', $i), $entryIdentifier);
            $this->assertEquals('some data ' . $i, $data);
            $i++;
        }
        $this->assertEquals(100, $i);
    }

    /**
     * Sets up the APC backend used for testing
     *
     * @return ApcBackend
     */
    protected function setUpBackend()
    {
<<<<<<< HEAD
        $cache = $this->getMock(\TYPO3\Flow\Cache\Frontend\FrontendInterface::class, array(), array(), '', false);
=======
        $cache = $this->getMock('TYPO3\Flow\Cache\Frontend\FrontendInterface', array(), array(), '', false);
>>>>>>> c186a992
        $backend = new ApcBackend(new ApplicationContext('Testing'));
        $backend->injectEnvironment($this->mockEnvironment);
        $backend->setCache($cache);
        return $backend;
    }
}<|MERGE_RESOLUTION|>--- conflicted
+++ resolved
@@ -37,11 +37,7 @@
         if (ini_get('apc.slam_defense') == 1) {
             $this->markTestSkipped('This testcase can only be executed with apc.slam_defense = Off');
         }
-<<<<<<< HEAD
         $this->mockEnvironment = $this->getMock(\TYPO3\Flow\Utility\Environment::class, array(), array(), '', false);
-=======
-        $this->mockEnvironment = $this->getMock('TYPO3\Flow\Utility\Environment', array(), array(), '', false);
->>>>>>> c186a992
     }
 
     /**
@@ -211,21 +207,13 @@
      */
     public function flushRemovesOnlyOwnEntries()
     {
-<<<<<<< HEAD
         $thisCache = $this->getMock(\TYPO3\Flow\Cache\Frontend\FrontendInterface::class, array(), array(), '', false);
-=======
-        $thisCache = $this->getMock('TYPO3\Flow\Cache\Frontend\FrontendInterface', array(), array(), '', false);
->>>>>>> c186a992
         $thisCache->expects($this->any())->method('getIdentifier')->will($this->returnValue('thisCache'));
         $thisBackend = new ApcBackend(new ApplicationContext('Testing'));
         $thisBackend->injectEnvironment($this->mockEnvironment);
         $thisBackend->setCache($thisCache);
 
-<<<<<<< HEAD
         $thatCache = $this->getMock(\TYPO3\Flow\Cache\Frontend\FrontendInterface::class, array(), array(), '', false);
-=======
-        $thatCache = $this->getMock('TYPO3\Flow\Cache\Frontend\FrontendInterface', array(), array(), '', false);
->>>>>>> c186a992
         $thatCache->expects($this->any())->method('getIdentifier')->will($this->returnValue('thatCache'));
         $thatBackend = new ApcBackend(new ApplicationContext('Testing'));
         $thatBackend->injectEnvironment($this->mockEnvironment);
@@ -293,11 +281,7 @@
      */
     protected function setUpBackend()
     {
-<<<<<<< HEAD
         $cache = $this->getMock(\TYPO3\Flow\Cache\Frontend\FrontendInterface::class, array(), array(), '', false);
-=======
-        $cache = $this->getMock('TYPO3\Flow\Cache\Frontend\FrontendInterface', array(), array(), '', false);
->>>>>>> c186a992
         $backend = new ApcBackend(new ApplicationContext('Testing'));
         $backend->injectEnvironment($this->mockEnvironment);
         $backend->setCache($cache);
