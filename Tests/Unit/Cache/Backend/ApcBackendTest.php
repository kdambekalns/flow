<?php
namespace TYPO3\Flow\Tests\Unit\Cache\Backend;

/*
 * This file is part of the TYPO3.Flow package.
 *
 * (c) Contributors of the Neos Project - www.neos.io
 *
 * This package is Open Source Software. For the full copyright and license
 * information, please view the LICENSE file which was distributed with this
 * source code.
 */

use TYPO3\Flow\Cache\Backend\ApcBackend;
use TYPO3\Flow\Core\ApplicationContext;

/**
 * Testcase for the APC cache backend
 *
 * @requires extension apc
 */
class ApcBackendTest extends \TYPO3\Flow\Tests\UnitTestCase
{
    /**
     * @var \TYPO3\Flow\Utility\Environment
     */
    protected $mockEnvironment;

    /**
     * Sets up this testcase
     *
     * @return void
     */
    public function setUp()
    {
        $this->markTestSkipped('Disabling ALL apc tests for now as they are so unreliable');
        if (ini_get('apc.enabled') == 0 || ini_get('apc.enable_cli') == 0) {
            $this->markTestSkipped('APC is disabled (for CLI).');
        }
        if (ini_get('apc.slam_defense') == 1) {
            $this->markTestSkipped('This testcase can only be executed with apc.slam_defense = Off');
        }
<<<<<<< HEAD
        $this->mockEnvironment = $this->getMock(\TYPO3\Flow\Utility\Environment::class, array(), array(), '', false);
=======
        $this->mockEnvironment = $this->getMockBuilder('TYPO3\Flow\Utility\Environment')->disableOriginalConstructor()->getMock();
>>>>>>> e65fc972
    }

    /**
     * @test
     * @expectedException \TYPO3\Flow\Cache\Exception
     */
    public function setThrowsExceptionIfNoFrontEndHasBeenSet()
    {
        $backend = new ApcBackend(new ApplicationContext('Testing'));
        $backend->injectEnvironment($this->mockEnvironment);
        $data = 'Some data';
        $identifier = 'MyIdentifier' . md5(uniqid(mt_rand(), true));
        $backend->set($identifier, $data);
    }

    /**
     * @test
     */
    public function itIsPossibleToSetAndCheckExistenceInCache()
    {
        $backend = $this->setUpBackend();
        $data = 'Some data';
        $identifier = 'MyIdentifier' . md5(uniqid(mt_rand(), true));
        $backend->set($identifier, $data);
        $inCache = $backend->has($identifier);
        $this->assertTrue($inCache, 'APC backend failed to set and check entry');
    }

    /**
     * @ test
     */
    public function itIsPossibleToSetAndGetEntry()
    {
        $backend = $this->setUpBackend();
        $data = 'Some data';
        $identifier = 'MyIdentifier' . md5(uniqid(mt_rand(), true));
        $backend->set($identifier, $data);
        $fetchedData = $backend->get($identifier);
        $this->assertEquals($data, $fetchedData, 'APC backend failed to set and retrieve data');
    }

    /**
     * @test
     */
    public function itIsPossibleToRemoveEntryFromCache()
    {
        $backend = $this->setUpBackend();
        $data = 'Some data';
        $identifier = 'MyIdentifier' . md5(uniqid(mt_rand(), true));
        $backend->set($identifier, $data);
        $backend->remove($identifier);
        $inCache = $backend->has($identifier);
        $this->assertFalse($inCache, 'Failed to set and remove data from APC backend');
    }

    /**
     * @test
     */
    public function itIsPossibleToOverwriteAnEntryInTheCache()
    {
        $backend = $this->setUpBackend();
        $data = 'Some data';
        $identifier = 'MyIdentifier' . md5(uniqid(mt_rand(), true));
        $backend->set($identifier, $data);
        $otherData = 'some other data';
        $backend->set($identifier, $otherData);
        $fetchedData = $backend->get($identifier);
        $this->assertEquals($otherData, $fetchedData, 'APC backend failed to overwrite and retrieve data');
    }

    /**
     * @test
     */
    public function findIdentifiersByTagFindsSetEntries()
    {
        $backend = $this->setUpBackend();

        $data = 'Some data';
        $identifier = 'MyIdentifier' . md5(uniqid(mt_rand(), true));
        $backend->set($identifier, $data, array('UnitTestTag%tag1', 'UnitTestTag%tag2'));

        $retrieved = $backend->findIdentifiersByTag('UnitTestTag%tag1');
        $this->assertEquals($identifier, $retrieved[0], 'Could not retrieve expected entry by tag.');

        $retrieved = $backend->findIdentifiersByTag('UnitTestTag%tag2');
        $this->assertEquals($identifier, $retrieved[0], 'Could not retrieve expected entry by tag.');
    }

    /**
     * @test
     */
    public function setRemovesTagsFromPreviousSet()
    {
        $backend = $this->setUpBackend();

        $data = 'Some data';
        $identifier = 'MyIdentifier' . md5(uniqid(mt_rand(), true));
        $backend->set($identifier, $data, array('UnitTestTag%tag1', 'UnitTestTag%tagX'));
        $backend->set($identifier, $data, array('UnitTestTag%tag3'));

        $retrieved = $backend->findIdentifiersByTag('UnitTestTag%tagX');
        $this->assertEquals(array(), $retrieved, 'Found entry which should no longer exist.');
    }

    /**
     * @test
     */
    public function hasReturnsFalseIfTheEntryDoesntExist()
    {
        $backend = $this->setUpBackend();
        $identifier = 'NonExistingIdentifier' . md5(uniqid(mt_rand(), true));
        $inCache = $backend->has($identifier);
        $this->assertFalse($inCache, '"has" did not return false when checking on non existing identifier');
    }

    /**
     * @test
     */
    public function removeReturnsFalseIfTheEntryDoesntExist()
    {
        $backend = $this->setUpBackend();
        $identifier = 'NonExistingIdentifier' . md5(uniqid(mt_rand(), true));
        $inCache = $backend->remove($identifier);
        $this->assertFalse($inCache, '"remove" did not return false when checking on non existing identifier');
    }

    /**
     * @test
     */
    public function flushByTagRemovesCacheEntriesWithSpecifiedTag()
    {
        $backend = $this->setUpBackend();

        $data = 'some data' . microtime();
        $backend->set('BackendAPCTest1', $data, array('UnitTestTag%test', 'UnitTestTag%boring'));
        $backend->set('BackendAPCTest2', $data, array('UnitTestTag%test', 'UnitTestTag%special'));
        $backend->set('BackendAPCTest3', $data, array('UnitTestTag%test'));

        $backend->flushByTag('UnitTestTag%special');

        $this->assertTrue($backend->has('BackendAPCTest1'), 'BackendAPCTest1');
        $this->assertFalse($backend->has('BackendAPCTest2'), 'BackendAPCTest2');
        $this->assertTrue($backend->has('BackendAPCTest3'), 'BackendAPCTest3');
    }

    /**
     * @test
     */
    public function flushRemovesAllCacheEntries()
    {
        $backend = $this->setUpBackend();

        $data = 'some data' . microtime();
        $backend->set('BackendAPCTest1', $data);
        $backend->set('BackendAPCTest2', $data);
        $backend->set('BackendAPCTest3', $data);

        $backend->flush();

        $this->assertFalse($backend->has('BackendAPCTest1'), 'BackendAPCTest1');
        $this->assertFalse($backend->has('BackendAPCTest2'), 'BackendAPCTest2');
        $this->assertFalse($backend->has('BackendAPCTest3'), 'BackendAPCTest3');
    }

    /**
     * @test
     */
    public function flushRemovesOnlyOwnEntries()
    {
<<<<<<< HEAD
        $thisCache = $this->getMock(\TYPO3\Flow\Cache\Frontend\FrontendInterface::class, array(), array(), '', false);
=======
        $thisCache = $this->getMockBuilder('TYPO3\Flow\Cache\Frontend\FrontendInterface')->disableOriginalConstructor()->getMock();
>>>>>>> e65fc972
        $thisCache->expects($this->any())->method('getIdentifier')->will($this->returnValue('thisCache'));
        $thisBackend = new ApcBackend(new ApplicationContext('Testing'));
        $thisBackend->injectEnvironment($this->mockEnvironment);
        $thisBackend->setCache($thisCache);

<<<<<<< HEAD
        $thatCache = $this->getMock(\TYPO3\Flow\Cache\Frontend\FrontendInterface::class, array(), array(), '', false);
=======
        $thatCache = $this->getMockBuilder('TYPO3\Flow\Cache\Frontend\FrontendInterface')->disableOriginalConstructor()->getMock();
>>>>>>> e65fc972
        $thatCache->expects($this->any())->method('getIdentifier')->will($this->returnValue('thatCache'));
        $thatBackend = new ApcBackend(new ApplicationContext('Testing'));
        $thatBackend->injectEnvironment($this->mockEnvironment);
        $thatBackend->setCache($thatCache);

        $thisBackend->set('thisEntry', 'Hello');
        $thatBackend->set('thatEntry', 'World!');
        $thatBackend->flush();

        $this->assertEquals('Hello', $thisBackend->get('thisEntry'));
        $this->assertFalse($thatBackend->has('thatEntry'));
    }

    /**
     * Check if we can store ~5 MB of data, this gives some headroom.
     *
     * @test
     */
    public function largeDataIsStored()
    {
        $backend = $this->setUpBackend();

        $data = str_repeat('abcde', 1024 * 1024);
        $identifier = 'tooLargeData' . md5(uniqid(mt_rand(), true));
        $backend->set($identifier, $data);

        $this->assertTrue($backend->has($identifier));
        $this->assertEquals($backend->get($identifier), $data);
    }

    /**
     * @test
     */
    public function backendAllowsForIteratingOverEntries()
    {
        $backend = $this->setUpBackend();

        $cache = new \TYPO3\Flow\Cache\Frontend\VariableFrontend('UnitTestCache', $backend);
        $backend->setCache($cache);

        for ($i = 0; $i < 100; $i++) {
            $entryIdentifier = sprintf('entry-%s', $i);
            $data = 'some data ' . $i;
            $cache->set($entryIdentifier, $data);
        }

        $entries = array();
        foreach ($cache->getIterator() as $entryIdentifier => $data) {
            $entries[$entryIdentifier] = $data;
        }
        natsort($entries);
        $i = 0;
        foreach ($entries as $entryIdentifier => $data) {
            $this->assertEquals(sprintf('entry-%s', $i), $entryIdentifier);
            $this->assertEquals('some data ' . $i, $data);
            $i++;
        }
        $this->assertEquals(100, $i);
    }

    /**
     * Sets up the APC backend used for testing
     *
     * @return ApcBackend
     */
    protected function setUpBackend()
    {
<<<<<<< HEAD
        $cache = $this->getMock(\TYPO3\Flow\Cache\Frontend\FrontendInterface::class, array(), array(), '', false);
=======
        $cache = $this->getMockBuilder('TYPO3\Flow\Cache\Frontend\FrontendInterface')->disableOriginalConstructor()->getMock();
>>>>>>> e65fc972
        $backend = new ApcBackend(new ApplicationContext('Testing'));
        $backend->injectEnvironment($this->mockEnvironment);
        $backend->setCache($cache);
        return $backend;
    }
}<|MERGE_RESOLUTION|>--- conflicted
+++ resolved
@@ -40,11 +40,7 @@
         if (ini_get('apc.slam_defense') == 1) {
             $this->markTestSkipped('This testcase can only be executed with apc.slam_defense = Off');
         }
-<<<<<<< HEAD
-        $this->mockEnvironment = $this->getMock(\TYPO3\Flow\Utility\Environment::class, array(), array(), '', false);
-=======
-        $this->mockEnvironment = $this->getMockBuilder('TYPO3\Flow\Utility\Environment')->disableOriginalConstructor()->getMock();
->>>>>>> e65fc972
+        $this->mockEnvironment = $this->getMockBuilder(\TYPO3\Flow\Utility\Environment::class)->disableOriginalConstructor()->getMock();
     }
 
     /**
@@ -214,21 +210,13 @@
      */
     public function flushRemovesOnlyOwnEntries()
     {
-<<<<<<< HEAD
-        $thisCache = $this->getMock(\TYPO3\Flow\Cache\Frontend\FrontendInterface::class, array(), array(), '', false);
-=======
-        $thisCache = $this->getMockBuilder('TYPO3\Flow\Cache\Frontend\FrontendInterface')->disableOriginalConstructor()->getMock();
->>>>>>> e65fc972
+        $thisCache = $this->getMockBuilder(\TYPO3\Flow\Cache\Frontend\FrontendInterface::class)->disableOriginalConstructor()->getMock();
         $thisCache->expects($this->any())->method('getIdentifier')->will($this->returnValue('thisCache'));
         $thisBackend = new ApcBackend(new ApplicationContext('Testing'));
         $thisBackend->injectEnvironment($this->mockEnvironment);
         $thisBackend->setCache($thisCache);
 
-<<<<<<< HEAD
-        $thatCache = $this->getMock(\TYPO3\Flow\Cache\Frontend\FrontendInterface::class, array(), array(), '', false);
-=======
-        $thatCache = $this->getMockBuilder('TYPO3\Flow\Cache\Frontend\FrontendInterface')->disableOriginalConstructor()->getMock();
->>>>>>> e65fc972
+        $thatCache = $this->getMockBuilder(\TYPO3\Flow\Cache\Frontend\FrontendInterface::class)->disableOriginalConstructor()->getMock();
         $thatCache->expects($this->any())->method('getIdentifier')->will($this->returnValue('thatCache'));
         $thatBackend = new ApcBackend(new ApplicationContext('Testing'));
         $thatBackend->injectEnvironment($this->mockEnvironment);
@@ -296,11 +284,7 @@
      */
     protected function setUpBackend()
     {
-<<<<<<< HEAD
-        $cache = $this->getMock(\TYPO3\Flow\Cache\Frontend\FrontendInterface::class, array(), array(), '', false);
-=======
-        $cache = $this->getMockBuilder('TYPO3\Flow\Cache\Frontend\FrontendInterface')->disableOriginalConstructor()->getMock();
->>>>>>> e65fc972
+        $cache = $this->getMockBuilder(\TYPO3\Flow\Cache\Frontend\FrontendInterface::class)->disableOriginalConstructor()->getMock();
         $backend = new ApcBackend(new ApplicationContext('Testing'));
         $backend->injectEnvironment($this->mockEnvironment);
         $backend->setCache($cache);
