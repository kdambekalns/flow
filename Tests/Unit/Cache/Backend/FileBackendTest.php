<?php
namespace TYPO3\Flow\Tests\Unit\Cache\Backend;

/*
 * This file is part of the TYPO3.Flow package.
 *
 * (c) Contributors of the Neos Project - www.neos.io
 *
 * This package is Open Source Software. For the full copyright and license
 * information, please view the LICENSE file which was distributed with this
 * source code.
 */

use org\bovigo\vfs\vfsStream;
use TYPO3\Flow\Cache\Backend\FileBackend;
use TYPO3\Flow\Cache\Frontend\VariableFrontend;
use TYPO3\Flow\Core\ApplicationContext;
use TYPO3\Flow\Tests\UnitTestCase;

/**
 * Test case for the cache to file backend
 */
class FileBackendTest extends UnitTestCase
{
    /**
     */
    public function setUp()
    {
        vfsStream::setup('Foo');
    }

    /**
     * @test
     * @expectedException \TYPO3\Flow\Cache\Exception
     */
    public function setCacheThrowsExceptionOnNonWritableDirectory()
    {
        $mockCache = $this->getMock('TYPO3\Flow\Cache\Frontend\AbstractFrontend', array(), array(), '', false);

        $mockEnvironment = $this->getMock('TYPO3\Flow\Utility\Environment', array(), array(), '', false);
        $mockEnvironment->expects($this->any())->method('getPathToTemporaryDirectory')->will($this->returnValue('http://localhost/'));

        $mockCacheManager = $this->getMock('TYPO3\Flow\Cache\CacheManager', array(), array(), '', false);
        $mockCacheManager->expects($this->any())->method('isCachePersistent')->will($this->returnValue(false));

        $backend = $this->getMock('TYPO3\Flow\Cache\Backend\FileBackend', array('dummy'), array(), '', false);
        $backend->injectCacheManager($mockCacheManager);
        $backend->injectEnvironment($mockEnvironment);

        $backend->setCache($mockCache);
    }

    /**
     * @test
     */
    public function setCacheDirectoryAllowsToSetTheCurrentCacheDirectory()
    {
        $mockCache = $this->getMock('TYPO3\Flow\Cache\Frontend\AbstractFrontend', array(), array(), '', false);
        $mockCache->expects($this->any())->method('getIdentifier')->will($this->returnValue('SomeCache'));

        $mockEnvironment = $this->getMock('TYPO3\Flow\Utility\Environment', array(), array(), '', false);
        $mockEnvironment->expects($this->any())->method('getPathToTemporaryDirectory')->will($this->returnValue('vfs://Foo/'));
        $mockEnvironment->expects($this->any())->method('getMaximumPathLength')->will($this->returnValue(1024));

        $mockCacheManager = $this->getMock('TYPO3\Flow\Cache\CacheManager', array(), array(), '', false);
        $mockCacheManager->expects($this->any())->method('isCachePersistent')->will($this->returnValue(false));

        // We need to create the directory here because vfs doesn't support touch() which is used by
        // createDirectoryRecursively() in the setCache method.
        mkdir('vfs://Foo/Cache');
        mkdir('vfs://Foo/OtherDirectory');

        $context = new ApplicationContext('Testing');
        $backend = new FileBackend($context, array('cacheDirectory' => 'vfs://Foo/OtherDirectory'));
        $backend->injectCacheManager($mockCacheManager);
        $backend->injectEnvironment($mockEnvironment);
        $backend->setCache($mockCache);

        $this->assertEquals('vfs://Foo/OtherDirectory/', $backend->getCacheDirectory());
    }

    /**
     * @test
     */
    public function getCacheDirectoryReturnsTheCurrentCacheDirectory()
    {
        $mockCache = $this->getMock('TYPO3\Flow\Cache\Frontend\AbstractFrontend', array(), array(), '', false);
        $mockCache->expects($this->any())->method('getIdentifier')->will($this->returnValue('SomeCache'));

        $mockEnvironment = $this->getMock('TYPO3\Flow\Utility\Environment', array(), array(), '', false);
        $mockEnvironment->expects($this->any())->method('getPathToTemporaryDirectory')->will($this->returnValue('vfs://Foo/'));
        $mockEnvironment->expects($this->any())->method('getMaximumPathLength')->will($this->returnValue(1024));

        $mockCacheManager = $this->getMock('TYPO3\Flow\Cache\CacheManager', array(), array(), '', false);
        $mockCacheManager->expects($this->any())->method('isCachePersistent')->will($this->returnValue(false));

        // We need to create the directory here because vfs doesn't support touch() which is used by
        // createDirectoryRecursively() in the setCache method.
        mkdir('vfs://Foo/Cache');

        $backend = $this->getMock('TYPO3\Flow\Cache\Backend\FileBackend', array('dummy'), array(), '', false);
        $backend->injectCacheManager($mockCacheManager);
        $backend->injectEnvironment($mockEnvironment);
        $backend->setCache($mockCache);

        $this->assertEquals('vfs://Foo/Cache/Data/SomeCache/', $backend->getCacheDirectory());
    }

    /**
     * @test
     */
    public function aDedicatedCacheDirectoryIsUsedForCodeCaches()
    {
        $mockEnvironment = $this->getMock('TYPO3\Flow\Utility\Environment', array(), array(), '', false);
        $mockEnvironment->expects($this->any())->method('getPathToTemporaryDirectory')->will($this->returnValue('vfs://Foo/'));
        $mockEnvironment->expects($this->any())->method('getMaximumPathLength')->will($this->returnValue(1024));

        $mockCacheManager = $this->getMock('TYPO3\Flow\Cache\CacheManager', array(), array(), '', false);
        $mockCacheManager->expects($this->any())->method('isCachePersistent')->will($this->returnValue(false));

        // We need to create the directory here because vfs doesn't support touch() which is used by
        // createDirectoryRecursively() in the setCache method.
        mkdir('vfs://Foo/Cache');

        $backend = $this->getMock('TYPO3\Flow\Cache\Backend\FileBackend', array('dummy'), array(), '', false);
        $backend->injectCacheManager($mockCacheManager);
        $backend->injectEnvironment($mockEnvironment);

        $frontend = new \TYPO3\Flow\Cache\Frontend\PhpFrontend('SomeCache', $backend);
        $frontend->initializeObject();

        $this->assertEquals('vfs://Foo/Cache/Code/SomeCache/', $backend->getCacheDirectory());
    }

    /**
     * @test
     * @expectedException \TYPO3\Flow\Cache\Exception\InvalidDataException
     */
    public function setThrowsExceptionIfDataIsNotAString()
    {
        $mockCache = $this->getMock('TYPO3\Flow\Cache\Frontend\AbstractFrontend', array(), array(), '', false);

        $mockEnvironment = $this->getMock('TYPO3\Flow\Utility\Environment', array(), array(), '', false);
        $mockEnvironment->expects($this->any())->method('getPathToTemporaryDirectory')->will($this->returnValue('vfs://Foo/'));
        $mockEnvironment->expects($this->any())->method('getMaximumPathLength')->will($this->returnValue(1024));

        $mockCacheManager = $this->getMock('TYPO3\Flow\Cache\CacheManager', array(), array(), '', false);
        $mockCacheManager->expects($this->any())->method('isCachePersistent')->will($this->returnValue(false));

        $backend = $this->getMock('TYPO3\Flow\Cache\Backend\FileBackend', array('dummy'), array(), '', false);
        $backend->injectCacheManager($mockCacheManager);
        $backend->injectEnvironment($mockEnvironment);
        $backend->setCache($mockCache);
        $backend->set('SomeIdentifier', array('not a string'));
    }

    /**
     * @test
     */
    public function setReallySavesToTheSpecifiedDirectory()
    {
        $mockCache = $this->getMock('TYPO3\Flow\Cache\Frontend\AbstractFrontend', array(), array(), '', false);
        $mockCache->expects($this->atLeastOnce())->method('getIdentifier')->will($this->returnValue('UnitTestCache'));

        $mockEnvironment = $this->getMock('TYPO3\Flow\Utility\Environment', array(), array(), '', false);
        $mockEnvironment->expects($this->any())->method('getMaximumPathLength')->will($this->returnValue(255));
        $mockEnvironment->expects($this->any())->method('getPathToTemporaryDirectory')->will($this->returnValue('vfs://Foo/'));

        $mockCacheManager = $this->getMock('TYPO3\Flow\Cache\CacheManager', array(), array(), '', false);
        $mockCacheManager->expects($this->any())->method('isCachePersistent')->will($this->returnValue(false));

        $data = 'some data' . microtime();
        $entryIdentifier = 'BackendFileTest';
        $pathAndFilename = 'vfs://Foo/Cache/Data/UnitTestCache/' . $entryIdentifier;

        $backend = $this->getMock('TYPO3\Flow\Cache\Backend\FileBackend', array('dummy'), array(), '', false);
        $backend->injectCacheManager($mockCacheManager);
        $backend->injectEnvironment($mockEnvironment);
        $backend->setCache($mockCache);

        $backend->set($entryIdentifier, $data);

        $this->assertFileExists($pathAndFilename);
        $retrievedData = file_get_contents($pathAndFilename, null, null, 0, strlen($data));
        $this->assertEquals($data, $retrievedData);
    }

    /**
     * @test
     */
    public function setOverwritesAnAlreadyExistingCacheEntryForTheSameIdentifier()
    {
        $mockCache = $this->getMock('TYPO3\Flow\Cache\Frontend\AbstractFrontend', array(), array(), '', false);
        $mockCache->expects($this->atLeastOnce())->method('getIdentifier')->will($this->returnValue('UnitTestCache'));

        $mockEnvironment = $this->getMock('TYPO3\Flow\Utility\Environment', array(), array(), '', false);
        $mockEnvironment->expects($this->any())->method('getMaximumPathLength')->will($this->returnValue(255));
        $mockEnvironment->expects($this->any())->method('getPathToTemporaryDirectory')->will($this->returnValue('vfs://Foo/'));

        $mockCacheManager = $this->getMock('TYPO3\Flow\Cache\CacheManager', array(), array(), '', false);
        $mockCacheManager->expects($this->any())->method('isCachePersistent')->will($this->returnValue(false));

        $data1 = 'some data' . microtime();
        $data2 = 'some data' . microtime();
        $entryIdentifier = 'BackendFileRemoveBeforeSetTest';

        $backend = $this->getMock('TYPO3\Flow\Cache\Backend\FileBackend', array('dummy'), array(), '', false);
        $backend->injectCacheManager($mockCacheManager);
        $backend->injectEnvironment($mockEnvironment);
        $backend->setCache($mockCache);

        $backend->set($entryIdentifier, $data1, array(), 500);
        $backend->set($entryIdentifier, $data2, array(), 200);

        $pathAndFilename = 'vfs://Foo/Cache/Data/UnitTestCache/' . $entryIdentifier;
        $this->assertFileExists($pathAndFilename);
        $retrievedData = file_get_contents($pathAndFilename, null, null, 0, strlen($data2));
        $this->assertEquals($data2, $retrievedData);
    }

    /**
     * @test
     */
    public function setAlsoSavesSpecifiedTags()
    {
        $mockCache = $this->getMock('TYPO3\Flow\Cache\Frontend\AbstractFrontend', array(), array(), '', false);
        $mockCache->expects($this->atLeastOnce())->method('getIdentifier')->will($this->returnValue('UnitTestCache'));

        $mockEnvironment = $this->getMock('TYPO3\Flow\Utility\Environment', array(), array(), '', false);
        $mockEnvironment->expects($this->any())->method('getMaximumPathLength')->will($this->returnValue(255));
        $mockEnvironment->expects($this->any())->method('getPathToTemporaryDirectory')->will($this->returnValue('vfs://Foo/'));

        $mockCacheManager = $this->getMock('TYPO3\Flow\Cache\CacheManager', array(), array(), '', false);
        $mockCacheManager->expects($this->any())->method('isCachePersistent')->will($this->returnValue(false));

        $data = 'some data' . microtime();
        $entryIdentifier = 'BackendFileRemoveBeforeSetTest';

        $backend = $this->getMock('TYPO3\Flow\Cache\Backend\FileBackend', array('dummy'), array(), '', false);
        $backend->injectCacheManager($mockCacheManager);
        $backend->injectEnvironment($mockEnvironment);
        $backend->setCache($mockCache);

        $backend->set($entryIdentifier, $data, array('Tag1', 'Tag2'));

        $pathAndFilename = 'vfs://Foo/Cache/Data/UnitTestCache/' . $entryIdentifier;
        $this->assertFileExists($pathAndFilename);
        $retrievedData = file_get_contents($pathAndFilename, null, null, (strlen($data) + \TYPO3\Flow\Cache\Backend\FileBackend::EXPIRYTIME_LENGTH), 9);
        $this->assertEquals('Tag1 Tag2', $retrievedData);
    }

    /**
     * @test
     * @expectedException \TYPO3\Flow\Cache\Exception
     */
    public function setThrowsExceptionIfCachePathLengthExceedsMaximumPathLength()
    {
        $cachePath = 'vfs://Foo';

        $mockEnvironment = $this->getMock('TYPO3\Flow\Utility\Environment', array(), array(), '', false);
        $mockEnvironment->expects($this->any())->method('getMaximumPathLength')->will($this->returnValue(5));
        $mockEnvironment->expects($this->any())->method('getPathToTemporaryDirectory')->will($this->returnValue($cachePath));

        $mockCacheManager = $this->getMock('TYPO3\Flow\Cache\CacheManager', array(), array(), '', false);
        $mockCacheManager->expects($this->any())->method('isCachePersistent')->will($this->returnValue(false));

        $entryIdentifier = 'BackendFileTest';

<<<<<<< HEAD
        $backend = $this->getMock('TYPO3\Flow\Cache\Backend\FileBackend', array('setTag'), array(), '', false);
        $backend->injectCacheManager($mockCacheManager);
=======
        $backend = $this->getMock('TYPO3\Flow\Cache\Backend\FileBackend', array('setTag', 'writeCacheFile'), array(), '', false);
        $backend->expects($this->once())->method('writeCacheFile')->willReturn(false);
>>>>>>> f6cd251f
        $backend->injectEnvironment($mockEnvironment);
        $backend->setCacheDirectory($cachePath);

        $backend->set($entryIdentifier, 'cache data');
    }

    /**
     * @test
     */
    public function setCacheDetectsAndLoadsAFrozenCache()
    {
        $mockCache = $this->getMock('TYPO3\Flow\Cache\Frontend\AbstractFrontend', array(), array(), '', false);
        $mockCache->expects($this->atLeastOnce())->method('getIdentifier')->will($this->returnValue('UnitTestCache'));

        $mockEnvironment = $this->getMock('TYPO3\Flow\Utility\Environment', array(), array(), '', false);
        $mockEnvironment->expects($this->any())->method('getMaximumPathLength')->will($this->returnValue(255));
        $mockEnvironment->expects($this->any())->method('getPathToTemporaryDirectory')->will($this->returnValue('vfs://Foo/'));

        $mockCacheManager = $this->getMock('TYPO3\Flow\Cache\CacheManager', array(), array(), '', false);
        $mockCacheManager->expects($this->any())->method('isCachePersistent')->will($this->returnValue(false));

        $data = 'some data' . microtime();
        $entryIdentifier = 'BackendFileTest';

        $backend = $this->getMock('TYPO3\Flow\Cache\Backend\FileBackend', array('dummy'), array(), '', false);
        $backend->injectCacheManager($mockCacheManager);
        $backend->injectEnvironment($mockEnvironment);
        $backend->setCache($mockCache);

        $backend->set($entryIdentifier, $data);

        $backend->freeze();

        unset($backend);

        $backend = $this->getMock('TYPO3\Flow\Cache\Backend\FileBackend', array('dummy'), array(), '', false);
        $backend->injectCacheManager($mockCacheManager);
        $backend->injectEnvironment($mockEnvironment);
        $backend->setCache($mockCache);

        $this->assertTrue($backend->isFrozen());
        $this->assertEquals($data, $backend->get($entryIdentifier));
    }

    /**
     * @test
     */
    public function getReturnsContentOfTheCorrectCacheFile()
    {
        $mockCache = $this->getMock('TYPO3\Flow\Cache\Frontend\AbstractFrontend', array(), array(), '', false);
        $mockCache->expects($this->atLeastOnce())->method('getIdentifier')->will($this->returnValue('UnitTestCache'));

        $mockEnvironment = $this->getMock('TYPO3\Flow\Utility\Environment', array(), array(), '', false);
        $mockEnvironment->expects($this->any())->method('getMaximumPathLength')->will($this->returnValue(255));
        $mockEnvironment->expects($this->any())->method('getPathToTemporaryDirectory')->will($this->returnValue('vfs://Foo/'));

        $mockCacheManager = $this->getMock('TYPO3\Flow\Cache\CacheManager', array(), array(), '', false);
        $mockCacheManager->expects($this->any())->method('isCachePersistent')->will($this->returnValue(false));

        $backend = $this->getMock('TYPO3\Flow\Cache\Backend\FileBackend', array('setTag'), array(), '', false);
        $backend->injectCacheManager($mockCacheManager);
        $backend->injectEnvironment($mockEnvironment);
        $backend->setCache($mockCache);

        $entryIdentifier = 'BackendFileTest';

        $data = 'some data' . microtime();
        $backend->set($entryIdentifier, $data, array(), 500);

        $data = 'some other data' . microtime();
        $backend->set($entryIdentifier, $data, array(), 100);

        $loadedData = $backend->get($entryIdentifier);
        $this->assertEquals($data, $loadedData);
    }

    /**
     * @test
     */
    public function getReturnsFalseForExpiredEntries()
    {
        $mockCache = $this->getMock('TYPO3\Flow\Cache\Frontend\AbstractFrontend', array(), array(), '', false);
        $mockCache->expects($this->atLeastOnce())->method('getIdentifier')->will($this->returnValue('UnitTestCache'));

        $mockEnvironment = $this->getMock('TYPO3\Flow\Utility\Environment', array(), array(), '', false);
        $mockEnvironment->expects($this->any())->method('getMaximumPathLength')->will($this->returnValue(255));
        $mockEnvironment->expects($this->any())->method('getPathToTemporaryDirectory')->will($this->returnValue('vfs://Foo/'));

        $mockCacheManager = $this->getMock('TYPO3\Flow\Cache\CacheManager', array(), array(), '', false);
        $mockCacheManager->expects($this->any())->method('isCachePersistent')->will($this->returnValue(false));

        $backend = $this->getMock('TYPO3\Flow\Cache\Backend\FileBackend', array('isCacheFileExpired'), array(), '', false);
        $backend->expects($this->once())->method('isCacheFileExpired')->with('vfs://Foo/Cache/Data/UnitTestCache/ExpiredEntry')->will($this->returnValue(true));
        $backend->injectCacheManager($mockCacheManager);
        $backend->injectEnvironment($mockEnvironment);
        $backend->setCache($mockCache);

        $this->assertFalse($backend->get('ExpiredEntry'));
    }

    /**
     * @test
     */
    public function getDoesNotCheckIfAnEntryIsExpiredIfTheCacheIsFrozen()
    {
        $mockCache = $this->getMock('TYPO3\Flow\Cache\Frontend\AbstractFrontend', array(), array(), '', false);
        $mockCache->expects($this->atLeastOnce())->method('getIdentifier')->will($this->returnValue('UnitTestCache'));

        $mockEnvironment = $this->getMock('TYPO3\Flow\Utility\Environment', array(), array(), '', false);
        $mockEnvironment->expects($this->any())->method('getMaximumPathLength')->will($this->returnValue(255));
        $mockEnvironment->expects($this->any())->method('getPathToTemporaryDirectory')->will($this->returnValue('vfs://Foo/'));

        $mockCacheManager = $this->getMock('TYPO3\Flow\Cache\CacheManager', array(), array(), '', false);
        $mockCacheManager->expects($this->any())->method('isCachePersistent')->will($this->returnValue(false));

        $backend = $this->getMock('TYPO3\Flow\Cache\Backend\FileBackend', array('isCacheFileExpired'), array(), '', false);
        $backend->injectCacheManager($mockCacheManager);
        $backend->injectEnvironment($mockEnvironment);
        $backend->setCache($mockCache);

        $backend->expects($this->once())->method('isCacheFileExpired');

        $backend->set('foo', 'some data');
        $backend->freeze();
        $this->assertEquals('some data', $backend->get('foo'));
        $this->assertFalse($backend->get('bar'));
    }

    /**
     * @test
     */
    public function hasReturnsTrueIfAnEntryExists()
    {
        $mockEnvironment = $this->getMock('TYPO3\Flow\Utility\Environment', array(), array(), '', false);
        $mockEnvironment->expects($this->any())->method('getMaximumPathLength')->will($this->returnValue(255));
        $mockEnvironment->expects($this->any())->method('getPathToTemporaryDirectory')->will($this->returnValue('vfs://Foo/'));

        $mockCacheManager = $this->getMock('TYPO3\Flow\Cache\CacheManager', array(), array(), '', false);
        $mockCacheManager->expects($this->any())->method('isCachePersistent')->will($this->returnValue(false));

        $mockCache = $this->getMock('TYPO3\Flow\Cache\Frontend\AbstractFrontend', array(), array(), '', false);
        $mockCache->expects($this->atLeastOnce())->method('getIdentifier')->will($this->returnValue('UnitTestCache'));

        $backend = $this->getMock('TYPO3\Flow\Cache\Backend\FileBackend', array('dummy'), array(), '', false);
        $backend->injectCacheManager($mockCacheManager);
        $backend->injectEnvironment($mockEnvironment);
        $backend->setCache($mockCache);

        $entryIdentifier = 'BackendFileTest';

        $data = 'some data' . microtime();
        $backend->set($entryIdentifier, $data);

        $this->assertTrue($backend->has($entryIdentifier), 'has() did not return TRUE.');
        $this->assertFalse($backend->has($entryIdentifier . 'Not'), 'has() did not return FALSE.');
    }

    /**
     * @test
     */
    public function hasReturnsFalseForExpiredEntries()
    {
        $backend = $this->getMock('TYPO3\Flow\Cache\Backend\FileBackend', array('isCacheFileExpired'), array(), '', false);
        $backend->expects($this->exactly(2))->method('isCacheFileExpired')->will($this->onConsecutiveCalls(true, false));

        $this->assertFalse($backend->has('foo'));
        $this->assertTrue($backend->has('bar'));
    }

    /**
     * @test
     */
    public function hasDoesNotCheckIfAnEntryIsExpiredIfTheCacheIsFrozen()
    {
        $mockCache = $this->getMock('TYPO3\Flow\Cache\Frontend\AbstractFrontend', array(), array(), '', false);
        $mockCache->expects($this->atLeastOnce())->method('getIdentifier')->will($this->returnValue('UnitTestCache'));

        $mockEnvironment = $this->getMock('TYPO3\Flow\Utility\Environment', array(), array(), '', false);
        $mockEnvironment->expects($this->any())->method('getMaximumPathLength')->will($this->returnValue(255));
        $mockEnvironment->expects($this->any())->method('getPathToTemporaryDirectory')->will($this->returnValue('vfs://Foo/'));

        $mockCacheManager = $this->getMock('TYPO3\Flow\Cache\CacheManager', array(), array(), '', false);
        $mockCacheManager->expects($this->any())->method('isCachePersistent')->will($this->returnValue(false));

        $backend = $this->getMock('TYPO3\Flow\Cache\Backend\FileBackend', array('isCacheFileExpired'), array(), '', false);
        $backend->injectCacheManager($mockCacheManager);
        $backend->injectEnvironment($mockEnvironment);
        $backend->setCache($mockCache);

        $backend->expects($this->once())->method('isCacheFileExpired'); // Indirectly called by freeze() -> get()

        $backend->set('foo', 'some data');
        $backend->freeze();
        $this->assertTrue($backend->has('foo'));
        $this->assertFalse($backend->has('bar'));
    }

    /**
     * @test
     *
     */
    public function removeReallyRemovesACacheEntry()
    {
        $mockCache = $this->getMock('TYPO3\Flow\Cache\Frontend\AbstractFrontend', array(), array(), '', false);
        $mockCache->expects($this->atLeastOnce())->method('getIdentifier')->will($this->returnValue('UnitTestCache'));

        $mockEnvironment = $this->getMock('TYPO3\Flow\Utility\Environment', array(), array(), '', false);
        $mockEnvironment->expects($this->any())->method('getMaximumPathLength')->will($this->returnValue(255));
        $mockEnvironment->expects($this->any())->method('getPathToTemporaryDirectory')->will($this->returnValue('vfs://Foo/'));

        $mockCacheManager = $this->getMock('TYPO3\Flow\Cache\CacheManager', array(), array(), '', false);
        $mockCacheManager->expects($this->any())->method('isCachePersistent')->will($this->returnValue(false));

        $data = 'some data' . microtime();
        $entryIdentifier = 'BackendFileTest';
        $pathAndFilename = 'vfs://Foo/Cache/Data/UnitTestCache/' . $entryIdentifier;

        $backend = $this->getMock('TYPO3\Flow\Cache\Backend\FileBackend', array('dummy'), array(), '', false);
        $backend->injectCacheManager($mockCacheManager);
        $backend->injectEnvironment($mockEnvironment);
        $backend->setCache($mockCache);

        $backend->set($entryIdentifier, $data);
        $this->assertFileExists($pathAndFilename);

        $backend->remove($entryIdentifier);
        $this->assertFileNotExists($pathAndFilename);
    }

    /**
     */
    public function invalidEntryIdentifiers()
    {
        return array(
            'trailing slash' => array('/myIdentifer'),
            'trailing dot and slash' => array('./myIdentifer'),
            'trailing two dots and slash' => array('../myIdentifier'),
            'trailing with multiple dots and slashes' => array('.././../myIdentifier'),
            'slash in middle part' => array('my/Identifier'),
            'dot and slash in middle part' => array('my./Identifier'),
            'two dots and slash in middle part' => array('my../Identifier'),
            'multiple dots and slashes in middle part' => array('my.././../Identifier'),
            'pending slash' => array('myIdentifier/'),
            'pending dot and slash' => array('myIdentifier./'),
            'pending dots and slash' => array('myIdentifier../'),
            'pending multiple dots and slashes' => array('myIdentifier.././../'),
        );
    }

    /**
     * @test
     * @dataProvider invalidEntryIdentifiers
     * @expectedException \InvalidArgumentException
     */
    public function setThrowsExceptionForInvalidIdentifier($identifier)
    {
        $mockCache = $this->getMock('TYPO3\Flow\Cache\Frontend\AbstractFrontend', array(), array(), '', false);
        $mockCache->expects($this->atLeastOnce())->method('getIdentifier')->will($this->returnValue('UnitTestCache'));

        $mockEnvironment = $this->getMock('TYPO3\Flow\Utility\Environment', array(), array(), '', false);
        $mockEnvironment->expects($this->any())->method('getMaximumPathLength')->will($this->returnValue(255));
        $mockEnvironment->expects($this->any())->method('getPathToTemporaryDirectory')->will($this->returnValue('vfs://Foo/'));

        $mockCacheManager = $this->getMock('TYPO3\Flow\Cache\CacheManager', array(), array(), '', false);
        $mockCacheManager->expects($this->any())->method('isCachePersistent')->will($this->returnValue(false));

        $backend = $this->getMock('TYPO3\Flow\Cache\Backend\FileBackend', array('dummy'), array(), '', false);
        $backend->injectCacheManager($mockCacheManager);
        $backend->injectEnvironment($mockEnvironment);
        $backend->setCache($mockCache);

        $backend->set($identifier, 'cache data', array());
    }

    /**
     * @test
     * @dataProvider invalidEntryIdentifiers
     * @expectedException \InvalidArgumentException
     */
    public function getThrowsExceptionForInvalidIdentifier($identifier)
    {
        $mockCache = $this->getMock('TYPO3\Flow\Cache\Frontend\AbstractFrontend', array(), array(), '', false);
        $mockCache->expects($this->atLeastOnce())->method('getIdentifier')->will($this->returnValue('UnitTestCache'));

        $mockEnvironment = $this->getMock('TYPO3\Flow\Utility\Environment', array(), array(), '', false);
        $mockEnvironment->expects($this->any())->method('getMaximumPathLength')->will($this->returnValue(255));
        $mockEnvironment->expects($this->any())->method('getPathToTemporaryDirectory')->will($this->returnValue('vfs://Foo/'));

        $mockCacheManager = $this->getMock('TYPO3\Flow\Cache\CacheManager', array(), array(), '', false);
        $mockCacheManager->expects($this->any())->method('isCachePersistent')->will($this->returnValue(false));

        $backend = $this->getMock('TYPO3\Flow\Cache\Backend\FileBackend', array('isCacheFileExpired'), array(), '', false);
        $backend->injectEnvironment($mockEnvironment);
        $backend->injectCacheManager($mockCacheManager);
        $backend->setCache($mockCache);

        $backend->get($identifier);
    }

    /**
     * @test
     * @dataProvider invalidEntryIdentifiers
     * @expectedException \InvalidArgumentException
     */
    public function hasThrowsExceptionForInvalidIdentifier($identifier)
    {
        $backend = $this->getMock('TYPO3\Flow\Cache\Backend\FileBackend', array('dummy'), array(), '', false);

        $backend->has($identifier);
    }

    /**
     * @test
     * @dataProvider invalidEntryIdentifiers
     * @expectedException \InvalidArgumentException
     */
    public function removeThrowsExceptionForInvalidIdentifier($identifier)
    {
        $mockCache = $this->getMock('TYPO3\Flow\Cache\Frontend\AbstractFrontend', array(), array(), '', false);
        $mockCache->expects($this->atLeastOnce())->method('getIdentifier')->will($this->returnValue('UnitTestCache'));

        $mockEnvironment = $this->getMock('TYPO3\Flow\Utility\Environment', array(), array(), '', false);
        $mockEnvironment->expects($this->any())->method('getMaximumPathLength')->will($this->returnValue(255));
        $mockEnvironment->expects($this->any())->method('getPathToTemporaryDirectory')->will($this->returnValue('vfs://Foo/'));

        $mockCacheManager = $this->getMock('TYPO3\Flow\Cache\CacheManager', array(), array(), '', false);
        $mockCacheManager->expects($this->any())->method('isCachePersistent')->will($this->returnValue(false));

        $backend = $this->getMock('TYPO3\Flow\Cache\Backend\FileBackend', array('dummy'), array(), '', false);
        $backend->injectEnvironment($mockEnvironment);
        $backend->injectCacheManager($mockCacheManager);
        $backend->setCache($mockCache);

        $backend->remove($identifier);
    }

    /**
     * @test
     * @dataProvider invalidEntryIdentifiers
     * @expectedException \InvalidArgumentException
     */
    public function requireOnceThrowsExceptionForInvalidIdentifier($identifier)
    {
        $mockCache = $this->getMock('TYPO3\Flow\Cache\Frontend\AbstractFrontend', array(), array(), '', false);
        $mockCache->expects($this->atLeastOnce())->method('getIdentifier')->will($this->returnValue('UnitTestCache'));

        $mockEnvironment = $this->getMock('TYPO3\Flow\Utility\Environment', array(), array(), '', false);
        $mockEnvironment->expects($this->any())->method('getMaximumPathLength')->will($this->returnValue(255));
        $mockEnvironment->expects($this->any())->method('getPathToTemporaryDirectory')->will($this->returnValue('vfs://Foo/'));

        $mockCacheManager = $this->getMock('TYPO3\Flow\Cache\CacheManager', array(), array(), '', false);
        $mockCacheManager->expects($this->any())->method('isCachePersistent')->will($this->returnValue(false));

        $backend = $this->getMock('TYPO3\Flow\Cache\Backend\FileBackend', array('dummy'), array(), '', false);
        $backend->injectCacheManager($mockCacheManager);
        $backend->injectEnvironment($mockEnvironment);
        $backend->setCache($mockCache);

        $backend->requireOnce($identifier);
    }

    /**
     * @test
     */
    public function requireOnceIncludesAndReturnsResultOfIncludedPhpFile()
    {
        $mockCache = $this->getMock('TYPO3\Flow\Cache\Frontend\AbstractFrontend', array(), array(), '', false);
        $mockCache->expects($this->atLeastOnce())->method('getIdentifier')->will($this->returnValue('UnitTestCache'));

        $mockEnvironment = $this->getMock('TYPO3\Flow\Utility\Environment', array(), array(), '', false);
        $mockEnvironment->expects($this->any())->method('getMaximumPathLength')->will($this->returnValue(255));
        $mockEnvironment->expects($this->any())->method('getPathToTemporaryDirectory')->will($this->returnValue('vfs://Foo/'));

        $mockCacheManager = $this->getMock('TYPO3\Flow\Cache\CacheManager', array(), array(), '', false);
        $mockCacheManager->expects($this->any())->method('isCachePersistent')->will($this->returnValue(false));

        $backend = $this->getMock('TYPO3\Flow\Cache\Backend\FileBackend', array('dummy'), array(), '', false);
        $backend->injectEnvironment($mockEnvironment);
        $backend->injectCacheManager($mockCacheManager);
        $backend->setCache($mockCache);

        $entryIdentifier = 'SomePhpEntry';

        $data = '<?php return "foo"; ?>';
        $backend->set($entryIdentifier, $data);

        $loadedData = $backend->requireOnce($entryIdentifier);
        $this->assertEquals('foo', $loadedData);
    }

    /**
     * @test
     */
    public function requireOnceDoesNotCheckExpiryTimeIfBackendIsFrozen()
    {
        $mockCache = $this->getMock('TYPO3\Flow\Cache\Frontend\AbstractFrontend', array(), array(), '', false);
        $mockCache->expects($this->atLeastOnce())->method('getIdentifier')->will($this->returnValue('UnitTestCache'));

        $mockEnvironment = $this->getMock('TYPO3\Flow\Utility\Environment', array(), array(), '', false);
        $mockEnvironment->expects($this->any())->method('getMaximumPathLength')->will($this->returnValue(255));
        $mockEnvironment->expects($this->any())->method('getPathToTemporaryDirectory')->will($this->returnValue('vfs://Foo/'));

        $mockCacheManager = $this->getMock('TYPO3\Flow\Cache\CacheManager', array(), array(), '', false);
        $mockCacheManager->expects($this->any())->method('isCachePersistent')->will($this->returnValue(false));

        $backend = $this->getMock('TYPO3\Flow\Cache\Backend\FileBackend', array('isCacheFileExpired'), array(), '', false);
        $backend->injectEnvironment($mockEnvironment);
        $backend->injectCacheManager($mockCacheManager);
        $backend->setCache($mockCache);

        $backend->expects($this->once())->method('isCacheFileExpired'); // Indirectly called by freeze() -> get()

        $data = '<?php return "foo"; ?>';
        $backend->set('FooEntry', $data);

        $backend->freeze();

        $loadedData = $backend->requireOnce('FooEntry');
        $this->assertEquals('foo', $loadedData);
    }

    /**
     * @test
     * @expectedException \Exception
     */
    public function requireOnceDoesNotSwallowExceptionsOfTheIncludedFile()
    {
        $mockCache = $this->getMock('TYPO3\Flow\Cache\Frontend\AbstractFrontend', array(), array(), '', false);
        $mockCache->expects($this->atLeastOnce())->method('getIdentifier')->will($this->returnValue('UnitTestCache'));

        $mockEnvironment = $this->getMock('TYPO3\Flow\Utility\Environment', array(), array(), '', false);
        $mockEnvironment->expects($this->any())->method('getMaximumPathLength')->will($this->returnValue(255));
        $mockEnvironment->expects($this->any())->method('getPathToTemporaryDirectory')->will($this->returnValue('vfs://Foo/'));

        $mockCacheManager = $this->getMock('TYPO3\Flow\Cache\CacheManager', array(), array(), '', false);
        $mockCacheManager->expects($this->any())->method('isCachePersistent')->will($this->returnValue(false));

        $backend = $this->getMock('TYPO3\Flow\Cache\Backend\FileBackend', array('dummy'), array(), '', false);
        $backend->injectCacheManager($mockCacheManager);
        $backend->injectEnvironment($mockEnvironment);
        $backend->setCache($mockCache);

        $entryIdentifier = 'SomePhpEntryWithException';
        $backend->set($entryIdentifier, '<?php throw new \Exception(); ?>');
        $backend->requireOnce($entryIdentifier);
    }

    /**
     * @test
     * @expectedException \PHPUnit_Framework_Error_Warning
     */
    public function requireOnceDoesNotSwallowPhpWarningsOfTheIncludedFile()
    {
        $mockCache = $this->getMock('TYPO3\Flow\Cache\Frontend\AbstractFrontend', array(), array(), '', false);
        $mockCache->expects($this->atLeastOnce())->method('getIdentifier')->will($this->returnValue('UnitTestCache'));

        $mockEnvironment = $this->getMock('TYPO3\Flow\Utility\Environment', array(), array(), '', false);
        $mockEnvironment->expects($this->any())->method('getMaximumPathLength')->will($this->returnValue(255));
        $mockEnvironment->expects($this->any())->method('getPathToTemporaryDirectory')->will($this->returnValue('vfs://Foo/'));

        $mockCacheManager = $this->getMock('TYPO3\Flow\Cache\CacheManager', array(), array(), '', false);
        $mockCacheManager->expects($this->any())->method('isCachePersistent')->will($this->returnValue(false));

        $backend = $this->getMock('TYPO3\Flow\Cache\Backend\FileBackend', array('dummy'), array(), '', false);
        $backend->injectEnvironment($mockEnvironment);
        $backend->injectCacheManager($mockCacheManager);
        $backend->setCache($mockCache);

        $entryIdentifier = 'SomePhpEntryWithPhpWarning';
        $backend->set($entryIdentifier, '<?php trigger_error("Warning!", E_WARNING); ?>');
        $backend->requireOnce($entryIdentifier);
    }

    /**
     * @test
     * @expectedException \PHPUnit_Framework_Error_Notice
     */
    public function requireOnceDoesNotSwallowPhpNoticesOfTheIncludedFile()
    {
        $mockCache = $this->getMock('TYPO3\Flow\Cache\Frontend\AbstractFrontend', array(), array(), '', false);
        $mockCache->expects($this->atLeastOnce())->method('getIdentifier')->will($this->returnValue('UnitTestCache'));

        $mockEnvironment = $this->getMock('TYPO3\Flow\Utility\Environment', array(), array(), '', false);
        $mockEnvironment->expects($this->any())->method('getMaximumPathLength')->will($this->returnValue(255));
        $mockEnvironment->expects($this->any())->method('getPathToTemporaryDirectory')->will($this->returnValue('vfs://Foo/'));

        $mockCacheManager = $this->getMock('TYPO3\Flow\Cache\CacheManager', array(), array(), '', false);
        $mockCacheManager->expects($this->any())->method('isCachePersistent')->will($this->returnValue(false));

        $backend = $this->getMock('TYPO3\Flow\Cache\Backend\FileBackend', array('dummy'), array(), '', false);
        $backend->injectEnvironment($mockEnvironment);
        $backend->injectCacheManager($mockCacheManager);
        $backend->setCache($mockCache);

        $entryIdentifier = 'SomePhpEntryWithPhpNotice';
        $backend->set($entryIdentifier, '<?php $undefined ++; ?>');
        $backend->requireOnce($entryIdentifier);
    }

    /**
     * @test
     */
    public function findIdentifiersByTagFindsCacheEntriesWithSpecifiedTag()
    {
        $mockCache = $this->getMock('TYPO3\Flow\Cache\Frontend\AbstractFrontend', array(), array(), '', false);
        $mockCache->expects($this->atLeastOnce())->method('getIdentifier')->will($this->returnValue('UnitTestCache'));

        $mockEnvironment = $this->getMock('TYPO3\Flow\Utility\Environment', array(), array(), '', false);
        $mockEnvironment->expects($this->any())->method('getMaximumPathLength')->will($this->returnValue(255));
        $mockEnvironment->expects($this->any())->method('getPathToTemporaryDirectory')->will($this->returnValue('vfs://Foo/'));

        $mockCacheManager = $this->getMock('TYPO3\Flow\Cache\CacheManager', array(), array(), '', false);
        $mockCacheManager->expects($this->any())->method('isCachePersistent')->will($this->returnValue(false));

        $backend = $this->getMock('TYPO3\Flow\Cache\Backend\FileBackend', array('dummy'), array(), '', false);
        $backend->injectEnvironment($mockEnvironment);
        $backend->injectCacheManager($mockCacheManager);
        $backend->setCache($mockCache);

        $data = 'some data' . microtime();
        $backend->set('BackendFileTest1', $data, array('UnitTestTag%test', 'UnitTestTag%boring'));
        $backend->set('BackendFileTest2', $data, array('UnitTestTag%test', 'UnitTestTag%special'));
        $backend->set('BackendFileTest3', $data, array('UnitTestTag%test'));

        $expectedEntry = 'BackendFileTest2';

        $actualEntries = $backend->findIdentifiersByTag('UnitTestTag%special');
        $this->assertInternalType('array', $actualEntries);

        $this->assertEquals($expectedEntry, array_pop($actualEntries));
    }

    /**
     * @test
     */
    public function findIdentifiersByTagReturnsEmptyArrayForExpiredEntries()
    {
        $mockCache = $this->getMock('TYPO3\Flow\Cache\Frontend\AbstractFrontend', array(), array(), '', false);
        $mockCache->expects($this->atLeastOnce())->method('getIdentifier')->will($this->returnValue('UnitTestCache'));

        $mockEnvironment = $this->getMock('TYPO3\Flow\Utility\Environment', array(), array(), '', false);
        $mockEnvironment->expects($this->any())->method('getMaximumPathLength')->will($this->returnValue(255));
        $mockEnvironment->expects($this->any())->method('getPathToTemporaryDirectory')->will($this->returnValue('vfs://Foo/'));

        $mockCacheManager = $this->getMock('TYPO3\Flow\Cache\CacheManager', array(), array(), '', false);
        $mockCacheManager->expects($this->any())->method('isCachePersistent')->will($this->returnValue(false));

        $backend = $this->getMock('TYPO3\Flow\Cache\Backend\FileBackend', array('dummy'), array(), '', false);
        $backend->injectCacheManager($mockCacheManager);
        $backend->injectEnvironment($mockEnvironment);
        $backend->setCache($mockCache);

        $data = 'some data';
        $backend->set('BackendFileTest1', $data, array('UnitTestTag%test', 'UnitTestTag%boring'));
        $backend->set('BackendFileTest2', $data, array('UnitTestTag%test', 'UnitTestTag%special'), -100);
        $backend->set('BackendFileTest3', $data, array('UnitTestTag%test'));

        $this->assertSame(array(), $backend->findIdentifiersByTag('UnitTestTag%special'));
        $this->assertSame(array('BackendFileTest1', 'BackendFileTest3'), $backend->findIdentifiersByTag('UnitTestTag%test'));
    }

    /**
     * @test
     */
    public function flushRemovesAllCacheEntries()
    {
        $mockCache = $this->getMock('TYPO3\Flow\Cache\Frontend\AbstractFrontend', array(), array(), '', false);
        $mockCache->expects($this->atLeastOnce())->method('getIdentifier')->will($this->returnValue('UnitTestCache'));

        $mockEnvironment = $this->getMock('TYPO3\Flow\Utility\Environment', array(), array(), '', false);
        $mockEnvironment->expects($this->any())->method('getMaximumPathLength')->will($this->returnValue(255));
        $mockEnvironment->expects($this->any())->method('getPathToTemporaryDirectory')->will($this->returnValue('vfs://Foo/'));

        $mockCacheManager = $this->getMock('TYPO3\Flow\Cache\CacheManager', array(), array(), '', false);
        $mockCacheManager->expects($this->any())->method('isCachePersistent')->will($this->returnValue(false));

        $backend = $this->getMock('TYPO3\Flow\Cache\Backend\FileBackend', array('dummy'), array(), '', false);
        $backend->injectCacheManager($mockCacheManager);
        $backend->injectEnvironment($mockEnvironment);
        $backend->setCache($mockCache);

        $data = 'some data';
        $backend->set('BackendFileTest1', $data);
        $backend->set('BackendFileTest2', $data);

        $this->assertFileExists('vfs://Foo/Cache/Data/UnitTestCache/BackendFileTest1');
        $this->assertFileExists('vfs://Foo/Cache/Data/UnitTestCache/BackendFileTest2');

        $backend->flush();

        $this->assertFileNotExists('vfs://Foo/Cache/Data/UnitTestCache/BackendFileTest1');
        $this->assertFileNotExists('vfs://Foo/Cache/Data/UnitTestCache/BackendFileTest2');
    }

    /**
     * @test
     */
    public function flushByTagRemovesCacheEntriesWithSpecifiedTag()
    {
        $backend = $this->getMock('TYPO3\Flow\Cache\Backend\FileBackend', array('findIdentifiersByTag', 'remove'), array(), '', false);

        $backend->expects($this->once())->method('findIdentifiersByTag')->with('UnitTestTag%special')->will($this->returnValue(array('foo', 'bar', 'baz')));
        $backend->expects($this->at(1))->method('remove')->with('foo');
        $backend->expects($this->at(2))->method('remove')->with('bar');
        $backend->expects($this->at(3))->method('remove')->with('baz');

        $backend->flushByTag('UnitTestTag%special');
    }

    /**
     * @test
     */
    public function collectGarbageRemovesExpiredCacheEntries()
    {
        $mockCache = $this->getMock('TYPO3\Flow\Cache\Frontend\AbstractFrontend', array(), array(), '', false);
        $mockCache->expects($this->atLeastOnce())->method('getIdentifier')->will($this->returnValue('UnitTestCache'));

        $mockEnvironment = $this->getMock('TYPO3\Flow\Utility\Environment', array(), array(), '', false);
        $mockEnvironment->expects($this->any())->method('getMaximumPathLength')->will($this->returnValue(255));
        $mockEnvironment->expects($this->any())->method('getPathToTemporaryDirectory')->will($this->returnValue('vfs://Foo/'));

        $mockCacheManager = $this->getMock('TYPO3\Flow\Cache\CacheManager', array(), array(), '', false);
        $mockCacheManager->expects($this->any())->method('isCachePersistent')->will($this->returnValue(false));

        $backend = $this->getMock('TYPO3\Flow\Cache\Backend\FileBackend', array('isCacheFileExpired'), array(), '', false);
        $backend->expects($this->exactly(2))->method('isCacheFileExpired')->will($this->onConsecutiveCalls(true, false));
        $backend->injectCacheManager($mockCacheManager);
        $backend->injectEnvironment($mockEnvironment);
        $backend->setCache($mockCache);

        $data = 'some data';
        $backend->set('BackendFileTest1', $data);
        $backend->set('BackendFileTest2', $data);

        $this->assertFileExists('vfs://Foo/Cache/Data/UnitTestCache/BackendFileTest1');
        $this->assertFileExists('vfs://Foo/Cache/Data/UnitTestCache/BackendFileTest2');

        $backend->collectGarbage();
        $this->assertFileNotExists('vfs://Foo/Cache/Data/UnitTestCache/BackendFileTest1');
        $this->assertFileExists('vfs://Foo/Cache/Data/UnitTestCache/BackendFileTest2');
    }

    /**
     * @test
     */
    public function flushUnfreezesTheCache()
    {
        $mockCache = $this->getMock('TYPO3\Flow\Cache\Frontend\AbstractFrontend', array(), array(), '', false);
        $mockCache->expects($this->atLeastOnce())->method('getIdentifier')->will($this->returnValue('UnitTestCache'));

        $mockEnvironment = $this->getMock('TYPO3\Flow\Utility\Environment', array(), array(), '', false);
        $mockEnvironment->expects($this->any())->method('getMaximumPathLength')->will($this->returnValue(255));
        $mockEnvironment->expects($this->any())->method('getPathToTemporaryDirectory')->will($this->returnValue('vfs://Foo/'));

        $mockCacheManager = $this->getMock('TYPO3\Flow\Cache\CacheManager', array(), array(), '', false);
        $mockCacheManager->expects($this->any())->method('isCachePersistent')->will($this->returnValue(false));

        $backend = $this->getMock('TYPO3\Flow\Cache\Backend\FileBackend', array('dummy'), array(), '', false);
        $backend->injectEnvironment($mockEnvironment);
        $backend->injectCacheManager($mockCacheManager);
        $backend->setCache($mockCache);
        $backend->freeze();

        $this->assertTrue($backend->isFrozen());
        $backend->flush();
        $this->assertFalse($backend->isFrozen());
    }

    /**
     * @test
     */
    public function backendAllowsForIteratingOverEntries()
    {
        $mockEnvironment = $this->getMock('TYPO3\Flow\Utility\Environment', array(), array(), '', false);
        $mockEnvironment->expects($this->any())->method('getMaximumPathLength')->will($this->returnValue(255));
        $mockEnvironment->expects($this->any())->method('getPathToTemporaryDirectory')->will($this->returnValue('vfs://Foo/'));

        $mockCacheManager = $this->getMock('TYPO3\Flow\Cache\CacheManager', array(), array(), '', false);
        $mockCacheManager->expects($this->any())->method('isCachePersistent')->will($this->returnValue(false));

        $backend = new FileBackend(new ApplicationContext('Testing'));
        $backend->injectCacheManager($mockCacheManager);
        $backend->injectEnvironment($mockEnvironment);

        $cache = new VariableFrontend('UnitTestCache', $backend);
        $backend->setCache($cache);

        for ($i = 0; $i < 100; $i++) {
            $entryIdentifier = sprintf('entry-%s', $i);
            $data = 'some data ' . $i;
            $cache->set($entryIdentifier, $data);
        }

        $entries = array();
        foreach ($cache->getIterator() as $entryIdentifier => $data) {
            $entries[$entryIdentifier] = $data;
        }
        natsort($entries);
        $i = 0;
        foreach ($entries as $entryIdentifier => $data) {
            $this->assertEquals(sprintf('entry-%s', $i), $entryIdentifier);
            $this->assertEquals('some data ' . $i, $data);
            $i++;
        }
        $this->assertEquals(100, $i);
    }
}<|MERGE_RESOLUTION|>--- conflicted
+++ resolved
@@ -266,13 +266,9 @@
 
         $entryIdentifier = 'BackendFileTest';
 
-<<<<<<< HEAD
-        $backend = $this->getMock('TYPO3\Flow\Cache\Backend\FileBackend', array('setTag'), array(), '', false);
-        $backend->injectCacheManager($mockCacheManager);
-=======
         $backend = $this->getMock('TYPO3\Flow\Cache\Backend\FileBackend', array('setTag', 'writeCacheFile'), array(), '', false);
         $backend->expects($this->once())->method('writeCacheFile')->willReturn(false);
->>>>>>> f6cd251f
+        $backend->injectCacheManager($mockCacheManager);
         $backend->injectEnvironment($mockEnvironment);
         $backend->setCacheDirectory($cachePath);
 
