--- conflicted
+++ resolved
@@ -37,11 +37,7 @@
             $this->markTestSkipped('memcached not reachable');
         }
 
-<<<<<<< HEAD
         $this->mockEnvironment = $this->getMock(\TYPO3\Flow\Utility\Environment::class, array(), array(), '', false);
-=======
-        $this->mockEnvironment = $this->getMock('TYPO3\Flow\Utility\Environment', array(), array(), '', false);
->>>>>>> c186a992
     }
 
     /**
@@ -237,22 +233,14 @@
     {
         $backendOptions = array('servers' => array('localhost:11211'));
 
-<<<<<<< HEAD
         $thisCache = $this->getMock(\TYPO3\Flow\Cache\Frontend\AbstractFrontend::class, array(), array(), '', false);
-=======
-        $thisCache = $this->getMock('TYPO3\Flow\Cache\Frontend\AbstractFrontend', array(), array(), '', false);
->>>>>>> c186a992
         $thisCache->expects($this->any())->method('getIdentifier')->will($this->returnValue('thisCache'));
         $thisBackend = new \TYPO3\Flow\Cache\Backend\MemcachedBackend(new ApplicationContext('Testing'), $backendOptions);
         $thisBackend->injectEnvironment($this->mockEnvironment);
         $thisBackend->setCache($thisCache);
         $thisBackend->initializeObject();
 
-<<<<<<< HEAD
         $thatCache = $this->getMock(\TYPO3\Flow\Cache\Frontend\AbstractFrontend::class, array(), array(), '', false);
-=======
-        $thatCache = $this->getMock('TYPO3\Flow\Cache\Frontend\AbstractFrontend', array(), array(), '', false);
->>>>>>> c186a992
         $thatCache->expects($this->any())->method('getIdentifier')->will($this->returnValue('thatCache'));
         $thatBackend = new \TYPO3\Flow\Cache\Backend\MemcachedBackend(new ApplicationContext('Testing'), $backendOptions);
         $thatBackend->injectEnvironment($this->mockEnvironment);
@@ -292,11 +280,7 @@
      */
     protected function setUpBackend(array $backendOptions = array())
     {
-<<<<<<< HEAD
         $cache = $this->getMock(\TYPO3\Flow\Cache\Frontend\FrontendInterface::class, array(), array(), '', false);
-=======
-        $cache = $this->getMock('TYPO3\Flow\Cache\Frontend\FrontendInterface', array(), array(), '', false);
->>>>>>> c186a992
         if ($backendOptions == array()) {
             $backendOptions = array('servers' => array('localhost:11211'));
         }
