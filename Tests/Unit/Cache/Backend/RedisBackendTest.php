--- conflicted
+++ resolved
@@ -1,15 +1,6 @@
 <?php
 namespace TYPO3\Flow\Tests\Unit\Cache\Backend;
 
-<<<<<<< HEAD
-/*                                                                        *
- * This script belongs to the Flow framework.                             *
- *                                                                        *
- * It is free software; you can redistribute it and/or modify it under    *
- * the terms of the MIT license.                                          *
- *                                                                        */
-
-=======
 /*
  * This file is part of the TYPO3.Flow package.
  *
@@ -19,7 +10,6 @@
  * information, please view the LICENSE file which was distributed with this
  * source code.
  */
->>>>>>> 8230cdf1
 use TYPO3\Flow\Cache\Backend\RedisBackend;
 use TYPO3\Flow\Core\ApplicationContext;
 
