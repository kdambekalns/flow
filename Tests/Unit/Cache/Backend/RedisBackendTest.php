<?php
namespace TYPO3\Flow\Tests\Unit\Cache\Backend;

/*
 * This file is part of the TYPO3.Flow package.
 *
 * (c) Contributors of the Neos Project - www.neos.io
 *
 * This package is Open Source Software. For the full copyright and license
 * information, please view the LICENSE file which was distributed with this
 * source code.
 */
use TYPO3\Flow\Cache\Backend\RedisBackend;
use TYPO3\Flow\Core\ApplicationContext;

/**
 * Testcase for the redis cache backend
 *
 * These unit tests rely on a mocked redis client.
 * @requires extension redis
 */
class RedisBackendTest extends \TYPO3\Flow\Tests\UnitTestCase
{
    /**
     * @var \PHPUnit_Framework_MockObject_MockObject
     */
    private $redis;

    /**
     * @var RedisBackend
     */
    private $backend;

    /**
     * @var \PHPUnit_Framework_MockObject_MockObject
     */
    private $cache;

    /**
     * Set up test case
     * @return void
     */
    public function setUp()
    {
        $phpredisVersion = phpversion('redis');
        if (version_compare($phpredisVersion, '1.2.0', '<')) {
            $this->markTestSkipped(sprintf('phpredis extension version %s is not supported. Please update to verson 1.2.0+.', $phpredisVersion));
        }

<<<<<<< HEAD
        $this->redis = $this->getMockBuilder(\Redis::class)->disableOriginalConstructor()->getMock();
=======
        $this->redis = $this->getMockBuilder('\Redis')->disableOriginalConstructor()->getMock();
>>>>>>> c3f2521f
        $this->cache = $this->createMock(\TYPO3\Flow\Cache\Frontend\FrontendInterface::class);
        $this->cache->expects($this->any())
            ->method('getIdentifier')
            ->will($this->returnValue('Foo_Cache'));

        $this->backend = new RedisBackend(new ApplicationContext('Development'), [], $this->redis);
        $this->backend->setCache($this->cache);
    }

    /**
     * @test
     */
    public function findIdentifiersByTagInvokesRedis()
    {
        $this->redis->expects($this->once())
            ->method('sMembers')
            ->with('Foo_Cache:tag:some_tag')
            ->will($this->returnValue(['entry_1', 'entry_2']));

        $this->assertEquals(['entry_1', 'entry_2'], $this->backend->findIdentifiersByTag('some_tag'));
    }

    /**
     * @test
     */
    public function freezeInvokesRedis()
    {
        $this->redis->expects($this->once())
            ->method('lRange')
            ->with('Foo_Cache:entries', 0, -1)
            ->will($this->returnValue(['entry_1', 'entry_2']));

        $this->redis->expects($this->exactly(2))
            ->method('persist');

        $this->redis->expects($this->once())
            ->method('set')
            ->with('Foo_Cache:frozen', true);

        $this->backend->freeze();
    }

    /**
     * @test
     */
    public function setUsesDefaultLifetimeIfNotProvided()
    {
        $defaultLifetime = rand(1, 9999);
        $this->backend->setDefaultLifetime($defaultLifetime);
        $expected = ['ex' => $defaultLifetime];

        $this->redis->expects($this->any())
            ->method('multi')
            ->willReturn($this->redis);

        $this->redis->expects($this->once())
            ->method('set')
            ->with($this->anything(), $this->anything(), $expected)
            ->willReturn($this->redis);

        $this->backend->set('foo', 'bar');
    }

    /**
     * @test
     */
    public function setUsesProvidedLifetime()
    {
        $defaultLifetime = 3600;
        $this->backend->setDefaultLifetime($defaultLifetime);
        $expected = ['ex' => 1600];

        $this->redis->expects($this->any())
            ->method('multi')
            ->willReturn($this->redis);

        $this->redis->expects($this->once())
            ->method('set')
            ->with($this->anything(), $this->anything(), $expected)
            ->willReturn($this->redis);

        $this->backend->set('foo', 'bar', [], 1600);
    }

    /**
     * @test
     */
    public function setAddsEntryToRedis()
    {
        $this->redis->expects($this->any())
            ->method('multi')
            ->willReturn($this->redis);

        $this->redis->expects($this->once())
            ->method('set')
            ->with('Foo_Cache:entry:entry_1', 'foo')
            ->willReturn($this->redis);

        $this->backend->set('entry_1', 'foo');
    }

    /**
     * @test
     */
    public function getInvokesRedis()
    {
        $this->redis->expects($this->once())
            ->method('get')
            ->with('Foo_Cache:entry:foo')
            ->will($this->returnValue('bar'));

        $this->assertEquals('bar', $this->backend->get('foo'));
    }

    /**
     * @test
     */
    public function hasInvokesRedis()
    {
        $this->redis->expects($this->once())
            ->method('exists')
            ->with('Foo_Cache:entry:foo')
            ->will($this->returnValue(true));

        $this->assertEquals(true, $this->backend->has('foo'));
    }

    /**
     * @test
     * @dataProvider writingOperationsProvider
     * @expectedException \RuntimeException
     */
    public function writingOperationsThrowAnExceptionIfCacheIsFrozen($method)
    {
        $this->redis->expects($this->once())
            ->method('exists')
            ->with('Foo_Cache:frozen')
            ->will($this->returnValue(true));

        $this->backend->$method('foo', 'bar');
    }

    /**
     * @return array
     */
    public static function writingOperationsProvider()
    {
        return [
            ['set'],
            ['remove'],
            ['flushByTag'],
            ['freeze']
        ];
    }
}<|MERGE_RESOLUTION|>--- conflicted
+++ resolved
@@ -47,12 +47,8 @@
             $this->markTestSkipped(sprintf('phpredis extension version %s is not supported. Please update to verson 1.2.0+.', $phpredisVersion));
         }
 
-<<<<<<< HEAD
-        $this->redis = $this->getMockBuilder(\Redis::class)->disableOriginalConstructor()->getMock();
-=======
         $this->redis = $this->getMockBuilder('\Redis')->disableOriginalConstructor()->getMock();
->>>>>>> c3f2521f
-        $this->cache = $this->createMock(\TYPO3\Flow\Cache\Frontend\FrontendInterface::class);
+        $this->cache = $this->createMock('\TYPO3\Flow\Cache\Frontend\FrontendInterface');
         $this->cache->expects($this->any())
             ->method('getIdentifier')
             ->will($this->returnValue('Foo_Cache'));
