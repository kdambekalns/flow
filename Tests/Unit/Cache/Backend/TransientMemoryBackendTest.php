--- conflicted
+++ resolved
@@ -37,11 +37,7 @@
      */
     public function itIsPossibleToSetAndCheckExistenceInCache()
     {
-<<<<<<< HEAD
-        $cache = $this->getMock(\TYPO3\Flow\Cache\Frontend\FrontendInterface::class, array(), array(), '', false);
-=======
-        $cache = $this->getMockBuilder('TYPO3\Flow\Cache\Frontend\FrontendInterface')->disableOriginalConstructor()->getMock();
->>>>>>> e65fc972
+        $cache = $this->getMockBuilder(\TYPO3\Flow\Cache\Frontend\FrontendInterface::class)->disableOriginalConstructor()->getMock();
         $backend = new \TYPO3\Flow\Cache\Backend\TransientMemoryBackend(new ApplicationContext('Testing'));
         $backend->setCache($cache);
 
@@ -57,11 +53,7 @@
      */
     public function itIsPossibleToSetAndGetEntry()
     {
-<<<<<<< HEAD
-        $cache = $this->getMock(\TYPO3\Flow\Cache\Frontend\FrontendInterface::class, array(), array(), '', false);
-=======
-        $cache = $this->getMockBuilder('TYPO3\Flow\Cache\Frontend\FrontendInterface')->disableOriginalConstructor()->getMock();
->>>>>>> e65fc972
+        $cache = $this->getMockBuilder(\TYPO3\Flow\Cache\Frontend\FrontendInterface::class)->disableOriginalConstructor()->getMock();
         $backend = new \TYPO3\Flow\Cache\Backend\TransientMemoryBackend(new ApplicationContext('Testing'));
         $backend->setCache($cache);
 
@@ -77,11 +69,7 @@
      */
     public function itIsPossibleToRemoveEntryFromCache()
     {
-<<<<<<< HEAD
-        $cache = $this->getMock(\TYPO3\Flow\Cache\Frontend\FrontendInterface::class, array(), array(), '', false);
-=======
-        $cache = $this->getMockBuilder('TYPO3\Flow\Cache\Frontend\FrontendInterface')->disableOriginalConstructor()->getMock();
->>>>>>> e65fc972
+        $cache = $this->getMockBuilder(\TYPO3\Flow\Cache\Frontend\FrontendInterface::class)->disableOriginalConstructor()->getMock();
         $backend = new \TYPO3\Flow\Cache\Backend\TransientMemoryBackend(new ApplicationContext('Testing'));
         $backend->setCache($cache);
 
@@ -98,11 +86,7 @@
      */
     public function itIsPossibleToOverwriteAnEntryInTheCache()
     {
-<<<<<<< HEAD
-        $cache = $this->getMock(\TYPO3\Flow\Cache\Frontend\FrontendInterface::class, array(), array(), '', false);
-=======
-        $cache = $this->getMockBuilder('TYPO3\Flow\Cache\Frontend\FrontendInterface')->disableOriginalConstructor()->getMock();
->>>>>>> e65fc972
+        $cache = $this->getMockBuilder(\TYPO3\Flow\Cache\Frontend\FrontendInterface::class)->disableOriginalConstructor()->getMock();
         $backend = new \TYPO3\Flow\Cache\Backend\TransientMemoryBackend(new ApplicationContext('Testing'));
         $backend->setCache($cache);
 
@@ -120,11 +104,7 @@
      */
     public function findIdentifiersByTagFindsCacheEntriesWithSpecifiedTag()
     {
-<<<<<<< HEAD
-        $cache = $this->getMock(\TYPO3\Flow\Cache\Frontend\FrontendInterface::class, array(), array(), '', false);
-=======
-        $cache = $this->getMockBuilder('TYPO3\Flow\Cache\Frontend\FrontendInterface')->disableOriginalConstructor()->getMock();
->>>>>>> e65fc972
+        $cache = $this->getMockBuilder(\TYPO3\Flow\Cache\Frontend\FrontendInterface::class)->disableOriginalConstructor()->getMock();
         $backend = new \TYPO3\Flow\Cache\Backend\TransientMemoryBackend(new ApplicationContext('Testing'));
         $backend->setCache($cache);
 
@@ -144,11 +124,7 @@
      */
     public function hasReturnsFalseIfTheEntryDoesntExist()
     {
-<<<<<<< HEAD
-        $cache = $this->getMock(\TYPO3\Flow\Cache\Frontend\FrontendInterface::class, array(), array(), '', false);
-=======
-        $cache = $this->getMockBuilder('TYPO3\Flow\Cache\Frontend\FrontendInterface')->disableOriginalConstructor()->getMock();
->>>>>>> e65fc972
+        $cache = $this->getMockBuilder(\TYPO3\Flow\Cache\Frontend\FrontendInterface::class)->disableOriginalConstructor()->getMock();
         $backend = new \TYPO3\Flow\Cache\Backend\TransientMemoryBackend(new ApplicationContext('Testing'));
         $backend->setCache($cache);
 
@@ -162,11 +138,7 @@
      */
     public function removeReturnsFalseIfTheEntryDoesntExist()
     {
-<<<<<<< HEAD
-        $cache = $this->getMock(\TYPO3\Flow\Cache\Frontend\FrontendInterface::class, array(), array(), '', false);
-=======
-        $cache = $this->getMockBuilder('TYPO3\Flow\Cache\Frontend\FrontendInterface')->disableOriginalConstructor()->getMock();
->>>>>>> e65fc972
+        $cache = $this->getMockBuilder(\TYPO3\Flow\Cache\Frontend\FrontendInterface::class)->disableOriginalConstructor()->getMock();
         $backend = new \TYPO3\Flow\Cache\Backend\TransientMemoryBackend(new ApplicationContext('Testing'));
         $backend->setCache($cache);
 
@@ -180,11 +152,7 @@
      */
     public function flushByTagRemovesCacheEntriesWithSpecifiedTag()
     {
-<<<<<<< HEAD
-        $cache = $this->getMock(\TYPO3\Flow\Cache\Frontend\FrontendInterface::class, array(), array(), '', false);
-=======
-        $cache = $this->getMockBuilder('TYPO3\Flow\Cache\Frontend\FrontendInterface')->disableOriginalConstructor()->getMock();
->>>>>>> e65fc972
+        $cache = $this->getMockBuilder(\TYPO3\Flow\Cache\Frontend\FrontendInterface::class)->disableOriginalConstructor()->getMock();
         $backend = new \TYPO3\Flow\Cache\Backend\TransientMemoryBackend(new ApplicationContext('Testing'));
         $backend->setCache($cache);
 
@@ -205,11 +173,7 @@
      */
     public function flushRemovesAllCacheEntries()
     {
-<<<<<<< HEAD
-        $cache = $this->getMock(\TYPO3\Flow\Cache\Frontend\FrontendInterface::class, array(), array(), '', false);
-=======
-        $cache = $this->getMockBuilder('TYPO3\Flow\Cache\Frontend\FrontendInterface')->disableOriginalConstructor()->getMock();
->>>>>>> e65fc972
+        $cache = $this->getMockBuilder(\TYPO3\Flow\Cache\Frontend\FrontendInterface::class)->disableOriginalConstructor()->getMock();
         $backend = new \TYPO3\Flow\Cache\Backend\TransientMemoryBackend(new ApplicationContext('Testing'));
         $backend->setCache($cache);
 
