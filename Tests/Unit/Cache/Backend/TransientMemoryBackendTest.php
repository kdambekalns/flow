<?php
namespace TYPO3\Flow\Tests\Unit\Cache\Backend;

/*                                                                        *
 * This script belongs to the Flow framework.                             *
 *                                                                        *
 * It is free software; you can redistribute it and/or modify it under    *
 * the terms of the MIT license.                                          *
 *                                                                        */

use TYPO3\Flow\Core\ApplicationContext;

/**
 * Testcase for the Transient Memory Backend
 *
 */
class TransientMemoryBackendTest extends \TYPO3\Flow\Tests\UnitTestCase
{
    /**
     * @expectedException \TYPO3\Flow\Cache\Exception
     * @test
     */
    public function setThrowsExceptionIfNoFrontEndHasBeenSet()
    {
        $backend = new \TYPO3\Flow\Cache\Backend\TransientMemoryBackend(new ApplicationContext('Testing'));

        $data = 'Some data';
        $identifier = 'MyIdentifier';
        $backend->set($identifier, $data);
    }

    /**
     * @test
     */
    public function itIsPossibleToSetAndCheckExistenceInCache()
    {
<<<<<<< HEAD
        $cache = $this->getMock(\TYPO3\Flow\Cache\Frontend\FrontendInterface::class, array(), array(), '', false);
=======
        $cache = $this->getMock('TYPO3\Flow\Cache\Frontend\FrontendInterface', array(), array(), '', false);
>>>>>>> c186a992
        $backend = new \TYPO3\Flow\Cache\Backend\TransientMemoryBackend(new ApplicationContext('Testing'));
        $backend->setCache($cache);

        $data = 'Some data';
        $identifier = 'MyIdentifier';
        $backend->set($identifier, $data);
        $inCache = $backend->has($identifier);
        $this->assertTrue($inCache);
    }

    /**
     * @test
     */
    public function itIsPossibleToSetAndGetEntry()
    {
<<<<<<< HEAD
        $cache = $this->getMock(\TYPO3\Flow\Cache\Frontend\FrontendInterface::class, array(), array(), '', false);
=======
        $cache = $this->getMock('TYPO3\Flow\Cache\Frontend\FrontendInterface', array(), array(), '', false);
>>>>>>> c186a992
        $backend = new \TYPO3\Flow\Cache\Backend\TransientMemoryBackend(new ApplicationContext('Testing'));
        $backend->setCache($cache);

        $data = 'Some data';
        $identifier = 'MyIdentifier';
        $backend->set($identifier, $data);
        $fetchedData = $backend->get($identifier);
        $this->assertEquals($data, $fetchedData);
    }

    /**
     * @test
     */
    public function itIsPossibleToRemoveEntryFromCache()
    {
<<<<<<< HEAD
        $cache = $this->getMock(\TYPO3\Flow\Cache\Frontend\FrontendInterface::class, array(), array(), '', false);
=======
        $cache = $this->getMock('TYPO3\Flow\Cache\Frontend\FrontendInterface', array(), array(), '', false);
>>>>>>> c186a992
        $backend = new \TYPO3\Flow\Cache\Backend\TransientMemoryBackend(new ApplicationContext('Testing'));
        $backend->setCache($cache);

        $data = 'Some data';
        $identifier = 'MyIdentifier';
        $backend->set($identifier, $data);
        $backend->remove($identifier);
        $inCache = $backend->has($identifier);
        $this->assertFalse($inCache);
    }

    /**
     * @test
     */
    public function itIsPossibleToOverwriteAnEntryInTheCache()
    {
<<<<<<< HEAD
        $cache = $this->getMock(\TYPO3\Flow\Cache\Frontend\FrontendInterface::class, array(), array(), '', false);
=======
        $cache = $this->getMock('TYPO3\Flow\Cache\Frontend\FrontendInterface', array(), array(), '', false);
>>>>>>> c186a992
        $backend = new \TYPO3\Flow\Cache\Backend\TransientMemoryBackend(new ApplicationContext('Testing'));
        $backend->setCache($cache);

        $data = 'Some data';
        $identifier = 'MyIdentifier';
        $backend->set($identifier, $data);
        $otherData = 'some other data';
        $backend->set($identifier, $otherData);
        $fetchedData = $backend->get($identifier);
        $this->assertEquals($otherData, $fetchedData);
    }

    /**
     * @test
     */
    public function findIdentifiersByTagFindsCacheEntriesWithSpecifiedTag()
    {
<<<<<<< HEAD
        $cache = $this->getMock(\TYPO3\Flow\Cache\Frontend\FrontendInterface::class, array(), array(), '', false);
=======
        $cache = $this->getMock('TYPO3\Flow\Cache\Frontend\FrontendInterface', array(), array(), '', false);
>>>>>>> c186a992
        $backend = new \TYPO3\Flow\Cache\Backend\TransientMemoryBackend(new ApplicationContext('Testing'));
        $backend->setCache($cache);

        $data = 'Some data';
        $entryIdentifier = 'MyIdentifier';
        $backend->set($entryIdentifier, $data, array('UnitTestTag%tag1', 'UnitTestTag%tag2'));

        $retrieved = $backend->findIdentifiersByTag('UnitTestTag%tag1');
        $this->assertEquals($entryIdentifier, $retrieved[0]);

        $retrieved = $backend->findIdentifiersByTag('UnitTestTag%tag2');
        $this->assertEquals($entryIdentifier, $retrieved[0]);
    }

    /**
     * @test
     */
    public function hasReturnsFalseIfTheEntryDoesntExist()
    {
<<<<<<< HEAD
        $cache = $this->getMock(\TYPO3\Flow\Cache\Frontend\FrontendInterface::class, array(), array(), '', false);
=======
        $cache = $this->getMock('TYPO3\Flow\Cache\Frontend\FrontendInterface', array(), array(), '', false);
>>>>>>> c186a992
        $backend = new \TYPO3\Flow\Cache\Backend\TransientMemoryBackend(new ApplicationContext('Testing'));
        $backend->setCache($cache);

        $identifier = 'NonExistingIdentifier';
        $inCache = $backend->has($identifier);
        $this->assertFalse($inCache);
    }

    /**
     * @test
     */
    public function removeReturnsFalseIfTheEntryDoesntExist()
    {
<<<<<<< HEAD
        $cache = $this->getMock(\TYPO3\Flow\Cache\Frontend\FrontendInterface::class, array(), array(), '', false);
=======
        $cache = $this->getMock('TYPO3\Flow\Cache\Frontend\FrontendInterface', array(), array(), '', false);
>>>>>>> c186a992
        $backend = new \TYPO3\Flow\Cache\Backend\TransientMemoryBackend(new ApplicationContext('Testing'));
        $backend->setCache($cache);

        $identifier = 'NonExistingIdentifier';
        $inCache = $backend->remove($identifier);
        $this->assertFalse($inCache);
    }

    /**
     * @test
     */
    public function flushByTagRemovesCacheEntriesWithSpecifiedTag()
    {
<<<<<<< HEAD
        $cache = $this->getMock(\TYPO3\Flow\Cache\Frontend\FrontendInterface::class, array(), array(), '', false);
=======
        $cache = $this->getMock('TYPO3\Flow\Cache\Frontend\FrontendInterface', array(), array(), '', false);
>>>>>>> c186a992
        $backend = new \TYPO3\Flow\Cache\Backend\TransientMemoryBackend(new ApplicationContext('Testing'));
        $backend->setCache($cache);

        $data = 'some data' . microtime();
        $backend->set('TransientMemoryBackendTest1', $data, array('UnitTestTag%test', 'UnitTestTag%boring'));
        $backend->set('TransientMemoryBackendTest2', $data, array('UnitTestTag%test', 'UnitTestTag%special'));
        $backend->set('TransientMemoryBackendTest3', $data, array('UnitTestTag%test'));

        $backend->flushByTag('UnitTestTag%special');

        $this->assertTrue($backend->has('TransientMemoryBackendTest1'), 'TransientMemoryBackendTest1');
        $this->assertFalse($backend->has('TransientMemoryBackendTest2'), 'TransientMemoryBackendTest2');
        $this->assertTrue($backend->has('TransientMemoryBackendTest3'), 'TransientMemoryBackendTest3');
    }

    /**
     * @test
     */
    public function flushRemovesAllCacheEntries()
    {
<<<<<<< HEAD
        $cache = $this->getMock(\TYPO3\Flow\Cache\Frontend\FrontendInterface::class, array(), array(), '', false);
=======
        $cache = $this->getMock('TYPO3\Flow\Cache\Frontend\FrontendInterface', array(), array(), '', false);
>>>>>>> c186a992
        $backend = new \TYPO3\Flow\Cache\Backend\TransientMemoryBackend(new ApplicationContext('Testing'));
        $backend->setCache($cache);

        $data = 'some data' . microtime();
        $backend->set('TransientMemoryBackendTest1', $data);
        $backend->set('TransientMemoryBackendTest2', $data);
        $backend->set('TransientMemoryBackendTest3', $data);

        $backend->flush();

        $this->assertFalse($backend->has('TransientMemoryBackendTest1'), 'TransientMemoryBackendTest1');
        $this->assertFalse($backend->has('TransientMemoryBackendTest2'), 'TransientMemoryBackendTest2');
        $this->assertFalse($backend->has('TransientMemoryBackendTest3'), 'TransientMemoryBackendTest3');
    }
}<|MERGE_RESOLUTION|>--- conflicted
+++ resolved
@@ -34,11 +34,7 @@
      */
     public function itIsPossibleToSetAndCheckExistenceInCache()
     {
-<<<<<<< HEAD
         $cache = $this->getMock(\TYPO3\Flow\Cache\Frontend\FrontendInterface::class, array(), array(), '', false);
-=======
-        $cache = $this->getMock('TYPO3\Flow\Cache\Frontend\FrontendInterface', array(), array(), '', false);
->>>>>>> c186a992
         $backend = new \TYPO3\Flow\Cache\Backend\TransientMemoryBackend(new ApplicationContext('Testing'));
         $backend->setCache($cache);
 
@@ -54,11 +50,7 @@
      */
     public function itIsPossibleToSetAndGetEntry()
     {
-<<<<<<< HEAD
         $cache = $this->getMock(\TYPO3\Flow\Cache\Frontend\FrontendInterface::class, array(), array(), '', false);
-=======
-        $cache = $this->getMock('TYPO3\Flow\Cache\Frontend\FrontendInterface', array(), array(), '', false);
->>>>>>> c186a992
         $backend = new \TYPO3\Flow\Cache\Backend\TransientMemoryBackend(new ApplicationContext('Testing'));
         $backend->setCache($cache);
 
@@ -74,11 +66,7 @@
      */
     public function itIsPossibleToRemoveEntryFromCache()
     {
-<<<<<<< HEAD
         $cache = $this->getMock(\TYPO3\Flow\Cache\Frontend\FrontendInterface::class, array(), array(), '', false);
-=======
-        $cache = $this->getMock('TYPO3\Flow\Cache\Frontend\FrontendInterface', array(), array(), '', false);
->>>>>>> c186a992
         $backend = new \TYPO3\Flow\Cache\Backend\TransientMemoryBackend(new ApplicationContext('Testing'));
         $backend->setCache($cache);
 
@@ -95,11 +83,7 @@
      */
     public function itIsPossibleToOverwriteAnEntryInTheCache()
     {
-<<<<<<< HEAD
         $cache = $this->getMock(\TYPO3\Flow\Cache\Frontend\FrontendInterface::class, array(), array(), '', false);
-=======
-        $cache = $this->getMock('TYPO3\Flow\Cache\Frontend\FrontendInterface', array(), array(), '', false);
->>>>>>> c186a992
         $backend = new \TYPO3\Flow\Cache\Backend\TransientMemoryBackend(new ApplicationContext('Testing'));
         $backend->setCache($cache);
 
@@ -117,11 +101,7 @@
      */
     public function findIdentifiersByTagFindsCacheEntriesWithSpecifiedTag()
     {
-<<<<<<< HEAD
         $cache = $this->getMock(\TYPO3\Flow\Cache\Frontend\FrontendInterface::class, array(), array(), '', false);
-=======
-        $cache = $this->getMock('TYPO3\Flow\Cache\Frontend\FrontendInterface', array(), array(), '', false);
->>>>>>> c186a992
         $backend = new \TYPO3\Flow\Cache\Backend\TransientMemoryBackend(new ApplicationContext('Testing'));
         $backend->setCache($cache);
 
@@ -141,11 +121,7 @@
      */
     public function hasReturnsFalseIfTheEntryDoesntExist()
     {
-<<<<<<< HEAD
         $cache = $this->getMock(\TYPO3\Flow\Cache\Frontend\FrontendInterface::class, array(), array(), '', false);
-=======
-        $cache = $this->getMock('TYPO3\Flow\Cache\Frontend\FrontendInterface', array(), array(), '', false);
->>>>>>> c186a992
         $backend = new \TYPO3\Flow\Cache\Backend\TransientMemoryBackend(new ApplicationContext('Testing'));
         $backend->setCache($cache);
 
@@ -159,11 +135,7 @@
      */
     public function removeReturnsFalseIfTheEntryDoesntExist()
     {
-<<<<<<< HEAD
         $cache = $this->getMock(\TYPO3\Flow\Cache\Frontend\FrontendInterface::class, array(), array(), '', false);
-=======
-        $cache = $this->getMock('TYPO3\Flow\Cache\Frontend\FrontendInterface', array(), array(), '', false);
->>>>>>> c186a992
         $backend = new \TYPO3\Flow\Cache\Backend\TransientMemoryBackend(new ApplicationContext('Testing'));
         $backend->setCache($cache);
 
@@ -177,11 +149,7 @@
      */
     public function flushByTagRemovesCacheEntriesWithSpecifiedTag()
     {
-<<<<<<< HEAD
         $cache = $this->getMock(\TYPO3\Flow\Cache\Frontend\FrontendInterface::class, array(), array(), '', false);
-=======
-        $cache = $this->getMock('TYPO3\Flow\Cache\Frontend\FrontendInterface', array(), array(), '', false);
->>>>>>> c186a992
         $backend = new \TYPO3\Flow\Cache\Backend\TransientMemoryBackend(new ApplicationContext('Testing'));
         $backend->setCache($cache);
 
@@ -202,11 +170,7 @@
      */
     public function flushRemovesAllCacheEntries()
     {
-<<<<<<< HEAD
         $cache = $this->getMock(\TYPO3\Flow\Cache\Frontend\FrontendInterface::class, array(), array(), '', false);
-=======
-        $cache = $this->getMock('TYPO3\Flow\Cache\Frontend\FrontendInterface', array(), array(), '', false);
->>>>>>> c186a992
         $backend = new \TYPO3\Flow\Cache\Backend\TransientMemoryBackend(new ApplicationContext('Testing'));
         $backend->setCache($cache);
 
