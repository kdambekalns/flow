<?php
namespace TYPO3\Flow\Tests\Unit\Cache;

/*                                                                        *
 * This script belongs to the Flow framework.                             *
 *                                                                        *
 * It is free software; you can redistribute it and/or modify it under    *
 * the terms of the MIT license.                                          *
 *                                                                        */

require_once('Backend/MockBackend.php');
<<<<<<< HEAD
use TYPO3\Flow\Cache\CacheFactory;
use TYPO3\Flow\Cache\CacheManager;
=======
>>>>>>> d040582c
use TYPO3\Flow\Core\ApplicationContext;
use org\bovigo\vfs\vfsStream;
use TYPO3\Flow\Tests\UnitTestCase;

/**
 * Test case for the Cache Factory
 *
 */
<<<<<<< HEAD
class CacheFactoryTest extends UnitTestCase
=======
class CacheFactoryTest extends \TYPO3\Flow\Tests\UnitTestCase
>>>>>>> d040582c
{
    /**
     * @var \TYPO3\Flow\Utility\Environment
     */
    protected $mockEnvironment;
<<<<<<< HEAD

    /**
     * @var CacheManager|\PHPUnit_Framework_MockObject_MockObject
     */
    protected $mockCacheManager;
=======
>>>>>>> d040582c

    /**
     * Creates the mocked filesystem used in the tests
     */
    public function setUp()
    {
        vfsStream::setup('Foo');

        $this->mockEnvironment = $this->getMock('TYPO3\Flow\Utility\Environment', array(), array(), '', false);
        $this->mockEnvironment->expects($this->any())->method('getPathToTemporaryDirectory')->will($this->returnValue('vfs://Foo/'));
        $this->mockEnvironment->expects($this->any())->method('getMaximumPathLength')->will($this->returnValue(1024));
<<<<<<< HEAD

        $this->mockCacheManager = $this->getMock('TYPO3\Flow\Cache\CacheManager', array('registerCache'), array(), '', false);
        $this->mockCacheManager->expects($this->any())->method('isCachePersistent')->will($this->returnValue(false));
    }

    /**
     * @test
     */
    public function createReturnsInstanceOfTheSpecifiedCacheFrontend()
    {
        $factory = new CacheFactory(new ApplicationContext('Testing'), $this->mockCacheManager, $this->mockEnvironment);
=======
    }

    /**
     * @test
     */
    public function createReturnsInstanceOfTheSpecifiedCacheFrontend()
    {
        $mockCacheManager = $this->getMock('TYPO3\Flow\Cache\CacheManager', array('registerCache'), array(), '', false);

        $factory = new \TYPO3\Flow\Cache\CacheFactory(new ApplicationContext('Testing'), $mockCacheManager, $this->mockEnvironment);
>>>>>>> d040582c

        $cache = $factory->create('TYPO3_Flow_Cache_FactoryTest_Cache', 'TYPO3\Flow\Cache\Frontend\VariableFrontend', 'TYPO3\Flow\Cache\Backend\NullBackend');
        $this->assertInstanceOf('TYPO3\Flow\Cache\Frontend\VariableFrontend', $cache);
    }

    /**
     * @test
     */
    public function createInjectsAnInstanceOfTheSpecifiedBackendIntoTheCacheFrontend()
    {
<<<<<<< HEAD
        $factory = new CacheFactory(new ApplicationContext('Testing'), $this->mockCacheManager, $this->mockEnvironment);

        $cache = $factory->create('TYPO3_Flow_Cache_FactoryTest_Cache', 'TYPO3\Flow\Cache\Frontend\VariableFrontend', 'TYPO3\Flow\Cache\Backend\FileBackend');
        $this->assertInstanceOf('TYPO3\Flow\Cache\Backend\FileBackend', $cache->getBackend());
    }

    /**
     * @test
     */
    public function createRegistersTheCacheAtTheCacheManager()
    {
        $cacheManager = new CacheManager();
        $factory = new CacheFactory(new ApplicationContext('Testing'), $cacheManager, $this->mockEnvironment);

        $this->assertFalse($cacheManager->hasCache('TYPO3_Flow_Cache_FactoryTest_Cache'));
        $factory->create('TYPO3_Flow_Cache_FactoryTest_Cache', 'TYPO3\Flow\Cache\Frontend\VariableFrontend', 'TYPO3\Flow\Cache\Backend\FileBackend');
        $this->assertTrue($cacheManager->hasCache('TYPO3_Flow_Cache_FactoryTest_Cache'));
        $this->assertFalse($cacheManager->isCachePersistent('TYPO3_Flow_Cache_FactoryTest_Cache'));

        $this->assertFalse($cacheManager->hasCache('Persistent_Cache'));
        $factory->create('Persistent_Cache', 'TYPO3\Flow\Cache\Frontend\VariableFrontend', 'TYPO3\Flow\Cache\Backend\FileBackend', array(), true);
        $this->assertTrue($cacheManager->hasCache('Persistent_Cache'));
        $this->assertTrue($cacheManager->isCachePersistent('Persistent_Cache'));
=======
        $mockCacheManager = $this->getMock('TYPO3\Flow\Cache\CacheManager', array('registerCache'), array(), '', false);

        $factory = new \TYPO3\Flow\Cache\CacheFactory(new ApplicationContext('Testing'), $mockCacheManager, $this->mockEnvironment);

        $cache = $factory->create('TYPO3_Flow_Cache_FactoryTest_Cache', 'TYPO3\Flow\Cache\Frontend\VariableFrontend', 'TYPO3\Flow\Cache\Backend\FileBackend');
        $this->assertInstanceOf('TYPO3\Flow\Cache\Backend\FileBackend', $cache->getBackend());
    }

    /**
     * @test
     */
    public function createRegistersTheCacheAtTheCacheManager()
    {
        $mockCacheManager = $this->getMock('TYPO3\Flow\Cache\CacheManager', array('registerCache'), array(), '', false);
        $mockCacheManager->expects($this->once())->method('registerCache');

        $factory = new \TYPO3\Flow\Cache\CacheFactory(new ApplicationContext('Testing'), $mockCacheManager, $this->mockEnvironment);

        $factory->create('TYPO3_Flow_Cache_FactoryTest_Cache', 'TYPO3\Flow\Cache\Frontend\VariableFrontend', 'TYPO3\Flow\Cache\Backend\FileBackend');
>>>>>>> d040582c
    }
}<|MERGE_RESOLUTION|>--- conflicted
+++ resolved
@@ -9,11 +9,8 @@
  *                                                                        */
 
 require_once('Backend/MockBackend.php');
-<<<<<<< HEAD
 use TYPO3\Flow\Cache\CacheFactory;
 use TYPO3\Flow\Cache\CacheManager;
-=======
->>>>>>> d040582c
 use TYPO3\Flow\Core\ApplicationContext;
 use org\bovigo\vfs\vfsStream;
 use TYPO3\Flow\Tests\UnitTestCase;
@@ -22,24 +19,17 @@
  * Test case for the Cache Factory
  *
  */
-<<<<<<< HEAD
 class CacheFactoryTest extends UnitTestCase
-=======
-class CacheFactoryTest extends \TYPO3\Flow\Tests\UnitTestCase
->>>>>>> d040582c
 {
     /**
      * @var \TYPO3\Flow\Utility\Environment
      */
     protected $mockEnvironment;
-<<<<<<< HEAD
 
     /**
      * @var CacheManager|\PHPUnit_Framework_MockObject_MockObject
      */
     protected $mockCacheManager;
-=======
->>>>>>> d040582c
 
     /**
      * Creates the mocked filesystem used in the tests
@@ -51,7 +41,6 @@
         $this->mockEnvironment = $this->getMock('TYPO3\Flow\Utility\Environment', array(), array(), '', false);
         $this->mockEnvironment->expects($this->any())->method('getPathToTemporaryDirectory')->will($this->returnValue('vfs://Foo/'));
         $this->mockEnvironment->expects($this->any())->method('getMaximumPathLength')->will($this->returnValue(1024));
-<<<<<<< HEAD
 
         $this->mockCacheManager = $this->getMock('TYPO3\Flow\Cache\CacheManager', array('registerCache'), array(), '', false);
         $this->mockCacheManager->expects($this->any())->method('isCachePersistent')->will($this->returnValue(false));
@@ -63,18 +52,6 @@
     public function createReturnsInstanceOfTheSpecifiedCacheFrontend()
     {
         $factory = new CacheFactory(new ApplicationContext('Testing'), $this->mockCacheManager, $this->mockEnvironment);
-=======
-    }
-
-    /**
-     * @test
-     */
-    public function createReturnsInstanceOfTheSpecifiedCacheFrontend()
-    {
-        $mockCacheManager = $this->getMock('TYPO3\Flow\Cache\CacheManager', array('registerCache'), array(), '', false);
-
-        $factory = new \TYPO3\Flow\Cache\CacheFactory(new ApplicationContext('Testing'), $mockCacheManager, $this->mockEnvironment);
->>>>>>> d040582c
 
         $cache = $factory->create('TYPO3_Flow_Cache_FactoryTest_Cache', 'TYPO3\Flow\Cache\Frontend\VariableFrontend', 'TYPO3\Flow\Cache\Backend\NullBackend');
         $this->assertInstanceOf('TYPO3\Flow\Cache\Frontend\VariableFrontend', $cache);
@@ -85,7 +62,6 @@
      */
     public function createInjectsAnInstanceOfTheSpecifiedBackendIntoTheCacheFrontend()
     {
-<<<<<<< HEAD
         $factory = new CacheFactory(new ApplicationContext('Testing'), $this->mockCacheManager, $this->mockEnvironment);
 
         $cache = $factory->create('TYPO3_Flow_Cache_FactoryTest_Cache', 'TYPO3\Flow\Cache\Frontend\VariableFrontend', 'TYPO3\Flow\Cache\Backend\FileBackend');
@@ -109,26 +85,5 @@
         $factory->create('Persistent_Cache', 'TYPO3\Flow\Cache\Frontend\VariableFrontend', 'TYPO3\Flow\Cache\Backend\FileBackend', array(), true);
         $this->assertTrue($cacheManager->hasCache('Persistent_Cache'));
         $this->assertTrue($cacheManager->isCachePersistent('Persistent_Cache'));
-=======
-        $mockCacheManager = $this->getMock('TYPO3\Flow\Cache\CacheManager', array('registerCache'), array(), '', false);
-
-        $factory = new \TYPO3\Flow\Cache\CacheFactory(new ApplicationContext('Testing'), $mockCacheManager, $this->mockEnvironment);
-
-        $cache = $factory->create('TYPO3_Flow_Cache_FactoryTest_Cache', 'TYPO3\Flow\Cache\Frontend\VariableFrontend', 'TYPO3\Flow\Cache\Backend\FileBackend');
-        $this->assertInstanceOf('TYPO3\Flow\Cache\Backend\FileBackend', $cache->getBackend());
-    }
-
-    /**
-     * @test
-     */
-    public function createRegistersTheCacheAtTheCacheManager()
-    {
-        $mockCacheManager = $this->getMock('TYPO3\Flow\Cache\CacheManager', array('registerCache'), array(), '', false);
-        $mockCacheManager->expects($this->once())->method('registerCache');
-
-        $factory = new \TYPO3\Flow\Cache\CacheFactory(new ApplicationContext('Testing'), $mockCacheManager, $this->mockEnvironment);
-
-        $factory->create('TYPO3_Flow_Cache_FactoryTest_Cache', 'TYPO3\Flow\Cache\Frontend\VariableFrontend', 'TYPO3\Flow\Cache\Backend\FileBackend');
->>>>>>> d040582c
     }
 }