--- conflicted
+++ resolved
@@ -49,15 +49,6 @@
         vfsStream::setup('Foo');
         $this->cacheManager = new Cache\CacheManager();
 
-<<<<<<< HEAD
-        $this->mockEnvironment = $this->getMockBuilder(\TYPO3\Flow\Utility\Environment::class)->disableOriginalConstructor()->getMock();
-        $this->mockEnvironment->expects($this->any())->method('getPathToTemporaryDirectory')->will($this->returnValue('vfs://Foo/'));
-        $this->cacheManager->injectEnvironment($this->mockEnvironment);
-
-        $this->mockSystemLogger = $this->createMock(\TYPO3\Flow\Log\SystemLoggerInterface::class);
-        $this->cacheManager->injectSystemLogger($this->mockSystemLogger);
-        $this->mockConfigurationManager = $this->getMockBuilder(\TYPO3\Flow\Configuration\ConfigurationManager::class)->disableOriginalConstructor()->getMock();
-=======
         $this->mockEnvironment = $this->getMockBuilder(Environment::class)->disableOriginalConstructor()->getMock();
         $this->mockEnvironment->expects($this->any())->method('getPathToTemporaryDirectory')->will($this->returnValue('vfs://Foo/'));
         $this->cacheManager->injectEnvironment($this->mockEnvironment);
@@ -65,7 +56,6 @@
         $this->mockSystemLogger = $this->createMock(SystemLoggerInterface::class);
         $this->cacheManager->injectSystemLogger($this->mockSystemLogger);
         $this->mockConfigurationManager = $this->getMockBuilder(ConfigurationManager::class)->disableOriginalConstructor()->getMock();
->>>>>>> c3f2521f
         $this->cacheManager->injectConfigurationManager($this->mockConfigurationManager);
     }
 
@@ -77,11 +67,7 @@
      */
     protected function registerCache($cacheIdentifier)
     {
-<<<<<<< HEAD
-        $cache = $this->createMock(\TYPO3\Flow\Cache\Frontend\FrontendInterface::class);
-=======
         $cache = $this->createMock(Cache\Frontend\FrontendInterface::class);
->>>>>>> c3f2521f
         $cache->expects($this->any())->method('getIdentifier')->will($this->returnValue($cacheIdentifier));
         $this->cacheManager->registerCache($cache);
 
@@ -94,17 +80,10 @@
      */
     public function managerThrowsExceptionOnCacheRegistrationWithAlreadyExistingIdentifier()
     {
-<<<<<<< HEAD
-        $cache1 = $this->getMockBuilder(\TYPO3\Flow\Cache\Frontend\AbstractFrontend::class)->disableOriginalConstructor()->getMock();
+        $cache1 = $this->getMockBuilder(Cache\Frontend\AbstractFrontend::class)->disableOriginalConstructor()->getMock();
         $cache1->expects($this->atLeastOnce())->method('getIdentifier')->will($this->returnValue('test'));
 
-        $cache2 = $this->getMockBuilder(\TYPO3\Flow\Cache\Frontend\AbstractFrontend::class)->disableOriginalConstructor()->getMock();
-=======
-        $cache1 = $this->getMockBuilder(Cache\Frontend\AbstractFrontend::class)->disableOriginalConstructor()->getMock();
-        $cache1->expects($this->atLeastOnce())->method('getIdentifier')->will($this->returnValue('test'));
-
         $cache2 = $this->getMockBuilder(Cache\Frontend\AbstractFrontend::class)->disableOriginalConstructor()->getMock();
->>>>>>> c3f2521f
         $cache2->expects($this->atLeastOnce())->method('getIdentifier')->will($this->returnValue('test'));
 
         $this->cacheManager->registerCache($cache1);
@@ -116,17 +95,10 @@
      */
     public function managerReturnsThePreviouslyRegisteredCached()
     {
-<<<<<<< HEAD
-        $cache1 = $this->getMockBuilder(\TYPO3\Flow\Cache\Frontend\AbstractFrontend::class)->disableOriginalConstructor()->getMock();
+        $cache1 = $this->getMockBuilder(Cache\Frontend\AbstractFrontend::class)->disableOriginalConstructor()->getMock();
         $cache1->expects($this->atLeastOnce())->method('getIdentifier')->will($this->returnValue('cache1'));
 
-        $cache2 = $this->getMockBuilder(\TYPO3\Flow\Cache\Frontend\AbstractFrontend::class)->disableOriginalConstructor()->getMock();
-=======
-        $cache1 = $this->getMockBuilder(Cache\Frontend\AbstractFrontend::class)->disableOriginalConstructor()->getMock();
-        $cache1->expects($this->atLeastOnce())->method('getIdentifier')->will($this->returnValue('cache1'));
-
         $cache2 = $this->getMockBuilder(Cache\Frontend\AbstractFrontend::class)->disableOriginalConstructor()->getMock();
->>>>>>> c3f2521f
         $cache2->expects($this->atLeastOnce())->method('getIdentifier')->will($this->returnValue('cache2'));
 
         $this->cacheManager->registerCache($cache1);
@@ -141,11 +113,7 @@
      */
     public function getCacheThrowsExceptionForNonExistingIdentifier()
     {
-<<<<<<< HEAD
-        $cache = $this->getMockBuilder(\TYPO3\Flow\Cache\Frontend\AbstractFrontend::class)->disableOriginalConstructor()->getMock();
-=======
         $cache = $this->getMockBuilder(Cache\Frontend\AbstractFrontend::class)->disableOriginalConstructor()->getMock();
->>>>>>> c3f2521f
         $cache->expects($this->atLeastOnce())->method('getIdentifier')->will($this->returnValue('someidentifier'));
 
         $this->cacheManager->registerCache($cache);
@@ -159,11 +127,7 @@
      */
     public function hasCacheReturnsCorrectResult()
     {
-<<<<<<< HEAD
-        $cache1 = $this->getMockBuilder(\TYPO3\Flow\Cache\Frontend\AbstractFrontend::class)->disableOriginalConstructor()->getMock();
-=======
-        $cache1 = $this->getMockBuilder(Cache\Frontend\AbstractFrontend::class)->disableOriginalConstructor()->getMock();
->>>>>>> c3f2521f
+        $cache1 = $this->getMockBuilder(Cache\Frontend\AbstractFrontend::class)->disableOriginalConstructor()->getMock();
         $cache1->expects($this->atLeastOnce())->method('getIdentifier')->will($this->returnValue('cache1'));
         $this->cacheManager->registerCache($cache1);
 
@@ -176,19 +140,11 @@
      */
     public function isCachePersistentReturnsCorrectResult()
     {
-<<<<<<< HEAD
-        $cache1 = $this->getMockBuilder(\TYPO3\Flow\Cache\Frontend\AbstractFrontend::class)->disableOriginalConstructor()->getMock();
+        $cache1 = $this->getMockBuilder(Cache\Frontend\AbstractFrontend::class)->disableOriginalConstructor()->getMock();
         $cache1->expects($this->atLeastOnce())->method('getIdentifier')->will($this->returnValue('cache1'));
         $this->cacheManager->registerCache($cache1);
 
-        $cache2 = $this->getMockBuilder(\TYPO3\Flow\Cache\Frontend\AbstractFrontend::class)->disableOriginalConstructor()->getMock();
-=======
-        $cache1 = $this->getMockBuilder(Cache\Frontend\AbstractFrontend::class)->disableOriginalConstructor()->getMock();
-        $cache1->expects($this->atLeastOnce())->method('getIdentifier')->will($this->returnValue('cache1'));
-        $this->cacheManager->registerCache($cache1);
-
         $cache2 = $this->getMockBuilder(Cache\Frontend\AbstractFrontend::class)->disableOriginalConstructor()->getMock();
->>>>>>> c3f2521f
         $cache2->expects($this->atLeastOnce())->method('getIdentifier')->will($this->returnValue('cache2'));
         $this->cacheManager->registerCache($cache2, true);
 
@@ -201,29 +157,17 @@
      */
     public function flushCachesByTagCallsTheFlushByTagMethodOfAllRegisteredCaches()
     {
-<<<<<<< HEAD
-        $cache1 = $this->getMockBuilder(\TYPO3\Flow\Cache\Frontend\AbstractFrontend::class)->disableOriginalConstructor()->getMock();
-=======
-        $cache1 = $this->getMockBuilder(Cache\Frontend\AbstractFrontend::class)->disableOriginalConstructor()->getMock();
->>>>>>> c3f2521f
+        $cache1 = $this->getMockBuilder(Cache\Frontend\AbstractFrontend::class)->disableOriginalConstructor()->getMock();
         $cache1->expects($this->atLeastOnce())->method('getIdentifier')->will($this->returnValue('cache1'));
         $cache1->expects($this->once())->method('flushByTag')->with($this->equalTo('theTag'));
         $this->cacheManager->registerCache($cache1);
 
-<<<<<<< HEAD
-        $cache2 = $this->getMockBuilder(\TYPO3\Flow\Cache\Frontend\AbstractFrontend::class)->disableOriginalConstructor()->getMock();
-=======
         $cache2 = $this->getMockBuilder(Cache\Frontend\AbstractFrontend::class)->disableOriginalConstructor()->getMock();
->>>>>>> c3f2521f
         $cache2->expects($this->atLeastOnce())->method('getIdentifier')->will($this->returnValue('cache2'));
         $cache2->expects($this->once())->method('flushByTag')->with($this->equalTo('theTag'));
         $this->cacheManager->registerCache($cache2);
 
-<<<<<<< HEAD
-        $persistentCache = $this->getMockBuilder(\TYPO3\Flow\Cache\Frontend\AbstractFrontend::class)->disableOriginalConstructor()->getMock();
-=======
         $persistentCache = $this->getMockBuilder(Cache\Frontend\AbstractFrontend::class)->disableOriginalConstructor()->getMock();
->>>>>>> c3f2521f
         $persistentCache->expects($this->atLeastOnce())->method('getIdentifier')->will($this->returnValue('persistentCache'));
         $persistentCache->expects($this->never())->method('flushByTag')->with($this->equalTo('theTag'));
         $this->cacheManager->registerCache($persistentCache, true);
@@ -236,29 +180,17 @@
      */
     public function flushCachesCallsTheFlushMethodOfAllRegisteredCaches()
     {
-<<<<<<< HEAD
-        $cache1 = $this->getMockBuilder(\TYPO3\Flow\Cache\Frontend\AbstractFrontend::class)->disableOriginalConstructor()->getMock();
-=======
-        $cache1 = $this->getMockBuilder(Cache\Frontend\AbstractFrontend::class)->disableOriginalConstructor()->getMock();
->>>>>>> c3f2521f
+        $cache1 = $this->getMockBuilder(Cache\Frontend\AbstractFrontend::class)->disableOriginalConstructor()->getMock();
         $cache1->expects($this->atLeastOnce())->method('getIdentifier')->will($this->returnValue('cache1'));
         $cache1->expects($this->once())->method('flush');
         $this->cacheManager->registerCache($cache1);
 
-<<<<<<< HEAD
-        $cache2 = $this->getMockBuilder(\TYPO3\Flow\Cache\Frontend\AbstractFrontend::class)->disableOriginalConstructor()->getMock();
-=======
         $cache2 = $this->getMockBuilder(Cache\Frontend\AbstractFrontend::class)->disableOriginalConstructor()->getMock();
->>>>>>> c3f2521f
         $cache2->expects($this->atLeastOnce())->method('getIdentifier')->will($this->returnValue('cache2'));
         $cache2->expects($this->once())->method('flush');
         $this->cacheManager->registerCache($cache2);
 
-<<<<<<< HEAD
-        $persistentCache = $this->getMockBuilder(\TYPO3\Flow\Cache\Frontend\AbstractFrontend::class)->disableOriginalConstructor()->getMock();
-=======
         $persistentCache = $this->getMockBuilder(Cache\Frontend\AbstractFrontend::class)->disableOriginalConstructor()->getMock();
->>>>>>> c3f2521f
         $persistentCache->expects($this->atLeastOnce())->method('getIdentifier')->will($this->returnValue('persistentCache'));
         $persistentCache->expects($this->never())->method('flush');
         $this->cacheManager->registerCache($persistentCache, true);
