--- conflicted
+++ resolved
@@ -30,11 +30,7 @@
     public function theConstructorAcceptsValidIdentifiers()
     {
         foreach (array('x', 'someValue', '123fivesixseveneight', 'some&', 'ab_cd%', rawurlencode('resource://some/äöü$&% sadf'), str_repeat('x', 250)) as $identifier) {
-<<<<<<< HEAD
-            $this->getMockBuilder(\TYPO3\Flow\Cache\Frontend\StringFrontend::class)->setMethodsExcept(array('__construct'))->setConstructorArgs(array($identifier, $this->mockBackend))->getMock();
-=======
-            $this->getMockBuilder('TYPO3\Flow\Cache\Frontend\StringFrontend')->setMethods(array('dummy'))->setConstructorArgs(array($identifier, $this->mockBackend))->getMock();
->>>>>>> 50641968
+            $this->getMockBuilder(\TYPO3\Flow\Cache\Frontend\StringFrontend::class)->setMethods(array('dummy'))->setConstructorArgs(array($identifier, $this->mockBackend))->getMock();
         }
         // dummy assertion to silence PHPUnit warning
         $this->assertTrue(true);
@@ -47,11 +43,7 @@
     {
         foreach (array('', 'abc def', 'foo!', 'bar:', 'some/', 'bla*', 'one+', 'äöü', str_repeat('x', 251), 'x$', '\\a', 'b#') as $identifier) {
             try {
-<<<<<<< HEAD
-                $this->getMockBuilder(\TYPO3\Flow\Cache\Frontend\StringFrontend::class)->setMethodsExcept(array('__construct'))->setConstructorArgs(array($identifier, $this->mockBackend))->getMock();
-=======
-                $this->getMockBuilder('TYPO3\Flow\Cache\Frontend\StringFrontend')->setMethods(array('dummy'))->setConstructorArgs(array($identifier, $this->mockBackend))->getMock();
->>>>>>> 50641968
+                $this->getMockBuilder(\TYPO3\Flow\Cache\Frontend\StringFrontend::class)->setMethods(array('dummy'))->setConstructorArgs(array($identifier, $this->mockBackend))->getMock();
                 $this->fail('Identifier "' . $identifier . '" was not rejected.');
             } catch (\InvalidArgumentException $exception) {
             }
@@ -68,11 +60,7 @@
         $identifier = 'someCacheIdentifier';
         $this->mockBackend->expects($this->once())->method('flush');
 
-<<<<<<< HEAD
-        $cache = $this->getMockBuilder(\TYPO3\Flow\Cache\Frontend\StringFrontend::class)->setMethodsExcept(array('flush'))->setConstructorArgs(array($identifier, $this->mockBackend))->getMock();
-=======
-        $cache = $this->getMockBuilder('TYPO3\Flow\Cache\Frontend\StringFrontend')->setMethods(array('dummy'))->setConstructorArgs(array($identifier, $this->mockBackend))->getMock();
->>>>>>> 50641968
+        $cache = $this->getMockBuilder(\TYPO3\Flow\Cache\Frontend\StringFrontend::class)->setMethods(array('dummy'))->setConstructorArgs(array($identifier, $this->mockBackend))->getMock();
         $cache->flush();
     }
 
@@ -86,11 +74,7 @@
         $identifier = 'someCacheIdentifier';
         $this->mockBackend->expects($this->never())->method('flushByTag');
 
-<<<<<<< HEAD
-        $cache = $this->getMockBuilder(\TYPO3\Flow\Cache\Frontend\StringFrontend::class)->setMethodsExcept(array('flushByTag'))->setConstructorArgs(array($identifier, $this->mockBackend))->getMock();
-=======
-        $cache = $this->getMockBuilder('TYPO3\Flow\Cache\Frontend\StringFrontend')->setMethods(array('dummy'))->setConstructorArgs(array($identifier, $this->mockBackend))->getMock();
->>>>>>> 50641968
+        $cache = $this->getMockBuilder(\TYPO3\Flow\Cache\Frontend\StringFrontend::class)->setMethods(array('dummy'))->setConstructorArgs(array($identifier, $this->mockBackend))->getMock();
         $cache->flushByTag('SomeInvalid\Tag');
     }
 
@@ -104,11 +88,7 @@
         $backend = $this->createMock(\TYPO3\Flow\Cache\Backend\TaggableBackendInterface::class);
         $backend->expects($this->once())->method('flushByTag')->with($tag);
 
-<<<<<<< HEAD
-        $cache = $this->getMockBuilder(\TYPO3\Flow\Cache\Frontend\StringFrontend::class)->setMethodsExcept(array('flushByTag', 'isValidTag'))->setConstructorArgs(array($identifier, $backend))->getMock();
-=======
-        $cache = $this->getMockBuilder('TYPO3\Flow\Cache\Frontend\StringFrontend')->setMethods(array('dummy'))->setConstructorArgs(array($identifier, $backend))->getMock();
->>>>>>> 50641968
+        $cache = $this->getMockBuilder(\TYPO3\Flow\Cache\Frontend\StringFrontend::class)->setMethods(array('dummy'))->setConstructorArgs(array($identifier, $backend))->getMock();
         $cache->flushByTag($tag);
     }
 
@@ -120,11 +100,7 @@
         $identifier = 'someCacheIdentifier';
         $this->mockBackend->expects($this->once())->method('collectGarbage');
 
-<<<<<<< HEAD
-        $cache = $this->getMockBuilder(\TYPO3\Flow\Cache\Frontend\StringFrontend::class)->setMethodsExcept(array('collectGarbage'))->setConstructorArgs(array($identifier, $this->mockBackend))->getMock();
-=======
-        $cache = $this->getMockBuilder('TYPO3\Flow\Cache\Frontend\StringFrontend')->setMethods(array('dummy'))->setConstructorArgs(array($identifier, $this->mockBackend))->getMock();
->>>>>>> 50641968
+        $cache = $this->getMockBuilder(\TYPO3\Flow\Cache\Frontend\StringFrontend::class)->setMethods(array('dummy'))->setConstructorArgs(array($identifier, $this->mockBackend))->getMock();
         $cache->collectGarbage();
     }
 
@@ -141,11 +117,7 @@
      */
     public function invalidEntryIdentifiersAreRecognizedAsInvalid()
     {
-<<<<<<< HEAD
-        $cache = $this->getMockBuilder(\TYPO3\Flow\Cache\Frontend\StringFrontend::class)->setMethodsExcept(array('isValidEntryIdentifier'))->disableOriginalConstructor()->getMock();
-=======
-        $cache = $this->getMockBuilder('TYPO3\Flow\Cache\Frontend\StringFrontend')->setMethods(array('dummy'))->disableOriginalConstructor()->getMock();
->>>>>>> 50641968
+        $cache = $this->getMockBuilder(\TYPO3\Flow\Cache\Frontend\StringFrontend::class)->setMethods(array('dummy'))->disableOriginalConstructor()->getMock();
         foreach (array('', 'abc def', 'foo!', 'bar:', 'some/', 'bla*', 'one+', 'äöü', str_repeat('x', 251), 'x$', '\\a', 'b#') as $entryIdentifier) {
             $this->assertFalse($cache->isValidEntryIdentifier($entryIdentifier), 'Invalid identifier "' . $entryIdentifier . '" was not rejected.');
         }
@@ -156,11 +128,7 @@
      */
     public function validEntryIdentifiersAreRecognizedAsValid()
     {
-<<<<<<< HEAD
-        $cache = $this->getMockBuilder(\TYPO3\Flow\Cache\Frontend\StringFrontend::class)->setMethodsExcept(array('isValidEntryIdentifier'))->disableOriginalConstructor()->getMock();
-=======
-        $cache = $this->getMockBuilder('TYPO3\Flow\Cache\Frontend\StringFrontend')->setMethods(array('dummy'))->disableOriginalConstructor()->getMock();
->>>>>>> 50641968
+        $cache = $this->getMockBuilder(\TYPO3\Flow\Cache\Frontend\StringFrontend::class)->setMethods(array('dummy'))->disableOriginalConstructor()->getMock();
         foreach (array('_', 'abc-def', 'foo', 'bar123', '3some', '_bl_a', 'some&', 'one%TWO', str_repeat('x', 250)) as $entryIdentifier) {
             $this->assertTrue($cache->isValidEntryIdentifier($entryIdentifier), 'Valid identifier "' . $entryIdentifier . '" was not accepted.');
         }
@@ -171,11 +139,7 @@
      */
     public function invalidTagsAreRecognizedAsInvalid()
     {
-<<<<<<< HEAD
-        $cache = $this->getMockBuilder(\TYPO3\Flow\Cache\Frontend\StringFrontend::class)->setMethodsExcept(array('isValidTag'))->disableOriginalConstructor()->getMock();
-=======
-        $cache = $this->getMockBuilder('TYPO3\Flow\Cache\Frontend\StringFrontend')->setMethods(array('dummy'))->disableOriginalConstructor()->getMock();
->>>>>>> 50641968
+        $cache = $this->getMockBuilder(\TYPO3\Flow\Cache\Frontend\StringFrontend::class)->setMethods(array('dummy'))->disableOriginalConstructor()->getMock();
         foreach (array('', 'abc def', 'foo!', 'bar:', 'some/', 'bla*', 'one+', 'äöü', str_repeat('x', 251), 'x$', '\\a', 'b#') as $tag) {
             $this->assertFalse($cache->isValidTag($tag), 'Invalid tag "' . $tag . '" was not rejected.');
         }
@@ -186,11 +150,7 @@
      */
     public function validTagsAreRecognizedAsValid()
     {
-<<<<<<< HEAD
-        $cache = $this->getMockBuilder(\TYPO3\Flow\Cache\Frontend\StringFrontend::class)->setMethodsExcept(array('isValidTag'))->disableOriginalConstructor()->getMock();
-=======
-        $cache = $this->getMockBuilder('TYPO3\Flow\Cache\Frontend\StringFrontend')->setMethods(array('dummy'))->disableOriginalConstructor()->getMock();
->>>>>>> 50641968
+        $cache = $this->getMockBuilder(\TYPO3\Flow\Cache\Frontend\StringFrontend::class)->setMethods(array('dummy'))->disableOriginalConstructor()->getMock();
         foreach (array('abcdef', 'foo-bar', 'foo_baar', 'bar123', '3some', 'file%Thing', 'some&', '%x%', str_repeat('x', 250)) as $tag) {
             $this->assertTrue($cache->isValidTag($tag), 'Valid tag "' . $tag . '" was not accepted.');
         }
