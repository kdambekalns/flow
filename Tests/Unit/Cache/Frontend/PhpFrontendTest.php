<?php
namespace TYPO3\Flow\Tests\Unit\Cache\Frontend;

/*                                                                        *
 * This script belongs to the Flow framework.                             *
 *                                                                        *
 * It is free software; you can redistribute it and/or modify it under    *
 * the terms of the MIT license.                                          *
 *                                                                        */

/**
 * Testcase for the PHP source code cache frontend
 *
 */
class PhpFrontendTest extends \TYPO3\Flow\Tests\UnitTestCase
{
    /**
     * @expectedException \InvalidArgumentException
     * @test
     */
    public function setChecksIfTheIdentifierIsValid()
    {
<<<<<<< HEAD
        $cache = $this->getMock(\TYPO3\Flow\Cache\Frontend\StringFrontend::class, array('isValidEntryIdentifier'), array(), '', false);
        $cache->expects($this->once())->method('isValidEntryIdentifier')->with('foo')->will($this->returnValue(false));
        $cache->set('foo', 'bar');
    }

    /**
     * @test
     */
    public function setPassesPhpSourceCodeTagsAndLifetimeToBackend()
    {
        $originalSourceCode = 'return "hello world!";';
        $modifiedSourceCode = '<?php ' . $originalSourceCode . chr(10) . '#';

        $mockBackend = $this->getMock(\TYPO3\Flow\Cache\Backend\PhpCapableBackendInterface::class, array(), array(), '', false);
        $mockBackend->expects($this->once())->method('set')->with('Foo-Bar', $modifiedSourceCode, array('tags'), 1234);

        $cache = $this->getAccessibleMock(\TYPO3\Flow\Cache\Frontend\PhpFrontend::class, array('dummy'), array(), '', false);
        $cache->_set('backend', $mockBackend);
        $cache->set('Foo-Bar', $originalSourceCode, array('tags'), 1234);
    }

    /**
     * @test
     * @expectedException \TYPO3\Flow\Cache\Exception\InvalidDataException
     */
    public function setThrowsInvalidDataExceptionOnNonStringValues()
    {
        $cache = $this->getMock(\TYPO3\Flow\Cache\Frontend\PhpFrontend::class, array('dummy'), array(), '', false);
        $cache->set('Foo-Bar', array());
=======
        $cache = $this->getMock('TYPO3\Flow\Cache\Frontend\StringFrontend', array('isValidEntryIdentifier'), array(), '', false);
        $cache->expects($this->once())->method('isValidEntryIdentifier')->with('foo')->will($this->returnValue(false));
        $cache->set('foo', 'bar');
    }

    /**
     * @test
     */
    public function setPassesPhpSourceCodeTagsAndLifetimeToBackend()
    {
        $originalSourceCode = 'return "hello world!";';
        $modifiedSourceCode = '<?php ' . $originalSourceCode . chr(10) . '#';

        $mockBackend = $this->getMock('TYPO3\Flow\Cache\Backend\PhpCapableBackendInterface', array(), array(), '', false);
        $mockBackend->expects($this->once())->method('set')->with('Foo-Bar', $modifiedSourceCode, array('tags'), 1234);

        $cache = $this->getAccessibleMock('TYPO3\Flow\Cache\Frontend\PhpFrontend', array('dummy'), array(), '', false);
        $cache->_set('backend', $mockBackend);
        $cache->set('Foo-Bar', $originalSourceCode, array('tags'), 1234);
>>>>>>> c186a992
    }

    /**
     * @test
<<<<<<< HEAD
     */
    public function requireOnceCallsTheBackendsRequireOnceMethod()
    {
        $mockBackend = $this->getMock(\TYPO3\Flow\Cache\Backend\PhpCapableBackendInterface::class, array(), array(), '', false);
        $mockBackend->expects($this->once())->method('requireOnce')->with('Foo-Bar')->will($this->returnValue('hello world!'));

        $cache = $this->getAccessibleMock(\TYPO3\Flow\Cache\Frontend\PhpFrontend::class, array('dummy'), array(), '', false);
        $cache->_set('backend', $mockBackend);

=======
     * @expectedException \TYPO3\Flow\Cache\Exception\InvalidDataException
     */
    public function setThrowsInvalidDataExceptionOnNonStringValues()
    {
        $cache = $this->getMock('TYPO3\Flow\Cache\Frontend\PhpFrontend', array('dummy'), array(), '', false);
        $cache->set('Foo-Bar', array());
    }

    /**
     * @test
     */
    public function requireOnceCallsTheBackendsRequireOnceMethod()
    {
        $mockBackend = $this->getMock('TYPO3\Flow\Cache\Backend\PhpCapableBackendInterface', array(), array(), '', false);
        $mockBackend->expects($this->once())->method('requireOnce')->with('Foo-Bar')->will($this->returnValue('hello world!'));

        $cache = $this->getAccessibleMock('TYPO3\Flow\Cache\Frontend\PhpFrontend', array('dummy'), array(), '', false);
        $cache->_set('backend', $mockBackend);

>>>>>>> c186a992
        $result = $cache->requireOnce('Foo-Bar');
        $this->assertSame('hello world!', $result);
    }
}<|MERGE_RESOLUTION|>--- conflicted
+++ resolved
@@ -20,7 +20,6 @@
      */
     public function setChecksIfTheIdentifierIsValid()
     {
-<<<<<<< HEAD
         $cache = $this->getMock(\TYPO3\Flow\Cache\Frontend\StringFrontend::class, array('isValidEntryIdentifier'), array(), '', false);
         $cache->expects($this->once())->method('isValidEntryIdentifier')->with('foo')->will($this->returnValue(false));
         $cache->set('foo', 'bar');
@@ -50,32 +49,10 @@
     {
         $cache = $this->getMock(\TYPO3\Flow\Cache\Frontend\PhpFrontend::class, array('dummy'), array(), '', false);
         $cache->set('Foo-Bar', array());
-=======
-        $cache = $this->getMock('TYPO3\Flow\Cache\Frontend\StringFrontend', array('isValidEntryIdentifier'), array(), '', false);
-        $cache->expects($this->once())->method('isValidEntryIdentifier')->with('foo')->will($this->returnValue(false));
-        $cache->set('foo', 'bar');
     }
 
     /**
      * @test
-     */
-    public function setPassesPhpSourceCodeTagsAndLifetimeToBackend()
-    {
-        $originalSourceCode = 'return "hello world!";';
-        $modifiedSourceCode = '<?php ' . $originalSourceCode . chr(10) . '#';
-
-        $mockBackend = $this->getMock('TYPO3\Flow\Cache\Backend\PhpCapableBackendInterface', array(), array(), '', false);
-        $mockBackend->expects($this->once())->method('set')->with('Foo-Bar', $modifiedSourceCode, array('tags'), 1234);
-
-        $cache = $this->getAccessibleMock('TYPO3\Flow\Cache\Frontend\PhpFrontend', array('dummy'), array(), '', false);
-        $cache->_set('backend', $mockBackend);
-        $cache->set('Foo-Bar', $originalSourceCode, array('tags'), 1234);
->>>>>>> c186a992
-    }
-
-    /**
-     * @test
-<<<<<<< HEAD
      */
     public function requireOnceCallsTheBackendsRequireOnceMethod()
     {
@@ -85,27 +62,6 @@
         $cache = $this->getAccessibleMock(\TYPO3\Flow\Cache\Frontend\PhpFrontend::class, array('dummy'), array(), '', false);
         $cache->_set('backend', $mockBackend);
 
-=======
-     * @expectedException \TYPO3\Flow\Cache\Exception\InvalidDataException
-     */
-    public function setThrowsInvalidDataExceptionOnNonStringValues()
-    {
-        $cache = $this->getMock('TYPO3\Flow\Cache\Frontend\PhpFrontend', array('dummy'), array(), '', false);
-        $cache->set('Foo-Bar', array());
-    }
-
-    /**
-     * @test
-     */
-    public function requireOnceCallsTheBackendsRequireOnceMethod()
-    {
-        $mockBackend = $this->getMock('TYPO3\Flow\Cache\Backend\PhpCapableBackendInterface', array(), array(), '', false);
-        $mockBackend->expects($this->once())->method('requireOnce')->with('Foo-Bar')->will($this->returnValue('hello world!'));
-
-        $cache = $this->getAccessibleMock('TYPO3\Flow\Cache\Frontend\PhpFrontend', array('dummy'), array(), '', false);
-        $cache->_set('backend', $mockBackend);
-
->>>>>>> c186a992
         $result = $cache->requireOnce('Foo-Bar');
         $this->assertSame('hello world!', $result);
     }
