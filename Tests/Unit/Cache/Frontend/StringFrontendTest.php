--- conflicted
+++ resolved
@@ -20,11 +20,7 @@
      */
     public function setChecksIfTheIdentifierIsValid()
     {
-<<<<<<< HEAD
         $cache = $this->getMock(\TYPO3\Flow\Cache\Frontend\StringFrontend::class, array('isValidEntryIdentifier'), array(), '', false);
-=======
-        $cache = $this->getMock('TYPO3\Flow\Cache\Frontend\StringFrontend', array('isValidEntryIdentifier'), array(), '', false);
->>>>>>> c186a992
         $cache->expects($this->once())->method('isValidEntryIdentifier')->with('foo')->will($this->returnValue(false));
         $cache->set('foo', 'bar');
     }
@@ -35,11 +31,7 @@
     public function setPassesStringToBackend()
     {
         $theString = 'Just some value';
-<<<<<<< HEAD
         $backend = $this->getMock(\TYPO3\Flow\Cache\Backend\AbstractBackend::class, array('get', 'set', 'has', 'remove', 'findIdentifiersByTag', 'flush', 'flushByTag', 'collectGarbage'), array(), '', false);
-=======
-        $backend = $this->getMock('TYPO3\Flow\Cache\Backend\AbstractBackend', array('get', 'set', 'has', 'remove', 'findIdentifiersByTag', 'flush', 'flushByTag', 'collectGarbage'), array(), '', false);
->>>>>>> c186a992
         $backend->expects($this->once())->method('set')->with($this->equalTo('StringCacheTest'), $this->equalTo($theString));
 
         $cache = new \TYPO3\Flow\Cache\Frontend\StringFrontend('StringFrontend', $backend);
@@ -53,11 +45,7 @@
     {
         $theString = 'Just some value';
         $theLifetime = 1234;
-<<<<<<< HEAD
         $backend = $this->getMock(\TYPO3\Flow\Cache\Backend\AbstractBackend::class, array('get', 'set', 'has', 'remove', 'findIdentifiersByTag', 'flush', 'flushByTag', 'collectGarbage'), array(), '', false);
-=======
-        $backend = $this->getMock('TYPO3\Flow\Cache\Backend\AbstractBackend', array('get', 'set', 'has', 'remove', 'findIdentifiersByTag', 'flush', 'flushByTag', 'collectGarbage'), array(), '', false);
->>>>>>> c186a992
         $backend->expects($this->once())->method('set')->with($this->equalTo('StringCacheTest'), $this->equalTo($theString), $this->equalTo(array()), $this->equalTo($theLifetime));
 
         $cache = new \TYPO3\Flow\Cache\Frontend\StringFrontend('StringFrontend', $backend);
@@ -70,11 +58,7 @@
      */
     public function setThrowsInvalidDataExceptionOnNonStringValues()
     {
-<<<<<<< HEAD
         $backend = $this->getMock(\TYPO3\Flow\Cache\Backend\AbstractBackend::class, array('get', 'set', 'has', 'remove', 'findIdentifiersByTag', 'flush', 'flushByTag', 'collectGarbage'), array(), '', false);
-=======
-        $backend = $this->getMock('TYPO3\Flow\Cache\Backend\AbstractBackend', array('get', 'set', 'has', 'remove', 'findIdentifiersByTag', 'flush', 'flushByTag', 'collectGarbage'), array(), '', false);
->>>>>>> c186a992
 
         $cache = new \TYPO3\Flow\Cache\Frontend\StringFrontend('StringFrontend', $backend);
         $cache->set('StringCacheTest', array());
@@ -85,11 +69,7 @@
      */
     public function getFetchesStringValueFromBackend()
     {
-<<<<<<< HEAD
         $backend = $this->getMock(\TYPO3\Flow\Cache\Backend\AbstractBackend::class, array('get', 'set', 'has', 'remove', 'findIdentifiersByTag', 'flush', 'flushByTag', 'collectGarbage'), array(), '', false);
-=======
-        $backend = $this->getMock('TYPO3\Flow\Cache\Backend\AbstractBackend', array('get', 'set', 'has', 'remove', 'findIdentifiersByTag', 'flush', 'flushByTag', 'collectGarbage'), array(), '', false);
->>>>>>> c186a992
         $backend->expects($this->once())->method('get')->will($this->returnValue('Just some value'));
 
         $cache = new \TYPO3\Flow\Cache\Frontend\StringFrontend('StringFrontend', $backend);
@@ -101,11 +81,7 @@
      */
     public function hasReturnsResultFromBackend()
     {
-<<<<<<< HEAD
         $backend = $this->getMock(\TYPO3\Flow\Cache\Backend\AbstractBackend::class, array('get', 'set', 'has', 'remove', 'findIdentifiersByTag', 'flush', 'flushByTag', 'collectGarbage'), array(), '', false);
-=======
-        $backend = $this->getMock('TYPO3\Flow\Cache\Backend\AbstractBackend', array('get', 'set', 'has', 'remove', 'findIdentifiersByTag', 'flush', 'flushByTag', 'collectGarbage'), array(), '', false);
->>>>>>> c186a992
         $backend->expects($this->once())->method('has')->with($this->equalTo('StringCacheTest'))->will($this->returnValue(true));
 
         $cache = new \TYPO3\Flow\Cache\Frontend\StringFrontend('StringFrontend', $backend);
@@ -118,11 +94,7 @@
     public function removeCallsBackend()
     {
         $cacheIdentifier = 'someCacheIdentifier';
-<<<<<<< HEAD
         $backend = $this->getMock(\TYPO3\Flow\Cache\Backend\AbstractBackend::class, array('get', 'set', 'has', 'remove', 'findIdentifiersByTag', 'flush', 'flushByTag', 'collectGarbage'), array(), '', false);
-=======
-        $backend = $this->getMock('TYPO3\Flow\Cache\Backend\AbstractBackend', array('get', 'set', 'has', 'remove', 'findIdentifiersByTag', 'flush', 'flushByTag', 'collectGarbage'), array(), '', false);
->>>>>>> c186a992
 
         $backend->expects($this->once())->method('remove')->with($this->equalTo($cacheIdentifier))->will($this->returnValue(true));
 
@@ -132,19 +104,11 @@
 
     /**
      * @test
-<<<<<<< HEAD
      * @expectedException \InvalidArgumentException
      */
     public function getByTagRejectsInvalidTags()
     {
         $backend = $this->getMock(\TYPO3\Flow\Cache\Backend\BackendInterface::class, array(), array(), '', false);
-=======
-     * @expectedException InvalidArgumentException
-     */
-    public function getByTagRejectsInvalidTags()
-    {
-        $backend = $this->getMock('TYPO3\Flow\Cache\Backend\BackendInterface', array(), array(), '', false);
->>>>>>> c186a992
         $backend->expects($this->never())->method('getByTag');
 
         $cache = new \TYPO3\Flow\Cache\Frontend\StringFrontend('StringFrontend', $backend);
@@ -159,11 +123,7 @@
         $tag = 'sometag';
         $identifiers = array('one', 'two');
         $entries = array('one' => 'one value', 'two' => 'two value');
-<<<<<<< HEAD
         $backend = $this->getMock(\TYPO3\Flow\Cache\Backend\AbstractBackend::class, array('get', 'set', 'has', 'remove', 'findIdentifiersByTag', 'flush', 'flushByTag', 'collectGarbage'), array(), '', false);
-=======
-        $backend = $this->getMock('TYPO3\Flow\Cache\Backend\AbstractBackend', array('get', 'set', 'has', 'remove', 'findIdentifiersByTag', 'flush', 'flushByTag', 'collectGarbage'), array(), '', false);
->>>>>>> c186a992
 
         $backend->expects($this->once())->method('findIdentifiersByTag')->with($this->equalTo($tag))->will($this->returnValue($identifiers));
         $backend->expects($this->exactly(2))->method('get')->will($this->onConsecutiveCalls('one value', 'two value'));
