--- conflicted
+++ resolved
@@ -20,11 +20,7 @@
      */
     public function setChecksIfTheIdentifierIsValid()
     {
-<<<<<<< HEAD
         $cache = $this->getMock(\TYPO3\Flow\Cache\Frontend\StringFrontend::class, array('isValidEntryIdentifier'), array(), '', false);
-=======
-        $cache = $this->getMock('TYPO3\Flow\Cache\Frontend\StringFrontend', array('isValidEntryIdentifier'), array(), '', false);
->>>>>>> c186a992
         $cache->expects($this->once())->method('isValidEntryIdentifier')->with('foo')->will($this->returnValue(false));
         $cache->set('foo', 'bar');
     }
@@ -35,11 +31,7 @@
     public function setPassesSerializedStringToBackend()
     {
         $theString = 'Just some value';
-<<<<<<< HEAD
-        $backend = $this->getMock(\TYPO3\Flow\Cache\Backend\AbstractBackend::class, array('get', 'set', 'has', 'remove', 'findIdentifiersByTag', 'flush', 'flushByTag', 'collectGarbage'), array(), '', false);
-=======
-        $backend = $this->getMock('TYPO3\Flow\Cache\Backend\AbstractBackend', array('get', 'set', 'has', 'remove', 'findIdentifiersByTag', 'flush', 'flushByTag', 'collectGarbage'), array(), '', false);
->>>>>>> c186a992
+        $backend = $this->getMock(\TYPO3\Flow\Cache\Backend\AbstractBackend::class, array('get', 'set', 'has', 'remove', 'findIdentifiersByTag', 'flush', 'flushByTag', 'collectGarbage'), array(), '', false);
         $backend->expects($this->once())->method('set')->with($this->equalTo('VariableCacheTest'), $this->equalTo(serialize($theString)));
 
         $cache = new \TYPO3\Flow\Cache\Frontend\VariableFrontend('VariableFrontend', $backend);
@@ -52,11 +44,7 @@
     public function setPassesSerializedArrayToBackend()
     {
         $theArray = array('Just some value', 'and another one.');
-<<<<<<< HEAD
-        $backend = $this->getMock(\TYPO3\Flow\Cache\Backend\AbstractBackend::class, array('get', 'set', 'has', 'remove', 'findIdentifiersByTag', 'flush', 'flushByTag', 'collectGarbage'), array(), '', false);
-=======
-        $backend = $this->getMock('TYPO3\Flow\Cache\Backend\AbstractBackend', array('get', 'set', 'has', 'remove', 'findIdentifiersByTag', 'flush', 'flushByTag', 'collectGarbage'), array(), '', false);
->>>>>>> c186a992
+        $backend = $this->getMock(\TYPO3\Flow\Cache\Backend\AbstractBackend::class, array('get', 'set', 'has', 'remove', 'findIdentifiersByTag', 'flush', 'flushByTag', 'collectGarbage'), array(), '', false);
         $backend->expects($this->once())->method('set')->with($this->equalTo('VariableCacheTest'), $this->equalTo(serialize($theArray)));
 
         $cache = new \TYPO3\Flow\Cache\Frontend\VariableFrontend('VariableFrontend', $backend);
@@ -70,11 +58,7 @@
     {
         $theString = 'Just some value';
         $theLifetime = 1234;
-<<<<<<< HEAD
-        $backend = $this->getMock(\TYPO3\Flow\Cache\Backend\AbstractBackend::class, array('get', 'set', 'has', 'remove', 'findIdentifiersByTag', 'flush', 'flushByTag', 'collectGarbage'), array(), '', false);
-=======
-        $backend = $this->getMock('TYPO3\Flow\Cache\Backend\AbstractBackend', array('get', 'set', 'has', 'remove', 'findIdentifiersByTag', 'flush', 'flushByTag', 'collectGarbage'), array(), '', false);
->>>>>>> c186a992
+        $backend = $this->getMock(\TYPO3\Flow\Cache\Backend\AbstractBackend::class, array('get', 'set', 'has', 'remove', 'findIdentifiersByTag', 'flush', 'flushByTag', 'collectGarbage'), array(), '', false);
         $backend->expects($this->once())->method('set')->with($this->equalTo('VariableCacheTest'), $this->equalTo(serialize($theString)), $this->equalTo(array()), $this->equalTo($theLifetime));
 
         $cache = new \TYPO3\Flow\Cache\Frontend\VariableFrontend('VariableFrontend', $backend);
@@ -88,11 +72,7 @@
     public function setUsesIgBinarySerializeIfAvailable()
     {
         $theString = 'Just some value';
-<<<<<<< HEAD
-        $backend = $this->getMock(\TYPO3\Flow\Cache\Backend\AbstractBackend::class, array('get', 'set', 'has', 'remove', 'findIdentifiersByTag', 'flush', 'flushByTag', 'collectGarbage'), array(), '', false);
-=======
-        $backend = $this->getMock('TYPO3\Flow\Cache\Backend\AbstractBackend', array('get', 'set', 'has', 'remove', 'findIdentifiersByTag', 'flush', 'flushByTag', 'collectGarbage'), array(), '', false);
->>>>>>> c186a992
+        $backend = $this->getMock(\TYPO3\Flow\Cache\Backend\AbstractBackend::class, array('get', 'set', 'has', 'remove', 'findIdentifiersByTag', 'flush', 'flushByTag', 'collectGarbage'), array(), '', false);
         $backend->expects($this->once())->method('set')->with($this->equalTo('VariableCacheTest'), $this->equalTo(igbinary_serialize($theString)));
 
         $cache = new \TYPO3\Flow\Cache\Frontend\VariableFrontend('VariableFrontend', $backend);
@@ -105,11 +85,7 @@
      */
     public function getFetchesStringValueFromBackend()
     {
-<<<<<<< HEAD
-        $backend = $this->getMock(\TYPO3\Flow\Cache\Backend\AbstractBackend::class, array('get', 'set', 'has', 'remove', 'findIdentifiersByTag', 'flush', 'flushByTag', 'collectGarbage'), array(), '', false);
-=======
-        $backend = $this->getMock('TYPO3\Flow\Cache\Backend\AbstractBackend', array('get', 'set', 'has', 'remove', 'findIdentifiersByTag', 'flush', 'flushByTag', 'collectGarbage'), array(), '', false);
->>>>>>> c186a992
+        $backend = $this->getMock(\TYPO3\Flow\Cache\Backend\AbstractBackend::class, array('get', 'set', 'has', 'remove', 'findIdentifiersByTag', 'flush', 'flushByTag', 'collectGarbage'), array(), '', false);
         $backend->expects($this->once())->method('get')->will($this->returnValue(serialize('Just some value')));
 
         $cache = new \TYPO3\Flow\Cache\Frontend\VariableFrontend('VariableFrontend', $backend);
@@ -122,11 +98,7 @@
     public function getFetchesArrayValueFromBackend()
     {
         $theArray = array('Just some value', 'and another one.');
-<<<<<<< HEAD
-        $backend = $this->getMock(\TYPO3\Flow\Cache\Backend\AbstractBackend::class, array('get', 'set', 'has', 'remove', 'findIdentifiersByTag', 'flush', 'flushByTag', 'collectGarbage'), array(), '', false);
-=======
-        $backend = $this->getMock('TYPO3\Flow\Cache\Backend\AbstractBackend', array('get', 'set', 'has', 'remove', 'findIdentifiersByTag', 'flush', 'flushByTag', 'collectGarbage'), array(), '', false);
->>>>>>> c186a992
+        $backend = $this->getMock(\TYPO3\Flow\Cache\Backend\AbstractBackend::class, array('get', 'set', 'has', 'remove', 'findIdentifiersByTag', 'flush', 'flushByTag', 'collectGarbage'), array(), '', false);
         $backend->expects($this->once())->method('get')->will($this->returnValue(serialize($theArray)));
 
         $cache = new \TYPO3\Flow\Cache\Frontend\VariableFrontend('VariableFrontend', $backend);
@@ -138,11 +110,7 @@
      */
     public function getFetchesFalseBooleanValueFromBackend()
     {
-<<<<<<< HEAD
-        $backend = $this->getMock(\TYPO3\Flow\Cache\Backend\AbstractBackend::class, array('get', 'set', 'has', 'remove', 'findIdentifiersByTag', 'flush', 'flushByTag', 'collectGarbage'), array(), '', false);
-=======
-        $backend = $this->getMock('TYPO3\Flow\Cache\Backend\AbstractBackend', array('get', 'set', 'has', 'remove', 'findIdentifiersByTag', 'flush', 'flushByTag', 'collectGarbage'), array(), '', false);
->>>>>>> c186a992
+        $backend = $this->getMock(\TYPO3\Flow\Cache\Backend\AbstractBackend::class, array('get', 'set', 'has', 'remove', 'findIdentifiersByTag', 'flush', 'flushByTag', 'collectGarbage'), array(), '', false);
         $backend->expects($this->once())->method('get')->will($this->returnValue(serialize(false)));
 
         $cache = new \TYPO3\Flow\Cache\Frontend\VariableFrontend('VariableFrontend', $backend);
@@ -156,11 +124,7 @@
     public function getUsesIgBinaryIfAvailable()
     {
         $theArray = array('Just some value', 'and another one.');
-<<<<<<< HEAD
-        $backend = $this->getMock(\TYPO3\Flow\Cache\Backend\AbstractBackend::class, array('get', 'set', 'has', 'remove', 'findIdentifiersByTag', 'flush', 'flushByTag', 'collectGarbage'), array(), '', false);
-=======
-        $backend = $this->getMock('TYPO3\Flow\Cache\Backend\AbstractBackend', array('get', 'set', 'has', 'remove', 'findIdentifiersByTag', 'flush', 'flushByTag', 'collectGarbage'), array(), '', false);
->>>>>>> c186a992
+        $backend = $this->getMock(\TYPO3\Flow\Cache\Backend\AbstractBackend::class, array('get', 'set', 'has', 'remove', 'findIdentifiersByTag', 'flush', 'flushByTag', 'collectGarbage'), array(), '', false);
         $backend->expects($this->once())->method('get')->will($this->returnValue(igbinary_serialize($theArray)));
 
         $cache = new \TYPO3\Flow\Cache\Frontend\VariableFrontend('VariableFrontend', $backend);
@@ -174,11 +138,7 @@
      */
     public function hasReturnsResultFromBackend()
     {
-<<<<<<< HEAD
-        $backend = $this->getMock(\TYPO3\Flow\Cache\Backend\AbstractBackend::class, array('get', 'set', 'has', 'remove', 'findIdentifiersByTag', 'flush', 'flushByTag', 'collectGarbage'), array(), '', false);
-=======
-        $backend = $this->getMock('TYPO3\Flow\Cache\Backend\AbstractBackend', array('get', 'set', 'has', 'remove', 'findIdentifiersByTag', 'flush', 'flushByTag', 'collectGarbage'), array(), '', false);
->>>>>>> c186a992
+        $backend = $this->getMock(\TYPO3\Flow\Cache\Backend\AbstractBackend::class, array('get', 'set', 'has', 'remove', 'findIdentifiersByTag', 'flush', 'flushByTag', 'collectGarbage'), array(), '', false);
         $backend->expects($this->once())->method('has')->with($this->equalTo('VariableCacheTest'))->will($this->returnValue(true));
 
         $cache = new \TYPO3\Flow\Cache\Frontend\VariableFrontend('VariableFrontend', $backend);
@@ -191,11 +151,7 @@
     public function removeCallsBackend()
     {
         $cacheIdentifier = 'someCacheIdentifier';
-<<<<<<< HEAD
-        $backend = $this->getMock(\TYPO3\Flow\Cache\Backend\AbstractBackend::class, array('get', 'set', 'has', 'remove', 'findIdentifiersByTag', 'flush', 'flushByTag', 'collectGarbage'), array(), '', false);
-=======
-        $backend = $this->getMock('TYPO3\Flow\Cache\Backend\AbstractBackend', array('get', 'set', 'has', 'remove', 'findIdentifiersByTag', 'flush', 'flushByTag', 'collectGarbage'), array(), '', false);
->>>>>>> c186a992
+        $backend = $this->getMock(\TYPO3\Flow\Cache\Backend\AbstractBackend::class, array('get', 'set', 'has', 'remove', 'findIdentifiersByTag', 'flush', 'flushByTag', 'collectGarbage'), array(), '', false);
 
         $backend->expects($this->once())->method('remove')->with($this->equalTo($cacheIdentifier))->will($this->returnValue(true));
 
@@ -205,19 +161,11 @@
 
     /**
      * @test
-<<<<<<< HEAD
      * @expectedException \InvalidArgumentException
      */
     public function getByTagRejectsInvalidTags()
     {
         $backend = $this->getMock(\TYPO3\Flow\Cache\Backend\BackendInterface::class, array(), array(), '', false);
-=======
-     * @expectedException InvalidArgumentException
-     */
-    public function getByTagRejectsInvalidTags()
-    {
-        $backend = $this->getMock('TYPO3\Flow\Cache\Backend\BackendInterface', array(), array(), '', false);
->>>>>>> c186a992
         $backend->expects($this->never())->method('getByTag');
 
         $cache = new \TYPO3\Flow\Cache\Frontend\VariableFrontend('VariableFrontend', $backend);
@@ -232,11 +180,7 @@
         $tag = 'sometag';
         $identifiers = array('one', 'two');
         $entries = array('one' => 'one value', 'two' => 'two value');
-<<<<<<< HEAD
-        $backend = $this->getMock(\TYPO3\Flow\Cache\Backend\AbstractBackend::class, array('get', 'set', 'has', 'remove', 'findIdentifiersByTag', 'flush', 'flushByTag', 'collectGarbage'), array(), '', false);
-=======
-        $backend = $this->getMock('TYPO3\Flow\Cache\Backend\AbstractBackend', array('get', 'set', 'has', 'remove', 'findIdentifiersByTag', 'flush', 'flushByTag', 'collectGarbage'), array(), '', false);
->>>>>>> c186a992
+        $backend = $this->getMock(\TYPO3\Flow\Cache\Backend\AbstractBackend::class, array('get', 'set', 'has', 'remove', 'findIdentifiersByTag', 'flush', 'flushByTag', 'collectGarbage'), array(), '', false);
 
         $backend->expects($this->once())->method('findIdentifiersByTag')->with($this->equalTo($tag))->will($this->returnValue($identifiers));
         $backend->expects($this->exactly(2))->method('get')->will($this->onConsecutiveCalls(serialize('one value'), serialize('two value')));
@@ -254,11 +198,7 @@
         $tag = 'sometag';
         $identifiers = array('one', 'two');
         $entries = array('one' => 'one value', 'two' => 'two value');
-<<<<<<< HEAD
-        $backend = $this->getMock(\TYPO3\Flow\Cache\Backend\AbstractBackend::class, array('get', 'set', 'has', 'remove', 'findIdentifiersByTag', 'flush', 'flushByTag', 'collectGarbage'), array(), '', false);
-=======
-        $backend = $this->getMock('TYPO3\Flow\Cache\Backend\AbstractBackend', array('get', 'set', 'has', 'remove', 'findIdentifiersByTag', 'flush', 'flushByTag', 'collectGarbage'), array(), '', false);
->>>>>>> c186a992
+        $backend = $this->getMock(\TYPO3\Flow\Cache\Backend\AbstractBackend::class, array('get', 'set', 'has', 'remove', 'findIdentifiersByTag', 'flush', 'flushByTag', 'collectGarbage'), array(), '', false);
 
         $backend->expects($this->once())->method('findIdentifiersByTag')->with($this->equalTo($tag))->will($this->returnValue($identifiers));
         $backend->expects($this->exactly(2))->method('get')->will($this->onConsecutiveCalls(igbinary_serialize('one value'), igbinary_serialize('two value')));
