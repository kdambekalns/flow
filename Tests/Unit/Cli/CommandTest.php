--- conflicted
+++ resolved
@@ -19,7 +19,6 @@
      * @var \TYPO3\Flow\Cli\Command
      */
     protected $command;
-<<<<<<< HEAD
 
     /**
      * @var \TYPO3\Flow\Reflection\MethodReflection
@@ -64,111 +63,30 @@
     {
         $command = new Command($controllerClassName, $commandName);
         $this->assertEquals($expectedCommandIdentifier, $command->getCommandIdentifier());
-=======
-
-    /**
-     * @var \TYPO3\Flow\Reflection\MethodReflection
-     */
-    protected $methodReflection;
-
-    /**
-     * @return void
-     */
-    public function setUp()
-    {
-        $this->command = $this->getAccessibleMock('TYPO3\Flow\Cli\Command', array('getCommandMethodReflection'), array(), '', false);
-        $this->methodReflection = $this->getMock('TYPO3\Flow\Reflection\MethodReflection', array(), array(__CLASS__, 'dummyMethod'));
-        $this->command->expects($this->any())->method('getCommandMethodReflection')->will($this->returnValue($this->methodReflection));
-    }
-
-    /**
-     * Method used to construct some test objects locally
-     * @param string $arg
-     */
-    public function dummyMethod($arg)
-    {
-    }
-
-    /**
-     * @return array
-     */
-    public function commandIdentifiers()
-    {
-        return array(
-            array('TYPO3\Flow\Command\CacheCommandController', 'flush', 'typo3.flow:cache:flush'),
-            array('RobertLemke\Foo\Faa\Fuuum\Command\CoffeeCommandController', 'brew', 'robertlemke.foo.faa.fuuum:coffee:brew'),
-            array('SomePackage\Command\CookieCommandController', 'bake', 'somepackage:cookie:bake')
-        );
->>>>>>> c186a992
     }
 
     /**
      * @test
-<<<<<<< HEAD
      */
     public function hasArgumentsReturnsFalseIfCommandExpectsNoArguments()
     {
         $this->methodReflection->expects($this->atLeastOnce())->method('getParameters')->will($this->returnValue(array()));
         $this->assertFalse($this->command->hasArguments());
-=======
-     * @dataProvider commandIdentifiers
-     */
-    public function constructRendersACommandIdentifierByTheGivenControllerAndCommandName($controllerClassName, $commandName, $expectedCommandIdentifier)
-    {
-        $command = new Command($controllerClassName, $commandName);
-        $this->assertEquals($expectedCommandIdentifier, $command->getCommandIdentifier());
->>>>>>> c186a992
     }
 
     /**
      * @test
      */
-<<<<<<< HEAD
     public function hasArgumentsReturnsTrueIfCommandExpectsArguments()
     {
         $parameterReflection = $this->getMock(\TYPO3\Flow\Reflection\ParameterReflection::class, array(), array(array(__CLASS__, 'dummyMethod'), 'arg'));
         $this->methodReflection->expects($this->atLeastOnce())->method('getParameters')->will($this->returnValue(array($parameterReflection)));
         $this->assertTrue($this->command->hasArguments());
-=======
-    public function hasArgumentsReturnsFalseIfCommandExpectsNoArguments()
-    {
-        $this->methodReflection->expects($this->atLeastOnce())->method('getParameters')->will($this->returnValue(array()));
-        $this->assertFalse($this->command->hasArguments());
->>>>>>> c186a992
     }
 
     /**
      * @test
      */
-<<<<<<< HEAD
-    public function getArgumentDefinitionsReturnsEmptyArrayIfCommandExpectsNoArguments()
-    {
-        $this->methodReflection->expects($this->atLeastOnce())->method('getParameters')->will($this->returnValue(array()));
-        $this->assertSame(array(), $this->command->getArgumentDefinitions());
-=======
-    public function hasArgumentsReturnsTrueIfCommandExpectsArguments()
-    {
-        $parameterReflection = $this->getMock('TYPO3\Flow\Reflection\ParameterReflection', array(), array(array(__CLASS__, 'dummyMethod'), 'arg'));
-        $this->methodReflection->expects($this->atLeastOnce())->method('getParameters')->will($this->returnValue(array($parameterReflection)));
-        $this->assertTrue($this->command->hasArguments());
->>>>>>> c186a992
-    }
-
-    /**
-     * @test
-     */
-<<<<<<< HEAD
-    public function getArgumentDefinitionsReturnsArrayOfArgumentDefinitionIfCommandExpectsArguments()
-    {
-        $parameterReflection = $this->getMock(\TYPO3\Flow\Reflection\ParameterReflection::class, array(), array(array(__CLASS__, 'dummyMethod'), 'arg'));
-        $mockReflectionService = $this->getMock(\TYPO3\Flow\Reflection\ReflectionService::class);
-        $mockMethodParameters = array('argument1' => array('optional' => false), 'argument2' => array('optional' => true));
-        $mockReflectionService->expects($this->atLeastOnce())->method('getMethodParameters')->will($this->returnValue($mockMethodParameters));
-        $this->command->injectReflectionService($mockReflectionService);
-        $this->methodReflection->expects($this->atLeastOnce())->method('getParameters')->will($this->returnValue(array($parameterReflection)));
-        $this->methodReflection->expects($this->atLeastOnce())->method('getTagsValues')->will($this->returnValue(array('param' => array('@param $argument1 argument1 description', '@param $argument2 argument2 description'))));
-
-=======
     public function getArgumentDefinitionsReturnsEmptyArrayIfCommandExpectsNoArguments()
     {
         $this->methodReflection->expects($this->atLeastOnce())->method('getParameters')->will($this->returnValue(array()));
@@ -180,15 +98,14 @@
      */
     public function getArgumentDefinitionsReturnsArrayOfArgumentDefinitionIfCommandExpectsArguments()
     {
-        $parameterReflection = $this->getMock('TYPO3\Flow\Reflection\ParameterReflection', array(), array(array(__CLASS__, 'dummyMethod'), 'arg'));
-        $mockReflectionService = $this->getMock('TYPO3\Flow\Reflection\ReflectionService');
+        $parameterReflection = $this->getMock(\TYPO3\Flow\Reflection\ParameterReflection::class, array(), array(array(__CLASS__, 'dummyMethod'), 'arg'));
+        $mockReflectionService = $this->getMock(\TYPO3\Flow\Reflection\ReflectionService::class);
         $mockMethodParameters = array('argument1' => array('optional' => false), 'argument2' => array('optional' => true));
         $mockReflectionService->expects($this->atLeastOnce())->method('getMethodParameters')->will($this->returnValue($mockMethodParameters));
         $this->command->injectReflectionService($mockReflectionService);
         $this->methodReflection->expects($this->atLeastOnce())->method('getParameters')->will($this->returnValue(array($parameterReflection)));
         $this->methodReflection->expects($this->atLeastOnce())->method('getTagsValues')->will($this->returnValue(array('param' => array('@param $argument1 argument1 description', '@param $argument2 argument2 description'))));
 
->>>>>>> c186a992
         $expectedResult = array(
             new \TYPO3\Flow\Cli\CommandArgumentDefinition('argument1', true, 'argument1 description'),
             new \TYPO3\Flow\Cli\CommandArgumentDefinition('argument2', false, 'argument2 description')
