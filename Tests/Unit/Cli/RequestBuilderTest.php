--- conflicted
+++ resolved
@@ -78,11 +78,7 @@
      */
     public function cliAccessWithPackageControllerAndActionNameBuildsCorrectRequest()
     {
-<<<<<<< HEAD
-        $this->mockCommandManager->expects($this->once())->method('getCommandMethodParameters')->will($this->returnValue(array()));
-=======
-        $this->mockReflectionService->expects($this->once())->method('getMethodParameters')->will($this->returnValue([]));
->>>>>>> 63217a14
+        $this->mockCommandManager->expects($this->once())->method('getCommandMethodParameters')->will($this->returnValue([]));
 
         $request = $this->requestBuilder->build('acme.test:default:list');
         $this->assertSame('Acme\Test\Command\DefaultCommandController', $request->getControllerObjectName());
@@ -114,19 +110,11 @@
      */
     public function cliAccessWithPackageControllerActionAndArgumentsBuildsCorrectRequest()
     {
-<<<<<<< HEAD
-        $methodParameters = array(
-            'testArgument' => array('optional' => false, 'type' => 'string'),
-            'testArgument2' => array('optional' => false, 'type' => 'string')
-        );
-        $this->mockCommandManager->expects($this->once())->method('getCommandMethodParameters')->with('Acme\Test\Command\DefaultCommandController', 'listCommand')->will($this->returnValue($methodParameters));
-=======
         $methodParameters = [
             'testArgument' => ['optional' => false, 'type' => 'string'],
             'testArgument2' => ['optional' => false, 'type' => 'string']
         ];
-        $this->mockReflectionService->expects($this->once())->method('getMethodParameters')->with('Acme\Test\Command\DefaultCommandController', 'listCommand')->will($this->returnValue($methodParameters));
->>>>>>> 63217a14
+        $this->mockCommandManager->expects($this->once())->method('getCommandMethodParameters')->with('Acme\Test\Command\DefaultCommandController', 'listCommand')->will($this->returnValue($methodParameters));
 
         $request = $this->requestBuilder->build('acme.test:default:list --test-argument=value --test-argument2=value2');
         $this->assertTrue($request->hasArgument('testArgument'), 'The given "testArgument" was not found in the built request.');
@@ -142,23 +130,13 @@
      */
     public function checkIfCliAccesWithPackageControllerActionAndArgumentsToleratesSpaces()
     {
-<<<<<<< HEAD
-        $methodParameters = array(
-            'testArgument' => array('optional' => false, 'type' => 'string'),
-            'testArgument2' => array('optional' => false, 'type' => 'string'),
-            'testArgument3' => array('optional' => false, 'type' => 'string'),
-            'testArgument4' => array('optional' => false, 'type' => 'string')
-        );
-        $this->mockCommandManager->expects($this->once())->method('getCommandMethodParameters')->with('Acme\Test\Command\DefaultCommandController', 'listCommand')->will($this->returnValue($methodParameters));
-=======
         $methodParameters = [
             'testArgument' => ['optional' => false, 'type' => 'string'],
             'testArgument2' => ['optional' => false, 'type' => 'string'],
             'testArgument3' => ['optional' => false, 'type' => 'string'],
             'testArgument4' => ['optional' => false, 'type' => 'string']
         ];
-        $this->mockReflectionService->expects($this->once())->method('getMethodParameters')->with('Acme\Test\Command\DefaultCommandController', 'listCommand')->will($this->returnValue($methodParameters));
->>>>>>> 63217a14
+        $this->mockCommandManager->expects($this->once())->method('getCommandMethodParameters')->with('Acme\Test\Command\DefaultCommandController', 'listCommand')->will($this->returnValue($methodParameters));
 
         $request = $this->requestBuilder->build('acme.test:default:list --test-argument= value --test-argument2 =value2 --test-argument3 = value3 --test-argument4=value4');
         $this->assertTrue($request->hasArgument('testArgument'), 'The given "testArgument" was not found in the built request.');
@@ -178,21 +156,12 @@
      */
     public function CliAccesWithShortArgumentsBuildsCorrectRequest()
     {
-<<<<<<< HEAD
-        $methodParameters = array(
-            'a' => array('optional' => false, 'type' => 'string'),
-            'd' => array('optional' => false, 'type' => 'string'),
-            'f' => array('optional' => false, 'type' => 'string'),
-        );
-        $this->mockCommandManager->expects($this->once())->method('getCommandMethodParameters')->with('Acme\Test\Command\DefaultCommandController', 'listCommand')->will($this->returnValue($methodParameters));
-=======
         $methodParameters = [
             'a' => ['optional' => false, 'type' => 'string'],
             'd' => ['optional' => false, 'type' => 'string'],
             'f' => ['optional' => false, 'type' => 'string'],
         ];
-        $this->mockReflectionService->expects($this->once())->method('getMethodParameters')->with('Acme\Test\Command\DefaultCommandController', 'listCommand')->will($this->returnValue($methodParameters));
->>>>>>> 63217a14
+        $this->mockCommandManager->expects($this->once())->method('getCommandMethodParameters')->with('Acme\Test\Command\DefaultCommandController', 'listCommand')->will($this->returnValue($methodParameters));
 
         $request = $this->requestBuilder->build('acme.test:default:list -d valued -f=valuef -a = valuea');
         $this->assertTrue($request->hasArgument('d'), 'The given "d" was not found in the built request.');
@@ -211,25 +180,6 @@
      */
     public function CliAccesWithArgumentsWithAndWithoutValuesBuildsCorrectRequest()
     {
-<<<<<<< HEAD
-        $methodParameters = array(
-            'testArgument' => array('optional' => false, 'type' => 'string'),
-            'testArgument2' => array('optional' => false, 'type' => 'string'),
-            'testArgument3' => array('optional' => false, 'type' => 'string'),
-            'testArgument4' => array('optional' => false, 'type' => 'string'),
-            'testArgument5' => array('optional' => false, 'type' => 'string'),
-            'testArgument6' => array('optional' => false, 'type' => 'string'),
-            'testArgument7' => array('optional' => false, 'type' => 'string'),
-            'f' => array('optional' => false, 'type' => 'string'),
-            'd' => array('optional' => false, 'type' => 'string'),
-            'a' => array('optional' => false, 'type' => 'string'),
-            'c' => array('optional' => false, 'type' => 'string'),
-            'j' => array('optional' => false, 'type' => 'string'),
-            'k' => array('optional' => false, 'type' => 'string'),
-            'm' => array('optional' => false, 'type' => 'string'),
-        );
-        $this->mockCommandManager->expects($this->once())->method('getCommandMethodParameters')->with('Acme\Test\Command\DefaultCommandController', 'listCommand')->will($this->returnValue($methodParameters));
-=======
         $methodParameters = [
             'testArgument' => ['optional' => false, 'type' => 'string'],
             'testArgument2' => ['optional' => false, 'type' => 'string'],
@@ -246,8 +196,7 @@
             'k' => ['optional' => false, 'type' => 'string'],
             'm' => ['optional' => false, 'type' => 'string'],
         ];
-        $this->mockReflectionService->expects($this->once())->method('getMethodParameters')->with('Acme\Test\Command\DefaultCommandController', 'listCommand')->will($this->returnValue($methodParameters));
->>>>>>> 63217a14
+        $this->mockCommandManager->expects($this->once())->method('getCommandMethodParameters')->with('Acme\Test\Command\DefaultCommandController', 'listCommand')->will($this->returnValue($methodParameters));
 
         $request = $this->requestBuilder->build('acme.test:default:list --test-argument=value --test-argument2= value2 -k --test-argument-3 = value3 --test-argument4=value4 -f valuef -d=valued -a = valuea -c --testArgument7 --test-argument5 = 5 --test-argument6 -j kjk -m');
         $this->assertTrue($request->hasArgument('testArgument'), 'The given "testArgument" was not found in the built request.');
@@ -280,17 +229,10 @@
      */
     public function argumentWithValueSeparatedByEqualSignBuildsCorrectRequest()
     {
-<<<<<<< HEAD
-        $methodParameters = array(
-            'testArgument' => array('optional' => false, 'type' => 'string')
-        );
-        $this->mockCommandManager->expects($this->once())->method('getCommandMethodParameters')->with('Acme\Test\Command\DefaultCommandController', 'listCommand')->will($this->returnValue($methodParameters));
-=======
         $methodParameters = [
             'testArgument' => ['optional' => false, 'type' => 'string']
         ];
-        $this->mockReflectionService->expects($this->once())->method('getMethodParameters')->with('Acme\Test\Command\DefaultCommandController', 'listCommand')->will($this->returnValue($methodParameters));
->>>>>>> 63217a14
+        $this->mockCommandManager->expects($this->once())->method('getCommandMethodParameters')->with('Acme\Test\Command\DefaultCommandController', 'listCommand')->will($this->returnValue($methodParameters));
 
         $request = $this->requestBuilder->build('acme.test:default:list --test-argument=value');
         $this->assertTrue($request->hasArgument('testArgument'), 'The given "testArgument" was not found in the built request.');
@@ -302,19 +244,11 @@
      */
     public function insteadOfNamedArgumentsTheArgumentsCanBePassedUnnamedInTheCorrectOrder()
     {
-<<<<<<< HEAD
-        $methodParameters = array(
-            'testArgument1' => array('optional' => false, 'type' => 'string'),
-            'testArgument2' => array('optional' => false, 'type' => 'string'),
-        );
-        $this->mockCommandManager->expects($this->any())->method('getCommandMethodParameters')->with('Acme\Test\Command\DefaultCommandController', 'listCommand')->will($this->returnValue($methodParameters));
-=======
         $methodParameters = [
             'testArgument1' => ['optional' => false, 'type' => 'string'],
             'testArgument2' => ['optional' => false, 'type' => 'string'],
         ];
-        $this->mockReflectionService->expects($this->exactly(2))->method('getMethodParameters')->with('Acme\Test\Command\DefaultCommandController', 'listCommand')->will($this->returnValue($methodParameters));
->>>>>>> 63217a14
+        $this->mockCommandManager->expects($this->any())->method('getCommandMethodParameters')->with('Acme\Test\Command\DefaultCommandController', 'listCommand')->will($this->returnValue($methodParameters));
 
         $request = $this->requestBuilder->build('acme.test:default:list --test-argument1 firstArgumentValue --test-argument2 secondArgumentValue');
         $this->assertSame('firstArgumentValue', $request->getArgument('testArgument1'));
@@ -330,23 +264,13 @@
      */
     public function argumentsAreDetectedAfterOptions()
     {
-<<<<<<< HEAD
-        $methodParameters = array(
-            'some' => array('optional' => true, 'type' => 'boolean'),
-            'option' => array('optional' => true, 'type' => 'string'),
-            'argument1' => array('optional' => false, 'type' => 'string'),
-            'argument2' => array('optional' => false, 'type' => 'string'),
-        );
-        $this->mockCommandManager->expects($this->once())->method('getCommandMethodParameters')->with('Acme\Test\Command\DefaultCommandController', 'listCommand')->will($this->returnValue($methodParameters));
-=======
         $methodParameters = [
             'some' => ['optional' => true, 'type' => 'boolean'],
             'option' => ['optional' => true, 'type' => 'string'],
             'argument1' => ['optional' => false, 'type' => 'string'],
             'argument2' => ['optional' => false, 'type' => 'string'],
         ];
-        $this->mockReflectionService->expects($this->once())->method('getMethodParameters')->with('Acme\Test\Command\DefaultCommandController', 'listCommand')->will($this->returnValue($methodParameters));
->>>>>>> 63217a14
+        $this->mockCommandManager->expects($this->once())->method('getCommandMethodParameters')->with('Acme\Test\Command\DefaultCommandController', 'listCommand')->will($this->returnValue($methodParameters));
 
         $request = $this->requestBuilder->build('acme.test:default:list --some -option=value file1 file2');
         $this->assertSame('list', $request->getControllerCommandName());
@@ -360,19 +284,11 @@
      */
     public function exceedingArgumentsMayBeSpecified()
     {
-<<<<<<< HEAD
-        $methodParameters = array(
-            'testArgument1' => array('optional' => false, 'type' => 'string'),
-            'testArgument2' => array('optional' => false, 'type' => 'string'),
-        );
-        $this->mockCommandManager->expects($this->once())->method('getCommandMethodParameters')->with('Acme\Test\Command\DefaultCommandController', 'listCommand')->will($this->returnValue($methodParameters));
-=======
         $methodParameters = [
             'testArgument1' => ['optional' => false, 'type' => 'string'],
             'testArgument2' => ['optional' => false, 'type' => 'string'],
         ];
-        $this->mockReflectionService->expects($this->once())->method('getMethodParameters')->with('Acme\Test\Command\DefaultCommandController', 'listCommand')->will($this->returnValue($methodParameters));
->>>>>>> 63217a14
+        $this->mockCommandManager->expects($this->once())->method('getCommandMethodParameters')->with('Acme\Test\Command\DefaultCommandController', 'listCommand')->will($this->returnValue($methodParameters));
 
         $expectedArguments = ['testArgument1' => 'firstArgumentValue', 'testArgument2' => 'secondArgumentValue'];
 
@@ -387,19 +303,11 @@
      */
     public function ifNamedArgumentsAreUsedAllRequiredArgumentsMustBeNamed()
     {
-<<<<<<< HEAD
-        $methodParameters = array(
-            'testArgument1' => array('optional' => false, 'type' => 'string'),
-            'testArgument2' => array('optional' => false, 'type' => 'string'),
-        );
-        $this->mockCommandManager->expects($this->once())->method('getCommandMethodParameters')->with('Acme\Test\Command\DefaultCommandController', 'listCommand')->will($this->returnValue($methodParameters));
-=======
         $methodParameters = [
             'testArgument1' => ['optional' => false, 'type' => 'string'],
             'testArgument2' => ['optional' => false, 'type' => 'string'],
         ];
-        $this->mockReflectionService->expects($this->once())->method('getMethodParameters')->with('Acme\Test\Command\DefaultCommandController', 'listCommand')->will($this->returnValue($methodParameters));
->>>>>>> 63217a14
+        $this->mockCommandManager->expects($this->once())->method('getCommandMethodParameters')->with('Acme\Test\Command\DefaultCommandController', 'listCommand')->will($this->returnValue($methodParameters));
 
         $this->requestBuilder->build('acme.test:default:list --test-argument1 firstArgumentValue secondArgumentValue');
     }
@@ -410,19 +318,11 @@
      */
     public function ifUnnamedArgumentsAreUsedAllRequiredArgumentsMustBeUnnamed()
     {
-<<<<<<< HEAD
-        $methodParameters = array(
-            'requiredArgument1' => array('optional' => false, 'type' => 'string'),
-            'requiredArgument2' => array('optional' => false, 'type' => 'string'),
-        );
-        $this->mockCommandManager->expects($this->once())->method('getCommandMethodParameters')->with('Acme\Test\Command\DefaultCommandController', 'listCommand')->will($this->returnValue($methodParameters));
-=======
         $methodParameters = [
             'requiredArgument1' => ['optional' => false, 'type' => 'string'],
             'requiredArgument2' => ['optional' => false, 'type' => 'string'],
         ];
-        $this->mockReflectionService->expects($this->once())->method('getMethodParameters')->with('Acme\Test\Command\DefaultCommandController', 'listCommand')->will($this->returnValue($methodParameters));
->>>>>>> 63217a14
+        $this->mockCommandManager->expects($this->once())->method('getCommandMethodParameters')->with('Acme\Test\Command\DefaultCommandController', 'listCommand')->will($this->returnValue($methodParameters));
 
         $this->requestBuilder->build('acme.test:default:list firstArgumentValue --required-argument2 secondArgumentValue');
     }
@@ -432,21 +332,12 @@
      */
     public function booleanOptionsAreConsideredEvenIfAnUnnamedArgumentFollows()
     {
-<<<<<<< HEAD
-        $methodParameters = array(
-            'requiredArgument1' => array('optional' => false, 'type' => 'string'),
-            'requiredArgument2' => array('optional' => false, 'type' => 'string'),
-            'booleanOption' => array('optional' => true, 'type' => 'boolean'),
-        );
-        $this->mockCommandManager->expects($this->once())->method('getCommandMethodParameters')->with('Acme\Test\Command\DefaultCommandController', 'listCommand')->will($this->returnValue($methodParameters));
-=======
         $methodParameters = [
             'requiredArgument1' => ['optional' => false, 'type' => 'string'],
             'requiredArgument2' => ['optional' => false, 'type' => 'string'],
             'booleanOption' => ['optional' => true, 'type' => 'boolean'],
         ];
-        $this->mockReflectionService->expects($this->once())->method('getMethodParameters')->with('Acme\Test\Command\DefaultCommandController', 'listCommand')->will($this->returnValue($methodParameters));
->>>>>>> 63217a14
+        $this->mockCommandManager->expects($this->once())->method('getCommandMethodParameters')->with('Acme\Test\Command\DefaultCommandController', 'listCommand')->will($this->returnValue($methodParameters));
 
         $expectedArguments = ['requiredArgument1' => 'firstArgumentValue', 'requiredArgument2' => 'secondArgumentValue', 'booleanOption' => true];
 
@@ -459,21 +350,12 @@
      */
     public function optionsAreNotMappedToCommandArgumentsIfTheyAreUnnamed()
     {
-<<<<<<< HEAD
-        $methodParameters = array(
-            'requiredArgument1' => array('optional' => false, 'type' => 'string'),
-            'requiredArgument2' => array('optional' => false, 'type' => 'string'),
-            'booleanOption' => array('optional' => true, 'type' => 'boolean'),
-        );
-        $this->mockCommandManager->expects($this->once())->method('getCommandMethodParameters')->with('Acme\Test\Command\DefaultCommandController', 'listCommand')->will($this->returnValue($methodParameters));
-=======
         $methodParameters = [
             'requiredArgument1' => ['optional' => false, 'type' => 'string'],
             'requiredArgument2' => ['optional' => false, 'type' => 'string'],
             'booleanOption' => ['optional' => true, 'type' => 'boolean'],
         ];
-        $this->mockReflectionService->expects($this->once())->method('getMethodParameters')->with('Acme\Test\Command\DefaultCommandController', 'listCommand')->will($this->returnValue($methodParameters));
->>>>>>> 63217a14
+        $this->mockCommandManager->expects($this->once())->method('getCommandMethodParameters')->with('Acme\Test\Command\DefaultCommandController', 'listCommand')->will($this->returnValue($methodParameters));
 
         $expectedArguments = ['requiredArgument1' => 'firstArgumentValue', 'requiredArgument2' => 'secondArgumentValue'];
 
@@ -486,21 +368,12 @@
      */
     public function afterAllRequiredArgumentsUnnamedParametersAreStoredAsExceedingArguments()
     {
-<<<<<<< HEAD
-        $methodParameters = array(
-            'requiredArgument1' => array('optional' => false, 'type' => 'string'),
-            'requiredArgument2' => array('optional' => false, 'type' => 'string'),
-            'booleanOption' => array('optional' => true, 'type' => 'boolean'),
-        );
-        $this->mockCommandManager->expects($this->once())->method('getCommandMethodParameters')->with('Acme\Test\Command\DefaultCommandController', 'listCommand')->will($this->returnValue($methodParameters));
-=======
         $methodParameters = [
             'requiredArgument1' => ['optional' => false, 'type' => 'string'],
             'requiredArgument2' => ['optional' => false, 'type' => 'string'],
             'booleanOption' => ['optional' => true, 'type' => 'boolean'],
         ];
-        $this->mockReflectionService->expects($this->once())->method('getMethodParameters')->with('Acme\Test\Command\DefaultCommandController', 'listCommand')->will($this->returnValue($methodParameters));
->>>>>>> 63217a14
+        $this->mockCommandManager->expects($this->once())->method('getCommandMethodParameters')->with('Acme\Test\Command\DefaultCommandController', 'listCommand')->will($this->returnValue($methodParameters));
 
         $expectedExceedingArguments = ['true'];
 
@@ -513,17 +386,6 @@
      */
     public function booleanOptionsCanHaveOnlyCertainValuesIfTheValueIsAssignedWithoutEqualSign()
     {
-<<<<<<< HEAD
-        $methodParameters = array(
-            'b1' => array('optional' => true, 'type' => 'boolean'),
-            'b2' => array('optional' => true, 'type' => 'boolean'),
-            'b3' => array('optional' => true, 'type' => 'boolean'),
-            'b4' => array('optional' => true, 'type' => 'boolean'),
-            'b5' => array('optional' => true, 'type' => 'boolean'),
-            'b6' => array('optional' => true, 'type' => 'boolean'),
-        );
-        $this->mockCommandManager->expects($this->once())->method('getCommandMethodParameters')->with('Acme\Test\Command\DefaultCommandController', 'listCommand')->will($this->returnValue($methodParameters));
-=======
         $methodParameters = [
             'b1' => ['optional' => true, 'type' => 'boolean'],
             'b2' => ['optional' => true, 'type' => 'boolean'],
@@ -532,8 +394,7 @@
             'b5' => ['optional' => true, 'type' => 'boolean'],
             'b6' => ['optional' => true, 'type' => 'boolean'],
         ];
-        $this->mockReflectionService->expects($this->once())->method('getMethodParameters')->with('Acme\Test\Command\DefaultCommandController', 'listCommand')->will($this->returnValue($methodParameters));
->>>>>>> 63217a14
+        $this->mockCommandManager->expects($this->once())->method('getCommandMethodParameters')->with('Acme\Test\Command\DefaultCommandController', 'listCommand')->will($this->returnValue($methodParameters));
 
         $expectedArguments = ['b1' => true, 'b2' => true, 'b3' => true, 'b4' => false, 'b5' => false, 'b6' => false];
 
@@ -568,19 +429,11 @@
      */
     public function quotedArgumentValuesAreCorrectlyParsedWhenPassingTheCommandAsString($quotedArgument, $expectedResult)
     {
-<<<<<<< HEAD
-        $methodParameters = array(
-            'requiredArgument1' => array('optional' => false, 'type' => 'string'),
-            'requiredArgument2' => array('optional' => false, 'type' => 'string'),
-        );
-        $this->mockCommandManager->expects($this->once())->method('getCommandMethodParameters')->with('Acme\Test\Command\DefaultCommandController', 'listCommand')->will($this->returnValue($methodParameters));
-=======
         $methodParameters = [
             'requiredArgument1' => ['optional' => false, 'type' => 'string'],
             'requiredArgument2' => ['optional' => false, 'type' => 'string'],
         ];
-        $this->mockReflectionService->expects($this->once())->method('getMethodParameters')->with('Acme\Test\Command\DefaultCommandController', 'listCommand')->will($this->returnValue($methodParameters));
->>>>>>> 63217a14
+        $this->mockCommandManager->expects($this->once())->method('getCommandMethodParameters')->with('Acme\Test\Command\DefaultCommandController', 'listCommand')->will($this->returnValue($methodParameters));
 
         $expectedArguments = ['requiredArgument1' => 'firstArgumentValue', 'requiredArgument2' => $expectedResult];
 
