--- conflicted
+++ resolved
@@ -21,11 +21,7 @@
     public function getCommandReturnsTheCommandObjectReflectingTheRequestInformation()
     {
         $request = new Request();
-<<<<<<< HEAD
         $request->setControllerObjectName(\TYPO3\Flow\Command\CacheCommandController::class);
-=======
-        $request->setControllerObjectName('TYPO3\Flow\Command\CacheCommandController');
->>>>>>> c186a992
         $request->setControllerCommandName('flush');
 
         $command = $request->getCommand();
@@ -38,11 +34,7 @@
     public function setControllerObjectNameAndSetControllerCommandNameUnsetTheBuiltCommandObject()
     {
         $request = new Request();
-<<<<<<< HEAD
         $request->setControllerObjectName(\TYPO3\Flow\Command\CacheCommandController::class);
-=======
-        $request->setControllerObjectName('TYPO3\Flow\Command\CacheCommandController');
->>>>>>> c186a992
         $request->setControllerCommandName('flush');
         $request->getCommand();
 
