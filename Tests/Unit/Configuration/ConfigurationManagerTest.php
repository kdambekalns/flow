--- conflicted
+++ resolved
@@ -641,168 +641,6 @@
     }
 
     /**
-<<<<<<< HEAD
-=======
-     * Callback for the above test.
-     */
-    public function packagePolicyCallback()
-    {
-        $filenameAndPath = func_get_arg(0);
-
-        $packagePolicy = array(
-            'roles' => array(
-                'Customer' => array(),
-                'Expert' => array('Customer')
-            ),
-            'acls' => array(
-                'Everybody' => array(),
-                'Anonymous' => array(),
-                'Customer' => array(),
-                'Expert' => array(),
-            )
-        );
-
-        $contextPolicy = array(
-            'roles' => array()
-        );
-
-        switch ($filenameAndPath) {
-            case 'Flow/Configuration/Policy' : return $packagePolicy;
-            case 'Flow/Configuration/Testing/Policy' : return $contextPolicy;
-            case FLOW_PATH_CONFIGURATION . 'Policy' : return array();
-            case FLOW_PATH_CONFIGURATION . 'Testing/Policy' : return array();
-            default:
-                throw new \Exception('Unexpected filename: ' . $filenameAndPath);
-        }
-    }
-
-    /**
-     * @test
-     */
-    public function loadConfigurationCorrectlyMergesPolicies()
-    {
-        $mockConfigurationSource = $this->getMock('TYPO3\Flow\Configuration\Source\YamlSource', array('load', 'save'));
-        $mockConfigurationSource->expects($this->any())->method('load')->will($this->returnCallback(array($this, 'packagePolicyCallback')));
-
-        $mockPackageFlow = $this->getMock('TYPO3\Flow\Package\Package', array(), array(), '', false);
-        $mockPackageFlow->expects($this->any())->method('getConfigurationPath')->will($this->returnValue('Flow/Configuration/'));
-        $mockPackageFlow->expects($this->any())->method('getPackageKey')->will($this->returnValue('TYPO3.Flow'));
-
-        $mockPackages = array(
-            'TYPO3.Flow' => $mockPackageFlow
-        );
-
-        $configurationManager = $this->getAccessibleMock('TYPO3\Flow\Configuration\ConfigurationManager', array('postProcessConfiguration'), array(), '', false);
-        $configurationManager->_set('configurationSource', $mockConfigurationSource);
-
-        $configurationManager->_set('context', $this->mockContext);
-
-        $configurationManager->expects($this->once())->method('postProcessConfiguration');
-
-        $configurationManager->_call('loadConfiguration', ConfigurationManager::CONFIGURATION_TYPE_POLICY, $mockPackages);
-
-        $actualConfigurations = $configurationManager->_get('configurations');
-        $expectedConfiguration = array(
-            'roles' => array(
-                'TYPO3.Flow:Customer' => array(),
-                'TYPO3.Flow:Expert' => array('TYPO3.Flow:Customer')
-            ),
-            'acls' => array(
-                'Everybody' => array(),
-                'Anonymous' => array(),
-                'TYPO3.Flow:Customer' => array(),
-                'TYPO3.Flow:Expert' => array()
-            )
-        );
-        $this->assertEquals($expectedConfiguration, $actualConfigurations[ConfigurationManager::CONFIGURATION_TYPE_POLICY]);
-    }
-
-    /**
-     * @expectedException \TYPO3\Flow\Configuration\Exception\InvalidConfigurationException
-     * @test
-     */
-    public function loadConfigurationThrowsExceptionIfPolicyRedefinesSystemRoles()
-    {
-        $mockConfigurationSource = $this->getMock('TYPO3\Flow\Configuration\Source\YamlSource', array('load', 'save'));
-        $mockConfigurationSource->expects($this->any())->method('load')->will($this->returnCallback(
-            function ($pathAndFilename) {
-                if ($pathAndFilename === 'Flow/Configuration/Policy') {
-                    return array(
-                        'roles' => array(
-                            'Customer' => array(),
-                            'Everybody' => array()
-                        )
-                    );
-                }
-            }
-        ));
-
-        $mockPackageFlow = $this->getMock('TYPO3\Flow\Package\Package', array(), array(), '', false);
-        $mockPackageFlow->expects($this->any())->method('getConfigurationPath')->will($this->returnValue('Flow/Configuration/'));
-        $mockPackageFlow->expects($this->any())->method('getPackageKey')->will($this->returnValue('TYPO3.Flow'));
-
-        $mockPackages = array(
-            'TYPO3.Flow' => $mockPackageFlow
-        );
-
-        $configurationManager = $this->getAccessibleMock('TYPO3\Flow\Configuration\ConfigurationManager', array('postProcessConfiguration'), array(), '', false);
-        $configurationManager->_set('configurationSource', $mockConfigurationSource);
-        $configurationManager->_set('context', $this->mockContext);
-
-        $configurationManager->_call('loadConfiguration', ConfigurationManager::CONFIGURATION_TYPE_POLICY, $mockPackages);
-    }
-
-    /**
-     * @test
-     */
-    public function loadConfigurationLoadsTestingPoliciesInTestingContext()
-    {
-        $testingPolicyConfiguration = array(
-            'roles' => array(
-                'Customer' => array(),
-                'Expert' => array('Customer')
-            ),
-            'acls' => array(
-                'Everybody' => array(),
-                'Anonymous' => array(),
-                'Customer' => array(),
-                'Expert' => array(),
-            )
-        );
-        $configurationManager = $this->getAccessibleMock('TYPO3\Flow\Configuration\ConfigurationManager', array('postProcessConfiguration'), array(), '', false);
-
-        $mockConfigurationSource = $this->getMock('TYPO3\Flow\Configuration\Source\YamlSource', array('has', 'load', 'save'));
-        $mockConfigurationSource->expects($this->once())->method('has')->with('Some/Temporary/Path/Policy')->will($this->returnValue(true));
-        $mockConfigurationSource->expects($this->once())->method('load')->with('Some/Temporary/Path/Policy')->will($this->returnValue($testingPolicyConfiguration));
-        $configurationManager->_set('configurationSource', $mockConfigurationSource);
-
-        $mockPackageFlow = $this->getMock('TYPO3\Flow\Package\Package', array(), array(), '', false);
-        $mockPackageFlow->expects($this->any())->method('getConfigurationPath')->will($this->returnValue('Flow/Configuration/'));
-        $mockPackageFlow->expects($this->any())->method('getPackageKey')->will($this->returnValue('TYPO3.Flow'));
-
-        $mockPackages = array(
-            'TYPO3.Flow' => $mockPackageFlow
-        );
-
-        $mockEnvironment = $this->getMock('TYPO3\Flow\Utility\Environment', array(), array(), '', false);
-        $mockEnvironment->expects($this->any())->method('getPathToTemporaryDirectory')->will($this->returnValue('Some/Temporary/Path/'));
-        $configurationManager->_set('environment', $mockEnvironment);
-
-
-
-        $this->mockContext->expects($this->any())->method('__toString')->will($this->returnValue('Testing/SomeSubContext'));
-        $this->mockContext->expects($this->any())->method('isTesting')->will($this->returnValue(true));
-        $configurationManager->_set('context', $this->mockContext);
-
-        $configurationManager->expects($this->once())->method('postProcessConfiguration');
-
-        $configurationManager->_call('loadConfiguration', ConfigurationManager::CONFIGURATION_TYPE_POLICY, $mockPackages);
-        $actualConfigurations = $configurationManager->_get('configurations');
-        $this->assertEquals($testingPolicyConfiguration, $actualConfigurations[ConfigurationManager::CONFIGURATION_TYPE_POLICY]);
-    }
-
-    /**
->>>>>>> d040582c
      * @test
      */
     public function saveConfigurationCacheSavesTheCurrentConfigurationAsPhpCode()
@@ -903,11 +741,7 @@
             'baz' => '%TYPO3\Flow\Configuration\ConfigurationManager::CONFIGURATION_TYPE_POLICY%',
             'inspiring' => array(
                 'people' => array(
-<<<<<<< HEAD
                     'to' => '%TYPO3\Flow\Core\Bootstrap::MINIMUM_PHP_VERSION%',
-=======
-                    'to' => '%TYPO3\Flow\Core\Bootstrap::MAXIMUM_PHP_VERSION%',
->>>>>>> d040582c
                     'share' => '%TYPO3\Flow\Package\PackageInterface::DIRECTORY_CLASSES%'
                 )
             )
@@ -917,11 +751,7 @@
         $configurationManager->_callRef('postProcessConfiguration', $settings);
 
         $this->assertSame(ConfigurationManager::CONFIGURATION_TYPE_POLICY, $settings['baz']);
-<<<<<<< HEAD
         $this->assertSame(\TYPO3\Flow\Core\Bootstrap::MINIMUM_PHP_VERSION, $settings['inspiring']['people']['to']);
-=======
-        $this->assertSame(\TYPO3\Flow\Core\Bootstrap::MAXIMUM_PHP_VERSION, $settings['inspiring']['people']['to']);
->>>>>>> d040582c
         $this->assertSame(\TYPO3\Flow\Package\PackageInterface::DIRECTORY_CLASSES, $settings['inspiring']['people']['share']);
     }
 
@@ -1397,18 +1227,13 @@
     /**
      * @test
      */
-<<<<<<< HEAD
     public function buildSubrouteConfigurationsMergesSubRoutesAndProcessesPlaceholders()
-=======
-    public function buildSubrouteConfigurationsRemovesTrailingSlashFromEmptySubrouteUriPatterns()
->>>>>>> d040582c
     {
         $routesConfiguration = array(
             array(
                 'name' => 'Welcome',
                 'uriPattern' => 'welcome/<WelcomeSubroutes>',
                 'defaults' => array(
-<<<<<<< HEAD
                     '@package' => 'Welcome',
                 ),
             )
@@ -1417,15 +1242,6 @@
             'package' => 'Welcome',
             'variables' => array(
                 'someVariable' => 'someValue'
-=======
-                    '@package' => 'Welcome'
-                ),
-                'subRoutes' => array(
-                    'WelcomeSubroutes' => array(
-                        'package' => 'Welcome'
-                    )
-                ),
->>>>>>> d040582c
             )
         );
         $subRoutesConfiguration = array(
@@ -1435,11 +1251,7 @@
                 'defaults' => array(
                     '@package' => 'OverriddenPackage',
                     '@controller' => 'Standard',
-<<<<<<< HEAD
                     '@action' => '<someVariable>'
-=======
-                    '@action' => 'index'
->>>>>>> d040582c
                 )
             ),
             array(
@@ -1458,11 +1270,7 @@
                 'defaults' => array(
                     '@package' => 'OverriddenPackage',
                     '@controller' => 'Standard',
-<<<<<<< HEAD
                     '@action' => 'someValue'
-=======
-                    '@action' => 'index'
->>>>>>> d040582c
                 ),
             ),
             array(
@@ -1476,11 +1284,7 @@
             )
         );
         $configurationManager = $this->getAccessibleMock('TYPO3\Flow\Configuration\ConfigurationManager', array('dummy'), array(new ApplicationContext('Testing')));
-<<<<<<< HEAD
         $actualResult = $configurationManager->_call('buildSubrouteConfigurations', $routesConfiguration, $subRoutesConfiguration, 'WelcomeSubroutes', $subRouteOptions);
-=======
-        $actualResult = $configurationManager->_call('buildSubrouteConfigurations', $routesConfiguration, $subRoutesConfiguration, 'WelcomeSubroutes', array());
->>>>>>> d040582c
 
         $this->assertEquals($expectedResult, $actualResult);
     }
