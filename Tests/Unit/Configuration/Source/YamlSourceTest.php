<?php
namespace TYPO3\Flow\Tests\Unit\Configuration\Source;

/*                                                                        *
 * This script belongs to the Flow framework.                             *
 *                                                                        *
 * It is free software; you can redistribute it and/or modify it under    *
 * the terms of the MIT license.                                          *
 *                                                                        */

use org\bovigo\vfs\vfsStream;
use TYPO3\Flow\Configuration\Source\YamlSource;

/**
 * Testcase for the YAML configuration source
 *
 */
class YamlSourceTest extends \TYPO3\Flow\Tests\UnitTestCase
{
    /**
     * Sets up this test case
     *
     */
    protected function setUp()
    {
        vfsStream::setup('testDirectory');
    }
<<<<<<< HEAD

    /**
     * @test
     */
    public function returnsEmptyArrayOnNonExistingFile()
    {
        $configurationSource = new YamlSource();
        $configuration = $configurationSource->load('/ThisFileDoesNotExist');
        $this->assertEquals(array(), $configuration, 'No empty array was returned.');
    }

    /**
     * @test
     */
    public function optionSetInTheConfigurationFileReallyEndsUpInTheArray()
    {
        $pathAndFilename = __DIR__ . '/../Fixture/YAMLConfigurationFile';
        $configurationSource = new YamlSource();
        $configuration = $configurationSource->load($pathAndFilename);
        $this->assertTrue($configuration['configurationFileHasBeenLoaded'], 'The option has not been set by the fixture.');
    }
=======
>>>>>>> c186a992

    /**
     * @test
     */
<<<<<<< HEAD
    public function saveWritesArrayToGivenFileAsYAML()
    {
        $pathAndFilename = vfsStream::url('testDirectory') . '/YAMLConfiguration';
        $configurationSource = new YamlSource();
        $mockConfiguration = array(
            'configurationFileHasBeenLoaded' => true,
            'foo' => array(
                'bar' => 'Baz'
            )
        );
        $configurationSource->save($pathAndFilename, $mockConfiguration);

        $yaml = 'configurationFileHasBeenLoaded: true' . chr(10) . 'foo:' . chr(10) . '  bar: Baz' . chr(10);
        $this->assertContains($yaml, file_get_contents($pathAndFilename . '.yaml'), 'Configuration was not written to the file as expected.');
=======
    public function returnsEmptyArrayOnNonExistingFile()
    {
        $configurationSource = new \TYPO3\Flow\Configuration\Source\YamlSource();
        $configuration = $configurationSource->load('/ThisFileDoesNotExist');
        $this->assertEquals(array(), $configuration, 'No empty array was returned.');
    }

    /**
     * @test
     */
    public function optionSetInTheConfigurationFileReallyEndsUpInTheArray()
    {
        $pathAndFilename = __DIR__ . '/../Fixture/YAMLConfigurationFile';
        $configurationSource = new \TYPO3\Flow\Configuration\Source\YamlSource();
        $configuration = $configurationSource->load($pathAndFilename);
        $this->assertTrue($configuration['configurationFileHasBeenLoaded'], 'The option has not been set by the fixture.');
>>>>>>> c186a992
    }

    /**
     * @test
     */
<<<<<<< HEAD
    public function saveKeepsQuotedKey()
    {
        $pathAndFilename = vfsStream::url('testDirectory') . '/YAMLConfiguration';
        $configurationSource = new YamlSource();
        $mockConfiguration = array(
            'configurationFileHasBeenLoaded' => true,
            'foo' => array(
                'Foo.Bar:Baz' => 'a quoted key'
=======
    public function saveWritesArrayToGivenFileAsYAML()
    {
        $pathAndFilename = vfsStream::url('testDirectory') . '/YAMLConfiguration';
        $configurationSource = new \TYPO3\Flow\Configuration\Source\YamlSource();
        $mockConfiguration = array(
            'configurationFileHasBeenLoaded' => true,
            'foo' => array(
                'bar' => 'Baz'
>>>>>>> c186a992
            )
        );
        $configurationSource->save($pathAndFilename, $mockConfiguration);

<<<<<<< HEAD
        $yaml = 'configurationFileHasBeenLoaded: true' . chr(10) . 'foo:' . chr(10) . '  \'Foo.Bar:Baz\': \'a quoted key\'' . chr(10);
        $this->assertContains($yaml, file_get_contents($pathAndFilename . '.yaml'), 'Configuration was not written to the file as expected.');
=======
        $yaml = 'configurationFileHasBeenLoaded: true' . chr(10) . 'foo:' . chr(10) . '  bar: Baz' . chr(10);
        $this->assertContains($yaml, file_get_contents($pathAndFilename . '.yaml'), 'Configuration was not written to the file.');
>>>>>>> c186a992
    }

    /**
     * @test
     */
<<<<<<< HEAD
    public function saveDoesNotOverwriteExistingHeaderCommentsIfFileExists()
=======
    public function saveWritesDoesNotOverwriteExistingHeaderCommentsIfFileExists()
>>>>>>> c186a992
    {
        $pathAndFilename = vfsStream::url('testDirectory') . '/YAMLConfiguration';
        $comment = '# This comment should stay' . chr(10) . 'Test: foo' . chr(10);
        file_put_contents($pathAndFilename . '.yaml', $comment);

<<<<<<< HEAD
        $configurationSource = new YamlSource();
=======
        $configurationSource = new \TYPO3\Flow\Configuration\Source\YamlSource();
>>>>>>> c186a992
        $configurationSource->save($pathAndFilename, array('configurationFileHasBeenLoaded' => true));

        $yaml = file_get_contents($pathAndFilename . '.yaml');
        $this->assertContains('# This comment should stay' . chr(10) . chr(10), $yaml, 'Header comment was removed from file.');
        $this->assertNotContains('Test: foo', $yaml);
    }

    /**
     * @test
     */
    public function yamlFileIsParsedToArray()
    {
        $expectedConfiguration = array(
            'configurationFileHasBeenLoaded' => true,
            'TYPO3' => array(
                'Flow' => array(
                    'something' => 'foo',
                    '@bar' => 1,
<<<<<<< HEAD
                    'aboolean' => true,
                    'Foo.Bar:Baz' => 'a quoted key'
=======
                    'aboolean' => true
>>>>>>> c186a992
                )
            )
        );
        $pathAndFilename = __DIR__ . '/../Fixture/YAMLConfigurationFile';
<<<<<<< HEAD
        $configurationSource = new YamlSource();
=======
        $configurationSource = new \TYPO3\Flow\Configuration\Source\YamlSource();
>>>>>>> c186a992
        $configuration = $configurationSource->load($pathAndFilename);
        $this->assertSame($expectedConfiguration, $configuration);
    }

    /**
     * @test
     */
    public function splitConfigurationFilesAreMergedAsExpected()
    {
        $expectedConfiguration = array(
            'configurationFileHasBeenLoaded' => true,
            'TYPO3' => array(
                'Flow' => array(
                    'default' => 'test',
                    'toBeOverwritten' => 2,
                    'something' => 'zzz',
                    '@bar' => 1,
                    'aboolean' => true
                )
            )
        );
        $pathAndFilename = __DIR__ . '/../Fixture/SplitYamlConfigurationFile';
<<<<<<< HEAD
        $configurationSource = new YamlSource();
=======
        $configurationSource = new \TYPO3\Flow\Configuration\Source\YamlSource();
>>>>>>> c186a992
        $configuration = $configurationSource->load($pathAndFilename, true);
        $this->assertSame($expectedConfiguration, $configuration);
    }
}<|MERGE_RESOLUTION|>--- conflicted
+++ resolved
@@ -25,7 +25,6 @@
     {
         vfsStream::setup('testDirectory');
     }
-<<<<<<< HEAD
 
     /**
      * @test
@@ -47,13 +46,10 @@
         $configuration = $configurationSource->load($pathAndFilename);
         $this->assertTrue($configuration['configurationFileHasBeenLoaded'], 'The option has not been set by the fixture.');
     }
-=======
->>>>>>> c186a992
 
     /**
      * @test
      */
-<<<<<<< HEAD
     public function saveWritesArrayToGivenFileAsYAML()
     {
         $pathAndFilename = vfsStream::url('testDirectory') . '/YAMLConfiguration';
@@ -68,30 +64,11 @@
 
         $yaml = 'configurationFileHasBeenLoaded: true' . chr(10) . 'foo:' . chr(10) . '  bar: Baz' . chr(10);
         $this->assertContains($yaml, file_get_contents($pathAndFilename . '.yaml'), 'Configuration was not written to the file as expected.');
-=======
-    public function returnsEmptyArrayOnNonExistingFile()
-    {
-        $configurationSource = new \TYPO3\Flow\Configuration\Source\YamlSource();
-        $configuration = $configurationSource->load('/ThisFileDoesNotExist');
-        $this->assertEquals(array(), $configuration, 'No empty array was returned.');
     }
 
     /**
      * @test
      */
-    public function optionSetInTheConfigurationFileReallyEndsUpInTheArray()
-    {
-        $pathAndFilename = __DIR__ . '/../Fixture/YAMLConfigurationFile';
-        $configurationSource = new \TYPO3\Flow\Configuration\Source\YamlSource();
-        $configuration = $configurationSource->load($pathAndFilename);
-        $this->assertTrue($configuration['configurationFileHasBeenLoaded'], 'The option has not been set by the fixture.');
->>>>>>> c186a992
-    }
-
-    /**
-     * @test
-     */
-<<<<<<< HEAD
     public function saveKeepsQuotedKey()
     {
         $pathAndFilename = vfsStream::url('testDirectory') . '/YAMLConfiguration';
@@ -100,47 +77,24 @@
             'configurationFileHasBeenLoaded' => true,
             'foo' => array(
                 'Foo.Bar:Baz' => 'a quoted key'
-=======
-    public function saveWritesArrayToGivenFileAsYAML()
-    {
-        $pathAndFilename = vfsStream::url('testDirectory') . '/YAMLConfiguration';
-        $configurationSource = new \TYPO3\Flow\Configuration\Source\YamlSource();
-        $mockConfiguration = array(
-            'configurationFileHasBeenLoaded' => true,
-            'foo' => array(
-                'bar' => 'Baz'
->>>>>>> c186a992
             )
         );
         $configurationSource->save($pathAndFilename, $mockConfiguration);
 
-<<<<<<< HEAD
         $yaml = 'configurationFileHasBeenLoaded: true' . chr(10) . 'foo:' . chr(10) . '  \'Foo.Bar:Baz\': \'a quoted key\'' . chr(10);
         $this->assertContains($yaml, file_get_contents($pathAndFilename . '.yaml'), 'Configuration was not written to the file as expected.');
-=======
-        $yaml = 'configurationFileHasBeenLoaded: true' . chr(10) . 'foo:' . chr(10) . '  bar: Baz' . chr(10);
-        $this->assertContains($yaml, file_get_contents($pathAndFilename . '.yaml'), 'Configuration was not written to the file.');
->>>>>>> c186a992
     }
 
     /**
      * @test
      */
-<<<<<<< HEAD
     public function saveDoesNotOverwriteExistingHeaderCommentsIfFileExists()
-=======
-    public function saveWritesDoesNotOverwriteExistingHeaderCommentsIfFileExists()
->>>>>>> c186a992
     {
         $pathAndFilename = vfsStream::url('testDirectory') . '/YAMLConfiguration';
         $comment = '# This comment should stay' . chr(10) . 'Test: foo' . chr(10);
         file_put_contents($pathAndFilename . '.yaml', $comment);
 
-<<<<<<< HEAD
         $configurationSource = new YamlSource();
-=======
-        $configurationSource = new \TYPO3\Flow\Configuration\Source\YamlSource();
->>>>>>> c186a992
         $configurationSource->save($pathAndFilename, array('configurationFileHasBeenLoaded' => true));
 
         $yaml = file_get_contents($pathAndFilename . '.yaml');
@@ -159,21 +113,13 @@
                 'Flow' => array(
                     'something' => 'foo',
                     '@bar' => 1,
-<<<<<<< HEAD
                     'aboolean' => true,
                     'Foo.Bar:Baz' => 'a quoted key'
-=======
-                    'aboolean' => true
->>>>>>> c186a992
                 )
             )
         );
         $pathAndFilename = __DIR__ . '/../Fixture/YAMLConfigurationFile';
-<<<<<<< HEAD
         $configurationSource = new YamlSource();
-=======
-        $configurationSource = new \TYPO3\Flow\Configuration\Source\YamlSource();
->>>>>>> c186a992
         $configuration = $configurationSource->load($pathAndFilename);
         $this->assertSame($expectedConfiguration, $configuration);
     }
@@ -196,11 +142,7 @@
             )
         );
         $pathAndFilename = __DIR__ . '/../Fixture/SplitYamlConfigurationFile';
-<<<<<<< HEAD
         $configurationSource = new YamlSource();
-=======
-        $configurationSource = new \TYPO3\Flow\Configuration\Source\YamlSource();
->>>>>>> c186a992
         $configuration = $configurationSource->load($pathAndFilename, true);
         $this->assertSame($expectedConfiguration, $configuration);
     }
