<?php
namespace TYPO3\Flow\Tests\Unit\Configuration\Source;

/*                                                                        *
 * This script belongs to the Flow framework.                             *
 *                                                                        *
 * It is free software; you can redistribute it and/or modify it under    *
 * the terms of the MIT license.                                          *
 *                                                                        */

use org\bovigo\vfs\vfsStream;

/**
 * Testcase for the YAML configuration source
 *
 */
class YamlSourceTest extends \TYPO3\Flow\Tests\UnitTestCase
{
    /**
     * Sets up this test case
     *
     */
    protected function setUp()
    {
        vfsStream::setup('testDirectory');
    }
<<<<<<< HEAD

    /**
     * @test
     */
    public function returnsEmptyArrayOnNonExistingFile()
    {
        $configurationSource = new \TYPO3\Flow\Configuration\Source\YamlSource();
        $configuration = $configurationSource->load('/ThisFileDoesNotExist');
        $this->assertEquals(array(), $configuration, 'No empty array was returned.');
    }

    /**
     * @test
     */
    public function optionSetInTheConfigurationFileReallyEndsUpInTheArray()
    {
        $pathAndFilename = __DIR__ . '/../Fixture/YAMLConfigurationFile';
        $configurationSource = new \TYPO3\Flow\Configuration\Source\YamlSource();
        $configuration = $configurationSource->load($pathAndFilename);
        $this->assertTrue($configuration['configurationFileHasBeenLoaded'], 'The option has not been set by the fixture.');
    }
=======
>>>>>>> d040582c

    /**
     * @test
     */
<<<<<<< HEAD
    public function saveWritesArrayToGivenFileAsYAML()
    {
        $pathAndFilename = vfsStream::url('testDirectory') . '/YAMLConfiguration';
        $configurationSource = new \TYPO3\Flow\Configuration\Source\YamlSource();
        $mockConfiguration = array(
            'configurationFileHasBeenLoaded' => true,
            'foo' => array(
                'bar' => 'Baz'
            )
        );
        $configurationSource->save($pathAndFilename, $mockConfiguration);

        $yaml = 'configurationFileHasBeenLoaded: true' . chr(10) . 'foo:' . chr(10) . '  bar: Baz' . chr(10);
        $this->assertContains($yaml, file_get_contents($pathAndFilename . '.yaml'), 'Configuration was not written to the file.');
=======
    public function returnsEmptyArrayOnNonExistingFile()
    {
        $configurationSource = new \TYPO3\Flow\Configuration\Source\YamlSource();
        $configuration = $configurationSource->load('/ThisFileDoesNotExist');
        $this->assertEquals(array(), $configuration, 'No empty array was returned.');
    }

    /**
     * @test
     */
    public function optionSetInTheConfigurationFileReallyEndsUpInTheArray()
    {
        $pathAndFilename = __DIR__ . '/../Fixture/YAMLConfigurationFile';
        $configurationSource = new \TYPO3\Flow\Configuration\Source\YamlSource();
        $configuration = $configurationSource->load($pathAndFilename);
        $this->assertTrue($configuration['configurationFileHasBeenLoaded'], 'The option has not been set by the fixture.');
>>>>>>> d040582c
    }

    /**
     * @test
     */
<<<<<<< HEAD
    public function saveWritesDoesNotOverwriteExistingHeaderCommentsIfFileExists()
    {
        $pathAndFilename = vfsStream::url('testDirectory') . '/YAMLConfiguration';
        $comment = '# This comment should stay' . chr(10) . 'Test: foo' . chr(10);
        file_put_contents($pathAndFilename . '.yaml', $comment);

        $configurationSource = new \TYPO3\Flow\Configuration\Source\YamlSource();
        $configurationSource->save($pathAndFilename, array('configurationFileHasBeenLoaded' => true));

        $yaml = file_get_contents($pathAndFilename . '.yaml');
        $this->assertContains('# This comment should stay' . chr(10) . chr(10), $yaml, 'Header comment was removed from file.');
        $this->assertNotContains('Test: foo', $yaml);
    }

=======
    public function saveWritesArrayToGivenFileAsYAML()
    {
        $pathAndFilename = vfsStream::url('testDirectory') . '/YAMLConfiguration';
        $configurationSource = new \TYPO3\Flow\Configuration\Source\YamlSource();
        $mockConfiguration = array(
            'configurationFileHasBeenLoaded' => true,
            'foo' => array(
                'bar' => 'Baz'
            )
        );
        $configurationSource->save($pathAndFilename, $mockConfiguration);

        $yaml = 'configurationFileHasBeenLoaded: true' . chr(10) . 'foo:' . chr(10) . '  bar: Baz' . chr(10);
        $this->assertContains($yaml, file_get_contents($pathAndFilename . '.yaml'), 'Configuration was not written to the file.');
    }

    /**
     * @test
     */
    public function saveWritesDoesNotOverwriteExistingHeaderCommentsIfFileExists()
    {
        $pathAndFilename = vfsStream::url('testDirectory') . '/YAMLConfiguration';
        $comment = '# This comment should stay' . chr(10) . 'Test: foo' . chr(10);
        file_put_contents($pathAndFilename . '.yaml', $comment);

        $configurationSource = new \TYPO3\Flow\Configuration\Source\YamlSource();
        $configurationSource->save($pathAndFilename, array('configurationFileHasBeenLoaded' => true));

        $yaml = file_get_contents($pathAndFilename . '.yaml');
        $this->assertContains('# This comment should stay' . chr(10) . chr(10), $yaml, 'Header comment was removed from file.');
        $this->assertNotContains('Test: foo', $yaml);
    }

>>>>>>> d040582c
    /**
     * @test
     */
    public function yamlFileIsParsedToArray()
    {
        $expectedConfiguration = array(
            'configurationFileHasBeenLoaded' => true,
            'TYPO3' => array(
                'Flow' => array(
                    'something' => 'foo',
                    '@bar' => 1,
                    'aboolean' => true
                )
            )
        );
        $pathAndFilename = __DIR__ . '/../Fixture/YAMLConfigurationFile';
        $configurationSource = new \TYPO3\Flow\Configuration\Source\YamlSource();
        $configuration = $configurationSource->load($pathAndFilename);
        $this->assertSame($expectedConfiguration, $configuration);
    }

    /**
     * @test
     */
    public function splitConfigurationFilesAreMergedAsExpected()
    {
        $expectedConfiguration = array(
            'configurationFileHasBeenLoaded' => true,
            'TYPO3' => array(
                'Flow' => array(
                    'default' => 'test',
                    'toBeOverwritten' => 2,
                    'something' => 'zzz',
                    '@bar' => 1,
                    'aboolean' => true
                )
            )
        );
        $pathAndFilename = __DIR__ . '/../Fixture/SplitYamlConfigurationFile';
        $configurationSource = new \TYPO3\Flow\Configuration\Source\YamlSource();
        $configuration = $configurationSource->load($pathAndFilename, true);
        $this->assertSame($expectedConfiguration, $configuration);
    }
}<|MERGE_RESOLUTION|>--- conflicted
+++ resolved
@@ -24,7 +24,6 @@
     {
         vfsStream::setup('testDirectory');
     }
-<<<<<<< HEAD
 
     /**
      * @test
@@ -46,66 +45,10 @@
         $configuration = $configurationSource->load($pathAndFilename);
         $this->assertTrue($configuration['configurationFileHasBeenLoaded'], 'The option has not been set by the fixture.');
     }
-=======
->>>>>>> d040582c
 
     /**
      * @test
      */
-<<<<<<< HEAD
-    public function saveWritesArrayToGivenFileAsYAML()
-    {
-        $pathAndFilename = vfsStream::url('testDirectory') . '/YAMLConfiguration';
-        $configurationSource = new \TYPO3\Flow\Configuration\Source\YamlSource();
-        $mockConfiguration = array(
-            'configurationFileHasBeenLoaded' => true,
-            'foo' => array(
-                'bar' => 'Baz'
-            )
-        );
-        $configurationSource->save($pathAndFilename, $mockConfiguration);
-
-        $yaml = 'configurationFileHasBeenLoaded: true' . chr(10) . 'foo:' . chr(10) . '  bar: Baz' . chr(10);
-        $this->assertContains($yaml, file_get_contents($pathAndFilename . '.yaml'), 'Configuration was not written to the file.');
-=======
-    public function returnsEmptyArrayOnNonExistingFile()
-    {
-        $configurationSource = new \TYPO3\Flow\Configuration\Source\YamlSource();
-        $configuration = $configurationSource->load('/ThisFileDoesNotExist');
-        $this->assertEquals(array(), $configuration, 'No empty array was returned.');
-    }
-
-    /**
-     * @test
-     */
-    public function optionSetInTheConfigurationFileReallyEndsUpInTheArray()
-    {
-        $pathAndFilename = __DIR__ . '/../Fixture/YAMLConfigurationFile';
-        $configurationSource = new \TYPO3\Flow\Configuration\Source\YamlSource();
-        $configuration = $configurationSource->load($pathAndFilename);
-        $this->assertTrue($configuration['configurationFileHasBeenLoaded'], 'The option has not been set by the fixture.');
->>>>>>> d040582c
-    }
-
-    /**
-     * @test
-     */
-<<<<<<< HEAD
-    public function saveWritesDoesNotOverwriteExistingHeaderCommentsIfFileExists()
-    {
-        $pathAndFilename = vfsStream::url('testDirectory') . '/YAMLConfiguration';
-        $comment = '# This comment should stay' . chr(10) . 'Test: foo' . chr(10);
-        file_put_contents($pathAndFilename . '.yaml', $comment);
-
-        $configurationSource = new \TYPO3\Flow\Configuration\Source\YamlSource();
-        $configurationSource->save($pathAndFilename, array('configurationFileHasBeenLoaded' => true));
-
-        $yaml = file_get_contents($pathAndFilename . '.yaml');
-        $this->assertContains('# This comment should stay' . chr(10) . chr(10), $yaml, 'Header comment was removed from file.');
-        $this->assertNotContains('Test: foo', $yaml);
-    }
-
-=======
     public function saveWritesArrayToGivenFileAsYAML()
     {
         $pathAndFilename = vfsStream::url('testDirectory') . '/YAMLConfiguration';
@@ -139,7 +82,6 @@
         $this->assertNotContains('Test: foo', $yaml);
     }
 
->>>>>>> d040582c
     /**
      * @test
      */
