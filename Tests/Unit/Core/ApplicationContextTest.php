<?php
namespace TYPO3\Flow\Tests\Unit\Core;

/*                                                                        *
 * This script belongs to the Flow framework.                             *
 *                                                                        *
 * It is free software; you can redistribute it and/or modify it under    *
 * the terms of the MIT license.                                          *
 *                                                                        */

use TYPO3\Flow\Core\ApplicationContext;

/**
 * Testcase for the ApplicationContext class
 */
class ApplicationContextTest extends \TYPO3\Flow\Tests\UnitTestCase
{
    /**
     * Data provider with allowed contexts.
     *
     * @return array
     */
    public function allowedContexts()
    {
        return array(
            array('Production'),
            array('Testing'),
            array('Development'),
<<<<<<< HEAD

            array('Development/MyLocalComputer'),
            array('Development/MyLocalComputer/Foo'),
            array('Production/SpecialDeployment/LiveSystem'),
        );
    }

    /**
     * @test
     * @dataProvider allowedContexts
     */
    public function contextStringCanBeSetInConstructorAndReadByCallingToString($allowedContext)
    {
        $context = new ApplicationContext($allowedContext);
        $this->assertSame($allowedContext, (string)$context);
    }

    /**
     * Data provider with forbidden contexts.
     *
     * @return array
     */
    public function forbiddenContexts()
    {
        return array(
            array('MySpecialContexz'),
            array('Testing123'),
            array('DevelopmentStuff'),
            array('DevelopmentStuff/FooBar'),
        );
    }

    /**
     * @test
     * @dataProvider forbiddenContexts
     * @expectedException \TYPO3\Flow\Exception
     */
    public function constructorThrowsExceptionIfMainContextIsForbidden($forbiddenContext)
    {
        new ApplicationContext($forbiddenContext);
    }

    /**
     * Data provider with expected is*() values for various contexts.
     *
     * @return array
     */
    public function isMethods()
    {
        return array(
            'Development' => array(
                'contextName' => 'Development',
                'isDevelopment' => true,
                'isProduction' => false,
                'isTesting' => false,
                'parentContext' => null
            ),
            'Development/YourSpecialContext' => array(
                'contextName' => 'Development/YourSpecialContext',
                'isDevelopment' => true,
                'isProduction' => false,
                'isTesting' => false,
                'parentContext' => 'Development'
            ),

            'Production' => array(
                'contextName' => 'Production',
                'isDevelopment' => false,
                'isProduction' => true,
                'isTesting' => false,
                'parentContext' => null
            ),
            'Production/MySpecialContext' => array(
                'contextName' => 'Production/MySpecialContext',
                'isDevelopment' => false,
                'isProduction' => true,
                'isTesting' => false,
                'parentContext' => 'Production'
            ),

            'Testing' => array(
                'contextName' => 'Testing',
                'isDevelopment' => false,
                'isProduction' => false,
                'isTesting' => true,
                'parentContext' => null
            ),
            'Testing/MySpecialContext' => array(
                'contextName' => 'Testing/MySpecialContext',
                'isDevelopment' => false,
                'isProduction' => false,
                'isTesting' => true,
                'parentContext' => 'Testing'
            )
        );
    }

    /**
     * @test
     * @dataProvider isMethods
     */
    public function contextMethodsReturnTheCorrectValues($contextName, $isDevelopment, $isProduction, $isTesting, $parentContext)
    {
        $context = new ApplicationContext($contextName);
        $this->assertSame($isDevelopment, $context->isDevelopment());
        $this->assertSame($isProduction, $context->isProduction());
        $this->assertSame($isTesting, $context->isTesting());
        $this->assertSame((string)$parentContext, (string)$context->getParent());
=======

            array('Development/MyLocalComputer'),
            array('Development/MyLocalComputer/Foo'),
            array('Production/SpecialDeployment/LiveSystem'),
        );
    }

    /**
     * @test
     * @dataProvider allowedContexts
     */
    public function contextStringCanBeSetInConstructorAndReadByCallingToString($allowedContext)
    {
        $context = new ApplicationContext($allowedContext);
        $this->assertSame($allowedContext, (string)$context);
    }

    /**
     * Data provider with forbidden contexts.
     *
     * @return array
     */
    public function forbiddenContexts()
    {
        return array(
            array('MySpecialContexz'),
            array('Testing123'),
            array('DevelopmentStuff'),
            array('DevelopmentStuff/FooBar'),
        );
    }

    /**
     * @test
     * @dataProvider forbiddenContexts
     * @expectedException TYPO3\Flow\Exception
     */
    public function constructorThrowsExceptionIfMainContextIsForbidden($forbiddenContext)
    {
        new ApplicationContext($forbiddenContext);
    }

    /**
     * Data provider with expected is*() values for various contexts.
     *
     * @return array
     */
    public function isMethods()
    {
        return array(
            'Development' => array(
                'contextName' => 'Development',
                'isDevelopment' => true,
                'isProduction' => false,
                'isTesting' => false,
                'parentContext' => null
            ),
            'Development/YourSpecialContext' => array(
                'contextName' => 'Development/YourSpecialContext',
                'isDevelopment' => true,
                'isProduction' => false,
                'isTesting' => false,
                'parentContext' => 'Development'
            ),

            'Production' => array(
                'contextName' => 'Production',
                'isDevelopment' => false,
                'isProduction' => true,
                'isTesting' => false,
                'parentContext' => null
            ),
            'Production/MySpecialContext' => array(
                'contextName' => 'Production/MySpecialContext',
                'isDevelopment' => false,
                'isProduction' => true,
                'isTesting' => false,
                'parentContext' => 'Production'
            ),

            'Testing' => array(
                'contextName' => 'Testing',
                'isDevelopment' => false,
                'isProduction' => false,
                'isTesting' => true,
                'parentContext' => null
            ),
            'Testing/MySpecialContext' => array(
                'contextName' => 'Testing/MySpecialContext',
                'isDevelopment' => false,
                'isProduction' => false,
                'isTesting' => true,
                'parentContext' => 'Testing'
            )
        );
>>>>>>> c186a992
    }

    /**
     * @test
<<<<<<< HEAD
     */
    public function parentContextIsConnectedRecursively()
    {
        $context = new ApplicationContext('Production/Foo/Bar');
        $parentContext = $context->getParent();
        $this->assertSame('Production/Foo', (string) $parentContext);

=======
     * @dataProvider isMethods
     */
    public function contextMethodsReturnTheCorrectValues($contextName, $isDevelopment, $isProduction, $isTesting, $parentContext)
    {
        $context = new ApplicationContext($contextName);
        $this->assertSame($isDevelopment, $context->isDevelopment());
        $this->assertSame($isProduction, $context->isProduction());
        $this->assertSame($isTesting, $context->isTesting());
        $this->assertSame((string)$parentContext, (string)$context->getParent());
    }

    /**
     * @test
     */
    public function parentContextIsConnectedRecursively()
    {
        $context = new ApplicationContext('Production/Foo/Bar');
        $parentContext = $context->getParent();
        $this->assertSame('Production/Foo', (string) $parentContext);

>>>>>>> c186a992
        $rootContext = $parentContext->getParent();
        $this->assertSame('Production', (string) $rootContext);
    }
}<|MERGE_RESOLUTION|>--- conflicted
+++ resolved
@@ -26,7 +26,6 @@
             array('Production'),
             array('Testing'),
             array('Development'),
-<<<<<<< HEAD
 
             array('Development/MyLocalComputer'),
             array('Development/MyLocalComputer/Foo'),
@@ -135,125 +134,6 @@
         $this->assertSame($isProduction, $context->isProduction());
         $this->assertSame($isTesting, $context->isTesting());
         $this->assertSame((string)$parentContext, (string)$context->getParent());
-=======
-
-            array('Development/MyLocalComputer'),
-            array('Development/MyLocalComputer/Foo'),
-            array('Production/SpecialDeployment/LiveSystem'),
-        );
-    }
-
-    /**
-     * @test
-     * @dataProvider allowedContexts
-     */
-    public function contextStringCanBeSetInConstructorAndReadByCallingToString($allowedContext)
-    {
-        $context = new ApplicationContext($allowedContext);
-        $this->assertSame($allowedContext, (string)$context);
-    }
-
-    /**
-     * Data provider with forbidden contexts.
-     *
-     * @return array
-     */
-    public function forbiddenContexts()
-    {
-        return array(
-            array('MySpecialContexz'),
-            array('Testing123'),
-            array('DevelopmentStuff'),
-            array('DevelopmentStuff/FooBar'),
-        );
-    }
-
-    /**
-     * @test
-     * @dataProvider forbiddenContexts
-     * @expectedException TYPO3\Flow\Exception
-     */
-    public function constructorThrowsExceptionIfMainContextIsForbidden($forbiddenContext)
-    {
-        new ApplicationContext($forbiddenContext);
-    }
-
-    /**
-     * Data provider with expected is*() values for various contexts.
-     *
-     * @return array
-     */
-    public function isMethods()
-    {
-        return array(
-            'Development' => array(
-                'contextName' => 'Development',
-                'isDevelopment' => true,
-                'isProduction' => false,
-                'isTesting' => false,
-                'parentContext' => null
-            ),
-            'Development/YourSpecialContext' => array(
-                'contextName' => 'Development/YourSpecialContext',
-                'isDevelopment' => true,
-                'isProduction' => false,
-                'isTesting' => false,
-                'parentContext' => 'Development'
-            ),
-
-            'Production' => array(
-                'contextName' => 'Production',
-                'isDevelopment' => false,
-                'isProduction' => true,
-                'isTesting' => false,
-                'parentContext' => null
-            ),
-            'Production/MySpecialContext' => array(
-                'contextName' => 'Production/MySpecialContext',
-                'isDevelopment' => false,
-                'isProduction' => true,
-                'isTesting' => false,
-                'parentContext' => 'Production'
-            ),
-
-            'Testing' => array(
-                'contextName' => 'Testing',
-                'isDevelopment' => false,
-                'isProduction' => false,
-                'isTesting' => true,
-                'parentContext' => null
-            ),
-            'Testing/MySpecialContext' => array(
-                'contextName' => 'Testing/MySpecialContext',
-                'isDevelopment' => false,
-                'isProduction' => false,
-                'isTesting' => true,
-                'parentContext' => 'Testing'
-            )
-        );
->>>>>>> c186a992
-    }
-
-    /**
-     * @test
-<<<<<<< HEAD
-     */
-    public function parentContextIsConnectedRecursively()
-    {
-        $context = new ApplicationContext('Production/Foo/Bar');
-        $parentContext = $context->getParent();
-        $this->assertSame('Production/Foo', (string) $parentContext);
-
-=======
-     * @dataProvider isMethods
-     */
-    public function contextMethodsReturnTheCorrectValues($contextName, $isDevelopment, $isProduction, $isTesting, $parentContext)
-    {
-        $context = new ApplicationContext($contextName);
-        $this->assertSame($isDevelopment, $context->isDevelopment());
-        $this->assertSame($isProduction, $context->isProduction());
-        $this->assertSame($isTesting, $context->isTesting());
-        $this->assertSame((string)$parentContext, (string)$context->getParent());
     }
 
     /**
@@ -265,7 +145,6 @@
         $parentContext = $context->getParent();
         $this->assertSame('Production/Foo', (string) $parentContext);
 
->>>>>>> c186a992
         $rootContext = $parentContext->getParent();
         $this->assertSame('Production', (string) $rootContext);
     }
