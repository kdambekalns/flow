<?php
namespace TYPO3\Flow\Tests\Unit\Core\Booting;

/*                                                                        *
 * This script belongs to the Flow framework.                             *
 *                                                                        *
 * It is free software; you can redistribute it and/or modify it under    *
 * the terms of the MIT license.                                          *
 *                                                                        */

/**
 * Testcase for the initialization scripts
 *
 */
class ScriptsTest extends \TYPO3\Flow\Tests\UnitTestCase
{
    /**
<<<<<<< HEAD
     * @var \TYPO3\Flow\Core\Booting\Scripts|\PHPUnit_Framework_MockObject_MockObject
     */
    protected $scriptsMock;

    /**
     */
    protected function setUp()
    {
        parent::setUp();
        $this->scriptsMock = $this->getAccessibleMock('TYPO3\Flow\Core\Booting\Scripts', array('dummy'));
    }

    /**
=======
>>>>>>> d040582c
     * @test
     */
    public function subProcessCommandEvaluatesIniFileUsageSettingCorrectly()
    {
<<<<<<< HEAD
=======
        $scriptsMock = $this->getAccessibleMock('TYPO3\Flow\Core\Booting\Scripts', array('dummy'));
>>>>>>> d040582c
        $settings = array('core' => array(
            'context' => 'Testing',
            'phpBinaryPathAndFilename' => '/foo/var/php'
        ));

        $message = 'The command must contain the current ini because it is not explicitly set in settings.';
<<<<<<< HEAD
        $actual = $this->scriptsMock->_call('buildSubprocessCommand', 'flow:foo:identifier', $settings);
=======
        $actual = $scriptsMock->_call('buildSubprocessCommand', 'flow:foo:identifier', $settings);
>>>>>>> d040582c
        $this->assertContains(sprintf(' -c %s ', escapeshellarg(php_ini_loaded_file())), $actual, $message);

        $settings['core']['subRequestPhpIniPathAndFilename'] = null;
        $message = 'The command must contain the current ini because it is explicitly set, but NULL, in settings.';
<<<<<<< HEAD
        $actual = $this->scriptsMock->_call('buildSubprocessCommand', 'flow:foo:identifier', $settings);
=======
        $actual = $scriptsMock->_call('buildSubprocessCommand', 'flow:foo:identifier', $settings);
>>>>>>> d040582c
        $this->assertContains(sprintf(' -c %s ', escapeshellarg(php_ini_loaded_file())), $actual, $message);

        $settings['core']['subRequestPhpIniPathAndFilename'] = '/foo/ini/path';
        $message = 'The command must contain a specified ini file path because it is set in settings.';
<<<<<<< HEAD
        $actual = $this->scriptsMock->_call('buildSubprocessCommand', 'flow:foo:identifier', $settings);
=======
        $actual = $scriptsMock->_call('buildSubprocessCommand', 'flow:foo:identifier', $settings);
>>>>>>> d040582c
        $this->assertContains(sprintf(' -c %s ', escapeshellarg('/foo/ini/path')), $actual, $message);

        $settings['core']['subRequestPhpIniPathAndFilename'] = false;
        $message = 'The command must not contain an ini file path because it is set to FALSE in settings.';
<<<<<<< HEAD
        $actual = $this->scriptsMock->_call('buildSubprocessCommand', 'flow:foo:identifier', $settings);
        $this->assertNotContains(' -c ', $actual, $message);
    }

    /**
     * @test
     */
    public function subProcessCommandEvaluatesSubRequestIniEntriesCorrectly()
    {
        $settings = array('core' => array(
            'context' => 'Testing',
            'phpBinaryPathAndFilename' => '/must/be/set/according/to/schema',
            'subRequestIniEntries' => array('someSetting' => 'withValue', 'someFlagSettingWithoutValue' => '')
        ));
        $actual = $this->scriptsMock->_call('buildSubprocessCommand', 'flow:foo:identifier', $settings);

        $this->assertContains(sprintf(' -d %s=%s ', escapeshellarg('someSetting'), escapeshellarg('withValue')), $actual);
        $this->assertContains(sprintf(' -d %s ', escapeshellarg('someFlagSettingWithoutValue')), $actual);
    }
=======
        $actual = $scriptsMock->_call('buildSubprocessCommand', 'flow:foo:identifier', $settings);
        $this->assertNotContains(' -c ', $actual, $message);
    }
>>>>>>> d040582c
}<|MERGE_RESOLUTION|>--- conflicted
+++ resolved
@@ -15,7 +15,6 @@
 class ScriptsTest extends \TYPO3\Flow\Tests\UnitTestCase
 {
     /**
-<<<<<<< HEAD
      * @var \TYPO3\Flow\Core\Booting\Scripts|\PHPUnit_Framework_MockObject_MockObject
      */
     protected $scriptsMock;
@@ -29,50 +28,31 @@
     }
 
     /**
-=======
->>>>>>> d040582c
      * @test
      */
     public function subProcessCommandEvaluatesIniFileUsageSettingCorrectly()
     {
-<<<<<<< HEAD
-=======
-        $scriptsMock = $this->getAccessibleMock('TYPO3\Flow\Core\Booting\Scripts', array('dummy'));
->>>>>>> d040582c
         $settings = array('core' => array(
             'context' => 'Testing',
             'phpBinaryPathAndFilename' => '/foo/var/php'
         ));
 
         $message = 'The command must contain the current ini because it is not explicitly set in settings.';
-<<<<<<< HEAD
         $actual = $this->scriptsMock->_call('buildSubprocessCommand', 'flow:foo:identifier', $settings);
-=======
-        $actual = $scriptsMock->_call('buildSubprocessCommand', 'flow:foo:identifier', $settings);
->>>>>>> d040582c
         $this->assertContains(sprintf(' -c %s ', escapeshellarg(php_ini_loaded_file())), $actual, $message);
 
         $settings['core']['subRequestPhpIniPathAndFilename'] = null;
         $message = 'The command must contain the current ini because it is explicitly set, but NULL, in settings.';
-<<<<<<< HEAD
         $actual = $this->scriptsMock->_call('buildSubprocessCommand', 'flow:foo:identifier', $settings);
-=======
-        $actual = $scriptsMock->_call('buildSubprocessCommand', 'flow:foo:identifier', $settings);
->>>>>>> d040582c
         $this->assertContains(sprintf(' -c %s ', escapeshellarg(php_ini_loaded_file())), $actual, $message);
 
         $settings['core']['subRequestPhpIniPathAndFilename'] = '/foo/ini/path';
         $message = 'The command must contain a specified ini file path because it is set in settings.';
-<<<<<<< HEAD
         $actual = $this->scriptsMock->_call('buildSubprocessCommand', 'flow:foo:identifier', $settings);
-=======
-        $actual = $scriptsMock->_call('buildSubprocessCommand', 'flow:foo:identifier', $settings);
->>>>>>> d040582c
         $this->assertContains(sprintf(' -c %s ', escapeshellarg('/foo/ini/path')), $actual, $message);
 
         $settings['core']['subRequestPhpIniPathAndFilename'] = false;
         $message = 'The command must not contain an ini file path because it is set to FALSE in settings.';
-<<<<<<< HEAD
         $actual = $this->scriptsMock->_call('buildSubprocessCommand', 'flow:foo:identifier', $settings);
         $this->assertNotContains(' -c ', $actual, $message);
     }
@@ -92,9 +72,4 @@
         $this->assertContains(sprintf(' -d %s=%s ', escapeshellarg('someSetting'), escapeshellarg('withValue')), $actual);
         $this->assertContains(sprintf(' -d %s ', escapeshellarg('someFlagSettingWithoutValue')), $actual);
     }
-=======
-        $actual = $scriptsMock->_call('buildSubprocessCommand', 'flow:foo:identifier', $settings);
-        $this->assertNotContains(' -c ', $actual, $message);
-    }
->>>>>>> d040582c
 }