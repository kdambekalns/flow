--- conflicted
+++ resolved
@@ -211,15 +211,9 @@
     public function classesFromInactivePackagesAreNotLoaded()
     {
         $this->classLoader = new ClassLoader();
-<<<<<<< HEAD
-        $allPackages = array('Acme.MyApp' => $this->mockPackage1, 'Acme.MyAppAddon' => $this->mockPackage2);
-        $activePackages = array('Acme.MyApp' => $this->mockPackage1);
-        $this->classLoader->setPackages($activePackages);
-=======
         $allPackages = ['Acme.MyApp' => $this->mockPackage1, 'Acme.MyAppAddon' => $this->mockPackage2];
         $activePackages = ['Acme.MyApp' => $this->mockPackage1];
-        $this->classLoader->setPackages($allPackages, $activePackages);
->>>>>>> 63217a14
+        $this->classLoader->setPackages($activePackages);
         mkdir('vfs://Test/Packages/Application/Acme.MyAppAddon/Classes/Acme/MyAppAddon', 0770, true);
         file_put_contents('vfs://Test/Packages/Application/Acme.MyAppAddon/Classes/Acme/MyAppAddon/Class.php', '<?php ' . __CLASS__ . '::$testClassWasLoaded = TRUE; ?>');
 
@@ -232,7 +226,7 @@
      */
     public function classesFromPsr4PackagesAreLoaded()
     {
-        $this->mockPackage1 = $this->getMockBuilder(\TYPO3\Flow\Package\Package::class)->disableOriginalConstructor()->getMock();
+        $this->mockPackage1 = $this->getMockBuilder(Package::class)->disableOriginalConstructor()->getMock();
         $this->mockPackage1->expects($this->any())->method('getNamespace')->will($this->returnValue('Acme\\MyApp'));
         $this->mockPackage1->expects($this->any())->method('getPackagePath')->will($this->returnValue('vfs://Test/Packages/Application/Acme.MyApp/'));
         $this->mockPackage1->expects($this->any())->method('getFlattenedAutoloadConfiguration')->will($this->returnValue([
@@ -259,12 +253,7 @@
     {
         $this->classLoader = new ClassLoader();
 
-<<<<<<< HEAD
-        $mockPackage1 = $this->getMockBuilder(\TYPO3\Flow\Package\Package::class)->disableOriginalConstructor()->getMock();
-=======
         $mockPackage1 = $this->getMockBuilder(Package::class)->disableOriginalConstructor()->getMock();
-        $mockPackage1->expects($this->any())->method('getAutoloadType')->will($this->returnValue(Package::AUTOLOADER_TYPE_PSR4));
->>>>>>> 63217a14
         $mockPackage1->expects($this->any())->method('getNamespace')->will($this->returnValue('TestPackage\\Subscriber\\Log'));
         $mockPackage1->expects($this->any())->method('getFlattenedAutoloadConfiguration')->will($this->returnValue([
             [
@@ -274,8 +263,7 @@
             ]
         ]));
 
-<<<<<<< HEAD
-        $mockPackage2 = $this->getMockBuilder(\TYPO3\Flow\Package\Package::class)->disableOriginalConstructor()->getMock();
+        $mockPackage2 = $this->getMockBuilder(Package::class)->disableOriginalConstructor()->getMock();
         $mockPackage2->expects($this->any())->method('getFlattenedAutoloadConfiguration')->will($this->returnValue([
             [
                 'namespace' => 'TestPackage',
@@ -283,13 +271,6 @@
                 'mappingType' => ClassLoader::MAPPING_TYPE_PSR4
             ]
         ]));
-=======
-        $mockPackage2 = $this->getMockBuilder(Package::class)->disableOriginalConstructor()->getMock();
-        $mockPackage2->expects($this->any())->method('getAutoloadType')->will($this->returnValue(Package::AUTOLOADER_TYPE_PSR4));
-        $mockPackage2->expects($this->any())->method('getNamespace')->will($this->returnValue('TestPackage'));
-        $mockPackage2->expects($this->any())->method('getClassesPath')->will($this->returnValue('vfs://Test/Packages/Libraries/test/mainPackage/src/'));
-        $mockPackage2->expects($this->any())->method('getPackagePath')->will($this->returnValue('vfs://Test/Packages/Libraries/test/mainPackage/src/'));
->>>>>>> 63217a14
 
         $packages = [$mockPackage2, $mockPackage1];
         mkdir('vfs://Test/Packages/Libraries/test/subPackage/src/', 0770, true);
@@ -315,12 +296,7 @@
     {
         $this->classLoader = new ClassLoader();
 
-<<<<<<< HEAD
-        $mockPackage1 = $this->getMockBuilder(\TYPO3\Flow\Package\Package::class)->disableOriginalConstructor()->getMock();
-=======
         $mockPackage1 = $this->getMockBuilder(Package::class)->disableOriginalConstructor()->getMock();
-        $mockPackage1->expects($this->any())->method('getAutoloadType')->will($this->returnValue(Package::AUTOLOADER_TYPE_PSR4));
->>>>>>> 63217a14
         $mockPackage1->expects($this->any())->method('getNamespace')->will($this->returnValue('TestPackage\\Foo'));
         $mockPackage1->expects($this->any())->method('getFlattenedAutoloadConfiguration')->will($this->returnValue([
             [
@@ -330,12 +306,7 @@
             ]
         ]));
 
-<<<<<<< HEAD
-        $mockPackage2 = $this->getMockBuilder(\TYPO3\Flow\Package\Package::class)->disableOriginalConstructor()->getMock();
-=======
         $mockPackage2 = $this->getMockBuilder(Package::class)->disableOriginalConstructor()->getMock();
-        $mockPackage2->expects($this->any())->method('getAutoloadType')->will($this->returnValue(Package::AUTOLOADER_TYPE_PSR4));
->>>>>>> 63217a14
         $mockPackage2->expects($this->any())->method('getNamespace')->will($this->returnValue('TestPackage'));
         $mockPackage2->expects($this->any())->method('getFlattenedAutoloadConfiguration')->will($this->returnValue([
             [
