--- conflicted
+++ resolved
@@ -30,7 +30,6 @@
             ),
             'renderingGroups' => array()
         );
-<<<<<<< HEAD
 
         $exception = new \Exception('The Message', 12345);
 
@@ -77,54 +76,6 @@
         $mockSystemLogger->expects($this->never())->method('logException');
 
         $exceptionHandler = $this->getMockForAbstractClass(\TYPO3\Flow\Error\AbstractExceptionHandler::class, array(), '', false, true, true, array('echoExceptionCli'));
-=======
-
-        $exception = new \Exception('The Message', 12345);
-
-        $mockSystemLogger = $this->getMock('TYPO3\Flow\Log\SystemLoggerInterface');
-        $mockSystemLogger->expects($this->once())->method('logException')->with($exception);
-
-        $exceptionHandler = $this->getMockForAbstractClass('TYPO3\Flow\Error\AbstractExceptionHandler', array(), '', false, true, true, array('echoExceptionCli'));
-        /** @var AbstractExceptionHandler $exceptionHandler */
-        $exceptionHandler->setOptions($options);
-        $exceptionHandler->injectSystemLogger($mockSystemLogger);
-        $exceptionHandler->handleException($exception);
-    }
-
-    /**
-     * @test
-     */
-    public function handleExceptionDoesNotLogInformationAboutTheExceptionInTheSystemLogIfLogExceptionWasTurnedOff()
-    {
-        $options = array(
-            'defaultRenderingOptions' => array(
-                'renderTechnicalDetails' => true,
-                'logException' => true
-            ),
-            'renderingGroups' => array(
-                'notFoundExceptions' => array(
-                    'matchingStatusCodes' => array(404),
-                    'options' => array(
-                        'logException' => false,
-                        'templatePathAndFilename' => 'resource://TYPO3.Flow/Private/Templates/Error/Default.html',
-                        'variables' => array(
-                            'errorDescription' => 'Sorry, the page you requested was not found.'
-                        )
-
-                    )
-                )
-            )
-        );
-
-        /** @var Exception|\PHPUnit_Framework_MockObject_MockObject $exception */
-        $exception = new NoMatchingRouteException();
-
-        /** @var SystemLoggerInterface|\PHPUnit_Framework_MockObject_MockObject $mockSystemLogger */
-        $mockSystemLogger = $this->getMockBuilder('TYPO3\Flow\Log\SystemLoggerInterface')->getMock();
-        $mockSystemLogger->expects($this->never())->method('logException');
-
-        $exceptionHandler = $this->getMockForAbstractClass('TYPO3\Flow\Error\AbstractExceptionHandler', array(), '', false, true, true, array('echoExceptionCli'));
->>>>>>> c186a992
         /** @var AbstractExceptionHandler $exceptionHandler */
         $exceptionHandler->setOptions($options);
         $exceptionHandler->injectSystemLogger($mockSystemLogger);
