<?php
namespace TYPO3\Flow\Tests\Unit\Error;

/*                                                                        *
 * This script belongs to the Flow framework.                             *
 *                                                                        *
 * It is free software; you can redistribute it and/or modify it under    *
 * the terms of the MIT license.                                          *
 *                                                                        */
use TYPO3\Flow\Error\AbstractExceptionHandler;
use TYPO3\Flow\Exception;
use TYPO3\Flow\Log\SystemLoggerInterface;
use TYPO3\Flow\Mvc\Exception\NoMatchingRouteException;
use TYPO3\Flow\Tests\UnitTestCase;

/**
 * Test case for the Abstract Exception Handler
 */
class AbstractExceptionHandlerTest extends UnitTestCase
{
    /**
     * @test
<<<<<<< HEAD
=======
     * @return void
>>>>>>> d040582c
     */
    public function handleExceptionLogsInformationAboutTheExceptionInTheSystemLog()
    {
        $options = array(
            'defaultRenderingOptions' => array(
                'renderTechnicalDetails' => true,
                'logException' => true
            ),
            'renderingGroups' => array()
        );
<<<<<<< HEAD

        $exception = new \Exception('The Message', 12345);

        $mockSystemLogger = $this->getMock('TYPO3\Flow\Log\SystemLoggerInterface');
        $mockSystemLogger->expects($this->once())->method('logException')->with($exception);

        $exceptionHandler = $this->getMockForAbstractClass('TYPO3\Flow\Error\AbstractExceptionHandler', array(), '', false, true, true, array('echoExceptionCli'));
        /** @var AbstractExceptionHandler $exceptionHandler */
        $exceptionHandler->setOptions($options);
        $exceptionHandler->injectSystemLogger($mockSystemLogger);
        $exceptionHandler->handleException($exception);
    }

    /**
     * @test
     */
    public function handleExceptionDoesNotLogInformationAboutTheExceptionInTheSystemLogIfLogExceptionWasTurnedOff()
    {
        $options = array(
            'defaultRenderingOptions' => array(
                'renderTechnicalDetails' => true,
                'logException' => true
            ),
            'renderingGroups' => array(
                'notFoundExceptions' => array(
                    'matchingStatusCodes' => array(404),
                    'options' => array(
                        'logException' => false,
                        'templatePathAndFilename' => 'resource://TYPO3.Flow/Private/Templates/Error/Default.html',
                        'variables' => array(
                            'errorDescription' => 'Sorry, the page you requested was not found.'
                        )

                    )
                )
            )
        );

        /** @var Exception|\PHPUnit_Framework_MockObject_MockObject $exception */
        $exception = new NoMatchingRouteException();

        /** @var SystemLoggerInterface|\PHPUnit_Framework_MockObject_MockObject $mockSystemLogger */
        $mockSystemLogger = $this->getMockBuilder('TYPO3\Flow\Log\SystemLoggerInterface')->getMock();
        $mockSystemLogger->expects($this->never())->method('logException');

        $exceptionHandler = $this->getMockForAbstractClass('TYPO3\Flow\Error\AbstractExceptionHandler', array(), '', false, true, true, array('echoExceptionCli'));
=======

        $exception = new \Exception('The Message', 12345);

        $mockSystemLogger = $this->getMock('TYPO3\Flow\Log\SystemLoggerInterface');
        $mockSystemLogger->expects($this->once())->method('logException')->with($exception);

        $exceptionHandler = $this->getMockForAbstractClass('TYPO3\Flow\Error\AbstractExceptionHandler', array(), '', false);
        /** @var AbstractExceptionHandler $exceptionHandler */
        $exceptionHandler->setOptions($options);
        $exceptionHandler->injectSystemLogger($mockSystemLogger);
        $exceptionHandler->handleException($exception);
    }

    /**
     * @test
     * @return void
     */
    public function handleExceptionDoesNotLogInformationAboutTheExceptionInTheSystemLogIfLogExceptionWasTurnedOff()
    {
        $options = array(
            'defaultRenderingOptions' => array(
                'renderTechnicalDetails' => true,
                'logException' => true
            ),
            'renderingGroups' => array(
                'notFoundExceptions' => array(
                    'matchingStatusCodes' => array(404),
                    'options' => array(
                        'logException' => false,
                        'templatePathAndFilename' => 'resource://TYPO3.Flow/Private/Templates/Error/Default.html',
                        'variables' => array(
                            'errorDescription' => 'Sorry, the page you requested was not found.'
                        )

                    )
                )
            )
        );

        $exception = $this->getAccessibleMock('TYPO3\Flow\Exception', array('dummy'), array('Not Found ...', 1407751877));
        $exception->_set('statusCode', 404);

        $mockSystemLogger = $this->getMock('TYPO3\Flow\Log\SystemLoggerInterface');
        $mockSystemLogger->expects($this->never())->method('logException')->with($exception);

        $exceptionHandler = $this->getMockForAbstractClass('TYPO3\Flow\Error\AbstractExceptionHandler', array(), '', false);
>>>>>>> d040582c
        /** @var AbstractExceptionHandler $exceptionHandler */
        $exceptionHandler->setOptions($options);
        $exceptionHandler->injectSystemLogger($mockSystemLogger);
        $exceptionHandler->handleException($exception);
    }
}<|MERGE_RESOLUTION|>--- conflicted
+++ resolved
@@ -20,10 +20,6 @@
 {
     /**
      * @test
-<<<<<<< HEAD
-=======
-     * @return void
->>>>>>> d040582c
      */
     public function handleExceptionLogsInformationAboutTheExceptionInTheSystemLog()
     {
@@ -34,7 +30,6 @@
             ),
             'renderingGroups' => array()
         );
-<<<<<<< HEAD
 
         $exception = new \Exception('The Message', 12345);
 
@@ -81,54 +76,6 @@
         $mockSystemLogger->expects($this->never())->method('logException');
 
         $exceptionHandler = $this->getMockForAbstractClass('TYPO3\Flow\Error\AbstractExceptionHandler', array(), '', false, true, true, array('echoExceptionCli'));
-=======
-
-        $exception = new \Exception('The Message', 12345);
-
-        $mockSystemLogger = $this->getMock('TYPO3\Flow\Log\SystemLoggerInterface');
-        $mockSystemLogger->expects($this->once())->method('logException')->with($exception);
-
-        $exceptionHandler = $this->getMockForAbstractClass('TYPO3\Flow\Error\AbstractExceptionHandler', array(), '', false);
-        /** @var AbstractExceptionHandler $exceptionHandler */
-        $exceptionHandler->setOptions($options);
-        $exceptionHandler->injectSystemLogger($mockSystemLogger);
-        $exceptionHandler->handleException($exception);
-    }
-
-    /**
-     * @test
-     * @return void
-     */
-    public function handleExceptionDoesNotLogInformationAboutTheExceptionInTheSystemLogIfLogExceptionWasTurnedOff()
-    {
-        $options = array(
-            'defaultRenderingOptions' => array(
-                'renderTechnicalDetails' => true,
-                'logException' => true
-            ),
-            'renderingGroups' => array(
-                'notFoundExceptions' => array(
-                    'matchingStatusCodes' => array(404),
-                    'options' => array(
-                        'logException' => false,
-                        'templatePathAndFilename' => 'resource://TYPO3.Flow/Private/Templates/Error/Default.html',
-                        'variables' => array(
-                            'errorDescription' => 'Sorry, the page you requested was not found.'
-                        )
-
-                    )
-                )
-            )
-        );
-
-        $exception = $this->getAccessibleMock('TYPO3\Flow\Exception', array('dummy'), array('Not Found ...', 1407751877));
-        $exception->_set('statusCode', 404);
-
-        $mockSystemLogger = $this->getMock('TYPO3\Flow\Log\SystemLoggerInterface');
-        $mockSystemLogger->expects($this->never())->method('logException')->with($exception);
-
-        $exceptionHandler = $this->getMockForAbstractClass('TYPO3\Flow\Error\AbstractExceptionHandler', array(), '', false);
->>>>>>> d040582c
         /** @var AbstractExceptionHandler $exceptionHandler */
         $exceptionHandler->setOptions($options);
         $exceptionHandler->injectSystemLogger($mockSystemLogger);
