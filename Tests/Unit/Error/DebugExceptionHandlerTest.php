<?php
namespace TYPO3\Flow\Tests\Unit\Error;

/*
 * This file is part of the TYPO3.Flow package.
 *
 * (c) Contributors of the Neos Project - www.neos.io
 *
 * This package is Open Source Software. For the full copyright and license
 * information, please view the LICENSE file which was distributed with this
 * source code.
 */

use TYPO3\Flow\Error\DebugExceptionHandler;
use TYPO3\Flow\Tests\UnitTestCase;

/**
 * Testcase for the Debug Exception Handler
 *
 */
class DebugExceptionHandlerTest extends UnitTestCase
{
    public function splitExceptionMessageDataProvider()
    {
        return [
            [
                'message' => '',
                'expectedSubject' => '',
                'expectedBody' => ''
            ],
            [
                'message' => 'Some short message',
                'expectedSubject' => 'Some short message',
                'expectedBody' => ''
            ],
            [
                'message' => 'Just one phrase.',
                'expectedSubject' => 'Just one phrase.',
                'expectedBody' => ''
            ],
            [
                'message' => 'First phrase. Second phrase. Third phrase.',
                'expectedSubject' => 'First phrase.',
                'expectedBody' => 'Second phrase. Third phrase.'
            ],
            [
                'message' => 'First line
Second line
Third line',
                'expectedSubject' => 'First line',
                'expectedBody' => 'Second line
Third line'
            ],
            [
                'message' => 'First line' . PHP_EOL . 'Second line',
                'expectedSubject' => 'First line',
                'expectedBody' => 'Second line'
            ],
            [
                'message' => 'Line break and sentence.
				indented body.',
                'expectedSubject' => 'Line break and sentence.',
                'expectedBody' => 'indented body.'
            ],
            [
                'message' => 'Invalid path "foo.bar.baz"! New phrase',
                'expectedSubject' => 'Invalid path "foo.bar.baz"!',
                'expectedBody' => 'New phrase'
            ],
            [
                'message' => 'Question?',
                'expectedSubject' => 'Question?',
                'expectedBody' => ''
            ],
            [
                'message' => 'Question? Answer',
                'expectedSubject' => 'Question?',
                'expectedBody' => 'Answer'
            ],
            [
                'message' => 'Filter() needs arguments if it follows an empty children(): children().filter()',
                'expectedSubject' => 'Filter() needs arguments if it follows an empty children(): children().filter()',
                'expectedBody' => ''
            ],
            [
                'message' => 'children() only supports a single filter group right now, i.e. nothing of the form "filter1, filter2"',
                'expectedSubject' => 'children() only supports a single filter group right now, i.e. nothing of the form "filter1, filter2"',
                'expectedBody' => ''
            ],
        ];
    }

    /**
     * @param string $message
     * @param string $expectedSubject
     * @param string $expectedBody
     * @test
     * @dataProvider splitExceptionMessageDataProvider
     */
    public function splitExceptionMessageTests($message, $expectedSubject, $expectedBody)
    {
<<<<<<< HEAD
        $debugExceptionHandler = $this->getAccessibleMock(\TYPO3\Flow\Error\DebugExceptionHandler::class, array('dummy'));
=======
        $debugExceptionHandler = $this->getAccessibleMock(DebugExceptionHandler::class, ['dummy']);
>>>>>>> c3f2521f

        $expectedResult = ['subject' => $expectedSubject, 'body' => $expectedBody];
        $actualResult = $debugExceptionHandler->_call('splitExceptionMessage', $message);

        $this->assertSame($expectedResult, $actualResult);
    }
}<|MERGE_RESOLUTION|>--- conflicted
+++ resolved
@@ -99,11 +99,7 @@
      */
     public function splitExceptionMessageTests($message, $expectedSubject, $expectedBody)
     {
-<<<<<<< HEAD
-        $debugExceptionHandler = $this->getAccessibleMock(\TYPO3\Flow\Error\DebugExceptionHandler::class, array('dummy'));
-=======
         $debugExceptionHandler = $this->getAccessibleMock(DebugExceptionHandler::class, ['dummy']);
->>>>>>> c3f2521f
 
         $expectedResult = ['subject' => $expectedSubject, 'body' => $expectedBody];
         $actualResult = $debugExceptionHandler->_call('splitExceptionMessage', $message);
