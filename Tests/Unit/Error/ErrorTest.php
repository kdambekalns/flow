<?php
namespace TYPO3\Flow\Tests\Unit\Error;

/*                                                                        *
 * This script belongs to the Flow framework.                             *
 *                                                                        *
 * It is free software; you can redistribute it and/or modify it under    *
 * the terms of the MIT license.                                          *
 *                                                                        */

/**
 * Testcase for the Error object
 *
 */
class ErrorTest extends \TYPO3\Flow\Tests\UnitTestCase
{
    /**
     * @test
     */
    public function theConstructorSetsTheErrorMessageCorrectly()
    {
        $errorMessage = 'The message';
        $error = new \TYPO3\Flow\Error\Error($errorMessage, 0);
<<<<<<< HEAD

        $this->assertEquals($errorMessage, $error->getMessage());
    }

    /**
     * @test
     */
    public function theConstructorSetsTheErrorCodeCorrectly()
    {
        $errorCode = 123456789;
        $error = new \TYPO3\Flow\Error\Error('', $errorCode);

=======

        $this->assertEquals($errorMessage, $error->getMessage());
    }

    /**
     * @test
     */
    public function theConstructorSetsTheErrorCodeCorrectly()
    {
        $errorCode = 123456789;
        $error = new \TYPO3\Flow\Error\Error('', $errorCode);

>>>>>>> c186a992
        $this->assertEquals($errorCode, $error->getCode());
    }
}<|MERGE_RESOLUTION|>--- conflicted
+++ resolved
@@ -21,7 +21,6 @@
     {
         $errorMessage = 'The message';
         $error = new \TYPO3\Flow\Error\Error($errorMessage, 0);
-<<<<<<< HEAD
 
         $this->assertEquals($errorMessage, $error->getMessage());
     }
@@ -34,20 +33,6 @@
         $errorCode = 123456789;
         $error = new \TYPO3\Flow\Error\Error('', $errorCode);
 
-=======
-
-        $this->assertEquals($errorMessage, $error->getMessage());
-    }
-
-    /**
-     * @test
-     */
-    public function theConstructorSetsTheErrorCodeCorrectly()
-    {
-        $errorCode = 123456789;
-        $error = new \TYPO3\Flow\Error\Error('', $errorCode);
-
->>>>>>> c186a992
         $this->assertEquals($errorCode, $error->getCode());
     }
 }