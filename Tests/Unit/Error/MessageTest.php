<?php
namespace TYPO3\Flow\Tests\Unit\Error;

/*                                                                        *
 * This script belongs to the Flow framework.                             *
 *                                                                        *
 * It is free software; you can redistribute it and/or modify it under    *
 * the terms of the MIT license.                                          *
 *                                                                        */

/**
 * Testcase for the Message object
 *
 */
class MessageTest extends \TYPO3\Flow\Tests\UnitTestCase
{
    /**
     * @test
     */
    public function constructorSetsMessage()
    {
        $someMessage = 'The message';
        $someMessageCode = 12345;
        $message = new \TYPO3\Flow\Error\Message($someMessage, $someMessageCode);
        $this->assertEquals($someMessage, $message->getMessage());
    }
<<<<<<< HEAD

    /**
     * @test
     */
    public function constructorSetsArguments()
    {
        $someArguments = array('Foo', 'Bar');
        $someMessageCode = 12345;
        $message = new \TYPO3\Flow\Error\Message('', $someMessageCode, $someArguments);
        $this->assertEquals($someArguments, $message->getArguments());
    }
=======
>>>>>>> d040582c

    /**
     * @test
     */
<<<<<<< HEAD
    public function constructorSetsCode()
    {
        $someMessage = 'The message';
        $someMessageCode = 12345;
        $message = new \TYPO3\Flow\Error\Message($someMessage, $someMessageCode);
        $this->assertEquals($someMessageCode, $message->getCode());
=======
    public function constructorSetsArguments()
    {
        $someArguments = array('Foo', 'Bar');
        $someMessageCode = 12345;
        $message = new \TYPO3\Flow\Error\Message('', $someMessageCode, $someArguments);
        $this->assertEquals($someArguments, $message->getArguments());
>>>>>>> d040582c
    }

    /**
     * @test
     */
<<<<<<< HEAD
    public function renderReturnsTheMessageTextIfNoArgumentsAreSpecified()
=======
    public function constructorSetsCode()
>>>>>>> d040582c
    {
        $someMessage = 'The message';
        $someMessageCode = 12345;
        $message = new \TYPO3\Flow\Error\Message($someMessage, $someMessageCode);
<<<<<<< HEAD
        $this->assertEquals($someMessage, $message->render());
=======
        $this->assertEquals($someMessageCode, $message->getCode());
>>>>>>> d040582c
    }

    /**
     * @test
     */
<<<<<<< HEAD
    public function renderReplacesArgumentsInTheMessageText()
    {
        $someMessage = 'The message with %2$s and %1$s';
        $someArguments = array('Foo', 'Bar');
        $someMessageCode = 12345;
        $message = new \TYPO3\Flow\Error\Message($someMessage, $someMessageCode, $someArguments);

        $expectedResult = 'The message with Bar and Foo';
        $actualResult = $message->render();
        $this->assertEquals($expectedResult, $actualResult);
    }

    /**
     * @test
     */
    public function convertingTheMessageToStringRendersIt()
    {
        $someMessage = 'The message with %2$s and %1$s';
        $someArguments = array('Foo', 'Bar');
        $someMessageCode = 12345;
        $message = new \TYPO3\Flow\Error\Message($someMessage, $someMessageCode, $someArguments);

=======
    public function renderReturnsTheMessageTextIfNoArgumentsAreSpecified()
    {
        $someMessage = 'The message';
        $someMessageCode = 12345;
        $message = new \TYPO3\Flow\Error\Message($someMessage, $someMessageCode);
        $this->assertEquals($someMessage, $message->render());
    }

    /**
     * @test
     */
    public function renderReplacesArgumentsInTheMessageText()
    {
        $someMessage = 'The message with %2$s and %1$s';
        $someArguments = array('Foo', 'Bar');
        $someMessageCode = 12345;
        $message = new \TYPO3\Flow\Error\Message($someMessage, $someMessageCode, $someArguments);

        $expectedResult = 'The message with Bar and Foo';
        $actualResult = $message->render();
        $this->assertEquals($expectedResult, $actualResult);
    }

    /**
     * @test
     */
    public function convertingTheMessageToStringRendersIt()
    {
        $someMessage = 'The message with %2$s and %1$s';
        $someArguments = array('Foo', 'Bar');
        $someMessageCode = 12345;
        $message = new \TYPO3\Flow\Error\Message($someMessage, $someMessageCode, $someArguments);

>>>>>>> d040582c
        $expectedResult = 'The message with Bar and Foo';
        $actualResult = (string)$message;
        $this->assertEquals($expectedResult, $actualResult);
    }
}<|MERGE_RESOLUTION|>--- conflicted
+++ resolved
@@ -24,7 +24,6 @@
         $message = new \TYPO3\Flow\Error\Message($someMessage, $someMessageCode);
         $this->assertEquals($someMessage, $message->getMessage());
     }
-<<<<<<< HEAD
 
     /**
      * @test
@@ -36,75 +35,21 @@
         $message = new \TYPO3\Flow\Error\Message('', $someMessageCode, $someArguments);
         $this->assertEquals($someArguments, $message->getArguments());
     }
-=======
->>>>>>> d040582c
 
     /**
      * @test
      */
-<<<<<<< HEAD
     public function constructorSetsCode()
     {
         $someMessage = 'The message';
         $someMessageCode = 12345;
         $message = new \TYPO3\Flow\Error\Message($someMessage, $someMessageCode);
         $this->assertEquals($someMessageCode, $message->getCode());
-=======
-    public function constructorSetsArguments()
-    {
-        $someArguments = array('Foo', 'Bar');
-        $someMessageCode = 12345;
-        $message = new \TYPO3\Flow\Error\Message('', $someMessageCode, $someArguments);
-        $this->assertEquals($someArguments, $message->getArguments());
->>>>>>> d040582c
     }
 
     /**
      * @test
      */
-<<<<<<< HEAD
-    public function renderReturnsTheMessageTextIfNoArgumentsAreSpecified()
-=======
-    public function constructorSetsCode()
->>>>>>> d040582c
-    {
-        $someMessage = 'The message';
-        $someMessageCode = 12345;
-        $message = new \TYPO3\Flow\Error\Message($someMessage, $someMessageCode);
-<<<<<<< HEAD
-        $this->assertEquals($someMessage, $message->render());
-=======
-        $this->assertEquals($someMessageCode, $message->getCode());
->>>>>>> d040582c
-    }
-
-    /**
-     * @test
-     */
-<<<<<<< HEAD
-    public function renderReplacesArgumentsInTheMessageText()
-    {
-        $someMessage = 'The message with %2$s and %1$s';
-        $someArguments = array('Foo', 'Bar');
-        $someMessageCode = 12345;
-        $message = new \TYPO3\Flow\Error\Message($someMessage, $someMessageCode, $someArguments);
-
-        $expectedResult = 'The message with Bar and Foo';
-        $actualResult = $message->render();
-        $this->assertEquals($expectedResult, $actualResult);
-    }
-
-    /**
-     * @test
-     */
-    public function convertingTheMessageToStringRendersIt()
-    {
-        $someMessage = 'The message with %2$s and %1$s';
-        $someArguments = array('Foo', 'Bar');
-        $someMessageCode = 12345;
-        $message = new \TYPO3\Flow\Error\Message($someMessage, $someMessageCode, $someArguments);
-
-=======
     public function renderReturnsTheMessageTextIfNoArgumentsAreSpecified()
     {
         $someMessage = 'The message';
@@ -138,7 +83,6 @@
         $someMessageCode = 12345;
         $message = new \TYPO3\Flow\Error\Message($someMessage, $someMessageCode, $someArguments);
 
->>>>>>> d040582c
         $expectedResult = 'The message with Bar and Foo';
         $actualResult = (string)$message;
         $this->assertEquals($expectedResult, $actualResult);
