<?php
namespace TYPO3\Flow\Tests\Unit\Error;

/*                                                                        *
 * This script belongs to the Flow framework.                             *
 *                                                                        *
 * It is free software; you can redistribute it and/or modify it under    *
 * the terms of the MIT license.                                          *
 *                                                                        */

/**
 * Testcase for the Error Container object
 *
 */
class ResultTest extends \TYPO3\Flow\Tests\UnitTestCase
{
    /**
     *
     * @var \TYPO3\Flow\Error\Result
     */
    protected $result;

    public function setUp()
    {
        $this->result = new \TYPO3\Flow\Error\Result();
    }

    public function dataTypes()
    {
        return array(
            array('Error', 'Errors'),
            array('Warning', 'Warnings'),
            array('Notice', 'Notices')
        );
    }

    protected function getMockMessage($type)
    {
        return $this->getMock('TYPO3\Flow\Error\\' . $type, array(), array(), '', false);
    }

    /**
     * @test
     * @dataProvider dataTypes
     */
    public function addedMessagesShouldBeRetrievableAgain($dataTypeInSingular, $dataTypeInPlural)
    {
        $message = $this->getMockMessage($dataTypeInSingular);
        $addMethodName = 'add' . $dataTypeInSingular;
        $this->result->$addMethodName($message);

        $getterMethodName = 'get' . $dataTypeInPlural;
        $this->assertEquals(array($message), $this->result->$getterMethodName());
    }

    /**
     * @test
     * @dataProvider dataTypes
     */
    public function getMessageShouldNotBeRecursive($dataTypeInSingular, $dataTypeInPlural)
    {
        $message = $this->getMockMessage($dataTypeInSingular);
        $addMethodName = 'add' . $dataTypeInSingular;
        $this->result->forProperty('foo')->$addMethodName($message);

        $getterMethodName = 'get' . $dataTypeInPlural;
        $this->assertEquals(array(), $this->result->$getterMethodName());
    }

    /**
     * @test
     * @dataProvider dataTypes
     */
    public function getFirstMessageShouldReturnFirstMessage($dataTypeInSingular, $dataTypeInPlural)
    {
        $message1 = $this->getMockMessage($dataTypeInSingular);
        $message2 = $this->getMockMessage($dataTypeInSingular);
        $addMethodName = 'add' . $dataTypeInSingular;
        $this->result->$addMethodName($message1);
        $this->result->$addMethodName($message2);

        $getterMethodName = 'getFirst' . $dataTypeInSingular;
        $this->assertSame($message1, $this->result->$getterMethodName());
    }

    /**
     * @test
     */
    public function forPropertyShouldReturnSubResult()
    {
        $container2 = $this->result->forProperty('foo.bar');
<<<<<<< HEAD
        $this->assertInstanceOf(\TYPO3\Flow\Error\Result::class, $container2);
=======
        $this->assertInstanceOf('TYPO3\Flow\Error\Result', $container2);
>>>>>>> c186a992
        $this->assertSame($container2, $this->result->forProperty('foo')->forProperty('bar'));
    }

    /**
     * @test
     */
    public function forPropertyWithEmptyStringShouldReturnSelf()
    {
        $container2 = $this->result->forProperty('');
        $this->assertSame($container2, $this->result);
    }

    /**
     * @test
     */
    public function forPropertyWithNullShouldReturnSelf()
    {
        $container2 = $this->result->forProperty(null);
        $this->assertSame($container2, $this->result);
    }

    /**
     * @test
     * @dataProvider dataTypes
     */
    public function hasMessagesShouldReturnTrueIfTopLevelObjectHasMessages($dataTypeInSingular, $dataTypeInPlural)
    {
        $message = $this->getMockMessage($dataTypeInSingular);
        $addMethodName = 'add' . $dataTypeInSingular;
        $this->result->$addMethodName($message);

        $methodName = 'has' . $dataTypeInPlural;
        $this->assertTrue($this->result->$methodName());
    }

    /**
     * @test
     * @dataProvider dataTypes
     */
    public function hasMessageshouldReturnTrueIfSubObjectHasErrors($dataTypeInSingular, $dataTypeInPlural)
    {
        $addMethodName = 'add' . $dataTypeInSingular;
        $methodName = 'has' . $dataTypeInPlural;

        $message = $this->getMockMessage($dataTypeInSingular);
        $this->result->forProperty('foo.bar')->$addMethodName($message);
        $this->assertTrue($this->result->$methodName());
    }

    /**
     * @test
     * @dataProvider dataTypes
     */
    public function hasMessagesShouldReturnFalseIfSubObjectHasNoErrors($dataTypeInSingular, $dataTypeInPlural)
    {
        $methodName = 'has' . $dataTypeInPlural;

        $this->result->forProperty('foo.baz');
        $this->result->forProperty('foo.bar');
        $this->assertFalse($this->result->$methodName());
    }

    /**
     * @test
     * @dataProvider dataTypes
     */
    public function getFlattenedMessagesShouldReturnAllSubMessages($dataTypeInSingular, $dataTypeInPlural)
    {
        $message1 = $this->getMockMessage($dataTypeInSingular);
        $message2 = $this->getMockMessage($dataTypeInSingular);
        $message3 = $this->getMockMessage($dataTypeInSingular);
        $message4 = $this->getMockMessage($dataTypeInSingular);
        $message5 = $this->getMockMessage($dataTypeInSingular);

        $addMethodName = 'add' . $dataTypeInSingular;
        $this->result->forProperty('foo.bar')->$addMethodName($message1);
        $this->result->forProperty('foo.baz')->$addMethodName($message2);
        $this->result->forProperty('foo')->$addMethodName($message3);
        $this->result->$addMethodName($message4);
        $this->result->$addMethodName($message5);

        $getMethodName = 'getFlattened' . $dataTypeInPlural;
        $expected = array(
            '' => array($message4, $message5),
            'foo' => array($message3),
            'foo.bar' => array($message1),
            'foo.baz' => array($message2)

        );
        $this->assertEquals($expected, $this->result->$getMethodName());
    }

    /**
     * @test
     * @dataProvider dataTypes
     */
    public function getFlattenedMessagesShouldNotContainEmptyResults($dataTypeInSingular, $dataTypeInPlural)
    {
        $message1 = $this->getMockMessage($dataTypeInSingular);
        $message2 = $this->getMockMessage($dataTypeInSingular);

        $addMethodName = 'add' . $dataTypeInSingular;
        $this->result->forProperty('foo.bar')->$addMethodName($message1);
        $this->result->forProperty('foo.baz')->$addMethodName($message2);

        $getMethodName = 'getFlattened' . $dataTypeInPlural;
        $expected = array(
            'foo.bar' => array($message1),
            'foo.baz' => array($message2)

        );
        $this->assertEquals($expected, $this->result->$getMethodName());
    }

    /**
     * @test
     */
    public function mergeShouldMergeTwoResults()
    {
        $notice1 = $this->getMockMessage('Notice');
        $notice2 = $this->getMockMessage('Notice');
        $notice3 = $this->getMockMessage('Notice');
        $warning1 = $this->getMockMessage('Warning');
        $warning2 = $this->getMockMessage('Warning');
        $warning3 = $this->getMockMessage('Warning');
        $error1 = $this->getMockMessage('Error');
        $error2 = $this->getMockMessage('Error');
        $error3 = $this->getMockMessage('Error');

        $otherResult = new \TYPO3\Flow\Error\Result();

        $otherResult->addNotice($notice1);
        $otherResult->forProperty('foo.bar')->addNotice($notice2);
        $this->result->forProperty('foo')->addNotice($notice3);

        $otherResult->addWarning($warning1);
        $this->result->addWarning($warning2);
        $this->result->addWarning($warning3);

        $otherResult->forProperty('foo')->addError($error1);
        $otherResult->forProperty('foo')->addError($error2);
        $otherResult->addError($error3);

        $this->result->merge($otherResult);

        $this->assertSame(array($notice1), $this->result->getNotices(), 'Notices are not merged correctly without recursion');
        $this->assertSame(array($notice3), $this->result->forProperty('foo')->getNotices(), 'Original sub-notices are overridden.');
        $this->assertSame(array($notice2), $this->result->forProperty('foo')->forProperty('bar')->getNotices(), 'Sub-notices are not copied.');

        $this->assertSame(array($warning2, $warning3, $warning1), $this->result->getWarnings());

        $this->assertSame(array($error3), $this->result->getErrors());
        $this->assertSame(array($error1, $error2), $this->result->forProperty('foo')->getErrors());
    }
}<|MERGE_RESOLUTION|>--- conflicted
+++ resolved
@@ -89,11 +89,7 @@
     public function forPropertyShouldReturnSubResult()
     {
         $container2 = $this->result->forProperty('foo.bar');
-<<<<<<< HEAD
         $this->assertInstanceOf(\TYPO3\Flow\Error\Result::class, $container2);
-=======
-        $this->assertInstanceOf('TYPO3\Flow\Error\Result', $container2);
->>>>>>> c186a992
         $this->assertSame($container2, $this->result->forProperty('foo')->forProperty('bar'));
     }
 
