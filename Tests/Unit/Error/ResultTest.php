--- conflicted
+++ resolved
@@ -94,11 +94,7 @@
     public function forPropertyShouldReturnSubResult()
     {
         $container2 = $this->result->forProperty('foo.bar');
-<<<<<<< HEAD
-        $this->assertInstanceOf(\TYPO3\Flow\Error\Result::class, $container2);
-=======
         $this->assertInstanceOf(Error\Result::class, $container2);
->>>>>>> c3f2521f
         $this->assertSame($container2, $this->result->forProperty('foo')->forProperty('bar'));
     }
 
