--- conflicted
+++ resolved
@@ -38,11 +38,7 @@
      */
     public function requestingUriQueriesRequestEngine()
     {
-<<<<<<< HEAD
-        $requestEngine = $this->getMock(\TYPO3\Flow\Http\Client\RequestEngineInterface::class);
-=======
-        $requestEngine = $this->createMock('TYPO3\Flow\Http\Client\RequestEngineInterface');
->>>>>>> e65fc972
+        $requestEngine = $this->createMock(\TYPO3\Flow\Http\Client\RequestEngineInterface::class);
         $requestEngine
             ->expects($this->once())
             ->method('sendRequest')
@@ -57,11 +53,7 @@
      */
     public function automaticHeadersAreSetOnEachRequest()
     {
-<<<<<<< HEAD
-        $requestEngine = $this->getMock(\TYPO3\Flow\Http\Client\RequestEngineInterface::class);
-=======
-        $requestEngine = $this->createMock('TYPO3\Flow\Http\Client\RequestEngineInterface');
->>>>>>> e65fc972
+        $requestEngine = $this->createMock(\TYPO3\Flow\Http\Client\RequestEngineInterface::class);
         $requestEngine
             ->expects($this->any())
             ->method('sendRequest')
@@ -83,11 +75,7 @@
      */
     public function automaticHeadersCanBeRemovedAgain()
     {
-<<<<<<< HEAD
-        $requestEngine = $this->getMock(\TYPO3\Flow\Http\Client\RequestEngineInterface::class);
-=======
-        $requestEngine = $this->createMock('TYPO3\Flow\Http\Client\RequestEngineInterface');
->>>>>>> e65fc972
+        $requestEngine = $this->createMock(\TYPO3\Flow\Http\Client\RequestEngineInterface::class);
         $requestEngine
             ->expects($this->once())
             ->method('sendRequest')
@@ -114,11 +102,7 @@
         $secondResponse = new Response();
         $secondResponse->setStatus(202);
 
-<<<<<<< HEAD
-        $requestEngine = $this->getMock(\TYPO3\Flow\Http\Client\RequestEngineInterface::class);
-=======
-        $requestEngine = $this->createMock('TYPO3\Flow\Http\Client\RequestEngineInterface');
->>>>>>> e65fc972
+        $requestEngine = $this->createMock(\TYPO3\Flow\Http\Client\RequestEngineInterface::class);
         $requestEngine
             ->expects($this->at(0))
             ->method('sendRequest')
@@ -144,11 +128,7 @@
         $twoZeroOneResponse->setStatus(201);
         $twoZeroOneResponse->setHeader('Location', 'http://localhost/createdResource/isHere');
 
-<<<<<<< HEAD
-        $requestEngine = $this->getMock(\TYPO3\Flow\Http\Client\RequestEngineInterface::class);
-=======
-        $requestEngine = $this->createMock('TYPO3\Flow\Http\Client\RequestEngineInterface');
->>>>>>> e65fc972
+        $requestEngine = $this->createMock(\TYPO3\Flow\Http\Client\RequestEngineInterface::class);
         $requestEngine
             ->expects($this->once())
             ->method('sendRequest')
@@ -179,13 +159,8 @@
         $wildResponses[3]->setStatus(301);
         $wildResponses[3]->setHeader('Location', 'http://localhost/ahNoPleaseRatherGoThere');
 
-<<<<<<< HEAD
-        $requestEngine = $this->getMock(\TYPO3\Flow\Http\Client\RequestEngineInterface::class);
+        $requestEngine = $this->createMock(\TYPO3\Flow\Http\Client\RequestEngineInterface::class);
         for ($i = 0; $i <= 3; $i++) {
-=======
-        $requestEngine = $this->createMock('TYPO3\Flow\Http\Client\RequestEngineInterface');
-        for ($i=0; $i<=3; $i++) {
->>>>>>> e65fc972
             $requestEngine
                 ->expects($this->at($i))
                 ->method('sendRequest')
@@ -202,13 +177,8 @@
      */
     public function browserHaltsOnExceedingMaximumRedirections()
     {
-<<<<<<< HEAD
-        $requestEngine = $this->getMock(\TYPO3\Flow\Http\Client\RequestEngineInterface::class);
+        $requestEngine = $this->createMock(\TYPO3\Flow\Http\Client\RequestEngineInterface::class);
         for ($i = 0; $i <= 10; $i++) {
-=======
-        $requestEngine = $this->createMock('TYPO3\Flow\Http\Client\RequestEngineInterface');
-        for ($i=0; $i<=10; $i++) {
->>>>>>> e65fc972
             $response = new Response();
             $response->setHeader('Location', 'http://localhost/this/willLead/you/knowhere/' . $i);
             $response->setStatus(301);
