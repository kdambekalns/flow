<?php
namespace TYPO3\Flow\Tests\Unit\Http;

/*                                                                        *
 * This script belongs to the Flow framework.                             *
 *                                                                        *
 * It is free software; you can redistribute it and/or modify it under    *
 * the terms of the MIT license.                                          *
 *                                                                        */

use TYPO3\Flow\Http\Request;
use TYPO3\Flow\Http\Uri;
use org\bovigo\vfs\vfsStream;
use TYPO3\Flow\Tests\UnitTestCase;

/**
 * Test case for the Http Request class
 */
class RequestTest extends UnitTestCase
{
    /**
     * @test
     */
    public function createFromEnvironmentCreatesAReasonableRequestObjectFromTheSuperGlobals()
    {
        $_GET = array('getKey1' => 'getValue1', 'getKey2' => 'getValue2');
        $_POST = array();
        $_COOKIE = array();
        $_FILES = array();
        $_SERVER = array(
            'REDIRECT_FLOW_CONTEXT' => 'Development',
            'REDIRECT_FLOW_REWRITEURLS' => '1',
            'REDIRECT_STATUS' => '200',
            'FLOW_CONTEXT' => 'Development',
            'FLOW_REWRITEURLS' => '1',
            'HTTP_HOST' => 'dev.blog.rob',
            'HTTP_USER_AGENT' => 'Mozilla/5.0 (Macintosh; Intel Mac OS X 10_7_2) AppleWebKit/534.52.7 (KHTML, like Gecko) Version/5.1.2 Safari/534.52.7',
            'HTTP_ACCEPT' => 'text/html,application/xhtml+xml,application/xml;q=0.9,*/*;q=0.8',
            'HTTP_ACCEPT_LANGUAGE' => 'en-us',
            'HTTP_ACCEPT_ENCODING' => 'gzip, deflate',
            'HTTP_CONNECTION' => 'keep-alive',
            'PATH' => '/usr/bin:/bin:/usr/sbin:/sbin',
            'SERVER_SIGNATURE' => '',
            'SERVER_SOFTWARE' => 'Apache/2.2.21 (Unix) mod_ssl/2.2.21 OpenSSL/1.0.0e DAV/2 PHP/5.5.1',
            'SERVER_NAME' => 'dev.blog.rob',
            'SERVER_ADDR' => '127.0.0.1',
            'SERVER_PORT' => '80',
            'REMOTE_ADDR' => '127.0.0.1',
            'DOCUMENT_ROOT' => '/opt/local/apache2/htdocs/Development/Flow/Applications/Blog/Web/',
            'SERVER_ADMIN' => 'rl@robertlemke.de',
            'SCRIPT_FILENAME' => '/opt/local/apache2/htdocs/Development/Flow/Applications/Blog/Web/index.php',
            'REMOTE_PORT' => '51439',
            'REDIRECT_QUERY_STRING' => 'getKey1=getValue1&getKey2=getValue2',
            'REDIRECT_URL' => '/posts/2011/11/28/laboriosam-soluta-est-minus-molestiae',
            'GATEWAY_INTERFACE' => 'CGI/1.1',
            'SERVER_PROTOCOL' => 'HTTP/1.1',
            'REQUEST_METHOD' => 'GET',
            'QUERY_STRING' => 'foo=bar',
            'REQUEST_URI' => '/posts/2011/11/28/laboriosam-soluta-est-minus-molestiae?getKey1=getValue1&getKey2=getValue2',
            'SCRIPT_NAME' => '/index.php',
            'PHP_SELF' => '/index.php',
            'REQUEST_TIME' => 1326472534,
        );

        $request = Request::createFromEnvironment();

        $this->assertEquals('GET', $request->getMethod());
        $this->assertEquals('http://dev.blog.rob/posts/2011/11/28/laboriosam-soluta-est-minus-molestiae?getKey1=getValue1&getKey2=getValue2', (string)$request->getUri());
    }

    /**
     * @test
     */
    public function createFromEnvironmentWithEmptyServerVariableWorks()
    {
        $_GET = array();
        $_POST = array();
        $_COOKIE = array();
        $_FILES = array();
        $_SERVER = array();

        $request = Request::createFromEnvironment();

        $this->assertEquals('http://localhost/', (string)$request->getUri());
    }

    /**
     * @test
     */
    public function constructRecognizesSslSessionIdAsIndicatorForSsl()
    {
        $get = array('getKey1' => 'getValue1', 'getKey2' => 'getValue2');
        $post = array();
        $files = array();
        $server = array(
            'HTTP_HOST' => 'dev.blog.rob',
            'SERVER_NAME' => 'dev.blog.rob',
            'SERVER_ADDR' => '127.0.0.1',
            'REMOTE_ADDR' => '127.0.0.1',
            'SERVER_PROTOCOL' => 'HTTP/1.1',
            'REQUEST_METHOD' => 'GET',
            'QUERY_STRING' => 'foo=bar',
            'REQUEST_URI' => '/posts/2011/11/28/laboriosam-soluta-est-minus-molestiae?getKey1=getValue1&getKey2=getValue2',
            'SCRIPT_NAME' => '/index.php',
            'PHP_SELF' => '/index.php',
            'SSL_SESSION_ID' => '12345'
        );

        $request = new Request($get, $post, $files, $server);
        $this->assertEquals('https', $request->getUri()->getScheme());
        $this->assertTrue($request->isSecure());
    }

    /**
     * @test
     */
    public function createUsesReasonableDefaultsForCreatingANewRequest()
    {
        $uri = new Uri('http://flow.typo3.org/foo/bar?baz=1&quux=true#at-the-very-bottom');
        $request = Request::create($uri);

        $this->assertEquals('GET', $request->getMethod());
        $this->assertEquals($uri, $request->getUri());
        $this->assertEquals('HTTP/1.1', $request->getVersion());

        $uri = new Uri('https://flow.typo3.org/foo/bar?baz=1&quux=true#at-the-very-bottom');
        $request = Request::create($uri);

        $this->assertEquals($uri, $request->getUri());

        $uri = new Uri('http://flow.typo3.org/foo/bar?baz=1&quux=true#at-the-very-bottom');
        $request = Request::create($uri, 'POST');

        $this->assertEquals('POST', $request->getMethod());
        $this->assertEquals($uri, $request->getUri());
    }

    /**
     * @test
     */
    public function settingVersionHasExpectedImplications()
    {
        $uri = new Uri('http://flow.typo3.org/foo/bar?baz=1&quux=true#at-the-very-bottom');
        $request = Request::create($uri);
        $request->setVersion('HTTP/1.0');

        $this->assertEquals('HTTP/1.0', $request->getVersion());
        $this->assertStringEndsWith("HTTP/1.0\r\n", $request->getRequestLine());
    }

    /**
     * @return array
     */
    public function methodCanBeOverriddenDataProvider()
    {
        return array(
            array(
                'originalMethod' => 'GET',
                'arguments' => array(),
                'server' => array(),
                'expectedMethod' => 'GET'
            ),
            array(
                'originalMethod' => 'GET',
                'arguments' => array('__method' => 'POST'),
                'server' => array(),
                'expectedMethod' => 'GET'
            ),
            array(
                'originalMethod' => 'PUT',
                'arguments' => array('__method' => 'POST'),
                'server' => array(),
                'expectedMethod' => 'PUT'
            ),
            array(
                'originalMethod' => 'POST',
                'arguments' => array('__method' => 'PUT'),
                'server' => array(),
                'expectedMethod' => 'PUT'
            ),
            // __method argument overrules HTTP_X_HTTP_METHOD_* headers
            array(
                'originalMethod' => 'POST',
                'arguments' => array('__method' => 'DELETE'),
                'server' => array('HTTP_X_HTTP_METHOD_OVERRIDE' => 'PUT'),
                'expectedMethod' => 'DELETE'
            ),
            // HTTP_X_HTTP_METHOD_OVERRIDE header overrules HTTP_X_HTTP_METHOD header
            array(
                'originalMethod' => 'POST',
                'arguments' => array(),
                'server' => array('HTTP_X_HTTP_METHOD' => 'DELETE', 'HTTP_X_HTTP_METHOD_OVERRIDE' => 'PUT'),
                'expectedMethod' => 'PUT'
            ),
        );
    }

    /**
     * @param string $originalMethod
     * @param array $arguments
     * @param array $server
     * @param string $expectedMethod
     * @test
     * @dataProvider methodCanBeOverriddenDataProvider
     */
    public function methodCanBeOverridden($originalMethod, array $arguments, array $server, $expectedMethod)
    {
        $uri = new Uri('http://flow.typo3.org');
        $request = Request::create($uri, $originalMethod, $arguments, array(), $server);
        $this->assertEquals($expectedMethod, $request->getMethod());
    }

    /**
     * HTML 2.0 and up
     * (see also HTML5, section 4.10.22.5 "URL-encoded form data")
     *
     * @test
     */
    public function createSetsTheContentTypeHeaderToFormUrlEncodedByDefaultIfRequestMethodSuggestsIt()
    {
        $uri = new Uri('http://flow.typo3.org/foo');
        $request = Request::create($uri, 'POST');

        $this->assertEquals('application/x-www-form-urlencoded', $request->getHeaders()->get('Content-Type'));
    }

    /**
     * @test
     */
    public function createActionRequestCreatesAnMvcRequestConnectedToTheParentRequest()
    {
        $uri = new Uri('http://flow.typo3.org');
        $request = Request::create($uri);

        $subRequest = $request->createActionRequest();
<<<<<<< HEAD
        $this->assertInstanceOf(\TYPO3\Flow\Mvc\ActionRequest::class, $subRequest);
=======
        $this->assertInstanceOf('TYPO3\Flow\Mvc\ActionRequest', $subRequest);
>>>>>>> c186a992
        $this->assertSame($request, $subRequest->getParentRequest());
    }

    /**
     * @return array
     */
    public function requestMethods()
    {
        return array(
            array('GET'),
            array('HEAD'),
            array('POST'),
            array('Anything')
        );
    }

    /**
     * @test
     * @dataProvider requestMethods
     */
    public function setMethodAcceptsAnyRequestMethod($validMethod)
    {
        $request = Request::create(new Uri('http://flow.typo3.org'));
        $request->setMethod($validMethod);
        $this->assertSame($validMethod, $request->getMethod());
    }

    /**
     * RFC 2616 / 5.1.2
     *
     * @test
     */
    public function getReturnsTheRequestUri()
    {
        $server = array(
            'HTTP_HOST' => 'dev.blog.rob',
            'REQUEST_METHOD' => 'GET',
            'REQUEST_URI' => '/foo/bar',
            'SCRIPT_NAME' => '/index.php',
            'PHP_SELF' => '/index.php',
        );

        $uri = new Uri('http://dev.blog.rob/foo/bar');
        $request = new Request(array(), array(), array(), $server);
        $this->assertEquals($uri, $request->getUri());
    }

    /**
     * @test
     */
    public function getContentReturnsTheRequestBodyContent()
    {
        vfsStream::setup('Foo');

        $expectedContent = 'userid=joe&password=joh316';
        file_put_contents('vfs://Foo/content.txt', $expectedContent);

        $request = Request::create(new Uri('http://flow.typo3.org'));
        $this->inject($request, 'inputStreamUri', 'vfs://Foo/content.txt');

        $actualContent = $request->getContent();
        $this->assertEquals($expectedContent, $actualContent);
    }

    /**
     * @test
     */
    public function getContentReturnsTheRequestBodyContentAsResourcePointerIfRequested()
    {
        vfsStream::setup('Foo');

        $expectedContent = 'userid=joe&password=joh316';
        file_put_contents('vfs://Foo/content.txt', $expectedContent);

        $request = Request::create(new Uri('http://flow.typo3.org'));
        $this->inject($request, 'inputStreamUri', 'vfs://Foo/content.txt');

        $resource = $request->getContent(true);
        $actualContent = fread($resource, strlen($expectedContent));

        $this->assertSame($expectedContent, $actualContent);
    }

    /**
     * @test
     * @expectedException \TYPO3\Flow\Http\Exception
     */
    public function getContentThrowsAnExceptionOnTryingToRetrieveContentAsResourceAlthoughItHasBeenRetrievedPreviously()
    {
        vfsStream::setup('Foo');

        file_put_contents('vfs://Foo/content.txt', 'xy');

        $request = Request::create(new Uri('http://flow.typo3.org'));
        $this->inject($request, 'inputStreamUri', 'vfs://Foo/content.txt');

        $request->getContent(true);
        $request->getContent(true);
    }

    /**
     * @test
     */
    public function renderHeadersReturnsRawHttpHeadersAccordingToTheRequestProperties()
    {
        $server = array(
                'HTTP_HOST' => 'dev.blog.rob',
                'REQUEST_METHOD' => 'GET',
                'REQUEST_URI' => '/foo/bar',
                'SCRIPT_NAME' => '/index.php',
                'PHP_SELF' => '/index.php',
        );

        $request = Request::create(new Uri('http://dev.blog.rob/?foo=bar'), 'PUT', array(), array(), $server);

        $expectedHeaders =
            "PUT /?foo=bar HTTP/1.1\r\n" .
<<<<<<< HEAD
            'User-Agent: Flow/' . FLOW_VERSION_BRANCH . ".x\r\n" .
=======
            "User-Agent: Flow/" . FLOW_VERSION_BRANCH . ".x\r\n" .
>>>>>>> c186a992
            "Host: dev.blog.rob\r\n" .
            "Content-Type: application/x-www-form-urlencoded\r\n";

        $this->assertEquals($expectedHeaders, $request->renderHeaders());
    }

    /**
     * @test
     */
    public function toStringReturnsRawHttpRequestAccordingToTheRequestProperties()
    {
        $server = array(
                'HTTP_HOST' => 'dev.blog.rob',
                'REQUEST_METHOD' => 'GET',
                'REQUEST_URI' => '/foo/bar',
                'SCRIPT_NAME' => '/index.php',
                'PHP_SELF' => '/index.php',
        );

        $request = Request::create(new Uri('http://dev.blog.rob/?foo=bar'), 'PUT', array(), array(), $server);
        $request->setContent('putArgument=first value');
        $expectedRawRequest =
            "PUT /?foo=bar HTTP/1.1\r\n" .
<<<<<<< HEAD
            'User-Agent: Flow/' . FLOW_VERSION_BRANCH . ".x\r\n" .
            "Host: dev.blog.rob\r\n" .
            "Content-Type: application/x-www-form-urlencoded\r\n" .
            "\r\n" .
            'putArgument=first value';
=======
            "User-Agent: Flow/" . FLOW_VERSION_BRANCH . ".x\r\n" .
            "Host: dev.blog.rob\r\n" .
            "Content-Type: application/x-www-form-urlencoded\r\n" .
            "\r\n" .
            "putArgument=first value";
>>>>>>> c186a992

        $this->assertEquals($expectedRawRequest, (string)$request);
    }

    /**
     * Data Provider
     */
    public function serverEnvironmentsForClientIpAddresses()
    {
        return array(
            array(array(), '17.172.224.47'),
            array(array('HTTP_CLIENT_IP' => 'murks'), '17.172.224.47'),
            array(array('HTTP_CLIENT_IP' => '17.149.160.49'), '17.149.160.49'),
            array(array('HTTP_CLIENT_IP' => '17.149.160.49', 'HTTP_X_FORWARDED_FOR' => '123.123.123.123'), '17.149.160.49'),
            array(array('HTTP_X_FORWARDED_FOR' => '123.123.123.123'), '123.123.123.123'),
            array(array('HTTP_X_FORWARDED_FOR' => '123.123.123.123', 'HTTP_X_FORWARDED' => '209.85.148.101'), '123.123.123.123'),
            array(array('HTTP_X_FORWARDED_FOR' => '123.123.123', 'HTTP_FORWARDED_FOR' => '209.85.148.101'), '209.85.148.101'),
            array(array('HTTP_X_FORWARDED_FOR' => '192.168.178.1', 'HTTP_FORWARDED_FOR' => '209.85.148.101'), '209.85.148.101'),
            array(array('HTTP_X_FORWARDED_FOR' => '123.123.123.123, 209.85.148.101, 209.85.148.102'), '123.123.123.123'),
            array(array('HTTP_X_CLUSTER_CLIENT_IP' => '209.85.148.101, 209.85.148.102'), '209.85.148.101'),
            array(array('HTTP_FORWARDED_FOR' => '209.85.148.101'), '209.85.148.101'),
            array(array('HTTP_FORWARDED' => '209.85.148.101'), '209.85.148.101'),
            array(array('REMOTE_ADDR' => '127.0.0.1'), '127.0.0.1'),
        );
    }

    /**
     * @test
     * @dataProvider serverEnvironmentsForClientIpAddresses
     */
    public function getClientIpAddressReturnsTheIpAddressDerivedFromSeveralServerEnvironmentVariables(array $serverEnvironment, $expectedIpAddress)
    {
        $defaultServerEnvironment = array(
            'HTTP_USER_AGENT' => 'Flow/' . FLOW_VERSION_BRANCH . '.x',
            'HTTP_HOST' => 'flow.typo3.org',
            'SERVER_NAME' => 'typo3.org',
            'SERVER_ADDR' => '217.29.36.55',
            'SERVER_PORT' => 80,
            'REMOTE_ADDR' => '17.172.224.47',
            'SCRIPT_FILENAME' => FLOW_PATH_WEB . 'index.php',
            'SERVER_PROTOCOL' => 'HTTP/1.1',
            'SCRIPT_NAME' => '/index.php',
            'PHP_SELF' => '/index.php',
        );

        $request = Request::create(new Uri('http://flow.typo3.org'), 'GET', array(), array(), array_replace($defaultServerEnvironment, $serverEnvironment));
        $this->assertSame($expectedIpAddress, $request->getClientIpAddress());
    }

    /**
     * Data Provider
     */
    public function acceptHeaderValuesAndCorrespondingListOfMediaTypes()
    {
        return array(
            array(null, array('*/*')),
            array('', array('*/*')),
            array('text/html', array('text/html')),
            array('application/json; q=0.5, application/json; charset=UTF-8', array('application/json; charset=UTF-8', 'application/json')),
            array('audio/*; q=0.2, audio/basic', array('audio/basic', 'audio/*')),
            array('text/plain; q=0.5, text/html, text/x-dvi; q=0.8, text/x-c', array('text/html', 'text/x-c', 'text/x-dvi', 'text/plain')),
            array('text/*, text/html, text/html;level=1, */*', array('text/html;level=1', 'text/html', 'text/*', '*/*')),
            array('text/html;level=1, text/*, text/html, text/html;level=2, */*', array('text/html;level=1', 'text/html;level=2', 'text/html', 'text/*', '*/*')),
        );
    }

    /**
     * RFC 2616 / 14.1 (Accept)
     *
     * @test
     * @dataProvider acceptHeaderValuesAndCorrespondingListOfMediaTypes
     */
    public function getAcceptedMediaTypesReturnsAnOrderedListOfMediaTypesDefinedInTheAcceptHeader($rawValues, $expectedMediaTypes)
    {
        $request = Request::create(new Uri('http://localhost'));
        if ($rawValues !== null) {
            $request->setHeader('Accept', $rawValues);
        }
        $this->assertSame($expectedMediaTypes, $request->getAcceptedMediaTypes());
    }

    /**
     * Data Provider
     */
    public function preferedSupportedAndNegotiatedMediaTypes()
    {
        return array(
            array('text/html', array(), null),
            array('text/plain', array('text/html', 'application/json'), null),
            array('application/json; charset=UTF-8', array('text/html', 'application/json'), 'application/json'),
            array(null, array('text/plain'), 'text/plain'),
            array('', array('text/html', 'application/json'), 'text/html'),
            array('application/flow, application/json', array('text/html', 'application/json'), 'application/json'),
        );
    }

    /**
     * RFC 2616 / 14.1 (Accept)
     *
     * @param string $preferredTypes
     * @param array $supportedTypes
     * @param string $negotiatedType
     * @test
     * @dataProvider preferedSupportedAndNegotiatedMediaTypes()
     */
    public function getNegotiatedMediaTypeReturnsMediaTypeBasedOnContentNegotiation($preferredTypes, array $supportedTypes, $negotiatedType)
    {
        $request = Request::create(new Uri('http://localhost'));
        if ($preferredTypes !== null) {
            $request->setHeader('Accept', $preferredTypes);
        }
        $this->assertSame($negotiatedType, $request->getNegotiatedMediaType($supportedTypes));
    }

    /**
     * @test
     */
    public function getBaseUriReturnsTheDetectedBaseUri()
    {
        $server = array(
            'HTTP_HOST' => 'dev.blog.rob',
            'REQUEST_METHOD' => 'GET',
            'REQUEST_URI' => '/foo/bar',
            'SCRIPT_NAME' => '/index.php',
            'PHP_SELF' => '/index.php',
        );

        $request = new Request(array(), array(), array(), $server);
        $this->assertEquals('http://dev.blog.rob/', (string)$request->getBaseUri());

        $server = array(
            'HTTP_HOST' => 'dev.blog.rob',
            'REQUEST_METHOD' => 'GET',
            'REQUEST_URI' => '/foo/bar',
            'ORIG_SCRIPT_NAME' => '/index.php',
            'PHP_SELF' => '/index.php',
        );

        $request = new Request(array(), array(), array(), $server);
        $this->assertEquals('http://dev.blog.rob/', (string)$request->getBaseUri());

        $server = array(
            'HTTP_HOST' => 'dev.blog.rob',
            'REQUEST_METHOD' => 'GET',
            'REQUEST_URI' => '/foo/bar',
            'PHP_SELF' => '/index.php',
        );

        $request = new Request(array(), array(), array(), $server);
        $this->assertEquals('http://dev.blog.rob/', (string)$request->getBaseUri());
    }

    /**
     * @test
     */
    public function getBaseUriReturnsThePresetBaseUriIfItHasBeenSet()
    {
        $server = array(
            'HTTP_HOST' => 'dev.blog.rob',
            'REQUEST_METHOD' => 'GET',
            'REQUEST_URI' => '/foo/bar',
            'SCRIPT_NAME' => '/index.php',
            'PHP_SELF' => '/index.php',
        );

        $request = new Request(array(), array(), array(), $server);

        $baseUri = new \TYPO3\Flow\Http\Uri('http://prod.blog.rob/');
        $request->setBaseUri($baseUri);
        $this->assertEquals('http://prod.blog.rob/', (string)$request->getBaseUri());
    }

    /**
     * Data Provider
     */
    public function variousArguments()
    {
        return array(
            array('GET', 'http://dev.blog.rob/foo/bar?baz=quux&coffee=due', array(), array(), array('baz' => 'quux', 'coffee' => 'due')),
            array('GET', 'http://dev.blog.rob/foo/bar?baz=quux&coffee=due', array('post' => 'var'), array(), array('baz' => 'quux', 'coffee' => 'due', 'post' => 'var')),
            array('POST', 'http://dev.blog.rob/foo/bar?baz=quux&coffee=due', array('post' => 'var'), array(), array('baz' => 'quux', 'coffee' => 'due', 'post' => 'var')),
        );
    }

    /**
     * @test
     * @dataProvider variousArguments
     */
    public function getArgumentsReturnsGetAndPostArguments($method, $uriString, $postArguments, $filesArguments, $expectedArguments)
    {
        $request = Request::create(new Uri($uriString), $method, $postArguments, array(), $filesArguments);
        $this->assertEquals($expectedArguments, $request->getArguments());
    }

    /**
     * @test
     */
    public function singleArgumentsCanBeCheckedAndRetrieved()
    {
        $request = Request::create(new Uri('http://dev.blog.rob/foo/bar?baz=quux&coffee=due'));
        $this->assertTrue($request->hasArgument('baz'));
        $this->assertEquals('quux', $request->getArgument('baz'));
        $this->assertFalse($request->hasArgument('tea'));
        $this->assertNull($request->getArgument('tea'));
    }

    /**
     * @test
     */
    public function httpHostIsNotAppendedByColonIfNoExplicitPortIsGiven()
    {
        $request = Request::create(new Uri('http://dev.blog.rob/noPort/isGivenHere'));
        $this->assertEquals('dev.blog.rob', $request->getHeader('Host'));
    }

    /**
     * RFC 2616 / 14.23 (Host)
     * @test
     */
    public function standardPortsAreRecognizedCorrectly()
    {
        $request = Request::create(new Uri('http://dev.blog.rob:80/foo/bar?baz=quux&coffee=due'));
        $this->assertSame(80, $request->getUri()->getPort());
        $this->assertSame(80, $request->getPort());
    }

    /**
     * RFC 2616 / 14.23 (Host)
     * @test
     */
    public function nonStandardPortIsRecognizedCorrectly()
    {
        $request = Request::create(new Uri('http://dev.blog.rob:8080/foo/bar?baz=quux&coffee=due'));
        $this->assertSame(8080, $request->getUri()->getPort());
        $this->assertSame(8080, $request->getPort());
    }

    /**
     * RFC 2616 / 14.23 (Host)
     * @test
     */
    public function nonStandardPortIsAddedToServerPort()
    {
        $request = Request::create(new Uri('http://dev.blog.rob:8080/foo/bar?baz=quux&coffee=due'));
        $reflectedServerProperty = new \ReflectionProperty(get_class($request), 'server');
        $reflectedServerProperty->setAccessible(true);
        $serverValue = $reflectedServerProperty->getValue($request);
        $this->assertSame(8080, $serverValue['SERVER_PORT']);
    }

    /**
     * RFC 2616 / 14.23 (Host)
     * @test
     */
    public function nonStandardHttpsPortIsAddedToHttpHost()
    {
        $request = Request::create(new Uri('https://dev.blog.rob:44343/foo/bar?baz=quux&coffee=due'));
        $this->assertSame(44343, $request->getUri()->getPort());
    }

    /**
     * RFC 2616 / 14.23 (Host)
     * @test
     */
    public function standardHttpsPortIsRecognizedCorrectly()
    {
        $request = Request::create(new Uri('https://dev.blog.rob/foo/bar?baz=quux&coffee=due'));
        $this->assertSame(443, $request->getUri()->getPort());
    }

    /**
     * RFC 2616 / 14.23 (Host)
     * @test
     */
    public function nonStandardHttpsPortIsAddedToServerPort()
    {
        $request = Request::create(new Uri('https://dev.blog.rob:44343/foo/bar?baz=quux&coffee=due'));
        $reflectedServerProperty = new \ReflectionProperty(get_class($request), 'server');
        $reflectedServerProperty->setAccessible(true);
        $serverValue = $reflectedServerProperty->getValue($request);
        $this->assertSame(44343, $serverValue['SERVER_PORT']);
    }

    /**
     * RFC 2616 / 14.23 (Host)
     * @test
     */
    public function portInProxyHeaderIsAcknowledged()
    {
        $_SERVER = array(
            'HTTP_HOST' => 'dev.blog.rob',
            'HTTP_X_FORWARDED_PORT' => 2727,
            'SERVER_NAME' => 'dev.blog.rob',
            'SERVER_ADDR' => '127.0.0.1',
            'SERVER_PORT' => '80',
            'REMOTE_ADDR' => '127.0.0.1',
            'REQUEST_URI' => '/posts/2011/11/28/laboriosam-soluta-est-minus-molestiae?getKey1=getValue1&getKey2=getValue2',
            'REQUEST_TIME' => 1326472534
        );

        $request = Request::create(new Uri('https://dev.blog.rob/foo/bar?baz=quux&coffee=due'), array(), array(), array(), $_SERVER);
        $this->assertSame(2727, $request->getPort());
    }

    /**
     * @test
     */
    public function setContentAlsoAcceptsAFileHandleAsInput()
    {
        $fileHandler = fopen(__FILE__, 'r');

        $request = Request::create(new Uri('http://dev.blog.rob/?foo=bar'), 'POST');
        $request->setContent($fileHandler);

        $this->assertSame($fileHandler, $request->getContent());
    }

    /**
     * @test
     */
    public function setContentAlsoAcceptsAStreamAsInputAndSetsContentLengthAndTypeAccordingly()
    {
        $streamHandler = fopen('file://' . __FILE__, 'r');

        $request = Request::create(new Uri('http://dev.blog.rob/?foo=bar'), 'POST');
        $request->setContent($streamHandler);

        $this->assertSame($streamHandler, $request->getContent());
        $this->assertEquals('application/octet-stream', $request->getHeader('Content-Type'));
        $this->assertEquals(filesize(__FILE__), $request->getHeader('Content-Length'));
    }

    /**
     * @test
     */
    public function isSecureReturnsTrueEvenIfTheSchemeIsHttpButTheRequestWasForwardedAndOriginallyWasHttps()
    {
        $server = array(
            'HTTP_X_FORWARDED_PROTO' => 'https',
            'HTTP_X_FORWARDED_PORT' => '443',
        );

        $request = Request::create(new Uri('http://acme.com'), 'GET', array(), array(), $server);
        $this->assertEquals('https://acme.com', (string)$request->getUri());
        $this->assertEquals('https', $request->getUri()->getScheme());
        $this->assertTrue($request->isSecure());
    }

    /**
     * @test
     */
    public function isSecureReturnsFalseIfTheRequestWasForwardedAndOriginallyWasHttp()
    {
        $server = array(
            'HTTP_X_FORWARDED_PROTO' => 'http',
            'HTTP_X_FORWARDED_PORT' => '80',
        );

        $request = Request::create(new Uri('https://acme.com'), 'GET', array(), array(), $server);
        $this->assertEquals('http://acme.com', (string)$request->getUri());
        $this->assertEquals('http', $request->getUri()->getScheme());
        $this->assertFalse($request->isSecure());
    }

    /**
     * @return array
     */
    public function forwardHeaderTestsDataProvider()
    {
        return array(
            array(
                'forwardedProtocol' => null,
                'forwardedPort' => null,
                'requestUri' => 'http://acme.com',
                'expectedUri' => 'http://acme.com',
            ),

            // forwarded protocol overrules requested protocol
            array(
                'forwardedProtocol' => 'https',
                'forwardedPort' => null,
                'requestUri' => 'http://acme.com',
                'expectedUri' => 'https://acme.com:80',
            ),
            array(
                'forwardedProtocol' => 'https',
                'forwardedPort' => null,
                'requestUri' => 'https://acme.com',
                'expectedUri' => 'https://acme.com',
            ),
            array(
                'forwardedProtocol' => 'http',
                'forwardedPort' => null,
                'requestUri' => 'https://acme.com',
                'expectedUri' => 'http://acme.com:443',
            ),
            array(
                'forwardedProtocol' => 'http',
                'forwardedPort' => null,
                'requestUri' => 'http://acme.com',
                'expectedUri' => 'http://acme.com',
            ),

            // forwarded port overrules requested port
            array(
                'forwardedProtocol' => null,
                'forwardedPort' => 80,
                'requestUri' => 'http://acme.com',
                'expectedUri' => 'http://acme.com',
            ),
            array(
                'forwardedProtocol' => null,
                'forwardedPort' => '8080',
                'requestUri' => 'http://acme.com',
                'expectedUri' => 'http://acme.com:8080',
            ),
            array(
                'forwardedProtocol' => null,
                'forwardedPort' => 8080,
                'requestUri' => 'http://acme.com:8000',
                'expectedUri' => 'http://acme.com:8080',
            ),
            array(
                'forwardedProtocol' => null,
                'forwardedPort' => '443',
                'requestUri' => 'https://acme.com',
                'expectedUri' => 'https://acme.com',
            ),

            // forwarded protocol & port
            array(
                'forwardedProtocol' => 'http',
                'forwardedPort' => 80,
                'requestUri' => 'http://acme.com',
                'expectedUri' => 'http://acme.com',
            ),
            array(
                'forwardedProtocol' => 'http',
                'forwardedPort' => 8080,
                'requestUri' => 'http://acme.com',
                'expectedUri' => 'http://acme.com:8080',
            ),
            array(
                'forwardedProtocol' => 'http',
                'forwardedPort' => 443,
                'requestUri' => 'https://acme.com',
                'expectedUri' => 'http://acme.com:443',
            ),
            array(
                'forwardedProtocol' => 'https',
                'forwardedPort' => 443,
                'requestUri' => 'http://acme.com',
                'expectedUri' => 'https://acme.com',
            ),
            array(
                'forwardedProtocol' => 'https',
                'forwardedPort' => 443,
                'requestUri' => 'https://acme.com',
                'expectedUri' => 'https://acme.com',
            ),
            array(
                'forwardedProtocol' => 'https',
                'forwardedPort' => 80,
                'requestUri' => 'https://acme.com',
                'expectedUri' => 'https://acme.com:80',
            ),
        );
    }

    /**
     * @test
     * @dataProvider forwardHeaderTestsDataProvider
     */
    public function forwardHeaderTests($forwardedProtocol, $forwardedPort, $requestUri, $expectedUri)
    {
        $server = array();
        if ($forwardedProtocol !== null) {
            $server['HTTP_X_FORWARDED_PROTO'] = $forwardedProtocol;
        }
        if ($forwardedPort !== null) {
            $server['HTTP_X_FORWARDED_PORT'] = $forwardedPort;
        }
        $request = Request::create(new Uri($requestUri), 'GET', array(), array(), $server);
        $this->assertEquals($expectedUri, (string)$request->getUri());
    }

    /**
     * RFC 2616 / 9.1.1
     *
     * @test
     */
    public function isMethodSafeReturnsTrueIfTheRequestMethodIsGetOrHead()
    {
        $request = Request::create(new Uri('http://acme.com'), 'GET');
        $this->assertTrue($request->isMethodSafe());

        $request = Request::create(new Uri('http://acme.com'), 'HEAD');
        $this->assertTrue($request->isMethodSafe());

        $request = Request::create(new Uri('http://acme.com'), 'POST');
        $this->assertFalse($request->isMethodSafe());

        $request = Request::create(new Uri('http://acme.com'), 'PUT');
        $this->assertFalse($request->isMethodSafe());

        $request = Request::create(new Uri('http://acme.com'), 'DELETE');
        $this->assertFalse($request->isMethodSafe());
    }

    /**
     * @test
     */
    public function untangleFilesArrayTransformsTheFilesSuperglobalIntoAMangeableForm()
    {
        $convolutedFiles = array(
            'a0' => array(
                'name' => array(
                    'a1' => 'a.txt',
                ),
                'type' => array(
                    'a1' => 'text/plain',
                ),
                'tmp_name' => array(
                    'a1' => '/private/var/tmp/phpbqXsYt',
                ),
                'error' => array(
                    'a1' => 0,
                ),
                'size' => array(
                    'a1' => 100,
                ),
            ),
            'b0' => array(
                'name' => array(
                    'b1' => 'b.txt',
                ),
                'type' => array(
                    'b1' => 'text/plain',
                ),
                'tmp_name' => array(
                    'b1' => '/private/var/tmp/phpvZ6oUD',
                ),
                'error' => array(
                    'b1' => 0,
                ),
                'size' => array(
                    'b1' => 200,
                ),
            ),
            'c' => array(
                'name' => 'c.txt',
                'type' => 'text/plain',
                'tmp_name' => '/private/var/tmp/phpS9KMNw',
                'error' => 0,
                'size' => 300,
            ),
            'd0' => array(
                'name' => array(
                    'd1' => array(
                        'd2' => array(
                            'd3' => 'd.txt',
                        ),
                    ),
                ),
                'type' => array(
                    'd1' => array(
                        'd2' => array(
                            'd3' => 'text/plain',
                        ),
                    ),
                ),
                'tmp_name' => array(
                    'd1' => array(
                        'd2' => array(
                            'd3' => '/private/var/tmp/phprR3fax',
                        ),
                    ),
                ),
                'error' => array(
                    'd1' => array(
                        'd2' => array(
                            'd3' => 0,
                        ),
                    ),
                ),
                'size' => array(
                    'd1' => array(
                        'd2' => array(
                            'd3' => 400,
                        ),
                    ),
                ),
            ),
            'e0' => array(
                'name' => array(
                    'e1' => array(
                        'e2' => array(
                            0 => 'e_one.txt',
                            1 => 'e_two.txt',
                        ),
                    ),
                ),
                'type' => array(
                    'e1' => array(
                        'e2' => array(
                            0 => 'text/plain',
                            1 => 'text/plain',
                        ),
                    ),
                ),
                'tmp_name' => array(
                    'e1' => array(
                        'e2' => array(
                            0 => '/private/var/tmp/php01fitB',
                            1 => '/private/var/tmp/phpUUB2cv',
                        ),
                    ),
                ),
                'error' => array(
                    'e1' => array(
                        'e2' => array(
                            0 => 0,
                            1 => 0,
                        ),
                    ),
                ),
                'size' => array(
                    'e1' => array(
                        'e2' => array(
                            0 => 510,
                            1 => 520,
                        )
                    )
                )
            )
        );

        $untangledFiles = array(
            'a0' => array(
                'a1' => array(
                    'name' => 'a.txt',
                    'type' => 'text/plain',
                    'tmp_name' => '/private/var/tmp/phpbqXsYt',
                    'error' => 0,
                    'size' => 100,
                ),
            ),
            'b0' => array(
                'b1' => array(
                    'name' => 'b.txt',
                    'type' => 'text/plain',
                    'tmp_name' => '/private/var/tmp/phpvZ6oUD',
                    'error' => 0,
                    'size' => 200,
                )
            ),
            'c' => array(
                'name' => 'c.txt',
                'type' => 'text/plain',
                'tmp_name' => '/private/var/tmp/phpS9KMNw',
                'error' => 0,
                'size' => 300,
            ),
            'd0' => array(
                'd1' => array(
                    'd2' => array(
                        'd3' => array(
                            'name' => 'd.txt',
                            'type' => 'text/plain',
                            'tmp_name' => '/private/var/tmp/phprR3fax',
                            'error' => 0,
                            'size' => 400,
                        ),
                    ),
                ),
            ),
            'e0' => array(
                'e1' => array(
                    'e2' => array(
                        0 => array(
                            'name' => 'e_one.txt',
                            'type' => 'text/plain',
                            'tmp_name' => '/private/var/tmp/php01fitB',
                            'error' => 0,
                            'size' => 510,
                        ),
                        1 => array(
                            'name' => 'e_two.txt',
                            'type' => 'text/plain',
                            'tmp_name' => '/private/var/tmp/phpUUB2cv',
                            'error' => 0,
                            'size' => 520,
                        )
                    )
                )
            )
        );

<<<<<<< HEAD
        $request = $this->getAccessibleMock(\TYPO3\Flow\Http\Request::class, array('dummy'), array(), '', false);
=======
        $request = $this->getAccessibleMock('TYPO3\Flow\Http\Request', array('dummy'), array(), '', false);
>>>>>>> c186a992
        $result = $request->_call('untangleFilesArray', $convolutedFiles);

        $this->assertSame($untangledFiles, $result);
    }

    /**
     * @test
     */
    public function untangleFilesArrayDoesNotChangeArgumentsIfNoFileWasUploaded()
    {
        $convolutedFiles = array(
            'a0' => array(
                'name' => array(
                    'a1' => '',
                ),
                'type' => array(
                    'a1' => '',
                ),
                'tmp_name' => array(
                    'a1' => '',
                ),
                'error' => array(
                    'a1' => \UPLOAD_ERR_NO_FILE,
                ),
                'size' => array(
                    'a1' => 0,
                ),
            ),
            'b0' => array(
                'name' => array(
                    'b1' => 'b.txt',
                ),
                'type' => array(
                    'b1' => 'text/plain',
                ),
                'tmp_name' => array(
                    'b1' => '/private/var/tmp/phpvZ6oUD',
                ),
                'error' => array(
                    'b1' => 0,
                ),
                'size' => array(
                    'b1' => 200,
                ),
            ),
        );

        $untangledFiles = array(
            'b0' => array(
                'b1' => array(
                    'name' => 'b.txt',
                    'type' => 'text/plain',
                    'tmp_name' => '/private/var/tmp/phpvZ6oUD',
                    'error' => 0,
                    'size' => 200,
                )
            ),
        );

<<<<<<< HEAD
        $request = $this->getAccessibleMock(\TYPO3\Flow\Http\Request::class, array('dummy'), array(), '', false);
=======
        $request = $this->getAccessibleMock('TYPO3\Flow\Http\Request', array('dummy'), array(), '', false);
>>>>>>> c186a992
        $result = $request->_call('untangleFilesArray', $convolutedFiles);

        $this->assertSame($untangledFiles, $result);
    }

    /**
     * Data provider with valid quality value strings and the expected parse output
     *
     * @return array
     */
    public function qualityValues()
    {
        return array(
            array('text/html', array('text/html')),
            array('audio/*; q=0.2, audio/basic', array('audio/basic', 'audio/*')),
            array('application/json; charset=UTF-8, text/html; q=0.8', array('application/json; charset=UTF-8', 'text/html')),
            array('text/plain; q=0.5, text/html, text/x-dvi; q=0.8, text/x-c', array('text/html', 'text/x-c', 'text/x-dvi', 'text/plain')),
            array('text/html,application/xml;q=0.9,application/xhtml+xml,*/*;q=0.8', array('text/html', 'application/xhtml+xml', 'application/xml', '*/*')),
            array('text/html,application/xhtml+xml,application/xml;q=0.9,*/*;q=0.8', array('text/html', 'application/xhtml+xml', 'application/xml', '*/*')),
        );
    }

    /**
     * @param string $rawValues The unparsed header field
     * @param array $expectedValues The expected parse result
     * @test
     * @dataProvider qualityValues
     */
    public function parseContentNegotiationQualityValuesReturnsNormalizedAndOrderListOfPreferredValues($rawValues, $expectedValues)
    {
<<<<<<< HEAD
        $request = $this->getAccessibleMock(\TYPO3\Flow\Http\Request::class, array('dummy'), array(), '', false);
=======
        $request = $this->getAccessibleMock('TYPO3\Flow\Http\Request', array('dummy'), array(), '', false);
>>>>>>> c186a992
        $actualValues = $request->_call('parseContentNegotiationQualityValues', $rawValues);
        $this->assertSame($expectedValues, $actualValues);
    }

    /**
     * @test
     */
    public function getRelativePathCorrectlyTrimsBaseUri()
    {
        $request = Request::create(new Uri('http://dev.blog.rob/amnesia/spray'), 'GET');
        $relativePath = $request->getRelativePath();

        $this->assertSame($relativePath, 'amnesia/spray');
    }

    /**
     * @test
     */
    public function getRelativePathReturnsEmptyStringForHomepage()
    {
        $request = Request::create(new Uri('http://dev.blog.rob/'), 'GET');
        $relativePath = $request->getRelativePath();

        $this->assertSame($relativePath, '');
    }

    /**
     * @return array
     */
    public function constructorCorrectlyStripsOffIndexPhpFromRequestUriDataProvider()
    {
        return array(
            array('host' => null, 'requestUri' => null, 'expectedUri' => 'http://localhost/'),
            array('host' => null, 'requestUri' => '/index.php', 'expectedUri' => 'http://localhost/'),
            array('host' => 'localhost', 'requestUri' => '/foo/bar/index.php', 'expectedUri' => 'http://localhost/foo/bar/index.php'),
            array('host' => 'dev.blog.rob', 'requestUri' => '/index.phpx', 'expectedUri' => 'http://dev.blog.rob/x'),
            array('host' => 'dev.blog.rob', 'requestUri' => '/index.php?someParameter=someValue', 'expectedUri' => 'http://dev.blog.rob/?someParameter=someValue'),
        );
    }

    /**
     * @param string $host
     * @param string $requestUri
     * @param string $expectedUri
     * @test
     * @dataProvider constructorCorrectlyStripsOffIndexPhpFromRequestUriDataProvider
     */
    public function constructorCorrectlyStripsOffIndexPhpFromRequestUri($host, $requestUri, $expectedUri)
    {
        $server = array(
            'HTTP_HOST' => $host,
            'REQUEST_URI' => $requestUri
        );
        $request = new Request(array(), array(), array(), $server);
        $this->assertEquals($expectedUri, (string)$request->getUri());
    }

    /**
     * @test
     *
     * Note: This is a fix for https://jira.neos.io/browse/FLOW-324 (see https://code.google.com/p/chromium/issues/detail?id=501095)
     */
    public function constructorIgnoresHttpsHeader()
    {
        $server = array(
            'HTTP_HTTPS' => '1',
        );
        new Request(array(), array(), array(), $server);
    }
}<|MERGE_RESOLUTION|>--- conflicted
+++ resolved
@@ -233,11 +233,7 @@
         $request = Request::create($uri);
 
         $subRequest = $request->createActionRequest();
-<<<<<<< HEAD
         $this->assertInstanceOf(\TYPO3\Flow\Mvc\ActionRequest::class, $subRequest);
-=======
-        $this->assertInstanceOf('TYPO3\Flow\Mvc\ActionRequest', $subRequest);
->>>>>>> c186a992
         $this->assertSame($request, $subRequest->getParentRequest());
     }
 
@@ -355,11 +351,7 @@
 
         $expectedHeaders =
             "PUT /?foo=bar HTTP/1.1\r\n" .
-<<<<<<< HEAD
             'User-Agent: Flow/' . FLOW_VERSION_BRANCH . ".x\r\n" .
-=======
-            "User-Agent: Flow/" . FLOW_VERSION_BRANCH . ".x\r\n" .
->>>>>>> c186a992
             "Host: dev.blog.rob\r\n" .
             "Content-Type: application/x-www-form-urlencoded\r\n";
 
@@ -383,19 +375,11 @@
         $request->setContent('putArgument=first value');
         $expectedRawRequest =
             "PUT /?foo=bar HTTP/1.1\r\n" .
-<<<<<<< HEAD
             'User-Agent: Flow/' . FLOW_VERSION_BRANCH . ".x\r\n" .
             "Host: dev.blog.rob\r\n" .
             "Content-Type: application/x-www-form-urlencoded\r\n" .
             "\r\n" .
             'putArgument=first value';
-=======
-            "User-Agent: Flow/" . FLOW_VERSION_BRANCH . ".x\r\n" .
-            "Host: dev.blog.rob\r\n" .
-            "Content-Type: application/x-www-form-urlencoded\r\n" .
-            "\r\n" .
-            "putArgument=first value";
->>>>>>> c186a992
 
         $this->assertEquals($expectedRawRequest, (string)$request);
     }
@@ -1094,11 +1078,7 @@
             )
         );
 
-<<<<<<< HEAD
         $request = $this->getAccessibleMock(\TYPO3\Flow\Http\Request::class, array('dummy'), array(), '', false);
-=======
-        $request = $this->getAccessibleMock('TYPO3\Flow\Http\Request', array('dummy'), array(), '', false);
->>>>>>> c186a992
         $result = $request->_call('untangleFilesArray', $convolutedFiles);
 
         $this->assertSame($untangledFiles, $result);
@@ -1158,11 +1138,7 @@
             ),
         );
 
-<<<<<<< HEAD
         $request = $this->getAccessibleMock(\TYPO3\Flow\Http\Request::class, array('dummy'), array(), '', false);
-=======
-        $request = $this->getAccessibleMock('TYPO3\Flow\Http\Request', array('dummy'), array(), '', false);
->>>>>>> c186a992
         $result = $request->_call('untangleFilesArray', $convolutedFiles);
 
         $this->assertSame($untangledFiles, $result);
@@ -1193,11 +1169,7 @@
      */
     public function parseContentNegotiationQualityValuesReturnsNormalizedAndOrderListOfPreferredValues($rawValues, $expectedValues)
     {
-<<<<<<< HEAD
         $request = $this->getAccessibleMock(\TYPO3\Flow\Http\Request::class, array('dummy'), array(), '', false);
-=======
-        $request = $this->getAccessibleMock('TYPO3\Flow\Http\Request', array('dummy'), array(), '', false);
->>>>>>> c186a992
         $actualValues = $request->_call('parseContentNegotiationQualityValues', $rawValues);
         $this->assertSame($expectedValues, $actualValues);
     }
