--- conflicted
+++ resolved
@@ -41,11 +41,7 @@
             'HTTP_CONNECTION' => 'keep-alive',
             'PATH' => '/usr/bin:/bin:/usr/sbin:/sbin',
             'SERVER_SIGNATURE' => '',
-<<<<<<< HEAD
             'SERVER_SOFTWARE' => 'Apache/2.2.21 (Unix) mod_ssl/2.2.21 OpenSSL/1.0.0e DAV/2 PHP/5.5.1',
-=======
-            'SERVER_SOFTWARE' => 'Apache/2.2.21 (Unix) mod_ssl/2.2.21 OpenSSL/1.0.0e DAV/2 PHP/5.3.8',
->>>>>>> d040582c
             'SERVER_NAME' => 'dev.blog.rob',
             'SERVER_ADDR' => '127.0.0.1',
             'SERVER_PORT' => '80',
@@ -125,10 +121,7 @@
 
         $this->assertEquals('GET', $request->getMethod());
         $this->assertEquals($uri, $request->getUri());
-<<<<<<< HEAD
         $this->assertEquals('HTTP/1.1', $request->getVersion());
-=======
->>>>>>> d040582c
 
         $uri = new Uri('https://flow.typo3.org/foo/bar?baz=1&quux=true#at-the-very-bottom');
         $request = Request::create($uri);
@@ -143,7 +136,6 @@
     }
 
     /**
-<<<<<<< HEAD
      * @test
      */
     public function settingVersionHasExpectedImplications()
@@ -157,8 +149,6 @@
     }
 
     /**
-=======
->>>>>>> d040582c
      * @return array
      */
     public function methodCanBeOverriddenDataProvider()
