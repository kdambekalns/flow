<?php
namespace TYPO3\Flow\Tests\Unit\I18n;

/*                                                                        *
 * This script belongs to the Flow framework.                             *
 *                                                                        *
 * It is free software; you can redistribute it and/or modify it under    *
 * the terms of the MIT license.                                          *
 *                                                                        */

/**
 * Testcase for the AbstractXmlParser class
 *
 */
class AbstractXmlParserTest extends \TYPO3\Flow\Tests\UnitTestCase
{
    /**
     * @test
     */
    public function invokesDoParsingFromRootMethodForActualParsing()
    {
        $sampleXmlFilePath = __DIR__ . '/Fixtures/MockCldrData.xml';
<<<<<<< HEAD

        $parser = $this->getAccessibleMock(\TYPO3\Flow\I18n\AbstractXmlParser::class, array('doParsingFromRoot'));
        $parser->expects($this->once())->method('doParsingFromRoot');
        $parser->getParsedData($sampleXmlFilePath);
    }

    /**
     * @test
     * @expectedException \TYPO3\Flow\I18n\Exception\InvalidXmlFileException
     */
    public function throwsExceptionWhenBadFilenameGiven()
    {
        $mockFilenamePath = 'foo';

        $parser = $this->getAccessibleMock(\TYPO3\Flow\I18n\AbstractXmlParser::class, array('doParsingFromRoot'));
=======

        $parser = $this->getAccessibleMock('TYPO3\Flow\I18n\AbstractXmlParser', array('doParsingFromRoot'));
        $parser->expects($this->once())->method('doParsingFromRoot');
        $parser->getParsedData($sampleXmlFilePath);
    }

    /**
     * @test
     * @expectedException \TYPO3\Flow\I18n\Exception\InvalidXmlFileException
     */
    public function throwsExceptionWhenBadFilenameGiven()
    {
        $mockFilenamePath = 'foo';

        $parser = $this->getAccessibleMock('TYPO3\Flow\I18n\AbstractXmlParser', array('doParsingFromRoot'));
>>>>>>> c186a992
        $parser->getParsedData($mockFilenamePath);
    }
}<|MERGE_RESOLUTION|>--- conflicted
+++ resolved
@@ -20,7 +20,6 @@
     public function invokesDoParsingFromRootMethodForActualParsing()
     {
         $sampleXmlFilePath = __DIR__ . '/Fixtures/MockCldrData.xml';
-<<<<<<< HEAD
 
         $parser = $this->getAccessibleMock(\TYPO3\Flow\I18n\AbstractXmlParser::class, array('doParsingFromRoot'));
         $parser->expects($this->once())->method('doParsingFromRoot');
@@ -36,23 +35,6 @@
         $mockFilenamePath = 'foo';
 
         $parser = $this->getAccessibleMock(\TYPO3\Flow\I18n\AbstractXmlParser::class, array('doParsingFromRoot'));
-=======
-
-        $parser = $this->getAccessibleMock('TYPO3\Flow\I18n\AbstractXmlParser', array('doParsingFromRoot'));
-        $parser->expects($this->once())->method('doParsingFromRoot');
-        $parser->getParsedData($sampleXmlFilePath);
-    }
-
-    /**
-     * @test
-     * @expectedException \TYPO3\Flow\I18n\Exception\InvalidXmlFileException
-     */
-    public function throwsExceptionWhenBadFilenameGiven()
-    {
-        $mockFilenamePath = 'foo';
-
-        $parser = $this->getAccessibleMock('TYPO3\Flow\I18n\AbstractXmlParser', array('doParsingFromRoot'));
->>>>>>> c186a992
         $parser->getParsedData($mockFilenamePath);
     }
 }