--- conflicted
+++ resolved
@@ -20,7 +20,6 @@
      * @var \TYPO3\Flow\I18n\Cldr\CldrRepository
      */
     protected $repository;
-<<<<<<< HEAD
 
     /**
      * @var \TYPO3\Flow\I18n\Locale
@@ -66,53 +65,6 @@
         $this->assertAttributeContains('vfs://Foo/Directory/root.xml', 'sourcePaths', $result);
         $this->assertAttributeContains('vfs://Foo/Directory/en.xml', 'sourcePaths', $result);
 
-=======
-
-    /**
-     * @var \TYPO3\Flow\I18n\Locale
-     */
-    protected $dummyLocale;
-
-    /**
-     * @return void
-     */
-    public function setUp()
-    {
-        vfsStream::setup('Foo');
-
-        $this->repository = $this->getAccessibleMock('TYPO3\Flow\I18n\Cldr\CldrRepository', array('dummy'));
-        $this->repository->_set('cldrBasePath', 'vfs://Foo/');
-
-        $this->dummyLocale = new \TYPO3\Flow\I18n\Locale('en');
-    }
-
-    /**
-     * @test
-     */
-    public function modelIsReturnedCorrectlyForSingleFile()
-    {
-        file_put_contents('vfs://Foo/Bar.xml', '');
-
-        $result = $this->repository->getModel('Bar');
-        $this->assertAttributeContains('vfs://Foo/Bar.xml', 'sourcePaths',  $result);
-
-        $result = $this->repository->getModel('NoSuchFile');
-        $this->assertEquals(false, $result);
-    }
-
-    /**
-     * @test
-     */
-    public function modelIsReturnedCorrectlyForGroupOfFiles()
-    {
-        mkdir('vfs://Foo/Directory');
-        file_put_contents('vfs://Foo/Directory/en.xml', '');
-
-        $result = $this->repository->getModelForLocale($this->dummyLocale, 'Directory');
-        $this->assertAttributeContains('vfs://Foo/Directory/root.xml', 'sourcePaths',  $result);
-        $this->assertAttributeContains('vfs://Foo/Directory/en.xml', 'sourcePaths',  $result);
-
->>>>>>> c186a992
         $result = $this->repository->getModelForLocale($this->dummyLocale, 'NoSuchDirectory');
         $this->assertEquals(null, $result);
     }
