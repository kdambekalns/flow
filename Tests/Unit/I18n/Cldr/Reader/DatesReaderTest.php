--- conflicted
+++ resolved
@@ -54,7 +54,6 @@
      */
     public function formatIsCorrectlyReadFromCldr()
     {
-<<<<<<< HEAD
         $mockModel = $this->getAccessibleMock(\TYPO3\Flow\I18n\Cldr\CldrModel::class, array('getRawArray', 'getElement'), array(array()));
         $mockModel->expects($this->once())->method('getRawArray')->with('dates/calendars/calendar[@type="gregorian"]/dateFormats')->will($this->returnValue(array('default[@choice="medium"]' => '')));
         $mockModel->expects($this->once())->method('getElement')->with('dates/calendars/calendar[@type="gregorian"]/dateFormats/dateFormatLength[@type="medium"]/dateFormat/pattern')->will($this->returnValue('mockFormatString'));
@@ -66,19 +65,6 @@
         $this->createCacheExpectations($mockCache);
 
         $reader = $this->getAccessibleMock(\TYPO3\Flow\I18n\Cldr\Reader\DatesReader::class, array('parseFormat'));
-=======
-        $mockModel = $this->getAccessibleMock('TYPO3\Flow\I18n\Cldr\CldrModel', array('getRawArray', 'getElement'), array(array()));
-        $mockModel->expects($this->once())->method('getRawArray')->with('dates/calendars/calendar[@type="gregorian"]/dateFormats')->will($this->returnValue(array('default[@choice="medium"]' => '')));
-        $mockModel->expects($this->once())->method('getElement')->with('dates/calendars/calendar[@type="gregorian"]/dateFormats/dateFormatLength[@type="medium"]/dateFormat/pattern')->will($this->returnValue('mockFormatString'));
-
-        $mockRepository = $this->getMock('TYPO3\Flow\I18n\Cldr\CldrRepository');
-        $mockRepository->expects($this->once())->method('getModelForLocale')->with($this->sampleLocale)->will($this->returnValue($mockModel));
-
-        $mockCache = $this->getMock('TYPO3\Flow\Cache\Frontend\VariableFrontend', array(), array(), '', false);
-        $this->createCacheExpectations($mockCache);
-
-        $reader = $this->getAccessibleMock('TYPO3\Flow\I18n\Cldr\Reader\DatesReader', array('parseFormat'));
->>>>>>> c186a992
         $reader->expects($this->once())->method('parseFormat')->with('mockFormatString')->will($this->returnValue('mockParsedFormat'));
         $reader->injectCldrRepository($mockRepository);
         $reader->injectCache($mockCache);
@@ -95,26 +81,15 @@
      */
     public function dateTimeFormatIsParsedCorrectly()
     {
-<<<<<<< HEAD
         $mockModel = $this->getAccessibleMock(\TYPO3\Flow\I18n\Cldr\CldrModel::class, array('getElement'), array(array()));
-=======
-        $mockModel = $this->getAccessibleMock('TYPO3\Flow\I18n\Cldr\CldrModel', array('getElement'), array(array()));
->>>>>>> c186a992
         $mockModel->expects($this->at(0))->method('getElement')->with('dates/calendars/calendar[@type="gregorian"]/dateTimeFormats/dateTimeFormatLength[@type="full"]/dateTimeFormat/pattern')->will($this->returnValue('foo {0} {1} bar'));
         $mockModel->expects($this->at(1))->method('getElement')->with('dates/calendars/calendar[@type="gregorian"]/dateFormats/dateFormatLength[@type="full"]/dateFormat/pattern')->will($this->returnValue('dMy'));
         $mockModel->expects($this->at(2))->method('getElement')->with('dates/calendars/calendar[@type="gregorian"]/timeFormats/timeFormatLength[@type="full"]/timeFormat/pattern')->will($this->returnValue('hms'));
 
-<<<<<<< HEAD
         $mockRepository = $this->getMock(\TYPO3\Flow\I18n\Cldr\CldrRepository::class);
         $mockRepository->expects($this->exactly(3))->method('getModelForLocale')->with($this->sampleLocale)->will($this->returnValue($mockModel));
 
         $mockCache = $this->getMock(\TYPO3\Flow\Cache\Frontend\VariableFrontend::class, array(), array(), '', false);
-=======
-        $mockRepository = $this->getMock('TYPO3\Flow\I18n\Cldr\CldrRepository');
-        $mockRepository->expects($this->exactly(3))->method('getModelForLocale')->with($this->sampleLocale)->will($this->returnValue($mockModel));
-
-        $mockCache = $this->getMock('TYPO3\Flow\Cache\Frontend\VariableFrontend', array(), array(), '', false);
->>>>>>> c186a992
         $this->createCacheExpectations($mockCache);
 
         $reader = new \TYPO3\Flow\I18n\Cldr\Reader\DatesReader();
@@ -145,7 +120,6 @@
             }
         };
 
-<<<<<<< HEAD
         $mockModel = $this->getAccessibleMock(\TYPO3\Flow\I18n\Cldr\CldrModel::class, array('getRawArray'), array(array()));
         $mockModel->expects($this->exactly(5))->method('getRawArray')->will($this->returnCallback($getRawArrayCallback));
 
@@ -153,15 +127,6 @@
         $mockRepository->expects($this->once())->method('getModelForLocale')->with($this->sampleLocale)->will($this->returnValue($mockModel));
 
         $mockCache = $this->getMock(\TYPO3\Flow\Cache\Frontend\VariableFrontend::class, array(), array(), '', false);
-=======
-        $mockModel = $this->getAccessibleMock('TYPO3\Flow\I18n\Cldr\CldrModel', array('getRawArray'), array(array()));
-        $mockModel->expects($this->exactly(5))->method('getRawArray')->will($this->returnCallback($getRawArrayCallback));
-
-        $mockRepository = $this->getMock('TYPO3\Flow\I18n\Cldr\CldrRepository');
-        $mockRepository->expects($this->once())->method('getModelForLocale')->with($this->sampleLocale)->will($this->returnValue($mockModel));
-
-        $mockCache = $this->getMock('TYPO3\Flow\Cache\Frontend\VariableFrontend', array(), array(), '', false);
->>>>>>> c186a992
         $this->createCacheExpectations($mockCache);
 
         $reader = new \TYPO3\Flow\I18n\Cldr\Reader\DatesReader();
@@ -203,11 +168,7 @@
      */
     public function formatStringsAreParsedCorrectly($format, $expectedResult)
     {
-<<<<<<< HEAD
         $reader = $this->getAccessibleMock(\TYPO3\Flow\I18n\Cldr\Reader\DatesReader::class, array('dummy'));
-=======
-        $reader = $this->getAccessibleMock('TYPO3\Flow\I18n\Cldr\Reader\DatesReader', array('dummy'));
->>>>>>> c186a992
 
         $result = $reader->_call('parseFormat', $format);
         $this->assertEquals($expectedResult, $result);
