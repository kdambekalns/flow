--- conflicted
+++ resolved
@@ -38,15 +38,6 @@
             ],
         ];
 
-<<<<<<< HEAD
-        $mockModel = $this->getAccessibleMock(\TYPO3\Flow\I18n\Cldr\CldrModel::class, array('getRawArray'), array(array('fake/path')));
-        $mockModel->expects($this->once())->method('getRawArray')->with('plurals')->will($this->returnValue($samplePluralRulesData));
-
-        $mockRepository = $this->createMock(\TYPO3\Flow\I18n\Cldr\CldrRepository::class);
-        $mockRepository->expects($this->once())->method('getModel')->with('supplemental/plurals')->will($this->returnValue($mockModel));
-
-        $mockCache = $this->getMockBuilder(\TYPO3\Flow\Cache\Frontend\VariableFrontend::class)->disableOriginalConstructor()->getMock();
-=======
         $mockModel = $this->getAccessibleMock(I18n\Cldr\CldrModel::class, ['getRawArray'], [['fake/path']]);
         $mockModel->expects($this->once())->method('getRawArray')->with('plurals')->will($this->returnValue($samplePluralRulesData));
 
@@ -54,7 +45,6 @@
         $mockRepository->expects($this->once())->method('getModel')->with('supplemental/plurals')->will($this->returnValue($mockModel));
 
         $mockCache = $this->getMockBuilder(VariableFrontend::class)->disableOriginalConstructor()->getMock();
->>>>>>> c3f2521f
         $mockCache->expects($this->at(0))->method('has')->with('rulesets')->will($this->returnValue(false));
         $mockCache->expects($this->at(1))->method('set')->with('rulesets');
         $mockCache->expects($this->at(2))->method('set')->with('rulesetsIndices');
