--- conflicted
+++ resolved
@@ -74,11 +74,7 @@
     {
         $sampleNumber = 123.456;
 
-<<<<<<< HEAD
         $formatter = $this->getAccessibleMock(\TYPO3\Flow\I18n\Formatter\NumberFormatter::class, array('formatDecimalNumber', 'formatPercentNumber'));
-=======
-        $formatter = $this->getAccessibleMock('TYPO3\Flow\I18n\Formatter\NumberFormatter', array('formatDecimalNumber', 'formatPercentNumber'));
->>>>>>> c186a992
         $formatter->expects($this->at(0))->method('formatDecimalNumber')->with($sampleNumber, $this->sampleLocale, \TYPO3\Flow\I18n\Cldr\Reader\NumbersReader::FORMAT_LENGTH_DEFAULT)->will($this->returnValue('bar1'));
         $formatter->expects($this->at(1))->method('formatPercentNumber')->with($sampleNumber, $this->sampleLocale, \TYPO3\Flow\I18n\Cldr\Reader\NumbersReader::FORMAT_LENGTH_DEFAULT)->will($this->returnValue('bar2'));
 
@@ -113,11 +109,7 @@
      */
     public function parsedFormatsAreUsedCorrectly($number, $expectedResult, array $parsedFormat)
     {
-<<<<<<< HEAD
         $formatter = $this->getAccessibleMock(\TYPO3\Flow\I18n\Formatter\NumberFormatter::class, array('dummy'));
-=======
-        $formatter = $this->getAccessibleMock('TYPO3\Flow\I18n\Formatter\NumberFormatter', array('dummy'));
->>>>>>> c186a992
         $result = $formatter->_call('doFormattingWithParsedFormat', $number, $parsedFormat, $this->sampleLocalizedSymbols);
         $this->assertEquals($expectedResult, $result);
     }
@@ -154,11 +146,7 @@
      */
     public function formattingUsingCustomPatternWorks($number, $format, array $parsedFormat, $expectedResult)
     {
-<<<<<<< HEAD
         $mockNumbersReader = $this->getMock(\TYPO3\Flow\I18n\Cldr\Reader\NumbersReader::class);
-=======
-        $mockNumbersReader = $this->getMock('TYPO3\Flow\I18n\Cldr\Reader\NumbersReader');
->>>>>>> c186a992
         $mockNumbersReader->expects($this->once())->method('parseCustomFormat')->with($format)->will($this->returnValue($parsedFormat));
         $mockNumbersReader->expects($this->once())->method('getLocalizedSymbolsForLocale')->with($this->sampleLocale)->will($this->returnValue($this->sampleLocalizedSymbols));
 
@@ -216,11 +204,7 @@
      */
     public function specificFormattingMethodsWork($number, array $parsedFormat, $expectedResult, $formatType, $currencySign = null)
     {
-<<<<<<< HEAD
         $mockNumbersReader = $this->getMock(\TYPO3\Flow\I18n\Cldr\Reader\NumbersReader::class);
-=======
-        $mockNumbersReader = $this->getMock('TYPO3\Flow\I18n\Cldr\Reader\NumbersReader');
->>>>>>> c186a992
         $mockNumbersReader->expects($this->once())->method('parseFormatFromCldr')->with($this->sampleLocale, $formatType, 'default')->will($this->returnValue($parsedFormat));
         $mockNumbersReader->expects($this->once())->method('getLocalizedSymbolsForLocale')->with($this->sampleLocale)->will($this->returnValue($this->sampleLocalizedSymbols));
 
