<?php
namespace TYPO3\Flow\Tests\Unit\I18n;

/*                                                                        *
 * This script belongs to the Flow framework.                             *
 *                                                                        *
 * It is free software; you can redistribute it and/or modify it under    *
 * the terms of the MIT license.                                          *
 *                                                                        */

use TYPO3\Flow\I18n\LocaleTypeConverter;
use TYPO3\Flow\Tests\UnitTestCase;

/**
 * Testcase for the Locale type converter
 *
 * @covers \TYPO3\Flow\I18n\LocaleTypeConverter<extended>
 */
class LocaleTypeConverterTest extends UnitTestCase
{
    /**
     * @var \TYPO3\Flow\Property\TypeConverterInterface
     */
    protected $converter;

    public function setUp()
    {
        $this->converter = new LocaleTypeConverter();
    }

    /**
     * @test
     */
    public function checkMetadata()
    {
        $this->assertEquals(array('string'), $this->converter->getSupportedSourceTypes(), 'Source types do not match');
<<<<<<< HEAD
        $this->assertEquals(\TYPO3\Flow\I18n\Locale::class, $this->converter->getSupportedTargetType(), 'Target type does not match');
=======
        $this->assertEquals('TYPO3\Flow\I18n\Locale', $this->converter->getSupportedTargetType(), 'Target type does not match');
>>>>>>> c186a992
        $this->assertEquals(1, $this->converter->getPriority(), 'Priority does not match');
    }

    /**
     * @test
     */
    public function convertFromShouldReturnLocale()
    {
<<<<<<< HEAD
        $this->assertInstanceOf(\TYPO3\Flow\I18n\Locale::class, $this->converter->convertFrom('de', 'irrelevant'));
=======
        $this->assertInstanceOf('TYPO3\Flow\I18n\Locale', $this->converter->convertFrom('de', 'irrelevant'));
>>>>>>> c186a992
    }

    /**
     * @test
     */
    public function canConvertFromShouldReturnTrue()
    {
<<<<<<< HEAD
        $this->assertTrue($this->converter->canConvertFrom('de', \TYPO3\Flow\I18n\Locale::class));
=======
        $this->assertTrue($this->converter->canConvertFrom('de', 'TYPO3\Flow\I18n\Locale'));
>>>>>>> c186a992
    }

    /**
     * @test
     */
    public function getSourceChildPropertiesToBeConvertedShouldReturnEmptyArray()
    {
        $this->assertEmpty($this->converter->getSourceChildPropertiesToBeConverted('something'));
    }
}<|MERGE_RESOLUTION|>--- conflicted
+++ resolved
@@ -34,11 +34,7 @@
     public function checkMetadata()
     {
         $this->assertEquals(array('string'), $this->converter->getSupportedSourceTypes(), 'Source types do not match');
-<<<<<<< HEAD
         $this->assertEquals(\TYPO3\Flow\I18n\Locale::class, $this->converter->getSupportedTargetType(), 'Target type does not match');
-=======
-        $this->assertEquals('TYPO3\Flow\I18n\Locale', $this->converter->getSupportedTargetType(), 'Target type does not match');
->>>>>>> c186a992
         $this->assertEquals(1, $this->converter->getPriority(), 'Priority does not match');
     }
 
@@ -47,11 +43,7 @@
      */
     public function convertFromShouldReturnLocale()
     {
-<<<<<<< HEAD
         $this->assertInstanceOf(\TYPO3\Flow\I18n\Locale::class, $this->converter->convertFrom('de', 'irrelevant'));
-=======
-        $this->assertInstanceOf('TYPO3\Flow\I18n\Locale', $this->converter->convertFrom('de', 'irrelevant'));
->>>>>>> c186a992
     }
 
     /**
@@ -59,11 +51,7 @@
      */
     public function canConvertFromShouldReturnTrue()
     {
-<<<<<<< HEAD
         $this->assertTrue($this->converter->canConvertFrom('de', \TYPO3\Flow\I18n\Locale::class));
-=======
-        $this->assertTrue($this->converter->canConvertFrom('de', 'TYPO3\Flow\I18n\Locale'));
->>>>>>> c186a992
     }
 
     /**
