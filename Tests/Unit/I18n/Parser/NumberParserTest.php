--- conflicted
+++ resolved
@@ -113,11 +113,7 @@
      */
     public function strictParsingWorksCorrectlyForEasyNumbers($formatType, $numberToParse, $expectedParsedNumber, $stringFormat, array $parsedFormat)
     {
-<<<<<<< HEAD
         $parser = $this->getAccessibleMock(\TYPO3\Flow\I18n\Parser\NumberParser::class, array('dummy'));
-=======
-        $parser = $this->getAccessibleMock('TYPO3\Flow\I18n\Parser\NumberParser', array('dummy'));
->>>>>>> c186a992
         $result = $parser->_call('doParsingInStrictMode', $numberToParse, $parsedFormat, $this->sampleLocalizedSymbols);
         $this->assertEquals($expectedParsedNumber, $result);
     }
@@ -128,11 +124,7 @@
      */
     public function strictParsingReturnsFalseForHardNumbers($formatType, $numberToParse, $expectedParsedNumber, $stringFormat, array $parsedFormat)
     {
-<<<<<<< HEAD
         $parser = $this->getAccessibleMock(\TYPO3\Flow\I18n\Parser\NumberParser::class, array('dummy'));
-=======
-        $parser = $this->getAccessibleMock('TYPO3\Flow\I18n\Parser\NumberParser', array('dummy'));
->>>>>>> c186a992
         $result = $parser->_call('doParsingInStrictMode', $numberToParse, $parsedFormat, $this->sampleLocalizedSymbols);
         $this->assertEquals(false, $result);
     }
@@ -143,11 +135,7 @@
      */
     public function lenientParsingWorksCorrectlyForEasyNumbers($formatType, $numberToParse, $expectedParsedNumber, $stringFormat, array $parsedFormat)
     {
-<<<<<<< HEAD
         $parser = $this->getAccessibleMock(\TYPO3\Flow\I18n\Parser\NumberParser::class, array('dummy'));
-=======
-        $parser = $this->getAccessibleMock('TYPO3\Flow\I18n\Parser\NumberParser', array('dummy'));
->>>>>>> c186a992
         $result = $parser->_call('doParsingInLenientMode', $numberToParse, $parsedFormat, $this->sampleLocalizedSymbols);
         $this->assertEquals($expectedParsedNumber, $result);
     }
@@ -158,11 +146,7 @@
      */
     public function lenientParsingWorksCorrectlyForHardNumbers($formatType, $numberToParse, $expectedParsedNumber, $stringFormat, array $parsedFormat)
     {
-<<<<<<< HEAD
         $parser = $this->getAccessibleMock(\TYPO3\Flow\I18n\Parser\NumberParser::class, array('dummy'));
-=======
-        $parser = $this->getAccessibleMock('TYPO3\Flow\I18n\Parser\NumberParser', array('dummy'));
->>>>>>> c186a992
         $result = $parser->_call('doParsingInLenientMode', $numberToParse, $parsedFormat, $this->sampleLocalizedSymbols);
         $this->assertEquals($expectedParsedNumber, $result);
     }
@@ -173,11 +157,7 @@
      */
     public function parsingUsingCustomPatternWorks($formatType, $numberToParse, $expectedParsedNumber, $stringFormat, array $parsedFormat)
     {
-<<<<<<< HEAD
         $mockNumbersReader = $this->getMock(\TYPO3\Flow\I18n\Cldr\Reader\NumbersReader::class);
-=======
-        $mockNumbersReader = $this->getMock('TYPO3\Flow\I18n\Cldr\Reader\NumbersReader');
->>>>>>> c186a992
         $mockNumbersReader->expects($this->once())->method('parseCustomFormat')->with($stringFormat)->will($this->returnValue($parsedFormat));
         $mockNumbersReader->expects($this->once())->method('getLocalizedSymbolsForLocale')->with($this->sampleLocale)->will($this->returnValue($this->sampleLocalizedSymbols));
 
@@ -194,11 +174,7 @@
      */
     public function specificFormattingMethodsWork($formatType, $numberToParse, $expectedParsedNumber, $stringFormat, array $parsedFormat)
     {
-<<<<<<< HEAD
         $mockNumbersReader = $this->getMock(\TYPO3\Flow\I18n\Cldr\Reader\NumbersReader::class);
-=======
-        $mockNumbersReader = $this->getMock('TYPO3\Flow\I18n\Cldr\Reader\NumbersReader');
->>>>>>> c186a992
         $mockNumbersReader->expects($this->once())->method('parseFormatFromCldr')->with($this->sampleLocale, $formatType, \TYPO3\Flow\I18n\Cldr\Reader\NumbersReader::FORMAT_LENGTH_DEFAULT)->will($this->returnValue($parsedFormat));
         $mockNumbersReader->expects($this->once())->method('getLocalizedSymbolsForLocale')->with($this->sampleLocale)->will($this->returnValue($this->sampleLocalizedSymbols));
 
