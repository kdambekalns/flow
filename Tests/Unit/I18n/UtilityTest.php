<?php
namespace TYPO3\Flow\Tests\Unit\I18n;

/*                                                                        *
 * This script belongs to the Flow framework.                             *
 *                                                                        *
 * It is free software; you can redistribute it and/or modify it under    *
 * the terms of the MIT license.                                          *
 *                                                                        */

/**
 * Testcase for the Locale Utility
 *
 */
class UtilityTest extends \TYPO3\Flow\Tests\UnitTestCase
{
    /**
     * Data provider with valid Accept-Language headers and expected results.
     *
     * @return array
     */
    public function sampleHttpAcceptLanguageHeaders()
    {
        return array(
            array('pl, en-gb;q=0.8, en;q=0.7', array('pl', 'en-gb', 'en')),
            array('de, *;q=0.8', array('de', '*')),
            array('sv, wont-accept;q=0.8, en;q=0.5', array('sv', 'en')),
            array('de-DE,de;q=0.8,en-US;q=0.6,en;q=0.4', array('de-DE', 'de', 'en-US', 'en')),
        );
    }
<<<<<<< HEAD

    /**
     * @test
     * @dataProvider sampleHttpAcceptLanguageHeaders
     */
    public function httpAcceptLanguageHeadersAreParsedCorrectly($acceptLanguageHeader, array $expectedResult)
    {
        $languages = \TYPO3\Flow\I18n\Utility::parseAcceptLanguageHeader($acceptLanguageHeader);
        $this->assertEquals($expectedResult, $languages);
    }

    /**
     * Data provider with filenames with locale tags and expected results.
     *
     * @return array
     */
    public function filenamesWithLocale()
    {
        return array(
            array('foobar.en_GB.ext', 'en_GB'),
            array('en_GB.xlf', 'en_GB'),
            array('foobar.ext', false),
            array('foobar', false),
            array('foobar.php.tmpl', false),
            array('foobar.rss.php', false),
            array('foobar.xml.php', false),
        );
    }

    /**
     * @test
     * @dataProvider filenamesWithLocale
     */
    public function localeIdentifiersAreCorrectlyExtractedFromFilename($filename, $expectedResult)
    {
        $result = \TYPO3\Flow\I18n\Utility::extractLocaleTagFromFilename($filename);
        $this->assertEquals($expectedResult, $result);
    }

    /**
     * Data provider with haystack strings and needle strings, used to test
     * comparison methods. The third argument denotes whether needle is same
     * as beginning of the haystack, or it's ending, or both or none.
     *
     * @return array
     */
    public function sampleHaystackStringsAndNeedleStrings()
    {
        return array(
            array('teststring', 'test', 'beginning'),
            array('foo', 'bar', 'none'),
            array('baz', '', 'none'),
            array('foo', 'foo', 'both'),
            array('foobaz', 'baz', 'ending'),
        );
    }

    /**
     * @test
     * @dataProvider sampleHaystackStringsAndNeedleStrings
     */
    public function stringIsFoundAtBeginningOfAnotherString($haystack, $needle, $comparison)
    {
        $expectedResult = ($comparison === 'beginning' || $comparison === 'both') ? true : false;
        $result = \TYPO3\Flow\I18n\Utility::stringBeginsWith($haystack, $needle);
        $this->assertEquals($expectedResult, $result);
=======

    /**
     * @test
     * @dataProvider sampleHttpAcceptLanguageHeaders
     */
    public function httpAcceptLanguageHeadersAreParsedCorrectly($acceptLanguageHeader, array $expectedResult)
    {
        $languages = \TYPO3\Flow\I18n\Utility::parseAcceptLanguageHeader($acceptLanguageHeader);
        $this->assertEquals($expectedResult, $languages);
    }

    /**
     * Data provider with filenames with locale tags and expected results.
     *
     * @return array
     */
    public function filenamesWithLocale()
    {
        return array(
            array('foobar.en_GB.ext', 'en_GB'),
            array('en_GB.xlf', 'en_GB'),
            array('foobar.ext', false),
            array('foobar', false),
            array('foobar.php.tmpl', false),
            array('foobar.rss.php', false),
            array('foobar.xml.php', false),
        );
    }

    /**
     * @test
     * @dataProvider filenamesWithLocale
     */
    public function localeIdentifiersAreCorrectlyExtractedFromFilename($filename, $expectedResult)
    {
        $result = \TYPO3\Flow\I18n\Utility::extractLocaleTagFromFilename($filename);
        $this->assertEquals($expectedResult, $result);
    }

    /**
     * Data provider with haystack strings and needle strings, used to test
     * comparison methods. The third argument denotes whether needle is same
     * as beginning of the haystack, or it's ending, or both or none.
     *
     * @return array
     */
    public function sampleHaystackStringsAndNeedleStrings()
    {
        return array(
            array('teststring', 'test', 'beginning'),
            array('foo', 'bar', 'none'),
            array('baz', '', 'none'),
            array('foo', 'foo', 'both'),
            array('foobaz', 'baz', 'ending'),
        );
>>>>>>> c186a992
    }

    /**
     * @test
     * @dataProvider sampleHaystackStringsAndNeedleStrings
     */
<<<<<<< HEAD
=======
    public function stringIsFoundAtBeginningOfAnotherString($haystack, $needle, $comparison)
    {
        $expectedResult = ($comparison === 'beginning' || $comparison === 'both') ? true : false;
        $result = \TYPO3\Flow\I18n\Utility::stringBeginsWith($haystack, $needle);
        $this->assertEquals($expectedResult, $result);
    }

    /**
     * @test
     * @dataProvider sampleHaystackStringsAndNeedleStrings
     */
>>>>>>> c186a992
    public function stringIsFoundAtEndingOfAnotherString($haystack, $needle, $comparison)
    {
        $expectedResult = ($comparison === 'ending' || $comparison === 'both') ? true : false;
        $result = \TYPO3\Flow\I18n\Utility::stringEndsWith($haystack, $needle);
        $this->assertEquals($expectedResult, $result);
    }
}<|MERGE_RESOLUTION|>--- conflicted
+++ resolved
@@ -28,7 +28,6 @@
             array('de-DE,de;q=0.8,en-US;q=0.6,en;q=0.4', array('de-DE', 'de', 'en-US', 'en')),
         );
     }
-<<<<<<< HEAD
 
     /**
      * @test
@@ -95,83 +94,12 @@
         $expectedResult = ($comparison === 'beginning' || $comparison === 'both') ? true : false;
         $result = \TYPO3\Flow\I18n\Utility::stringBeginsWith($haystack, $needle);
         $this->assertEquals($expectedResult, $result);
-=======
-
-    /**
-     * @test
-     * @dataProvider sampleHttpAcceptLanguageHeaders
-     */
-    public function httpAcceptLanguageHeadersAreParsedCorrectly($acceptLanguageHeader, array $expectedResult)
-    {
-        $languages = \TYPO3\Flow\I18n\Utility::parseAcceptLanguageHeader($acceptLanguageHeader);
-        $this->assertEquals($expectedResult, $languages);
-    }
-
-    /**
-     * Data provider with filenames with locale tags and expected results.
-     *
-     * @return array
-     */
-    public function filenamesWithLocale()
-    {
-        return array(
-            array('foobar.en_GB.ext', 'en_GB'),
-            array('en_GB.xlf', 'en_GB'),
-            array('foobar.ext', false),
-            array('foobar', false),
-            array('foobar.php.tmpl', false),
-            array('foobar.rss.php', false),
-            array('foobar.xml.php', false),
-        );
-    }
-
-    /**
-     * @test
-     * @dataProvider filenamesWithLocale
-     */
-    public function localeIdentifiersAreCorrectlyExtractedFromFilename($filename, $expectedResult)
-    {
-        $result = \TYPO3\Flow\I18n\Utility::extractLocaleTagFromFilename($filename);
-        $this->assertEquals($expectedResult, $result);
-    }
-
-    /**
-     * Data provider with haystack strings and needle strings, used to test
-     * comparison methods. The third argument denotes whether needle is same
-     * as beginning of the haystack, or it's ending, or both or none.
-     *
-     * @return array
-     */
-    public function sampleHaystackStringsAndNeedleStrings()
-    {
-        return array(
-            array('teststring', 'test', 'beginning'),
-            array('foo', 'bar', 'none'),
-            array('baz', '', 'none'),
-            array('foo', 'foo', 'both'),
-            array('foobaz', 'baz', 'ending'),
-        );
->>>>>>> c186a992
     }
 
     /**
      * @test
      * @dataProvider sampleHaystackStringsAndNeedleStrings
      */
-<<<<<<< HEAD
-=======
-    public function stringIsFoundAtBeginningOfAnotherString($haystack, $needle, $comparison)
-    {
-        $expectedResult = ($comparison === 'beginning' || $comparison === 'both') ? true : false;
-        $result = \TYPO3\Flow\I18n\Utility::stringBeginsWith($haystack, $needle);
-        $this->assertEquals($expectedResult, $result);
-    }
-
-    /**
-     * @test
-     * @dataProvider sampleHaystackStringsAndNeedleStrings
-     */
->>>>>>> c186a992
     public function stringIsFoundAtEndingOfAnotherString($haystack, $needle, $comparison)
     {
         $expectedResult = ($comparison === 'ending' || $comparison === 'both') ? true : false;
