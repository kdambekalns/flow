<?php
namespace TYPO3\Flow\Tests\Unit\I18n\Xliff;

/*                                                                        *
 * This script belongs to the Flow framework.                             *
 *                                                                        *
 * It is free software; you can redistribute it and/or modify it under    *
 * the terms of the MIT license.                                          *
 *                                                                        */

/**
 * Testcase for the XliffModel
 *
 */
class XliffModelTest extends \TYPO3\Flow\Tests\UnitTestCase
{
    /**
     * @var \TYPO3\Flow\I18n\Xliff\XliffModel
     */
    protected $model;

    /**
     * @return void
     */
    public function setUp()
    {
        $mockFilename = 'foo';
        $mockParsedData = require(__DIR__ . '/../Fixtures/MockParsedXliffData.php');

        $this->mockCache = $this->getMock('TYPO3\Flow\Cache\Frontend\VariableFrontend', array(), array(), '', false);
        $this->mockCache->expects($this->any())->method('has')->with(md5($mockFilename))->will($this->returnValue(false));

        $this->mockXliffParser = $this->getMock('TYPO3\Flow\I18n\Xliff\XliffParser');
        $this->mockXliffParser->expects($this->any())->method('getParsedData')->with($mockFilename)->will($this->returnValue($mockParsedData));

        $this->model = new \TYPO3\Flow\I18n\Xliff\XliffModel($mockFilename, new \TYPO3\Flow\I18n\Locale('de'));
        $this->model->injectCache($this->mockCache);
        $this->model->injectParser($this->mockXliffParser);
<<<<<<< HEAD
        $this->inject($this->model, 'i18nLogger', $this->getMock('TYPO3\Flow\Log\LoggerInterface', array(), array(), '', false));
=======
        $this->inject($this->model, 'systemLogger', $this->getMock('TYPO3\Flow\Log\SystemLoggerInterface', array(), array(), '', false));
>>>>>>> d040582c
        $this->model->initializeObject();
    }

    /**
     * @test
     */
    public function targetIsReturnedCorrectlyWhenSourceProvided()
    {
        $result = $this->model->getTargetBySource('Source string');
        $this->assertEquals('Übersetzte Zeichenkette', $result);

        $result = $this->model->getTargetBySource('Source singular', 0);
        $this->assertEquals('Übersetzte Einzahl', $result);

        $result = $this->model->getTargetBySource('Source singular', 2);
        $this->assertEquals('Übersetzte Mehrzahl 2', $result);

        $result = $this->model->getTargetBySource('Not existing label');
        $this->assertFalse($result);
    }

    /**
     * @test
     */
    public function targetIsReturnedCorrectlyWhenIdProvided()
    {
        $result = $this->model->getTargetByTransUnitId('key1');
        $this->assertEquals('Übersetzte Zeichenkette', $result);

        $result = $this->model->getTargetByTransUnitId('key2', 1);
        $this->assertEquals('Übersetzte Mehrzahl 1', $result);

        $result = $this->model->getTargetByTransUnitId('not.existing');
        $this->assertFalse($result);
    }

    /**
     * @test
     */
    public function sourceIsReturnedWhenIdProvidedAndSourceEqualsTargetLanguage()
    {
        $this->model = new \TYPO3\Flow\I18n\Xliff\XliffModel('foo', new \TYPO3\Flow\I18n\Locale('en_US'));
        $this->model->injectCache($this->mockCache);
        $this->model->injectParser($this->mockXliffParser);
        $this->model->initializeObject();

        $result = $this->model->getTargetByTransUnitId('key3');
        $this->assertEquals('No target', $result);
    }

    /**
     * @test
     */
    public function getTargetBySourceLogsSilentlyIfNoTransUnitsArePresent()
    {
        $this->mockXliffParser = $this->getMock('TYPO3\Flow\I18n\Xliff\XliffParser');
        $this->mockXliffParser->expects($this->once())->method('getParsedData')->will($this->returnValue(array()));

<<<<<<< HEAD
        $mockLogger = $this->getMock('TYPO3\Flow\Log\LoggerInterface', array(), array(), '', false);
        $mockLogger->expects($this->once())->method('log')->with($this->stringStartsWith('No trans-unit elements were found'), LOG_DEBUG);

        $this->model->injectParser($this->mockXliffParser);
        $this->inject($this->model, 'i18nLogger', $mockLogger);
=======
        $mockSystemLogger = $this->getMock('TYPO3\Flow\Log\SystemLoggerInterface', array(), array(), '', false);
        $mockSystemLogger->expects($this->once())->method('log')->with($this->stringStartsWith('No trans-unit elements were found'), LOG_WARNING);

        $this->model->injectParser($this->mockXliffParser);
        $this->inject($this->model, 'systemLogger', $mockSystemLogger);
>>>>>>> d040582c
        $this->model->initializeObject();

        $this->model->getTargetBySource('foo');
    }
}<|MERGE_RESOLUTION|>--- conflicted
+++ resolved
@@ -36,11 +36,7 @@
         $this->model = new \TYPO3\Flow\I18n\Xliff\XliffModel($mockFilename, new \TYPO3\Flow\I18n\Locale('de'));
         $this->model->injectCache($this->mockCache);
         $this->model->injectParser($this->mockXliffParser);
-<<<<<<< HEAD
         $this->inject($this->model, 'i18nLogger', $this->getMock('TYPO3\Flow\Log\LoggerInterface', array(), array(), '', false));
-=======
-        $this->inject($this->model, 'systemLogger', $this->getMock('TYPO3\Flow\Log\SystemLoggerInterface', array(), array(), '', false));
->>>>>>> d040582c
         $this->model->initializeObject();
     }
 
@@ -99,19 +95,11 @@
         $this->mockXliffParser = $this->getMock('TYPO3\Flow\I18n\Xliff\XliffParser');
         $this->mockXliffParser->expects($this->once())->method('getParsedData')->will($this->returnValue(array()));
 
-<<<<<<< HEAD
         $mockLogger = $this->getMock('TYPO3\Flow\Log\LoggerInterface', array(), array(), '', false);
         $mockLogger->expects($this->once())->method('log')->with($this->stringStartsWith('No trans-unit elements were found'), LOG_DEBUG);
 
         $this->model->injectParser($this->mockXliffParser);
         $this->inject($this->model, 'i18nLogger', $mockLogger);
-=======
-        $mockSystemLogger = $this->getMock('TYPO3\Flow\Log\SystemLoggerInterface', array(), array(), '', false);
-        $mockSystemLogger->expects($this->once())->method('log')->with($this->stringStartsWith('No trans-unit elements were found'), LOG_WARNING);
-
-        $this->model->injectParser($this->mockXliffParser);
-        $this->inject($this->model, 'systemLogger', $mockSystemLogger);
->>>>>>> d040582c
         $this->model->initializeObject();
 
         $this->model->getTargetBySource('foo');
