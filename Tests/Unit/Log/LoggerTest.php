<?php
namespace TYPO3\Flow\Tests\Unit\Log;

/*                                                                        *
 * This script belongs to the Flow framework.                             *
 *                                                                        *
 * It is free software; you can redistribute it and/or modify it under    *
 * the terms of the MIT license.                                          *
 *                                                                        */

/**
 * Testcase for the generic Logger
 *
 */
class LoggerTest extends \TYPO3\Flow\Tests\UnitTestCase
{
    /**
     * @test
     */
    public function logPassesItsArgumentsToTheBackendsAppendMethod()
    {
<<<<<<< HEAD
        $mockBackend = $this->getMock(\TYPO3\Flow\Log\Backend\BackendInterface::class, array('open', 'append', 'close'));
=======
        $mockBackend = $this->getMock('TYPO3\Flow\Log\Backend\BackendInterface', array('open', 'append', 'close'));
>>>>>>> c186a992
        $mockBackend->expects($this->once())->method('append')->with('theMessage', 2, array('foo'), 'Foo', 'Bar', 'Baz');

        $logger = new \TYPO3\Flow\Log\Logger();
        $logger->addBackend($mockBackend);
        $logger->log('theMessage', 2, array('foo'), 'Foo', 'Bar', 'Baz');
    }

    /**
     * @test
     */
    public function addBackendAllowsForAddingMultipleBackends()
    {
<<<<<<< HEAD
        $mockBackend1 = $this->getMock(\TYPO3\Flow\Log\Backend\BackendInterface::class, array('open', 'append', 'close'));
        $mockBackend1->expects($this->once())->method('append')->with('theMessage', 2, array('foo'), 'Foo', 'Bar', 'Baz');

        $mockBackend2 = $this->getMock(\TYPO3\Flow\Log\Backend\BackendInterface::class, array('open', 'append', 'close'));
=======
        $mockBackend1 = $this->getMock('TYPO3\Flow\Log\Backend\BackendInterface', array('open', 'append', 'close'));
        $mockBackend1->expects($this->once())->method('append')->with('theMessage', 2, array('foo'), 'Foo', 'Bar', 'Baz');

        $mockBackend2 = $this->getMock('TYPO3\Flow\Log\Backend\BackendInterface', array('open', 'append', 'close'));
>>>>>>> c186a992
        $mockBackend2->expects($this->once())->method('append')->with('theMessage', 2, array('foo'), 'Foo', 'Bar', 'Baz');

        $logger = new \TYPO3\Flow\Log\Logger();
        $logger->addBackend($mockBackend1);
        $logger->addBackend($mockBackend2);
        $logger->log('theMessage', 2, array('foo'), 'Foo', 'Bar', 'Baz');
    }

    /**
     * @test
     */
    public function addBackendRunsTheBackendsOpenMethod()
    {
<<<<<<< HEAD
        $mockBackend = $this->getMock(\TYPO3\Flow\Log\Backend\BackendInterface::class, array('open', 'append', 'close'));
=======
        $mockBackend = $this->getMock('TYPO3\Flow\Log\Backend\BackendInterface', array('open', 'append', 'close'));
>>>>>>> c186a992
        $mockBackend->expects($this->once())->method('open');

        $logger = new \TYPO3\Flow\Log\Logger();
        $logger->addBackend($mockBackend);
    }

    /**
     * @test
     */
    public function removeBackendRunsTheBackendsCloseMethodAndRemovesItFromTheLogger()
    {
<<<<<<< HEAD
        $mockBackend = $this->getMock(\TYPO3\Flow\Log\Backend\BackendInterface::class, array('open', 'append', 'close'));
=======
        $mockBackend = $this->getMock('TYPO3\Flow\Log\Backend\BackendInterface', array('open', 'append', 'close'));
>>>>>>> c186a992
        $mockBackend->expects($this->once())->method('close');
        $mockBackend->expects($this->once())->method('append');

        $logger = new \TYPO3\Flow\Log\Logger();
        $logger->addBackend($mockBackend);
        $logger->log('theMessage', 2, array('foo'), 'Foo', 'Bar', 'Baz');

        $logger->removeBackend($mockBackend);
        $logger->log('theMessage', 2, array('foo'), 'Foo', 'Bar', 'Baz');
    }

    /**
     * @test
     * @expectedException \TYPO3\Flow\Log\Exception\NoSuchBackendException
     */
    public function removeThrowsAnExceptionOnTryingToRemoveABackendNotPreviouslyAdded()
    {
<<<<<<< HEAD
        $mockBackend = $this->getMock(\TYPO3\Flow\Log\Backend\BackendInterface::class, array('open', 'append', 'close'));
=======
        $mockBackend = $this->getMock('TYPO3\Flow\Log\Backend\BackendInterface', array('open', 'append', 'close'));
>>>>>>> c186a992

        $logger = new \TYPO3\Flow\Log\Logger();
        $logger->removeBackend($mockBackend);
    }

    /**
     * @test
     */
    public function theShutdownMethodRunsCloseOnAllRegisteredBackends()
    {
<<<<<<< HEAD
        $mockBackend1 = $this->getMock(\TYPO3\Flow\Log\Backend\BackendInterface::class, array('open', 'append', 'close'));
        $mockBackend1->expects($this->once())->method('close');

        $mockBackend2 = $this->getMock(\TYPO3\Flow\Log\Backend\BackendInterface::class, array('open', 'append', 'close'));
=======
        $mockBackend1 = $this->getMock('TYPO3\Flow\Log\Backend\BackendInterface', array('open', 'append', 'close'));
        $mockBackend1->expects($this->once())->method('close');

        $mockBackend2 = $this->getMock('TYPO3\Flow\Log\Backend\BackendInterface', array('open', 'append', 'close'));
>>>>>>> c186a992
        $mockBackend2->expects($this->once())->method('close');

        $logger = new \TYPO3\Flow\Log\Logger();
        $logger->addBackend($mockBackend1);
        $logger->addBackend($mockBackend2);
        $logger->shutdownObject();
    }
}<|MERGE_RESOLUTION|>--- conflicted
+++ resolved
@@ -19,11 +19,7 @@
      */
     public function logPassesItsArgumentsToTheBackendsAppendMethod()
     {
-<<<<<<< HEAD
         $mockBackend = $this->getMock(\TYPO3\Flow\Log\Backend\BackendInterface::class, array('open', 'append', 'close'));
-=======
-        $mockBackend = $this->getMock('TYPO3\Flow\Log\Backend\BackendInterface', array('open', 'append', 'close'));
->>>>>>> c186a992
         $mockBackend->expects($this->once())->method('append')->with('theMessage', 2, array('foo'), 'Foo', 'Bar', 'Baz');
 
         $logger = new \TYPO3\Flow\Log\Logger();
@@ -36,17 +32,10 @@
      */
     public function addBackendAllowsForAddingMultipleBackends()
     {
-<<<<<<< HEAD
         $mockBackend1 = $this->getMock(\TYPO3\Flow\Log\Backend\BackendInterface::class, array('open', 'append', 'close'));
         $mockBackend1->expects($this->once())->method('append')->with('theMessage', 2, array('foo'), 'Foo', 'Bar', 'Baz');
 
         $mockBackend2 = $this->getMock(\TYPO3\Flow\Log\Backend\BackendInterface::class, array('open', 'append', 'close'));
-=======
-        $mockBackend1 = $this->getMock('TYPO3\Flow\Log\Backend\BackendInterface', array('open', 'append', 'close'));
-        $mockBackend1->expects($this->once())->method('append')->with('theMessage', 2, array('foo'), 'Foo', 'Bar', 'Baz');
-
-        $mockBackend2 = $this->getMock('TYPO3\Flow\Log\Backend\BackendInterface', array('open', 'append', 'close'));
->>>>>>> c186a992
         $mockBackend2->expects($this->once())->method('append')->with('theMessage', 2, array('foo'), 'Foo', 'Bar', 'Baz');
 
         $logger = new \TYPO3\Flow\Log\Logger();
@@ -60,11 +49,7 @@
      */
     public function addBackendRunsTheBackendsOpenMethod()
     {
-<<<<<<< HEAD
         $mockBackend = $this->getMock(\TYPO3\Flow\Log\Backend\BackendInterface::class, array('open', 'append', 'close'));
-=======
-        $mockBackend = $this->getMock('TYPO3\Flow\Log\Backend\BackendInterface', array('open', 'append', 'close'));
->>>>>>> c186a992
         $mockBackend->expects($this->once())->method('open');
 
         $logger = new \TYPO3\Flow\Log\Logger();
@@ -76,11 +61,7 @@
      */
     public function removeBackendRunsTheBackendsCloseMethodAndRemovesItFromTheLogger()
     {
-<<<<<<< HEAD
         $mockBackend = $this->getMock(\TYPO3\Flow\Log\Backend\BackendInterface::class, array('open', 'append', 'close'));
-=======
-        $mockBackend = $this->getMock('TYPO3\Flow\Log\Backend\BackendInterface', array('open', 'append', 'close'));
->>>>>>> c186a992
         $mockBackend->expects($this->once())->method('close');
         $mockBackend->expects($this->once())->method('append');
 
@@ -98,11 +79,7 @@
      */
     public function removeThrowsAnExceptionOnTryingToRemoveABackendNotPreviouslyAdded()
     {
-<<<<<<< HEAD
         $mockBackend = $this->getMock(\TYPO3\Flow\Log\Backend\BackendInterface::class, array('open', 'append', 'close'));
-=======
-        $mockBackend = $this->getMock('TYPO3\Flow\Log\Backend\BackendInterface', array('open', 'append', 'close'));
->>>>>>> c186a992
 
         $logger = new \TYPO3\Flow\Log\Logger();
         $logger->removeBackend($mockBackend);
@@ -113,17 +90,10 @@
      */
     public function theShutdownMethodRunsCloseOnAllRegisteredBackends()
     {
-<<<<<<< HEAD
         $mockBackend1 = $this->getMock(\TYPO3\Flow\Log\Backend\BackendInterface::class, array('open', 'append', 'close'));
         $mockBackend1->expects($this->once())->method('close');
 
         $mockBackend2 = $this->getMock(\TYPO3\Flow\Log\Backend\BackendInterface::class, array('open', 'append', 'close'));
-=======
-        $mockBackend1 = $this->getMock('TYPO3\Flow\Log\Backend\BackendInterface', array('open', 'append', 'close'));
-        $mockBackend1->expects($this->once())->method('close');
-
-        $mockBackend2 = $this->getMock('TYPO3\Flow\Log\Backend\BackendInterface', array('open', 'append', 'close'));
->>>>>>> c186a992
         $mockBackend2->expects($this->once())->method('close');
 
         $logger = new \TYPO3\Flow\Log\Logger();
