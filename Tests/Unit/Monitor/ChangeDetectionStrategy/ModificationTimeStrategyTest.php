--- conflicted
+++ resolved
@@ -18,20 +18,12 @@
 class ModificationTimeStrategyTest extends \TYPO3\Flow\Tests\UnitTestCase
 {
     /**
-<<<<<<< HEAD
      * @var \TYPO3\Flow\Monitor\ChangeDetectionStrategy\ModificationTimeStrategy
-=======
-     * @var \TYPO3\Flow\Monitor\ChangeDetectionStrategy\ModificationTime
->>>>>>> c186a992
      */
     protected $strategy;
 
     /**
-<<<<<<< HEAD
      * @var \TYPO3\Flow\Cache\Frontend\StringFrontend
-=======
-     * @var \TYPO3\Flow\Cache\Frontend\VariableFrontend
->>>>>>> c186a992
      */
     protected $cache;
 
@@ -41,11 +33,7 @@
     {
         vfsStream::setup('testDirectory');
 
-<<<<<<< HEAD
         $this->cache = $this->getMock(\TYPO3\Flow\Cache\Frontend\StringFrontend::class, array(), array(), '', false);
-=======
-        $this->cache = $this->getMock('TYPO3\Flow\Cache\Frontend\StringFrontend', array(), array(), '', false);
->>>>>>> c186a992
 
         $this->strategy = new \TYPO3\Flow\Monitor\ChangeDetectionStrategy\ModificationTimeStrategy();
         $this->strategy->injectCache($this->cache);
