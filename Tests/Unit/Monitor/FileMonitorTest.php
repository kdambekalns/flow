<?php
namespace TYPO3\Flow\Tests\Unit\Monitor;

/*                                                                        *
 * This script belongs to the Flow framework.                             *
 *                                                                        *
 * It is free software; you can redistribute it and/or modify it under    *
 * the terms of the MIT license.                                          *
 *                                                                        */

use TYPO3\Flow\Monitor\ChangeDetectionStrategy\ChangeDetectionStrategyInterface;
use org\bovigo\vfs\vfsStream;
use TYPO3\Flow\Utility\Files;

/**
 * Testcase for the File Monitor class
 */
class FileMonitorTest extends \TYPO3\Flow\Tests\UnitTestCase
{
    /**
     * @var string
     */
    protected $unixStylePath;

    /**
     * @var string
     */
    protected $unixStylePathAndFilename;

    /**
     * Setup
     *
     * @return void
     */
    public function setUp()
    {
<<<<<<< HEAD
        $this->unixStylePath = Files::getUnixStylePath(__DIR__);
        $this->unixStylePathAndFilename = Files::getUnixStylePath(__FILE__);
=======
        $this->unixStylePath = \TYPO3\Flow\Utility\Files::getUnixStylePath(__DIR__);
        $this->unixStylePathAndFilename = \TYPO3\Flow\Utility\Files::getUnixStylePath(__FILE__);
>>>>>>> d040582c

        vfsStream::setup('testDirectory');
    }

    /**
     * @test
     */
<<<<<<< HEAD
=======
    public function fileMonitorCachesTheListOfKnownDirectoriesAndFiles()
    {
        $mockCache = $this->getMock('TYPO3\Flow\Cache\Frontend\StringFrontend', array(), array(), '', false);
        $mockCache->expects($this->once())->method('has')->with('Flow_Test_directoriesAndFiles')->will($this->returnValue(true));
        $mockCache->expects($this->once())->method('get')->with('Flow_Test_directoriesAndFiles')->will($this->returnValue(json_encode(array('foo' => 'bar'))));
        $mockCache->expects($this->once())->method('set')->with('Flow_Test_directoriesAndFiles', json_encode(array('baz' => 'quux'), true));

        $mockStrategy = $this->getMock('TYPO3\Flow\Monitor\ChangeDetectionStrategy\ChangeDetectionStrategyInterface');
        $mockStrategy->expects($this->once())->method('shutdownObject');

        $mockMonitor = $this->getAccessibleMock('TYPO3\Flow\Monitor\FileMonitor', array('dummy'), array('Flow_Test'), '', true, true);
        $mockMonitor->injectCache($mockCache);
        $mockMonitor->injectChangeDetectionStrategy($mockStrategy);
        $mockMonitor->initializeObject();

        $this->assertSame(array('foo' => 'bar'), $mockMonitor->_get('directoriesAndFiles'));

        $mockMonitor->_set('directoriesAndFiles', array('baz' => 'quux'));
        $mockMonitor->_set('directoriesChanged', true);

        $mockMonitor->shutdownObject();
    }

    /**
     * @test
     */
>>>>>>> d040582c
    public function monitorFileRegistersAFileForMonitoring()
    {
        $monitor = new \TYPO3\Flow\Monitor\FileMonitor('Flow_Test');
        $monitor->monitorFile(__FILE__);
        $this->assertSame(array($this->unixStylePathAndFilename), $monitor->getMonitoredFiles());
    }

    /**
     * @test
     */
    public function aFileAppearsOnlyOnceInTheListOfMonitoredFiles()
    {
        $monitor = new \TYPO3\Flow\Monitor\FileMonitor('Flow_Test');
        $monitor->monitorFile(__FILE__);
        $monitor->monitorFile(__FILE__);
        $this->assertSame(array($this->unixStylePathAndFilename), $monitor->getMonitoredFiles());
    }

    /**
     * @test
     */
    public function monitorDirectoryRegistersAWholeDirectoryForMonitoring()
    {
        $monitor = new \TYPO3\Flow\Monitor\FileMonitor('Flow_Test');
        $monitor->monitorDirectory(__DIR__);
<<<<<<< HEAD
        $this->assertSame(array(Files::getNormalizedPath($this->unixStylePath)), $monitor->getMonitoredDirectories());
=======
        $this->assertSame(array($this->unixStylePath), $monitor->getMonitoredDirectories());
>>>>>>> d040582c
    }

    /**
     * @test
     */
    public function aDirectoryAppearsOnlyOnceInTheListOfMonitoredDirectories()
    {
        $monitor = new \TYPO3\Flow\Monitor\FileMonitor('Flow_Test');
        $monitor->monitorDirectory(__DIR__);
        $monitor->monitorDirectory(__DIR__ . '/');
<<<<<<< HEAD
        $this->assertSame(array(Files::getNormalizedPath($this->unixStylePath)), $monitor->getMonitoredDirectories());
=======
        $this->assertSame(array($this->unixStylePath), $monitor->getMonitoredDirectories());
>>>>>>> d040582c
    }

    /**
     * @test
     */
    public function detectChangesDetectsChangesInMonitoredFiles()
    {
        $mockSystemLogger = $this->getMock('TYPO3\Flow\Log\SystemLoggerInterface');

<<<<<<< HEAD
        $mockMonitor = $this->getMock('TYPO3\Flow\Monitor\FileMonitor', array('loadDetectedDirectoriesAndFiles', 'detectChangedFiles'), array('Flow_Test'), '', true, true);
=======
        $mockMonitor = $this->getMock('TYPO3\Flow\Monitor\FileMonitor', array('detectChangedFiles'), array('Flow_Test'), '', true, true);
>>>>>>> d040582c
        $mockMonitor->expects($this->once())->method('detectChangedFiles')->with(array($this->unixStylePathAndFilename))->will($this->returnValue(array()));

        $mockMonitor->injectSystemLogger($mockSystemLogger);
        $mockMonitor->monitorFile(__FILE__);

        $mockMonitor->detectChanges();
    }

    /**
     * @test
     */
    public function detectChangesEmitsFilesHaveChangedSignalIfFilesHaveChanged()
    {
        $mockSystemLogger = $this->getMock('TYPO3\Flow\Log\SystemLoggerInterface');

        $monitoredFiles = array(__FILE__ . '1', __FILE__ . '2', __FILE__ . '3');

        $expectedChangedFiles = array();
        $expectedChangedFiles[$this->unixStylePathAndFilename . '1'] = ChangeDetectionStrategyInterface::STATUS_CREATED;
        $expectedChangedFiles[$this->unixStylePathAndFilename . '3'] = ChangeDetectionStrategyInterface::STATUS_DELETED;

<<<<<<< HEAD
        $mockMonitor = $this->getAccessibleMock('TYPO3\Flow\Monitor\FileMonitor', array('loadDetectedDirectoriesAndFiles', 'detectChangedFiles', 'emitFilesHaveChanged'), array('Flow_Test'), '', true, true);
        $mockMonitor->expects($this->once())->method('detectChangedFiles')->with($monitoredFiles)->will($this->returnValue($expectedChangedFiles));
        $mockMonitor->expects($this->once())->method('emitFilesHaveChanged')->with('Flow_Test', $expectedChangedFiles);


=======
        $mockMonitor = $this->getAccessibleMock('TYPO3\Flow\Monitor\FileMonitor', array('detectChangedFiles', 'emitFilesHaveChanged'), array('Flow_Test'), '', true, true);
        $mockMonitor->expects($this->once())->method('detectChangedFiles')->with($monitoredFiles)->will($this->returnValue($expectedChangedFiles));
        $mockMonitor->expects($this->once())->method('emitFilesHaveChanged')->with('Flow_Test', $expectedChangedFiles);

>>>>>>> d040582c
        $mockMonitor->injectSystemLogger($mockSystemLogger);
        $mockMonitor->_set('monitoredFiles', $monitoredFiles);

        $mockMonitor->detectChanges();
    }

    /**
     * @test
     */
<<<<<<< HEAD
=======
    public function detectChangesDetectsChangesInFilesOfMonitoredDirectories()
    {
        $mockSystemLogger = $this->getMock('TYPO3\Flow\Log\SystemLoggerInterface');
        $testPath = vfsStream::url('testDirectory');

        $knownDirectoriesAndFiles = array(
            $testPath => array(
                $testPath . '/oldfile.txt',
                $testPath . '/newfile.txt'
            )
        );

        $expectedChangedFiles = array($testPath . '/newfile.txt');

        $mockMonitor = $this->getAccessibleMock('TYPO3\Flow\Monitor\FileMonitor', array('detectChangedFiles', 'emitFilesHaveChanged'), array('Flow_Test'), '', true, true);
        $mockMonitor->expects($this->at(0))->method('detectChangedFiles')->with(array())->will($this->returnValue(array()));
        $mockMonitor->expects($this->at(1))->method('detectChangedFiles')->with($knownDirectoriesAndFiles[$testPath])->will($this->returnValue($expectedChangedFiles));
        $mockMonitor->expects($this->once())->method('emitFilesHaveChanged')->with('Flow_Test', $expectedChangedFiles);

        $mockMonitor->injectSystemLogger($mockSystemLogger);
        $mockMonitor->_set('directoriesAndFiles', $knownDirectoriesAndFiles);

        $mockMonitor->monitorDirectory($testPath);
        $mockMonitor->detectChanges();
    }

    /**
     * @test
     */
    public function detectChangesDetectsNewlyCreatedFilesInMonitoredDirectories()
    {
        $mockSystemLogger = $this->getMock('TYPO3\Flow\Log\SystemLoggerInterface');

        $testPath = vfsStream::url('testDirectory');
        file_put_contents($testPath . '/oldfile.txt', 'void');
        file_put_contents($testPath . '/newfile.txt', 'void');

        $knownDirectoriesAndFiles = array(
            $testPath => array($testPath . '/oldfile.txt')
        );

        $actualDirectoriesAndFiles = array(
            $testPath => array(
                $testPath . '/oldfile.txt',
                $testPath . '/newfile.txt'
            )
        );

        $expectedChangedFiles = array($testPath . '/newfile.txt');

        $mockMonitor = $this->getAccessibleMock('TYPO3\Flow\Monitor\FileMonitor', array('detectChangedFiles', 'emitFilesHaveChanged'), array('Flow_Test'), '', true, true);
        $mockMonitor->expects($this->at(0))->method('detectChangedFiles')->with(array())->will($this->returnValue(array()));
        $mockMonitor->expects($this->at(1))->method('detectChangedFiles')->with($actualDirectoriesAndFiles[$testPath])->will($this->returnValue($expectedChangedFiles));
        $mockMonitor->expects($this->once())->method('emitFilesHaveChanged')->with('Flow_Test', $expectedChangedFiles);

        $mockMonitor->injectSystemLogger($mockSystemLogger);
        $mockMonitor->_set('directoriesAndFiles', $knownDirectoriesAndFiles);

        $mockMonitor->monitorDirectory($testPath);
        $mockMonitor->detectChanges();
    }

    /**
     * @test
     */
    public function detectChangesEmitsDirectoryChangedSignalAndMemorizesDirectoryIfDirectoryHasNotBeenMonitoredPreviously()
    {
        $mockSystemLogger = $this->getMock('TYPO3\Flow\Log\SystemLoggerInterface');

        $expectedChangedDirectories = array($this->unixStylePath => ChangeDetectionStrategyInterface::STATUS_CREATED);

        $mockMonitor = $this->getAccessibleMock('TYPO3\Flow\Monitor\FileMonitor', array('detectChangedFiles', 'emitDirectoriesHaveChanged'), array('Flow_Test'), '', true, true);
        $mockMonitor->expects($this->any())->method('detectChangedFiles')->will($this->returnValue(array()));
        $mockMonitor->expects($this->once())->method('emitDirectoriesHaveChanged')->with('Flow_Test', $expectedChangedDirectories);

        $mockMonitor->injectSystemLogger($mockSystemLogger);
        $mockMonitor->monitorDirectory(__DIR__);

        $mockMonitor->detectChanges();

        $directoriesAndFiles = $mockMonitor->_get('directoriesAndFiles');
        $this->assertTrue(array_search($this->unixStylePathAndFilename, $directoriesAndFiles[$this->unixStylePath]) !== false);
        $this->assertTrue($mockMonitor->_get('directoriesChanged'));
    }

    /**
     * @test
     */
    public function detectChangesEmitsDirectoryChangedSignalIfDirectoryHasBeenRemoved()
    {
        $mockSystemLogger = $this->getMock('TYPO3\Flow\Log\SystemLoggerInterface');

        $expectedChangedDirectories = array(vfsStream::url('testDirectory') . '/bar' => ChangeDetectionStrategyInterface::STATUS_DELETED);

        $mockMonitor = $this->getAccessibleMock('TYPO3\Flow\Monitor\FileMonitor', array('detectChangedFiles', 'emitDirectoriesHaveChanged'), array('Flow_Test'), '', true, true);
        $mockMonitor->expects($this->any())->method('detectChangedFiles')->will($this->returnValue(array()));
        $mockMonitor->expects($this->once())->method('emitDirectoriesHaveChanged')->with('Flow_Test', $expectedChangedDirectories);

        $mockMonitor->injectSystemLogger($mockSystemLogger);
        $mockMonitor->_set('directoriesAndFiles', array(vfsStream::url('testDirectory') . '/bar' => array()));

        $mockMonitor->detectChanges();
    }

    /**
     * @test
     */
>>>>>>> d040582c
    public function detectChangedFilesFetchesTheStatusOfGivenFilesAndReturnsAListOfChangeFilesAndTheirStatus()
    {
        $mockStrategy = $this->getMock('TYPO3\Flow\Monitor\ChangeDetectionStrategy\ChangeDetectionStrategyInterface');
        $mockStrategy->expects($this->exactly(2))->method('getFileStatus')->will($this->onConsecutiveCalls(ChangeDetectionStrategyInterface::STATUS_CREATED, ChangeDetectionStrategyInterface::STATUS_UNCHANGED));

        $mockMonitor = $this->getAccessibleMock('TYPO3\Flow\Monitor\FileMonitor', array('dummy'), array('Flow_Test'), '', true, true);
        $mockMonitor->injectChangeDetectionStrategy($mockStrategy);
        $result = $mockMonitor->_call('detectChangedFiles', array(__FILE__ . '1', __FILE__ . '2'));

        $this->assertEquals(array(__FILE__ . '1' => ChangeDetectionStrategyInterface::STATUS_CREATED), $result);
    }

    /**
     * @test
     */
    public function detectChangesDetectsChangesInFilesOfMonitoredDirectoriesIfPatternIsMatched()
    {
        $testPath = vfsStream::url('testDirectory');

        // Initially known files per path
        $knownDirectoriesAndFiles = array(
<<<<<<< HEAD
            Files::getNormalizedPath($testPath) => array(
                $testPath . '/NodeTypes.foo.yaml' => 1
            )
        );

        file_put_contents($testPath . '/NodeTypes.foo.yaml', '');

=======
            $testPath => array(
                $testPath . '/NodeTypes.foo.yaml'
            )
        );

>>>>>>> d040582c
        // Outcome of the change dection per file
        $changeDetectionResult = array(
            $testPath . '/NodeTypes.foo.yaml' => ChangeDetectionStrategyInterface::STATUS_CHANGED
        );

        // Expected emitted changes for files
        $expectedEmittedChanges = array(
            $testPath . '/NodeTypes.foo.yaml' => ChangeDetectionStrategyInterface::STATUS_CHANGED
        );

        $fileMonitor = $this->setUpFileMonitorForDetection($changeDetectionResult, $expectedEmittedChanges, $knownDirectoriesAndFiles);
        $fileMonitor->monitorDirectory($testPath, 'NodeTypes(\..+)?\.yaml');
        $fileMonitor->detectChanges();
    }

    /**
     * @test
     */
    public function detectChangesDetectsCreatedFilesOfMonitoredDirectoriesOnlyIfPatternIsMatched()
    {
        $testPath = vfsStream::url('testDirectory');

        // Initially known files per path
        $knownDirectoriesAndFiles = array(
<<<<<<< HEAD
            Files::getNormalizedPath($testPath) => array(
                $testPath . '/NodeTypes.foo.yaml' => 1
=======
            $testPath => array(
                $testPath . '/NodeTypes.foo.yaml'
>>>>>>> d040582c
            )
        );

        // Create some new files
        file_put_contents($testPath . '/test.txt', '');
        file_put_contents($testPath . '/NodeTypes.yaml', '');

        // Outcome of the change dection per file
        $changeDetectionResult = array(
            $testPath . '/test.txt' => ChangeDetectionStrategyInterface::STATUS_CREATED,
            $testPath . '/NodeTypes.yaml' => ChangeDetectionStrategyInterface::STATUS_CREATED
        );

        // Expected emitted changes for files
        $expectedEmittedChanges = array(
<<<<<<< HEAD
            $testPath . '/NodeTypes.yaml' => ChangeDetectionStrategyInterface::STATUS_CREATED,
            $testPath . '/NodeTypes.foo.yaml' => ChangeDetectionStrategyInterface::STATUS_DELETED
=======
            $testPath . '/NodeTypes.yaml' => ChangeDetectionStrategyInterface::STATUS_CREATED
>>>>>>> d040582c
        );

        $fileMonitor = $this->setUpFileMonitorForDetection($changeDetectionResult, $expectedEmittedChanges, $knownDirectoriesAndFiles);
        $fileMonitor->monitorDirectory($testPath, 'NodeTypes(\..+)?\.yaml');
        $fileMonitor->detectChanges();
    }

    /**
     * @test
     */
    public function detectChangesDetectsDeletedFilesOfMonitoredDirectoriesIfPatternIsMatched()
    {
        $testPath = vfsStream::url('testDirectory');

        // Initially known files per path
        $knownDirectoriesAndFiles = array(
<<<<<<< HEAD
            Files::getNormalizedPath($testPath) => array(
                $testPath . '/NodeTypes.foo.yaml' => 1
=======
            $testPath => array(
                $testPath . '/NodeTypes.foo.yaml'
>>>>>>> d040582c
            )
        );

        // Outcome of the change dection per file
        $changeDetectionResult = array(
            $testPath . '/NodeTypes.foo.yaml' => ChangeDetectionStrategyInterface::STATUS_DELETED
        );

        // Expected emitted changes for files
        $expectedEmittedChanges = array(
            $testPath . '/NodeTypes.foo.yaml' => ChangeDetectionStrategyInterface::STATUS_DELETED
        );

        $fileMonitor = $this->setUpFileMonitorForDetection($changeDetectionResult, $expectedEmittedChanges, $knownDirectoriesAndFiles);
        $fileMonitor->monitorDirectory($testPath, 'NodeTypes(\..+)?\.yaml');
        $fileMonitor->detectChanges();
    }

    /**
     * @test
     */
    public function detectChangesAddsCreatedFilesOfMonitoredDirectoriesToStoredDirectories()
    {
        $testPath = vfsStream::url('testDirectory');

        // Initially known files per path
        $knownDirectoriesAndFiles = array(
<<<<<<< HEAD
=======
            $testPath => array()
>>>>>>> d040582c
        );

        // Create a new file
        file_put_contents($testPath . '/test.txt', '');

        // Outcome of the change dection per file
        $changeDetectionResult = array(
            $testPath . '/test.txt' => ChangeDetectionStrategyInterface::STATUS_CREATED
        );

        // Expected emitted changes for files
        $expectedEmittedChanges = array(
            $testPath . '/test.txt' => ChangeDetectionStrategyInterface::STATUS_CREATED
        );

        $fileMonitor = $this->setUpFileMonitorForDetection($changeDetectionResult, $expectedEmittedChanges, $knownDirectoriesAndFiles);
        $fileMonitor->monitorDirectory($testPath);
        $fileMonitor->detectChanges();

        $this->assertEquals(array(
<<<<<<< HEAD
            $testPath . '/test.txt' => ChangeDetectionStrategyInterface::STATUS_CREATED
        ), $fileMonitor->_get('changedFiles'));
        $this->assertCount(1, $fileMonitor->_get('changedPaths'));
=======
            $testPath => array($testPath . '/test.txt')
        ), $fileMonitor->_get('directoriesAndFiles'));
        $this->assertTrue($fileMonitor->_get('directoriesChanged'));
>>>>>>> d040582c
    }

    /**
     * @param array $changeDetectionResult
     * @param array $expectedEmittedChanges
     * @param array $knownDirectoriesAndFiles
     * @return \TYPO3\Flow\Monitor\FileMonitor
     */
    protected function setUpFileMonitorForDetection(array $changeDetectionResult, array $expectedEmittedChanges, array $knownDirectoriesAndFiles)
    {
        $mockChangeDetectionStrategy = $this->getMock('TYPO3\Flow\Monitor\ChangeDetectionStrategy\ChangeDetectionStrategyInterface');
        $mockChangeDetectionStrategy->expects($this->any())->method('getFileStatus')->will($this->returnCallback(function ($pathAndFilename) use ($changeDetectionResult) {
            if (isset($changeDetectionResult[$pathAndFilename])) {
                return $changeDetectionResult[$pathAndFilename];
            } else {
                return ChangeDetectionStrategyInterface::STATUS_UNCHANGED;
            }
        }));

        $fileMonitor = $this->getAccessibleMock('TYPO3\Flow\Monitor\FileMonitor', array('emitFilesHaveChanged', 'emitDirectoriesHaveChanged'), array('Flow_Test'), '', true, true);
        $this->inject($fileMonitor, 'changeDetectionStrategy', $mockChangeDetectionStrategy);
<<<<<<< HEAD
=======

>>>>>>> d040582c
        $fileMonitor->expects($this->once())->method('emitFilesHaveChanged')->with('Flow_Test', $expectedEmittedChanges);

        $mockSystemLogger = $this->getMock('TYPO3\Flow\Log\SystemLoggerInterface');
        $fileMonitor->injectSystemLogger($mockSystemLogger);
<<<<<<< HEAD

        $mockCache = $this->getMock('TYPO3\Flow\Cache\Frontend\StringFrontend', array(), array(), '', false);
        $mockCache->expects($this->once())->method('get')->will($this->returnValue(json_encode($knownDirectoriesAndFiles)));
        $fileMonitor->injectCache($mockCache);

=======
        $fileMonitor->_set('directoriesAndFiles', $knownDirectoriesAndFiles);
>>>>>>> d040582c
        return $fileMonitor;
    }
}<|MERGE_RESOLUTION|>--- conflicted
+++ resolved
@@ -34,13 +34,8 @@
      */
     public function setUp()
     {
-<<<<<<< HEAD
         $this->unixStylePath = Files::getUnixStylePath(__DIR__);
         $this->unixStylePathAndFilename = Files::getUnixStylePath(__FILE__);
-=======
-        $this->unixStylePath = \TYPO3\Flow\Utility\Files::getUnixStylePath(__DIR__);
-        $this->unixStylePathAndFilename = \TYPO3\Flow\Utility\Files::getUnixStylePath(__FILE__);
->>>>>>> d040582c
 
         vfsStream::setup('testDirectory');
     }
@@ -48,35 +43,6 @@
     /**
      * @test
      */
-<<<<<<< HEAD
-=======
-    public function fileMonitorCachesTheListOfKnownDirectoriesAndFiles()
-    {
-        $mockCache = $this->getMock('TYPO3\Flow\Cache\Frontend\StringFrontend', array(), array(), '', false);
-        $mockCache->expects($this->once())->method('has')->with('Flow_Test_directoriesAndFiles')->will($this->returnValue(true));
-        $mockCache->expects($this->once())->method('get')->with('Flow_Test_directoriesAndFiles')->will($this->returnValue(json_encode(array('foo' => 'bar'))));
-        $mockCache->expects($this->once())->method('set')->with('Flow_Test_directoriesAndFiles', json_encode(array('baz' => 'quux'), true));
-
-        $mockStrategy = $this->getMock('TYPO3\Flow\Monitor\ChangeDetectionStrategy\ChangeDetectionStrategyInterface');
-        $mockStrategy->expects($this->once())->method('shutdownObject');
-
-        $mockMonitor = $this->getAccessibleMock('TYPO3\Flow\Monitor\FileMonitor', array('dummy'), array('Flow_Test'), '', true, true);
-        $mockMonitor->injectCache($mockCache);
-        $mockMonitor->injectChangeDetectionStrategy($mockStrategy);
-        $mockMonitor->initializeObject();
-
-        $this->assertSame(array('foo' => 'bar'), $mockMonitor->_get('directoriesAndFiles'));
-
-        $mockMonitor->_set('directoriesAndFiles', array('baz' => 'quux'));
-        $mockMonitor->_set('directoriesChanged', true);
-
-        $mockMonitor->shutdownObject();
-    }
-
-    /**
-     * @test
-     */
->>>>>>> d040582c
     public function monitorFileRegistersAFileForMonitoring()
     {
         $monitor = new \TYPO3\Flow\Monitor\FileMonitor('Flow_Test');
@@ -102,11 +68,7 @@
     {
         $monitor = new \TYPO3\Flow\Monitor\FileMonitor('Flow_Test');
         $monitor->monitorDirectory(__DIR__);
-<<<<<<< HEAD
         $this->assertSame(array(Files::getNormalizedPath($this->unixStylePath)), $monitor->getMonitoredDirectories());
-=======
-        $this->assertSame(array($this->unixStylePath), $monitor->getMonitoredDirectories());
->>>>>>> d040582c
     }
 
     /**
@@ -117,11 +79,7 @@
         $monitor = new \TYPO3\Flow\Monitor\FileMonitor('Flow_Test');
         $monitor->monitorDirectory(__DIR__);
         $monitor->monitorDirectory(__DIR__ . '/');
-<<<<<<< HEAD
         $this->assertSame(array(Files::getNormalizedPath($this->unixStylePath)), $monitor->getMonitoredDirectories());
-=======
-        $this->assertSame(array($this->unixStylePath), $monitor->getMonitoredDirectories());
->>>>>>> d040582c
     }
 
     /**
@@ -131,11 +89,7 @@
     {
         $mockSystemLogger = $this->getMock('TYPO3\Flow\Log\SystemLoggerInterface');
 
-<<<<<<< HEAD
         $mockMonitor = $this->getMock('TYPO3\Flow\Monitor\FileMonitor', array('loadDetectedDirectoriesAndFiles', 'detectChangedFiles'), array('Flow_Test'), '', true, true);
-=======
-        $mockMonitor = $this->getMock('TYPO3\Flow\Monitor\FileMonitor', array('detectChangedFiles'), array('Flow_Test'), '', true, true);
->>>>>>> d040582c
         $mockMonitor->expects($this->once())->method('detectChangedFiles')->with(array($this->unixStylePathAndFilename))->will($this->returnValue(array()));
 
         $mockMonitor->injectSystemLogger($mockSystemLogger);
@@ -157,18 +111,11 @@
         $expectedChangedFiles[$this->unixStylePathAndFilename . '1'] = ChangeDetectionStrategyInterface::STATUS_CREATED;
         $expectedChangedFiles[$this->unixStylePathAndFilename . '3'] = ChangeDetectionStrategyInterface::STATUS_DELETED;
 
-<<<<<<< HEAD
         $mockMonitor = $this->getAccessibleMock('TYPO3\Flow\Monitor\FileMonitor', array('loadDetectedDirectoriesAndFiles', 'detectChangedFiles', 'emitFilesHaveChanged'), array('Flow_Test'), '', true, true);
         $mockMonitor->expects($this->once())->method('detectChangedFiles')->with($monitoredFiles)->will($this->returnValue($expectedChangedFiles));
         $mockMonitor->expects($this->once())->method('emitFilesHaveChanged')->with('Flow_Test', $expectedChangedFiles);
 
 
-=======
-        $mockMonitor = $this->getAccessibleMock('TYPO3\Flow\Monitor\FileMonitor', array('detectChangedFiles', 'emitFilesHaveChanged'), array('Flow_Test'), '', true, true);
-        $mockMonitor->expects($this->once())->method('detectChangedFiles')->with($monitoredFiles)->will($this->returnValue($expectedChangedFiles));
-        $mockMonitor->expects($this->once())->method('emitFilesHaveChanged')->with('Flow_Test', $expectedChangedFiles);
-
->>>>>>> d040582c
         $mockMonitor->injectSystemLogger($mockSystemLogger);
         $mockMonitor->_set('monitoredFiles', $monitoredFiles);
 
@@ -178,116 +125,6 @@
     /**
      * @test
      */
-<<<<<<< HEAD
-=======
-    public function detectChangesDetectsChangesInFilesOfMonitoredDirectories()
-    {
-        $mockSystemLogger = $this->getMock('TYPO3\Flow\Log\SystemLoggerInterface');
-        $testPath = vfsStream::url('testDirectory');
-
-        $knownDirectoriesAndFiles = array(
-            $testPath => array(
-                $testPath . '/oldfile.txt',
-                $testPath . '/newfile.txt'
-            )
-        );
-
-        $expectedChangedFiles = array($testPath . '/newfile.txt');
-
-        $mockMonitor = $this->getAccessibleMock('TYPO3\Flow\Monitor\FileMonitor', array('detectChangedFiles', 'emitFilesHaveChanged'), array('Flow_Test'), '', true, true);
-        $mockMonitor->expects($this->at(0))->method('detectChangedFiles')->with(array())->will($this->returnValue(array()));
-        $mockMonitor->expects($this->at(1))->method('detectChangedFiles')->with($knownDirectoriesAndFiles[$testPath])->will($this->returnValue($expectedChangedFiles));
-        $mockMonitor->expects($this->once())->method('emitFilesHaveChanged')->with('Flow_Test', $expectedChangedFiles);
-
-        $mockMonitor->injectSystemLogger($mockSystemLogger);
-        $mockMonitor->_set('directoriesAndFiles', $knownDirectoriesAndFiles);
-
-        $mockMonitor->monitorDirectory($testPath);
-        $mockMonitor->detectChanges();
-    }
-
-    /**
-     * @test
-     */
-    public function detectChangesDetectsNewlyCreatedFilesInMonitoredDirectories()
-    {
-        $mockSystemLogger = $this->getMock('TYPO3\Flow\Log\SystemLoggerInterface');
-
-        $testPath = vfsStream::url('testDirectory');
-        file_put_contents($testPath . '/oldfile.txt', 'void');
-        file_put_contents($testPath . '/newfile.txt', 'void');
-
-        $knownDirectoriesAndFiles = array(
-            $testPath => array($testPath . '/oldfile.txt')
-        );
-
-        $actualDirectoriesAndFiles = array(
-            $testPath => array(
-                $testPath . '/oldfile.txt',
-                $testPath . '/newfile.txt'
-            )
-        );
-
-        $expectedChangedFiles = array($testPath . '/newfile.txt');
-
-        $mockMonitor = $this->getAccessibleMock('TYPO3\Flow\Monitor\FileMonitor', array('detectChangedFiles', 'emitFilesHaveChanged'), array('Flow_Test'), '', true, true);
-        $mockMonitor->expects($this->at(0))->method('detectChangedFiles')->with(array())->will($this->returnValue(array()));
-        $mockMonitor->expects($this->at(1))->method('detectChangedFiles')->with($actualDirectoriesAndFiles[$testPath])->will($this->returnValue($expectedChangedFiles));
-        $mockMonitor->expects($this->once())->method('emitFilesHaveChanged')->with('Flow_Test', $expectedChangedFiles);
-
-        $mockMonitor->injectSystemLogger($mockSystemLogger);
-        $mockMonitor->_set('directoriesAndFiles', $knownDirectoriesAndFiles);
-
-        $mockMonitor->monitorDirectory($testPath);
-        $mockMonitor->detectChanges();
-    }
-
-    /**
-     * @test
-     */
-    public function detectChangesEmitsDirectoryChangedSignalAndMemorizesDirectoryIfDirectoryHasNotBeenMonitoredPreviously()
-    {
-        $mockSystemLogger = $this->getMock('TYPO3\Flow\Log\SystemLoggerInterface');
-
-        $expectedChangedDirectories = array($this->unixStylePath => ChangeDetectionStrategyInterface::STATUS_CREATED);
-
-        $mockMonitor = $this->getAccessibleMock('TYPO3\Flow\Monitor\FileMonitor', array('detectChangedFiles', 'emitDirectoriesHaveChanged'), array('Flow_Test'), '', true, true);
-        $mockMonitor->expects($this->any())->method('detectChangedFiles')->will($this->returnValue(array()));
-        $mockMonitor->expects($this->once())->method('emitDirectoriesHaveChanged')->with('Flow_Test', $expectedChangedDirectories);
-
-        $mockMonitor->injectSystemLogger($mockSystemLogger);
-        $mockMonitor->monitorDirectory(__DIR__);
-
-        $mockMonitor->detectChanges();
-
-        $directoriesAndFiles = $mockMonitor->_get('directoriesAndFiles');
-        $this->assertTrue(array_search($this->unixStylePathAndFilename, $directoriesAndFiles[$this->unixStylePath]) !== false);
-        $this->assertTrue($mockMonitor->_get('directoriesChanged'));
-    }
-
-    /**
-     * @test
-     */
-    public function detectChangesEmitsDirectoryChangedSignalIfDirectoryHasBeenRemoved()
-    {
-        $mockSystemLogger = $this->getMock('TYPO3\Flow\Log\SystemLoggerInterface');
-
-        $expectedChangedDirectories = array(vfsStream::url('testDirectory') . '/bar' => ChangeDetectionStrategyInterface::STATUS_DELETED);
-
-        $mockMonitor = $this->getAccessibleMock('TYPO3\Flow\Monitor\FileMonitor', array('detectChangedFiles', 'emitDirectoriesHaveChanged'), array('Flow_Test'), '', true, true);
-        $mockMonitor->expects($this->any())->method('detectChangedFiles')->will($this->returnValue(array()));
-        $mockMonitor->expects($this->once())->method('emitDirectoriesHaveChanged')->with('Flow_Test', $expectedChangedDirectories);
-
-        $mockMonitor->injectSystemLogger($mockSystemLogger);
-        $mockMonitor->_set('directoriesAndFiles', array(vfsStream::url('testDirectory') . '/bar' => array()));
-
-        $mockMonitor->detectChanges();
-    }
-
-    /**
-     * @test
-     */
->>>>>>> d040582c
     public function detectChangedFilesFetchesTheStatusOfGivenFilesAndReturnsAListOfChangeFilesAndTheirStatus()
     {
         $mockStrategy = $this->getMock('TYPO3\Flow\Monitor\ChangeDetectionStrategy\ChangeDetectionStrategyInterface');
@@ -309,7 +146,6 @@
 
         // Initially known files per path
         $knownDirectoriesAndFiles = array(
-<<<<<<< HEAD
             Files::getNormalizedPath($testPath) => array(
                 $testPath . '/NodeTypes.foo.yaml' => 1
             )
@@ -317,13 +153,6 @@
 
         file_put_contents($testPath . '/NodeTypes.foo.yaml', '');
 
-=======
-            $testPath => array(
-                $testPath . '/NodeTypes.foo.yaml'
-            )
-        );
-
->>>>>>> d040582c
         // Outcome of the change dection per file
         $changeDetectionResult = array(
             $testPath . '/NodeTypes.foo.yaml' => ChangeDetectionStrategyInterface::STATUS_CHANGED
@@ -348,13 +177,8 @@
 
         // Initially known files per path
         $knownDirectoriesAndFiles = array(
-<<<<<<< HEAD
             Files::getNormalizedPath($testPath) => array(
                 $testPath . '/NodeTypes.foo.yaml' => 1
-=======
-            $testPath => array(
-                $testPath . '/NodeTypes.foo.yaml'
->>>>>>> d040582c
             )
         );
 
@@ -370,12 +194,8 @@
 
         // Expected emitted changes for files
         $expectedEmittedChanges = array(
-<<<<<<< HEAD
             $testPath . '/NodeTypes.yaml' => ChangeDetectionStrategyInterface::STATUS_CREATED,
             $testPath . '/NodeTypes.foo.yaml' => ChangeDetectionStrategyInterface::STATUS_DELETED
-=======
-            $testPath . '/NodeTypes.yaml' => ChangeDetectionStrategyInterface::STATUS_CREATED
->>>>>>> d040582c
         );
 
         $fileMonitor = $this->setUpFileMonitorForDetection($changeDetectionResult, $expectedEmittedChanges, $knownDirectoriesAndFiles);
@@ -392,13 +212,8 @@
 
         // Initially known files per path
         $knownDirectoriesAndFiles = array(
-<<<<<<< HEAD
             Files::getNormalizedPath($testPath) => array(
                 $testPath . '/NodeTypes.foo.yaml' => 1
-=======
-            $testPath => array(
-                $testPath . '/NodeTypes.foo.yaml'
->>>>>>> d040582c
             )
         );
 
@@ -426,10 +241,6 @@
 
         // Initially known files per path
         $knownDirectoriesAndFiles = array(
-<<<<<<< HEAD
-=======
-            $testPath => array()
->>>>>>> d040582c
         );
 
         // Create a new file
@@ -450,15 +261,9 @@
         $fileMonitor->detectChanges();
 
         $this->assertEquals(array(
-<<<<<<< HEAD
             $testPath . '/test.txt' => ChangeDetectionStrategyInterface::STATUS_CREATED
         ), $fileMonitor->_get('changedFiles'));
         $this->assertCount(1, $fileMonitor->_get('changedPaths'));
-=======
-            $testPath => array($testPath . '/test.txt')
-        ), $fileMonitor->_get('directoriesAndFiles'));
-        $this->assertTrue($fileMonitor->_get('directoriesChanged'));
->>>>>>> d040582c
     }
 
     /**
@@ -480,23 +285,15 @@
 
         $fileMonitor = $this->getAccessibleMock('TYPO3\Flow\Monitor\FileMonitor', array('emitFilesHaveChanged', 'emitDirectoriesHaveChanged'), array('Flow_Test'), '', true, true);
         $this->inject($fileMonitor, 'changeDetectionStrategy', $mockChangeDetectionStrategy);
-<<<<<<< HEAD
-=======
-
->>>>>>> d040582c
         $fileMonitor->expects($this->once())->method('emitFilesHaveChanged')->with('Flow_Test', $expectedEmittedChanges);
 
         $mockSystemLogger = $this->getMock('TYPO3\Flow\Log\SystemLoggerInterface');
         $fileMonitor->injectSystemLogger($mockSystemLogger);
-<<<<<<< HEAD
 
         $mockCache = $this->getMock('TYPO3\Flow\Cache\Frontend\StringFrontend', array(), array(), '', false);
         $mockCache->expects($this->once())->method('get')->will($this->returnValue(json_encode($knownDirectoriesAndFiles)));
         $fileMonitor->injectCache($mockCache);
 
-=======
-        $fileMonitor->_set('directoriesAndFiles', $knownDirectoriesAndFiles);
->>>>>>> d040582c
         return $fileMonitor;
     }
 }