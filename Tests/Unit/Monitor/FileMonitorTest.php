--- conflicted
+++ resolved
@@ -87,15 +87,9 @@
      */
     public function detectChangesDetectsChangesInMonitoredFiles()
     {
-<<<<<<< HEAD
         $mockSystemLogger = $this->getMock(\TYPO3\Flow\Log\SystemLoggerInterface::class);
 
         $mockMonitor = $this->getMock(\TYPO3\Flow\Monitor\FileMonitor::class, array('loadDetectedDirectoriesAndFiles', 'detectChangedFiles'), array('Flow_Test'), '', true, true);
-=======
-        $mockSystemLogger = $this->getMock('TYPO3\Flow\Log\SystemLoggerInterface');
-
-        $mockMonitor = $this->getMock('TYPO3\Flow\Monitor\FileMonitor', array('loadDetectedDirectoriesAndFiles', 'detectChangedFiles'), array('Flow_Test'), '', true, true);
->>>>>>> c186a992
         $mockMonitor->expects($this->once())->method('detectChangedFiles')->with(array($this->unixStylePathAndFilename))->will($this->returnValue(array()));
 
         $mockMonitor->injectSystemLogger($mockSystemLogger);
@@ -109,11 +103,7 @@
      */
     public function detectChangesEmitsFilesHaveChangedSignalIfFilesHaveChanged()
     {
-<<<<<<< HEAD
         $mockSystemLogger = $this->getMock(\TYPO3\Flow\Log\SystemLoggerInterface::class);
-=======
-        $mockSystemLogger = $this->getMock('TYPO3\Flow\Log\SystemLoggerInterface');
->>>>>>> c186a992
 
         $monitoredFiles = array(__FILE__ . '1', __FILE__ . '2', __FILE__ . '3');
 
@@ -121,18 +111,10 @@
         $expectedChangedFiles[$this->unixStylePathAndFilename . '1'] = ChangeDetectionStrategyInterface::STATUS_CREATED;
         $expectedChangedFiles[$this->unixStylePathAndFilename . '3'] = ChangeDetectionStrategyInterface::STATUS_DELETED;
 
-<<<<<<< HEAD
         $mockMonitor = $this->getAccessibleMock(\TYPO3\Flow\Monitor\FileMonitor::class, array('loadDetectedDirectoriesAndFiles', 'detectChangedFiles', 'emitFilesHaveChanged'), array('Flow_Test'), '', true, true);
         $mockMonitor->expects($this->once())->method('detectChangedFiles')->with($monitoredFiles)->will($this->returnValue($expectedChangedFiles));
         $mockMonitor->expects($this->once())->method('emitFilesHaveChanged')->with('Flow_Test', $expectedChangedFiles);
 
-=======
-        $mockMonitor = $this->getAccessibleMock('TYPO3\Flow\Monitor\FileMonitor', array('loadDetectedDirectoriesAndFiles', 'detectChangedFiles', 'emitFilesHaveChanged'), array('Flow_Test'), '', true, true);
-        $mockMonitor->expects($this->once())->method('detectChangedFiles')->with($monitoredFiles)->will($this->returnValue($expectedChangedFiles));
-        $mockMonitor->expects($this->once())->method('emitFilesHaveChanged')->with('Flow_Test', $expectedChangedFiles);
-
-
->>>>>>> c186a992
         $mockMonitor->injectSystemLogger($mockSystemLogger);
         $mockMonitor->_set('monitoredFiles', $monitoredFiles);
 
@@ -144,17 +126,10 @@
      */
     public function detectChangedFilesFetchesTheStatusOfGivenFilesAndReturnsAListOfChangeFilesAndTheirStatus()
     {
-<<<<<<< HEAD
         $mockStrategy = $this->getMock(\TYPO3\Flow\Monitor\ChangeDetectionStrategy\ChangeDetectionStrategyInterface::class);
         $mockStrategy->expects($this->exactly(2))->method('getFileStatus')->will($this->onConsecutiveCalls(ChangeDetectionStrategyInterface::STATUS_CREATED, ChangeDetectionStrategyInterface::STATUS_UNCHANGED));
 
         $mockMonitor = $this->getAccessibleMock(\TYPO3\Flow\Monitor\FileMonitor::class, array('dummy'), array('Flow_Test'), '', true, true);
-=======
-        $mockStrategy = $this->getMock('TYPO3\Flow\Monitor\ChangeDetectionStrategy\ChangeDetectionStrategyInterface');
-        $mockStrategy->expects($this->exactly(2))->method('getFileStatus')->will($this->onConsecutiveCalls(ChangeDetectionStrategyInterface::STATUS_CREATED, ChangeDetectionStrategyInterface::STATUS_UNCHANGED));
-
-        $mockMonitor = $this->getAccessibleMock('TYPO3\Flow\Monitor\FileMonitor', array('dummy'), array('Flow_Test'), '', true, true);
->>>>>>> c186a992
         $mockMonitor->injectChangeDetectionStrategy($mockStrategy);
         $result = $mockMonitor->_call('detectChangedFiles', array(__FILE__ . '1', __FILE__ . '2'));
 
@@ -298,11 +273,7 @@
      */
     protected function setUpFileMonitorForDetection(array $changeDetectionResult, array $expectedEmittedChanges, array $knownDirectoriesAndFiles)
     {
-<<<<<<< HEAD
         $mockChangeDetectionStrategy = $this->getMock(\TYPO3\Flow\Monitor\ChangeDetectionStrategy\ChangeDetectionStrategyInterface::class);
-=======
-        $mockChangeDetectionStrategy = $this->getMock('TYPO3\Flow\Monitor\ChangeDetectionStrategy\ChangeDetectionStrategyInterface');
->>>>>>> c186a992
         $mockChangeDetectionStrategy->expects($this->any())->method('getFileStatus')->will($this->returnCallback(function ($pathAndFilename) use ($changeDetectionResult) {
             if (isset($changeDetectionResult[$pathAndFilename])) {
                 return $changeDetectionResult[$pathAndFilename];
@@ -311,7 +282,6 @@
             }
         }));
 
-<<<<<<< HEAD
         $fileMonitor = $this->getAccessibleMock(\TYPO3\Flow\Monitor\FileMonitor::class, array('emitFilesHaveChanged', 'emitDirectoriesHaveChanged'), array('Flow_Test'), '', true, true);
         $this->inject($fileMonitor, 'changeDetectionStrategy', $mockChangeDetectionStrategy);
         $fileMonitor->expects($this->once())->method('emitFilesHaveChanged')->with('Flow_Test', $expectedEmittedChanges);
@@ -320,16 +290,6 @@
         $fileMonitor->injectSystemLogger($mockSystemLogger);
 
         $mockCache = $this->getMock(\TYPO3\Flow\Cache\Frontend\StringFrontend::class, array(), array(), '', false);
-=======
-        $fileMonitor = $this->getAccessibleMock('TYPO3\Flow\Monitor\FileMonitor', array('emitFilesHaveChanged', 'emitDirectoriesHaveChanged'), array('Flow_Test'), '', true, true);
-        $this->inject($fileMonitor, 'changeDetectionStrategy', $mockChangeDetectionStrategy);
-        $fileMonitor->expects($this->once())->method('emitFilesHaveChanged')->with('Flow_Test', $expectedEmittedChanges);
-
-        $mockSystemLogger = $this->getMock('TYPO3\Flow\Log\SystemLoggerInterface');
-        $fileMonitor->injectSystemLogger($mockSystemLogger);
-
-        $mockCache = $this->getMock('TYPO3\Flow\Cache\Frontend\StringFrontend', array(), array(), '', false);
->>>>>>> c186a992
         $mockCache->expects($this->once())->method('get')->will($this->returnValue(json_encode($knownDirectoriesAndFiles)));
         $fileMonitor->injectCache($mockCache);
 
