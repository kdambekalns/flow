--- conflicted
+++ resolved
@@ -44,11 +44,7 @@
         $this->simpleValueArgument = new Mvc\Controller\Argument('someName', 'string');
         $this->objectArgument = new Mvc\Controller\Argument('someName', 'DateTime');
 
-<<<<<<< HEAD
-        $this->mockPropertyMapper = $this->createMock(\TYPO3\Flow\Property\PropertyMapper::class);
-=======
         $this->mockPropertyMapper = $this->createMock(PropertyMapper::class);
->>>>>>> c3f2521f
         $this->inject($this->simpleValueArgument, 'propertyMapper', $this->mockPropertyMapper);
         $this->inject($this->objectArgument, 'propertyMapper', $this->mockPropertyMapper);
 
@@ -165,11 +161,7 @@
      */
     public function setValidatorShouldProvideFluentInterfaceAndReallySetValidator()
     {
-<<<<<<< HEAD
-        $mockValidator = $this->createMock(\TYPO3\Flow\Validation\Validator\ValidatorInterface::class);
-=======
         $mockValidator = $this->createMock(ValidatorInterface::class);
->>>>>>> c3f2521f
         $returnedArgument = $this->simpleValueArgument->setValidator($mockValidator);
         $this->assertSame($this->simpleValueArgument, $returnedArgument, 'The returned argument is not the original argument.');
         $this->assertSame($mockValidator, $this->simpleValueArgument->getValidator());
@@ -236,13 +228,8 @@
     {
         $error = new FLowError\Error('Some Error', 1234);
 
-<<<<<<< HEAD
-        $mockValidator = $this->createMock(\TYPO3\Flow\Validation\Validator\ValidatorInterface::class);
-        $validationMessages = new \TYPO3\Flow\Error\Result();
-=======
         $mockValidator = $this->createMock(ValidatorInterface::class);
         $validationMessages = new FLowError\Result();
->>>>>>> c3f2521f
         $validationMessages->addError($error);
         $mockValidator->expects($this->once())->method('validate')->with('convertedValue')->will($this->returnValue($validationMessages));
 
@@ -257,13 +244,8 @@
      */
     public function defaultPropertyMappingConfigurationDoesNotAllowCreationOrModificationOfObjects()
     {
-<<<<<<< HEAD
-        $this->assertNull($this->simpleValueArgument->getPropertyMappingConfiguration()->getConfigurationValue(\TYPO3\Flow\Property\TypeConverter\PersistentObjectConverter::class, \TYPO3\Flow\Property\TypeConverter\PersistentObjectConverter::CONFIGURATION_CREATION_ALLOWED));
-        $this->assertNull($this->simpleValueArgument->getPropertyMappingConfiguration()->getConfigurationValue(\TYPO3\Flow\Property\TypeConverter\PersistentObjectConverter::class, \TYPO3\Flow\Property\TypeConverter\PersistentObjectConverter::CONFIGURATION_MODIFICATION_ALLOWED));
-=======
         $this->assertNull($this->simpleValueArgument->getPropertyMappingConfiguration()->getConfigurationValue(PersistentObjectConverter::class, PersistentObjectConverter::CONFIGURATION_CREATION_ALLOWED));
         $this->assertNull($this->simpleValueArgument->getPropertyMappingConfiguration()->getConfigurationValue(PersistentObjectConverter::class, PersistentObjectConverter::CONFIGURATION_MODIFICATION_ALLOWED));
->>>>>>> c3f2521f
     }
 
     /**
