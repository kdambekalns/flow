<?php
namespace TYPO3\Flow\Tests\Unit\Mvc\Controller;

/*                                                                        *
 * This script belongs to the Flow framework.                             *
 *                                                                        *
 * It is free software; you can redistribute it and/or modify it under    *
 * the terms of the MIT license.                                          *
 *                                                                        */

use TYPO3\Flow\Mvc\Controller\Arguments;
use TYPO3\Flow\Mvc\Controller\Argument;

/**
 * Testcase for the MVC Controller Arguments
 *
 * @covers \TYPO3\Flow\Mvc\Controller\Arguments
 */
class ArgumentsTest extends \TYPO3\Flow\Tests\UnitTestCase
{
    /**
     * @test
     */
    public function addingAnArgumentManuallyWorks()
    {
        $arguments = new Arguments();
        $newArgument = new Argument('argumentName1234', 'Text');

        $arguments->addArgument($newArgument);
        $this->assertSame($newArgument, $arguments->getArgument('argumentName1234'), 'The added and retrieved argument is not the same.');
    }

    /**
     * @test
     */
    public function addingAnArgumentReplacesArgumentWithSameName()
    {
        $arguments = new Arguments();

        $firstArgument = new Argument('argumentName1234', 'Text');
        $arguments->addArgument($firstArgument);

        $secondArgument = new Argument('argumentName1234', 'Text');
        $arguments->addArgument($secondArgument);

        $this->assertSame($secondArgument, $arguments->getArgument('argumentName1234'), 'The added and retrieved argument is not the same.');
    }

    /**
     * @test
     */
    public function addingArgumentThroughArrayAccessWorks()
    {
        $arguments = new Arguments();
        $argument = new Argument('argumentName1234', 'Text');
        $arguments[] = $argument;
        $this->assertTrue($arguments->hasArgument('argumentName1234'), 'Added argument does not exist.');
        $this->assertSame($argument, $arguments->getArgument('argumentName1234'), 'Added and retrieved arguments are not the same.');
    }

    /**
     * @test
     */
    public function retrievingArgumentThroughArrayAccessWorks()
    {
        $arguments = new Arguments();
        $newArgument = $arguments->addNewArgument('someArgument');
        $this->assertSame($newArgument, $arguments['someArgument'], 'Argument retrieved by array access is not the one we added.');
    }

    /**
     * @test
     */
    public function getArgumentWithNonExistingArgumentNameThrowsException()
    {
        $arguments = new Arguments();
        try {
            $arguments->getArgument('someArgument');
            $this->fail('getArgument() did not throw an exception although the specified argument does not exist.');
        } catch (\TYPO3\Flow\Mvc\Exception\NoSuchArgumentException $exception) {
            $this->assertTrue(true);
        }
    }

    /**
     * @test
     */
    public function issetReturnsCorrectResult()
    {
        $arguments = new Arguments();
        $this->assertFalse(isset($arguments['someArgument']), 'isset() did not return FALSE.');
        $arguments->addNewArgument('someArgument');
        $this->assertTrue(isset($arguments['someArgument']), 'isset() did not return TRUE.');
    }

    /**
     * @test
     */
    public function getArgumentNamesReturnsNamesOfAddedArguments()
    {
        $arguments = new Arguments();
        $arguments->addNewArgument('first');
        $arguments->addNewArgument('second');
        $arguments->addNewArgument('third');

        $expectedArgumentNames = array('first', 'second', 'third');
        $this->assertEquals($expectedArgumentNames, $arguments->getArgumentNames(), 'Returned argument names were not as expected.');
    }

    /**
     * @test
     */
    public function getArgumentShortNamesReturnsShortNamesOfAddedArguments()
    {
        $arguments = new Arguments();
        $arguments->addNewArgument('first')->setShortName('a');
        $arguments->addNewArgument('second')->setShortName('b');
        $arguments->addNewArgument('third')->setShortName('c');

        $expectedShortNames = array('a', 'b', 'c');
        $this->assertEquals($expectedShortNames, $arguments->getArgumentShortNames(), 'Returned argument short names were not as expected.');
    }

    /**
     * @test
     */
    public function addNewArgumentCreatesAndAddsNewArgument()
    {
        $arguments = new Arguments();
        $addedArgument = $arguments->addNewArgument('dummyName');
<<<<<<< HEAD
        $this->assertInstanceOf(\TYPO3\Flow\Mvc\Controller\Argument::class, $addedArgument, 'addNewArgument() either did not add a new argument or did not return it.');
=======
        $this->assertInstanceOf('TYPO3\Flow\Mvc\Controller\Argument', $addedArgument, 'addNewArgument() either did not add a new argument or did not return it.');
>>>>>>> c186a992

        $retrievedArgument = $arguments['dummyName'];
        $this->assertSame($addedArgument, $retrievedArgument, 'The added and the retrieved argument are not the same.');

        $this->assertEquals('dummyName', $addedArgument->getName(), 'The name of the added argument is not as expected.');
    }

    /**
     * @test
     */
    public function addNewArgumentCanAddArgumentsMarkedAsRequired()
    {
        $arguments = new Arguments();
        $addedArgument = $arguments->addNewArgument('dummyName', 'Text', true);
        $this->assertTrue($addedArgument->isRequired(), 'addNewArgument() did not create an argument that is marked as required.');
    }

    /**
     * @test
     */
    public function addNewArgumentCanAddArgumentsMarkedAsOptionalWithDefaultValues()
    {
        $arguments = new Arguments();
        $defaultValue = 'Default Value 42';
        $addedArgument = $arguments->addNewArgument('dummyName', 'Text', false, $defaultValue);
        $this->assertEquals($defaultValue, $addedArgument->getValue(), 'addNewArgument() did not store the default value in the argument.');
    }

    /**
     * @test
     * @expectedException \LogicException
     */
    public function callingInvalidMethodThrowsException()
    {
        $arguments = new Arguments();
        $arguments->nonExistingMethod();
    }

    /**
     * @test
     */
    public function removeAllClearsAllArguments()
    {
        $arguments = new Arguments();
        $arguments->addArgument(new Argument('foo', 'Text'));

        $arguments->removeAll();

        $this->assertFalse($arguments->hasArgument('foo'));
    }

    /**
     * @test
     */
    public function getValidationResultsShouldFetchAllValidationResltsFromArguments()
    {
        $error1 = new \TYPO3\Flow\Error\Error('Validation error', 1234);
        $error2 = new \TYPO3\Flow\Error\Error('Validation error 2', 1235);

        $results1 = new \TYPO3\Flow\Error\Result();
        $results1->addError($error1);

        $results2 = new \TYPO3\Flow\Error\Result();
        $results2->addError($error2);

<<<<<<< HEAD
        $argument1 = $this->getMock(\TYPO3\Flow\Mvc\Controller\Argument::class, array('getValidationResults'), array('name1', 'string'));
        $argument1->expects($this->once())->method('getValidationResults')->will($this->returnValue($results1));

        $argument2 = $this->getMock(\TYPO3\Flow\Mvc\Controller\Argument::class, array('getValidationResults'), array('name2', 'string'));
=======
        $argument1 = $this->getMock('TYPO3\Flow\Mvc\Controller\Argument', array('getValidationResults'), array('name1', 'string'));
        $argument1->expects($this->once())->method('getValidationResults')->will($this->returnValue($results1));

        $argument2 = $this->getMock('TYPO3\Flow\Mvc\Controller\Argument', array('getValidationResults'), array('name2', 'string'));
>>>>>>> c186a992
        $argument2->expects($this->once())->method('getValidationResults')->will($this->returnValue($results2));

        $arguments = new \TYPO3\Flow\Mvc\Controller\Arguments();
        $arguments->addArgument($argument1);
        $arguments->addArgument($argument2);
        $this->assertSame(array('name1' => array($error1), 'name2' => array($error2)), $arguments->getValidationResults()->getFlattenedErrors());
    }

    /**
     * @test
     */
    public function addingAnArgumentUsesStringAsDataTypeDefault()
    {
        $arguments = new Arguments();
        $argument = $arguments->addNewArgument('someArgumentName');

        $this->assertEquals('string', $argument->getDataType());
    }
}<|MERGE_RESOLUTION|>--- conflicted
+++ resolved
@@ -128,11 +128,7 @@
     {
         $arguments = new Arguments();
         $addedArgument = $arguments->addNewArgument('dummyName');
-<<<<<<< HEAD
         $this->assertInstanceOf(\TYPO3\Flow\Mvc\Controller\Argument::class, $addedArgument, 'addNewArgument() either did not add a new argument or did not return it.');
-=======
-        $this->assertInstanceOf('TYPO3\Flow\Mvc\Controller\Argument', $addedArgument, 'addNewArgument() either did not add a new argument or did not return it.');
->>>>>>> c186a992
 
         $retrievedArgument = $arguments['dummyName'];
         $this->assertSame($addedArgument, $retrievedArgument, 'The added and the retrieved argument are not the same.');
@@ -198,17 +194,10 @@
         $results2 = new \TYPO3\Flow\Error\Result();
         $results2->addError($error2);
 
-<<<<<<< HEAD
         $argument1 = $this->getMock(\TYPO3\Flow\Mvc\Controller\Argument::class, array('getValidationResults'), array('name1', 'string'));
         $argument1->expects($this->once())->method('getValidationResults')->will($this->returnValue($results1));
 
         $argument2 = $this->getMock(\TYPO3\Flow\Mvc\Controller\Argument::class, array('getValidationResults'), array('name2', 'string'));
-=======
-        $argument1 = $this->getMock('TYPO3\Flow\Mvc\Controller\Argument', array('getValidationResults'), array('name1', 'string'));
-        $argument1->expects($this->once())->method('getValidationResults')->will($this->returnValue($results1));
-
-        $argument2 = $this->getMock('TYPO3\Flow\Mvc\Controller\Argument', array('getValidationResults'), array('name2', 'string'));
->>>>>>> c186a992
         $argument2->expects($this->once())->method('getValidationResults')->will($this->returnValue($results2));
 
         $arguments = new \TYPO3\Flow\Mvc\Controller\Arguments();
