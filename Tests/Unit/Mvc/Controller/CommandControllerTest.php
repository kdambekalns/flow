<?php
namespace TYPO3\Flow\Tests\Unit\Mvc\Controller;

/*                                                                        *
 * This script belongs to the Flow framework.                             *
 *                                                                        *
 * It is free software; you can redistribute it and/or modify it under    *
 * the terms of the MIT license.                                          *
 *                                                                        */

use TYPO3\Flow\Cli\CommandController;
use TYPO3\Flow\Mvc\Controller\Arguments;
use TYPO3\Flow\Reflection\ReflectionService;
use TYPO3\Flow\Tests\UnitTestCase;

/**
 * Testcase for the Command Controller
 */
class CommandControllerTest extends UnitTestCase
{
    /**
     * @var CommandController
     */
    protected $commandController;

    /**
     * @var ReflectionService|\PHPUnit_Framework_MockObject_MockObject
     */
    protected $mockReflectionService;

    /**
     * @var \TYPO3\Flow\Cli\ConsoleOutput|\PHPUnit_Framework_MockObject_MockObject
     */
    protected $mockConsoleOutput;

    public function setUp()
    {
<<<<<<< HEAD
        $this->commandController = $this->getAccessibleMock(\TYPO3\Flow\Cli\CommandController::class, array('resolveCommandMethodName', 'callCommandMethod'));

        $this->mockReflectionService = $this->getMockBuilder(\TYPO3\Flow\Reflection\ReflectionService::class)->disableOriginalConstructor()->getMock();
        $this->mockReflectionService->expects($this->any())->method('getMethodParameters')->will($this->returnValue(array()));
        $this->inject($this->commandController, 'reflectionService', $this->mockReflectionService);

        $this->mockConsoleOutput = $this->getMockBuilder(\TYPO3\Flow\Cli\ConsoleOutput::class)->disableOriginalConstructor()->getMock();
=======
        $this->commandController = $this->getAccessibleMock('TYPO3\Flow\Cli\CommandController', array('resolveCommandMethodName', 'callCommandMethod'));

        $this->mockReflectionService = $this->getMockBuilder('TYPO3\Flow\Reflection\ReflectionService')->disableOriginalConstructor()->getMock();
        $this->mockReflectionService->expects($this->any())->method('getMethodParameters')->will($this->returnValue(array()));
        $this->inject($this->commandController, 'reflectionService', $this->mockReflectionService);

        $this->mockConsoleOutput = $this->getMockBuilder('TYPO3\Flow\Cli\ConsoleOutput')->disableOriginalConstructor()->getMock();
>>>>>>> c186a992
        $this->inject($this->commandController, 'output', $this->mockConsoleOutput);
    }


    /**
     * @test
     * @expectedException \TYPO3\Flow\Mvc\Exception\UnsupportedRequestTypeException
     */
    public function processRequestThrowsExceptionIfGivenRequestIsNoCliRequest()
    {
<<<<<<< HEAD
        $mockRequest = $this->getMockBuilder(\TYPO3\Flow\Mvc\RequestInterface::class)->getMock();
        $mockResponse = $this->getMockBuilder(\TYPO3\Flow\Mvc\ResponseInterface::class)->getMock();
=======
        $mockRequest = $this->getMockBuilder('TYPO3\Flow\Mvc\RequestInterface')->getMock();
        $mockResponse = $this->getMockBuilder('TYPO3\Flow\Mvc\ResponseInterface')->getMock();
>>>>>>> c186a992

        $this->commandController->processRequest($mockRequest, $mockResponse);
    }

    /**
     * @test
     */
    public function processRequestMarksRequestDispatched()
    {
<<<<<<< HEAD
        $mockRequest = $this->getMockBuilder(\TYPO3\Flow\Cli\Request::class)->disableOriginalConstructor()->getMock();
        $mockResponse = $this->getMockBuilder(\TYPO3\Flow\Mvc\ResponseInterface::class)->getMock();
=======
        $mockRequest = $this->getMockBuilder('TYPO3\Flow\Cli\Request')->disableOriginalConstructor()->getMock();
        $mockResponse = $this->getMockBuilder('TYPO3\Flow\Mvc\ResponseInterface')->getMock();
>>>>>>> c186a992

        $mockRequest->expects($this->once())->method('setDispatched')->with(true);

        $this->commandController->processRequest($mockRequest, $mockResponse);
    }

    /**
     * @test
     */
    public function processRequestResetsCommandMethodArguments()
    {
<<<<<<< HEAD
        $mockRequest = $this->getMockBuilder(\TYPO3\Flow\Cli\Request::class)->disableOriginalConstructor()->getMock();
        $mockResponse = $this->getMockBuilder(\TYPO3\Flow\Mvc\ResponseInterface::class)->getMock();
=======
        $mockRequest = $this->getMockBuilder('TYPO3\Flow\Cli\Request')->disableOriginalConstructor()->getMock();
        $mockResponse = $this->getMockBuilder('TYPO3\Flow\Mvc\ResponseInterface')->getMock();
>>>>>>> c186a992

        $mockArguments = new Arguments();
        $mockArguments->addNewArgument('foo');
        $this->inject($this->commandController, 'arguments', $mockArguments);

        $this->assertCount(1, $this->commandController->_get('arguments'));
        $this->commandController->processRequest($mockRequest, $mockResponse);
        $this->assertCount(0, $this->commandController->_get('arguments'));
    }

    /**
     * @test
     */
    public function outputWritesGivenStringToTheConsoleOutput()
    {
        $this->mockConsoleOutput->expects($this->once())->method('output')->with('some text');
        $this->commandController->_call('output', 'some text');
    }

    /**
     * @test
     */
    public function outputReplacesArgumentsInGivenString()
    {
        $this->mockConsoleOutput->expects($this->once())->method('output')->with('%2$s %1$s', array('text', 'some'));
        $this->commandController->_call('output', '%2$s %1$s', array('text', 'some'));
    }
}<|MERGE_RESOLUTION|>--- conflicted
+++ resolved
@@ -35,7 +35,6 @@
 
     public function setUp()
     {
-<<<<<<< HEAD
         $this->commandController = $this->getAccessibleMock(\TYPO3\Flow\Cli\CommandController::class, array('resolveCommandMethodName', 'callCommandMethod'));
 
         $this->mockReflectionService = $this->getMockBuilder(\TYPO3\Flow\Reflection\ReflectionService::class)->disableOriginalConstructor()->getMock();
@@ -43,15 +42,6 @@
         $this->inject($this->commandController, 'reflectionService', $this->mockReflectionService);
 
         $this->mockConsoleOutput = $this->getMockBuilder(\TYPO3\Flow\Cli\ConsoleOutput::class)->disableOriginalConstructor()->getMock();
-=======
-        $this->commandController = $this->getAccessibleMock('TYPO3\Flow\Cli\CommandController', array('resolveCommandMethodName', 'callCommandMethod'));
-
-        $this->mockReflectionService = $this->getMockBuilder('TYPO3\Flow\Reflection\ReflectionService')->disableOriginalConstructor()->getMock();
-        $this->mockReflectionService->expects($this->any())->method('getMethodParameters')->will($this->returnValue(array()));
-        $this->inject($this->commandController, 'reflectionService', $this->mockReflectionService);
-
-        $this->mockConsoleOutput = $this->getMockBuilder('TYPO3\Flow\Cli\ConsoleOutput')->disableOriginalConstructor()->getMock();
->>>>>>> c186a992
         $this->inject($this->commandController, 'output', $this->mockConsoleOutput);
     }
 
@@ -62,13 +52,8 @@
      */
     public function processRequestThrowsExceptionIfGivenRequestIsNoCliRequest()
     {
-<<<<<<< HEAD
         $mockRequest = $this->getMockBuilder(\TYPO3\Flow\Mvc\RequestInterface::class)->getMock();
         $mockResponse = $this->getMockBuilder(\TYPO3\Flow\Mvc\ResponseInterface::class)->getMock();
-=======
-        $mockRequest = $this->getMockBuilder('TYPO3\Flow\Mvc\RequestInterface')->getMock();
-        $mockResponse = $this->getMockBuilder('TYPO3\Flow\Mvc\ResponseInterface')->getMock();
->>>>>>> c186a992
 
         $this->commandController->processRequest($mockRequest, $mockResponse);
     }
@@ -78,13 +63,8 @@
      */
     public function processRequestMarksRequestDispatched()
     {
-<<<<<<< HEAD
         $mockRequest = $this->getMockBuilder(\TYPO3\Flow\Cli\Request::class)->disableOriginalConstructor()->getMock();
         $mockResponse = $this->getMockBuilder(\TYPO3\Flow\Mvc\ResponseInterface::class)->getMock();
-=======
-        $mockRequest = $this->getMockBuilder('TYPO3\Flow\Cli\Request')->disableOriginalConstructor()->getMock();
-        $mockResponse = $this->getMockBuilder('TYPO3\Flow\Mvc\ResponseInterface')->getMock();
->>>>>>> c186a992
 
         $mockRequest->expects($this->once())->method('setDispatched')->with(true);
 
@@ -96,13 +76,8 @@
      */
     public function processRequestResetsCommandMethodArguments()
     {
-<<<<<<< HEAD
         $mockRequest = $this->getMockBuilder(\TYPO3\Flow\Cli\Request::class)->disableOriginalConstructor()->getMock();
         $mockResponse = $this->getMockBuilder(\TYPO3\Flow\Mvc\ResponseInterface::class)->getMock();
-=======
-        $mockRequest = $this->getMockBuilder('TYPO3\Flow\Cli\Request')->disableOriginalConstructor()->getMock();
-        $mockResponse = $this->getMockBuilder('TYPO3\Flow\Mvc\ResponseInterface')->getMock();
->>>>>>> c186a992
 
         $mockArguments = new Arguments();
         $mockArguments->addNewArgument('foo');
