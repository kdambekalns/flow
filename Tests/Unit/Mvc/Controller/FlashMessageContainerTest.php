<?php
namespace TYPO3\Flow\Tests\Unit\Mvc\Controller;

/*                                                                        *
 * This script belongs to the Flow framework.                             *
 *                                                                        *
 * It is free software; you can redistribute it and/or modify it under    *
 * the terms of the MIT license.                                          *
 *                                                                        */

use TYPO3\Flow\Error\Message;
use TYPO3\Flow\Error\Notice;
use TYPO3\Flow\Error\Warning;

/**
 * Testcase for the Flash Messages Container
 *
 */
class FlashMessageContainerTest extends \TYPO3\Flow\Tests\UnitTestCase
{
    /**
<<<<<<< HEAD
     * @var \TYPO3\Flow\Mvc\FlashMessageContainer
=======
     * @var \TYPO3\Flow\Mvc\Controller\FlashMessageContainer
>>>>>>> c186a992
     */
    protected $flashMessageContainer;

    public function setUp()
    {
        $this->flashMessageContainer = new \TYPO3\Flow\Mvc\FlashMessageContainer();
    }

    /**
     * @test
     */
    public function addedFlashMessageCanBeReadOutAgain()
    {
        $messages = array(
            0 => new Notice('This is a test message', 1),
            1 => new Warning('This is another test message', 2)
        );
        $this->flashMessageContainer->addMessage($messages[0]);
        $this->flashMessageContainer->addMessage($messages[1]);
        $returnedFlashMessages = $this->flashMessageContainer->getMessages();

        $this->assertEquals(count($returnedFlashMessages), 2);

        $i = 0;
        foreach ($returnedFlashMessages as $flashMessage) {
            $this->assertEquals($flashMessage, $messages[$i++]);
        }
    }

    /**
     * @test
     */
    public function flushResetsFlashMessages()
    {
        $message1 = new Message('This is a test message');
        $this->flashMessageContainer->addMessage($message1);
        $this->flashMessageContainer->flush();
        $this->assertEquals(array(), $this->flashMessageContainer->getMessages());
    }

    /**
     * @test
     */
    public function getMessagesAndFlushFetchesAllEntriesAndFlushesTheFlashMessages()
    {
        $messages = array(
            0 => new Notice('This is a test message', 1),
            1 => new Warning('This is another test message', 2)
        );
        $this->flashMessageContainer->addMessage($messages[0]);
        $this->flashMessageContainer->addMessage($messages[1]);
        $returnedFlashMessages = $this->flashMessageContainer->getMessagesAndFlush();

        $this->assertEquals(count($returnedFlashMessages), 2);

        $i = 0;
        foreach ($returnedFlashMessages as $flashMessage) {
            $this->assertEquals($flashMessage, $messages[$i++]);
        }

        $this->assertEquals(array(), $this->flashMessageContainer->getMessages());
    }

    /**
     * @test
     */
    public function messagesCanBeFilteredBySeverity()
    {
        $messages = array(
            0 => new Notice('This is a test message', 1),
            1 => new Warning('This is another test message', 2)
        );
        $this->flashMessageContainer->addMessage($messages[0]);
        $this->flashMessageContainer->addMessage($messages[1]);

        $filteredFlashMessages = $this->flashMessageContainer->getMessages(Message::SEVERITY_NOTICE);

        $this->assertEquals(count($filteredFlashMessages), 1);

        reset($filteredFlashMessages);
        $flashMessage = current($filteredFlashMessages);
        $this->assertEquals($messages[0], $flashMessage);
    }

    /**
     * @test
     */
    public function getMessagesAndFlushCanAlsoFilterBySeverity()
    {
        $messages = array(
            0 => new Notice('This is a test message', 1),
            1 => new Warning('This is another test message', 2)
        );
        $this->flashMessageContainer->addMessage($messages[0]);
        $this->flashMessageContainer->addMessage($messages[1]);

        $filteredFlashMessages = $this->flashMessageContainer->getMessagesAndFlush(Message::SEVERITY_NOTICE);

        $this->assertEquals(count($filteredFlashMessages), 1);

        reset($filteredFlashMessages);
        $flashMessage = current($filteredFlashMessages);
        $this->assertEquals($messages[0], $flashMessage);

        $this->assertEquals(array(), $this->flashMessageContainer->getMessages(Message::SEVERITY_NOTICE));
        $this->assertEquals(array($messages[1]), array_values($this->flashMessageContainer->getMessages()));
    }
}<|MERGE_RESOLUTION|>--- conflicted
+++ resolved
@@ -19,11 +19,7 @@
 class FlashMessageContainerTest extends \TYPO3\Flow\Tests\UnitTestCase
 {
     /**
-<<<<<<< HEAD
      * @var \TYPO3\Flow\Mvc\FlashMessageContainer
-=======
-     * @var \TYPO3\Flow\Mvc\Controller\FlashMessageContainer
->>>>>>> c186a992
      */
     protected $flashMessageContainer;
 
