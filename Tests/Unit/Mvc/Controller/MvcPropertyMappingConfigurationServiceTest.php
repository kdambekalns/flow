--- conflicted
+++ resolved
@@ -71,7 +71,6 @@
             ),
         );
     }
-<<<<<<< HEAD
 
     /**
      * Data Provider for invalid values in generating the list of trusted properties,
@@ -110,60 +109,21 @@
         $requestHashService = $this->getMock(\TYPO3\Flow\Mvc\Controller\MvcPropertyMappingConfigurationService::class, array('serializeAndHashFormFieldArray'));
         $requestHashService->expects($this->once())->method('serializeAndHashFormFieldArray')->with($expected);
         $requestHashService->generateTrustedPropertiesToken($input);
-=======
-
-    /**
-     * Data Provider for invalid values in generating the list of trusted properties,
-     * which should result in an exception
-     *
-     * @return array
-     */
-    public function dataProviderForgenerateTrustedPropertiesTokenWithUnallowedValues()
-    {
-        return array(
-            'Overriding form fields (string overridden by array) - 1' => array(
-                array('field1', 'field2', 'field2[bla]', 'field2[blubb]'),
-            ),
-            'Overriding form fields (string overridden by array) - 2' => array(
-                array('field1', 'field2[bla]', 'field2[bla][blubb][blubb]'),
-            ),
-            'Overriding form fields (array overridden by string) - 1' => array(
-                array('field1', 'field2[bla]', 'field2[blubb]', 'field2'),
-            ),
-            'Overriding form fields (array overridden by string) - 2' => array(
-                array('field1', 'field2[bla][blubb][blubb]', 'field2[bla]'),
-            ),
-            'Empty [] not as last argument' => array(
-                array('field1', 'field2[][bla]'),
-            )
-
-        );
->>>>>>> c186a992
-    }
-
-    /**
-     * @test
-<<<<<<< HEAD
+    }
+
+    /**
+     * @test
      * @dataProvider dataProviderForgenerateTrustedPropertiesTokenWithUnallowedValues
      * @expectedException \TYPO3\Flow\Security\Exception\InvalidArgumentForHashGenerationException
      */
     public function generateTrustedPropertiesTokenThrowsExceptionInWrongCases($input)
     {
         $requestHashService = $this->getMock(\TYPO3\Flow\Mvc\Controller\MvcPropertyMappingConfigurationService::class, array('serializeAndHashFormFieldArray'));
-=======
-     * @dataProvider dataProviderForgenerateTrustedPropertiesToken
-     */
-    public function generateTrustedPropertiesTokenGeneratesTheCorrectHashesInNormalOperation($input, $expected)
-    {
-        $requestHashService = $this->getMock('TYPO3\Flow\Mvc\Controller\MvcPropertyMappingConfigurationService', array('serializeAndHashFormFieldArray'));
-        $requestHashService->expects($this->once())->method('serializeAndHashFormFieldArray')->with($expected);
->>>>>>> c186a992
         $requestHashService->generateTrustedPropertiesToken($input);
     }
 
     /**
      * @test
-<<<<<<< HEAD
      */
     public function serializeAndHashFormFieldArrayWorks()
     {
@@ -211,61 +171,11 @@
             'foo' => 1
         );
         $this->initializePropertyMappingConfiguration($trustedProperties);
-=======
-     * @dataProvider dataProviderForgenerateTrustedPropertiesTokenWithUnallowedValues
-     * @expectedException \TYPO3\Flow\Security\Exception\InvalidArgumentForHashGenerationException
-     */
-    public function generateTrustedPropertiesTokenThrowsExceptionInWrongCases($input)
-    {
-        $requestHashService = $this->getMock('TYPO3\Flow\Mvc\Controller\MvcPropertyMappingConfigurationService', array('serializeAndHashFormFieldArray'));
-        $requestHashService->generateTrustedPropertiesToken($input);
-    }
-
-    /**
-     * @test
-     */
-    public function serializeAndHashFormFieldArrayWorks()
-    {
-        $formFieldArray = array(
-            'bla' => array(
-                'blubb' => 1,
-                'hu' => 1
-            )
-        );
-        $mockHash = '12345';
-
-        $hashService = $this->getMock($this->buildAccessibleProxy('TYPO3\Flow\Mvc\Controller\MvcPropertyMappingConfigurationService'), array('appendHmac'));
-        $hashService->expects($this->once())->method('appendHmac')->with(serialize($formFieldArray))->will($this->returnValue(serialize($formFieldArray) . $mockHash));
-
-        $requestHashService = $this->getMock($this->buildAccessibleProxy('TYPO3\Flow\Mvc\Controller\MvcPropertyMappingConfigurationService'), array('dummy'));
-        $requestHashService->_set('hashService', $hashService);
-
-        $expected = serialize($formFieldArray) . $mockHash;
-        $actual = $requestHashService->_call('serializeAndHashFormFieldArray', $formFieldArray);
-        $this->assertEquals($expected, $actual);
-    }
-
-    /**
-     * @test
-     */
-    public function initializePropertyMappingConfigurationDoesNothingIfTrustedPropertiesAreNotSet()
-    {
-        $request = $this->getMockBuilder('TYPO3\Flow\Mvc\ActionRequest')->setMethods(array('getInternalArgument'))->disableOriginalConstructor()->getMock();
-        $request->expects($this->any())->method('getInternalArgument')->with('__trustedProperties')->will($this->returnValue(null));
-        $arguments = new \TYPO3\Flow\Mvc\Controller\Arguments();
-
-        $requestHashService = new \TYPO3\Flow\Mvc\Controller\MvcPropertyMappingConfigurationService;
-        $requestHashService->initializePropertyMappingConfigurationFromRequest($request, $arguments);
-
-        // dummy assertion to avoid PHPUnit warning
-        $this->assertTrue(true);
->>>>>>> c186a992
-    }
-
-    /**
-     * @test
-     */
-<<<<<<< HEAD
+    }
+
+    /**
+     * @test
+     */
     public function initializePropertyMappingConfigurationReturnsEarlyIfArgumentIsUnknown()
     {
         $trustedProperties = array(
@@ -273,20 +183,11 @@
         );
         $arguments = $this->initializePropertyMappingConfiguration($trustedProperties);
         $this->assertFalse($arguments->hasArgument('nonExistingArgument'));
-=======
-    public function initializePropertyMappingConfigurationReturnsEarlyIfNoTrustedPropertiesAreSet()
-    {
-        $trustedProperties = array(
-            'foo' => 1
-        );
-        $this->initializePropertyMappingConfiguration($trustedProperties);
->>>>>>> c186a992
-    }
-
-    /**
-     * @test
-     */
-<<<<<<< HEAD
+    }
+
+    /**
+     * @test
+     */
     public function initializePropertyMappingConfigurationSetsModificationAllowedIfIdentityPropertyIsSet()
     {
         $trustedProperties = array(
@@ -343,66 +244,11 @@
         $propertyMappingConfiguration = $arguments->getArgument('foo')->getPropertyMappingConfiguration();
         $this->assertFalse($propertyMappingConfiguration->shouldMap('someProperty'));
         $this->assertTrue($propertyMappingConfiguration->shouldMap('bar'));
-=======
-    public function initializePropertyMappingConfigurationReturnsEarlyIfArgumentIsUnknown()
-    {
-        $trustedProperties = array(
-            'nonExistingArgument' => 1
-        );
-        $arguments = $this->initializePropertyMappingConfiguration($trustedProperties);
-        $this->assertFalse($arguments->hasArgument('nonExistingArgument'));
-    }
-
-    /**
-     * @test
-     */
-    public function initializePropertyMappingConfigurationSetsModificationAllowedIfIdentityPropertyIsSet()
-    {
-        $trustedProperties = array(
-            'foo' => array(
-                '__identity' => 1,
-                'nested' => array(
-                    '__identity' => 1,
-                )
-            )
-        );
-        $arguments = $this->initializePropertyMappingConfiguration($trustedProperties);
-        $propertyMappingConfiguration = $arguments->getArgument('foo')->getPropertyMappingConfiguration();
-        $this->assertTrue($propertyMappingConfiguration->getConfigurationValue('TYPO3\Flow\Property\TypeConverter\PersistentObjectConverter', \TYPO3\Flow\Property\TypeConverter\PersistentObjectConverter::CONFIGURATION_MODIFICATION_ALLOWED));
-        $this->assertNull($propertyMappingConfiguration->getConfigurationValue('TYPO3\Flow\Property\TypeConverter\PersistentObjectConverter', \TYPO3\Flow\Property\TypeConverter\PersistentObjectConverter::CONFIGURATION_CREATION_ALLOWED));
-        $this->assertFalse($propertyMappingConfiguration->shouldMap('someProperty'));
-
-        $this->assertTrue($propertyMappingConfiguration->forProperty('nested')->getConfigurationValue('TYPO3\Flow\Property\TypeConverter\PersistentObjectConverter', \TYPO3\Flow\Property\TypeConverter\PersistentObjectConverter::CONFIGURATION_MODIFICATION_ALLOWED));
-        $this->assertNull($propertyMappingConfiguration->forProperty('nested')->getConfigurationValue('TYPO3\Flow\Property\TypeConverter\PersistentObjectConverter', \TYPO3\Flow\Property\TypeConverter\PersistentObjectConverter::CONFIGURATION_CREATION_ALLOWED));
-        $this->assertFalse($propertyMappingConfiguration->forProperty('nested')->shouldMap('someProperty'));
-    }
-
-    /**
-     * @test
-     */
-    public function initializePropertyMappingConfigurationSetsCreationAllowedIfIdentityPropertyIsNotSet()
-    {
-        $trustedProperties = array(
-            'foo' => array(
-                'bar' => array()
-            )
-        );
-        $arguments = $this->initializePropertyMappingConfiguration($trustedProperties);
-        $propertyMappingConfiguration = $arguments->getArgument('foo')->getPropertyMappingConfiguration();
-        $this->assertNull($propertyMappingConfiguration->getConfigurationValue('TYPO3\Flow\Property\TypeConverter\PersistentObjectConverter', \TYPO3\Flow\Property\TypeConverter\PersistentObjectConverter::CONFIGURATION_MODIFICATION_ALLOWED));
-        $this->assertTrue($propertyMappingConfiguration->getConfigurationValue('TYPO3\Flow\Property\TypeConverter\PersistentObjectConverter', \TYPO3\Flow\Property\TypeConverter\PersistentObjectConverter::CONFIGURATION_CREATION_ALLOWED));
-        $this->assertFalse($propertyMappingConfiguration->shouldMap('someProperty'));
-
-        $this->assertNull($propertyMappingConfiguration->forProperty('bar')->getConfigurationValue('TYPO3\Flow\Property\TypeConverter\PersistentObjectConverter', \TYPO3\Flow\Property\TypeConverter\PersistentObjectConverter::CONFIGURATION_MODIFICATION_ALLOWED));
-        $this->assertTrue($propertyMappingConfiguration->forProperty('bar')->getConfigurationValue('TYPO3\Flow\Property\TypeConverter\PersistentObjectConverter', \TYPO3\Flow\Property\TypeConverter\PersistentObjectConverter::CONFIGURATION_CREATION_ALLOWED));
-        $this->assertFalse($propertyMappingConfiguration->forProperty('bar')->shouldMap('someProperty'));
->>>>>>> c186a992
-    }
-
-    /**
-     * @test
-     */
-<<<<<<< HEAD
+    }
+
+    /**
+     * @test
+     */
     public function initializePropertyMappingConfigurationSetsAllowedFieldsRecursively()
     {
         $trustedProperties = array(
@@ -410,36 +256,6 @@
                 'bar' => array(
                     'foo' => 1
                 )
-=======
-    public function initializePropertyMappingConfigurationSetsAllowedFields()
-    {
-        $trustedProperties = array(
-            'foo' => array(
-                'bar' => 1
->>>>>>> c186a992
-            )
-        );
-        $arguments = $this->initializePropertyMappingConfiguration($trustedProperties);
-        $propertyMappingConfiguration = $arguments->getArgument('foo')->getPropertyMappingConfiguration();
-        $this->assertFalse($propertyMappingConfiguration->shouldMap('someProperty'));
-        $this->assertTrue($propertyMappingConfiguration->shouldMap('bar'));
-<<<<<<< HEAD
-        $this->assertTrue($propertyMappingConfiguration->forProperty('bar')->shouldMap('foo'));
-    }
-
-=======
-    }
-
-    /**
-     * @test
-     */
-    public function initializePropertyMappingConfigurationSetsAllowedFieldsRecursively()
-    {
-        $trustedProperties = array(
-            'foo' => array(
-                'bar' => array(
-                    'foo' => 1
-                )
             )
         );
         $arguments = $this->initializePropertyMappingConfiguration($trustedProperties);
@@ -448,7 +264,7 @@
         $this->assertTrue($propertyMappingConfiguration->shouldMap('bar'));
         $this->assertTrue($propertyMappingConfiguration->forProperty('bar')->shouldMap('foo'));
     }
->>>>>>> c186a992
+
 
     /**
      * Helper which initializes the property mapping configuration and returns arguments
@@ -464,7 +280,6 @@
         $mockHashService = $this->getMock(\TYPO3\Flow\Security\Cryptography\HashService::class, array('validateAndStripHmac'));
         $mockHashService->expects($this->once())->method('validateAndStripHmac')->with('fooTrustedProperties')->will($this->returnValue(serialize($trustedProperties)));
 
-<<<<<<< HEAD
         $arguments->addNewArgument('foo', 'something');
         $this->inject($arguments->getArgument('foo'), 'propertyMappingConfiguration', new \TYPO3\Flow\Property\PropertyMappingConfiguration());
 
@@ -473,30 +288,6 @@
 
         $requestHashService->initializePropertyMappingConfigurationFromRequest($request, $arguments);
 
-=======
-    /**
-     * Helper which initializes the property mapping configuration and returns arguments
-     *
-     * @param array $trustedProperties
-     * @return \TYPO3\Flow\Mvc\Controller\Arguments
-     */
-    protected function initializePropertyMappingConfiguration(array $trustedProperties)
-    {
-        $request = $this->getMockBuilder('TYPO3\Flow\Mvc\ActionRequest')->setMethods(array('getInternalArgument'))->disableOriginalConstructor()->getMock();
-        $request->expects($this->any())->method('getInternalArgument')->with('__trustedProperties')->will($this->returnValue('fooTrustedProperties'));
-        $arguments = new \TYPO3\Flow\Mvc\Controller\Arguments();
-        $mockHashService = $this->getMock('TYPO3\Flow\Security\Cryptography\HashService', array('validateAndStripHmac'));
-        $mockHashService->expects($this->once())->method('validateAndStripHmac')->with('fooTrustedProperties')->will($this->returnValue(serialize($trustedProperties)));
-
-        $arguments->addNewArgument('foo', 'something');
-        $this->inject($arguments->getArgument('foo'), 'propertyMappingConfiguration', new \TYPO3\Flow\Property\PropertyMappingConfiguration());
-
-        $requestHashService = new \TYPO3\Flow\Mvc\Controller\MvcPropertyMappingConfigurationService();
-        $this->inject($requestHashService, 'hashService', $mockHashService);
-
-        $requestHashService->initializePropertyMappingConfigurationFromRequest($request, $arguments);
-
->>>>>>> c186a992
         return $arguments;
     }
 }