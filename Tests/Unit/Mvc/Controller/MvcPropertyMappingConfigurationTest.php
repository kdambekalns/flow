<?php
namespace TYPO3\Flow\Tests\Unit\Mvc\Controller;

/*                                                                        *
 * This script belongs to the Flow framework.                             *
 *                                                                        *
 * It is free software; you can redistribute it and/or modify it under    *
 * the terms of the MIT license.                                          *
 *                                                                        */

/**
 * Testcase for the MVC Controller Argument
 *
 * @covers \TYPO3\Flow\Mvc\Controller\MvcPropertyMappingConfiguration
 */
class MvcPropertyMappingConfigurationTest extends \TYPO3\Flow\Tests\UnitTestCase
{
    /**
     * @var \TYPO3\Flow\Mvc\Controller\MvcPropertyMappingConfiguration
     */
    protected $mvcPropertyMappingConfiguration;
<<<<<<< HEAD

    /**
     *
     */
    public function setUp()
    {
        $this->mvcPropertyMappingConfiguration = new \TYPO3\Flow\Mvc\Controller\MvcPropertyMappingConfiguration();
    }

    /**
     * @return array Signature: $methodToTestForFluentInterface [, $argumentsForMethod = array() ]
     */
    public function fluentInterfaceMethodsDataProvider()
    {
        return array(
            array('allowCreationForSubProperty', array('some.property.path')),
            array('allowModificationForSubProperty', array('some.property.path')),
            array('setTargetTypeForSubProperty', array('some.property.path', 'dummy\Target\Type')),
            array('allowOverrideTargetType'),
        );
    }

    /**
=======

    /**
     *
     */
    public function setUp()
    {
        $this->mvcPropertyMappingConfiguration = new \TYPO3\Flow\Mvc\Controller\MvcPropertyMappingConfiguration();
    }

    /**
     * @return array Signature: $methodToTestForFluentInterface [, $argumentsForMethod = array() ]
     */
    public function fluentInterfaceMethodsDataProvider()
    {
        return array(
            array('allowCreationForSubProperty', array('some.property.path')),
            array('allowModificationForSubProperty', array('some.property.path')),
            array('setTargetTypeForSubProperty', array('some.property.path', 'dummy\Target\Type')),
            array('allowOverrideTargetType'),
        );
    }

    /**
>>>>>>> d040582c
     * @test
     * @dataProvider fluentInterfaceMethodsDataProvider
     */
    public function respectiveMethodsProvideFluentInterface($methodToTestForFluentInterface, array $argumentsForMethod = array())
    {
        $actualResult = call_user_func_array(array($this->mvcPropertyMappingConfiguration, $methodToTestForFluentInterface), $argumentsForMethod);
        $this->assertSame($this->mvcPropertyMappingConfiguration, $actualResult);
    }
}<|MERGE_RESOLUTION|>--- conflicted
+++ resolved
@@ -19,7 +19,6 @@
      * @var \TYPO3\Flow\Mvc\Controller\MvcPropertyMappingConfiguration
      */
     protected $mvcPropertyMappingConfiguration;
-<<<<<<< HEAD
 
     /**
      *
@@ -43,31 +42,6 @@
     }
 
     /**
-=======
-
-    /**
-     *
-     */
-    public function setUp()
-    {
-        $this->mvcPropertyMappingConfiguration = new \TYPO3\Flow\Mvc\Controller\MvcPropertyMappingConfiguration();
-    }
-
-    /**
-     * @return array Signature: $methodToTestForFluentInterface [, $argumentsForMethod = array() ]
-     */
-    public function fluentInterfaceMethodsDataProvider()
-    {
-        return array(
-            array('allowCreationForSubProperty', array('some.property.path')),
-            array('allowModificationForSubProperty', array('some.property.path')),
-            array('setTargetTypeForSubProperty', array('some.property.path', 'dummy\Target\Type')),
-            array('allowOverrideTargetType'),
-        );
-    }
-
-    /**
->>>>>>> d040582c
      * @test
      * @dataProvider fluentInterfaceMethodsDataProvider
      */
