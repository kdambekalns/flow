<?php
namespace TYPO3\Flow\Tests\Unit\Mvc;

/*                                                                        *
 * This script belongs to the Flow framework.                             *
 *                                                                        *
 * It is free software; you can redistribute it and/or modify it under    *
 * the terms of the MIT license.                                          *
 *                                                                        */

use TYPO3\Flow\Http\Response as HttpResponse;
use TYPO3\Flow\Http\Request as HttpRequest;
use TYPO3\Flow\Log\SecurityLoggerInterface;
use TYPO3\Flow\Mvc\ActionRequest;
use TYPO3\Flow\Mvc\Controller\ControllerInterface;
use TYPO3\Flow\Mvc\Dispatcher;
use TYPO3\Flow\Mvc\Exception\ForwardException;
use TYPO3\Flow\Mvc\Exception\StopActionException;
use TYPO3\Flow\Object\ObjectManagerInterface;
use TYPO3\Flow\Security\Authorization\FirewallInterface;
use TYPO3\Flow\Security\Context;
use TYPO3\Flow\Security\Exception\AccessDeniedException;
use TYPO3\Flow\Security\Exception\AuthenticationRequiredException;
use TYPO3\Flow\Tests\UnitTestCase;

/**
 * Testcase for the MVC Dispatcher
 */
class DispatcherTest extends UnitTestCase
{
    /**
     * @var Dispatcher
     */
    protected $dispatcher;

    /**
     * @var ActionRequest|\PHPUnit_Framework_MockObject_MockObject
     */
    protected $mockParentRequest;

    /**
     * @var ActionRequest|\PHPUnit_Framework_MockObject_MockObject
     */
    protected $mockActionRequest;

    /**
     * @var ActionRequest|\PHPUnit_Framework_MockObject_MockObject
     */
    protected $mockMainRequest;

    /**
     * @var HttpRequest|\PHPUnit_Framework_MockObject_MockObject
     */
    protected $mockHttpRequest;

    /**
     * @var HttpResponse|\PHPUnit_Framework_MockObject_MockObject
     */
    protected $mockHttpResponse;

    /**
     * @var ControllerInterface|\PHPUnit_Framework_MockObject_MockObject
     */
    protected $mockController;

    /**
     * @var ObjectManagerInterface|\PHPUnit_Framework_MockObject_MockObject
     */
    protected $mockObjectManager;

    /**
     * @var Context|\PHPUnit_Framework_MockObject_MockObject
     */
    protected $mockSecurityContext;

    /**
     * @var FirewallInterface|\PHPUnit_Framework_MockObject_MockObject
     */
    protected $mockFirewall;

    /**
     * @var SecurityLoggerInterface|\PHPUnit_Framework_MockObject_MockObject
     */
    protected $mockSecurityLogger;

    /**
     * Sets up this test case
     */
    public function setUp()
    {
<<<<<<< HEAD
        $this->dispatcher = $this->getMock(\TYPO3\Flow\Mvc\Dispatcher::class, array('resolveController'), array(), '', false);

        $this->mockActionRequest = $this->getMockBuilder(\TYPO3\Flow\Mvc\ActionRequest::class)->disableOriginalConstructor()->getMock();
        $this->mockActionRequest->expects($this->any())->method('isMainRequest')->will($this->returnValue(false));

        $this->mockParentRequest = $this->getMockBuilder(\TYPO3\Flow\Mvc\ActionRequest::class)->disableOriginalConstructor()->getMock();
        $this->mockActionRequest->expects($this->any())->method('getParentRequest')->will($this->returnValue($this->mockParentRequest));

        $this->mockMainRequest = $this->getMockBuilder(\TYPO3\Flow\Mvc\ActionRequest::class)->disableOriginalConstructor()->getMock();
        $this->mockActionRequest->expects($this->any())->method('getMainRequest')->will($this->returnValue($this->mockMainRequest));

        $this->mockHttpRequest = $this->getMockBuilder(\TYPO3\Flow\Http\Request::class)->disableOriginalConstructor()->getMock();
        $this->mockActionRequest->expects($this->any())->method('getHttpRequest')->will($this->returnValue($this->mockHttpRequest));

        $this->mockHttpResponse = $this->getMockBuilder(\TYPO3\Flow\Http\Response::class)->disableOriginalConstructor()->getMock();

        $this->mockController = $this->getMock(\TYPO3\Flow\Mvc\Controller\ControllerInterface::class, array('processRequest'));
        $this->dispatcher->expects($this->any())->method('resolveController')->will($this->returnValue($this->mockController));

        $this->mockSecurityContext = $this->getMockBuilder(\TYPO3\Flow\Security\Context::class)->disableOriginalConstructor()->getMock();

        $this->mockFirewall = $this->getMockBuilder(\TYPO3\Flow\Security\Authorization\FirewallInterface::class)->getMock();

        $this->mockSecurityLogger = $this->getMockBuilder(\TYPO3\Flow\Log\SecurityLoggerInterface::class)->getMock();

        $this->mockObjectManager = $this->getMockBuilder(\TYPO3\Flow\Object\ObjectManagerInterface::class)->getMock();
        $this->mockObjectManager->expects($this->any())->method('get')->will($this->returnCallback(function ($className) {
            if ($className === \TYPO3\Flow\Security\Context::class) {
                return $this->mockSecurityContext;
            } elseif ($className === \TYPO3\Flow\Security\Authorization\FirewallInterface::class) {
                return $this->mockFirewall;
            } elseif ($className === \TYPO3\Flow\Log\SecurityLoggerInterface::class) {
=======
        $this->dispatcher = $this->getMock('TYPO3\Flow\Mvc\Dispatcher', array('resolveController'), array(), '', false);

        $this->mockActionRequest = $this->getMockBuilder('TYPO3\Flow\Mvc\ActionRequest')->disableOriginalConstructor()->getMock();
        $this->mockActionRequest->expects($this->any())->method('isMainRequest')->will($this->returnValue(false));

        $this->mockParentRequest = $this->getMockBuilder('TYPO3\Flow\Mvc\ActionRequest')->disableOriginalConstructor()->getMock();
        $this->mockActionRequest->expects($this->any())->method('getParentRequest')->will($this->returnValue($this->mockParentRequest));

        $this->mockMainRequest = $this->getMockBuilder('TYPO3\Flow\Mvc\ActionRequest')->disableOriginalConstructor()->getMock();
        $this->mockActionRequest->expects($this->any())->method('getMainRequest')->will($this->returnValue($this->mockMainRequest));

        $this->mockHttpRequest = $this->getMockBuilder('TYPO3\Flow\Http\Request')->disableOriginalConstructor()->getMock();
        $this->mockActionRequest->expects($this->any())->method('getHttpRequest')->will($this->returnValue($this->mockHttpRequest));

        $this->mockHttpResponse = $this->getMockBuilder('TYPO3\Flow\Http\Response')->disableOriginalConstructor()->getMock();

        $this->mockController = $this->getMock('TYPO3\Flow\Mvc\Controller\ControllerInterface', array('processRequest'));
        $this->dispatcher->expects($this->any())->method('resolveController')->will($this->returnValue($this->mockController));

        $this->mockSecurityContext = $this->getMockBuilder('TYPO3\Flow\Security\Context')->disableOriginalConstructor()->getMock();

        $this->mockFirewall = $this->getMockBuilder('TYPO3\Flow\Security\Authorization\FirewallInterface')->getMock();

        $this->mockSecurityLogger = $this->getMockBuilder('TYPO3\Flow\Log\SecurityLoggerInterface')->getMock();

        $this->mockObjectManager = $this->getMockBuilder('TYPO3\Flow\Object\ObjectManagerInterface')->getMock();
        $this->mockObjectManager->expects($this->any())->method('get')->will($this->returnCallback(function ($className) {
            if ($className === 'TYPO3\Flow\Security\Context') {
                return $this->mockSecurityContext;
            } elseif ($className === 'TYPO3\Flow\Security\Authorization\FirewallInterface') {
                return $this->mockFirewall;
            } elseif ($className === 'TYPO3\Flow\Log\SecurityLoggerInterface') {
>>>>>>> c186a992
                return $this->mockSecurityLogger;
            }
            return null;
        }));
        $this->inject($this->dispatcher, 'objectManager', $this->mockObjectManager);
    }

    /**
     * @test
     */
    public function dispatchCallsTheControllersProcessRequestMethodUntilTheIsDispatchedFlagInTheRequestObjectIsSet()
    {
        $this->mockActionRequest->expects($this->at(0))->method('isDispatched')->will($this->returnValue(false));
        $this->mockActionRequest->expects($this->at(1))->method('isDispatched')->will($this->returnValue(false));
        $this->mockActionRequest->expects($this->at(2))->method('isDispatched')->will($this->returnValue(true));

        $this->mockController->expects($this->exactly(2))->method('processRequest')->with($this->mockActionRequest, $this->mockHttpResponse);

        $this->dispatcher->dispatch($this->mockActionRequest, $this->mockHttpResponse);
    }

    /**
     * @test
     */
    public function dispatchIgnoresStopExceptionsForFirstLevelActionRequests()
    {
        $this->mockParentRequest->expects($this->at(0))->method('isDispatched')->will($this->returnValue(false));
        $this->mockParentRequest->expects($this->at(2))->method('isDispatched')->will($this->returnValue(true));
        $this->mockParentRequest->expects($this->atLeastOnce())->method('isMainRequest')->will($this->returnValue(true));

        $this->mockController->expects($this->atLeastOnce())->method('processRequest')->will($this->throwException(new StopActionException()));

        $this->dispatcher->dispatch($this->mockParentRequest, $this->mockHttpResponse);
    }

    /**
     * @test
     */
    public function dispatchCatchesStopExceptionOfActionRequestsAndRollsBackToTheParentRequest()
    {
        $this->mockActionRequest->expects($this->atLeastOnce())->method('isDispatched')->will($this->returnValue(false));
        $this->mockParentRequest->expects($this->atLeastOnce())->method('isDispatched')->will($this->returnValue(true));

        $this->mockController->expects($this->atLeastOnce())->method('processRequest')->will($this->throwException(new StopActionException()));

        $this->dispatcher->dispatch($this->mockActionRequest, $this->mockHttpResponse);
    }

    /**
     * @test
     */
    public function dispatchContinuesWithNextRequestFoundInAForwardException()
    {
        /** @var ActionRequest|\PHPUnit_Framework_MockObject_MockObject $nextRequest */
<<<<<<< HEAD
        $nextRequest = $this->getMockBuilder(\TYPO3\Flow\Mvc\ActionRequest::class)->disableOriginalConstructor()->getMock();
=======
        $nextRequest = $this->getMockBuilder('TYPO3\Flow\Mvc\ActionRequest')->disableOriginalConstructor()->getMock();
>>>>>>> c186a992
        $nextRequest->expects($this->atLeastOnce())->method('isDispatched')->will($this->returnValue(true));

        $this->mockParentRequest->expects($this->atLeastOnce())->method('isDispatched')->will($this->returnValue(false));

        $this->mockController->expects($this->at(0))->method('processRequest')->with($this->mockActionRequest)->will($this->throwException(new StopActionException()));

        $forwardException = new ForwardException();
        $forwardException->setNextRequest($nextRequest);
        $this->mockController->expects($this->at(1))->method('processRequest')->with($this->mockParentRequest)->will($this->throwException($forwardException));

        $this->dispatcher->dispatch($this->mockActionRequest, $this->mockHttpResponse);
    }

    /**
     * @test
     * @expectedException \TYPO3\Flow\Mvc\Exception\InfiniteLoopException
     */
    public function dispatchThrowsAnInfiniteLoopExceptionIfTheRequestCouldNotBeDispachedAfter99Iterations()
    {
        $requestCallCounter = 0;
        $requestCallBack = function () use (&$requestCallCounter) {
            return ($requestCallCounter++ < 101) ? false : true;
        };
        $this->mockParentRequest->expects($this->any())->method('isDispatched')->will($this->returnCallBack($requestCallBack, '__invoke'));

        $this->dispatcher->dispatch($this->mockParentRequest, $this->mockHttpResponse);
    }

    /**
     * @test
     */
    public function dispatchDoesNotBlockCliRequests()
    {
        /** @var \TYPO3\Flow\Cli\Request|\PHPUnit_Framework_MockObject_MockObject $mockCliRequest */
<<<<<<< HEAD
        $mockCliRequest = $this->getMockBuilder(\TYPO3\Flow\Cli\Request::class)->disableOriginalConstructor()->getMock();
=======
        $mockCliRequest = $this->getMockBuilder('TYPO3\Flow\Cli\Request')->disableOriginalConstructor()->getMock();
>>>>>>> c186a992
        $mockCliRequest->expects($this->any())->method('isDispatched')->will($this->returnValue(true));

        $this->mockSecurityContext->expects($this->never())->method('areAuthorizationChecksDisabled')->will($this->returnValue(true));
        $this->mockFirewall->expects($this->never())->method('blockIllegalRequests');

        $this->dispatcher->dispatch($mockCliRequest, $this->mockHttpResponse);
    }

    /**
     * @test
     */
    public function dispatchDoesNotBlockRequestsIfAuthorizationChecksAreDisabled()
    {
        $this->mockActionRequest->expects($this->any())->method('isDispatched')->will($this->returnValue(true));

        $this->mockSecurityContext->expects($this->any())->method('areAuthorizationChecksDisabled')->will($this->returnValue(true));
        $this->mockFirewall->expects($this->never())->method('blockIllegalRequests');

        $this->dispatcher->dispatch($this->mockActionRequest, $this->mockHttpResponse);
    }

    /**
     * @test
     */
    public function dispatchInterceptsActionRequestsByDefault()
    {
        $this->mockActionRequest->expects($this->any())->method('isDispatched')->will($this->returnValue(true));

        $this->mockFirewall->expects($this->once())->method('blockIllegalRequests')->with($this->mockActionRequest);

        $this->dispatcher->dispatch($this->mockActionRequest, $this->mockHttpResponse);
    }

    /**
     * @test
     * @expectedException \TYPO3\Flow\Security\Exception\AuthenticationRequiredException
     */
    public function dispatchRethrowsAuthenticationRequiredExceptionIfSecurityContextDoesNotContainAnyAuthenticationToken()
    {
        $this->mockActionRequest->expects($this->any())->method('isDispatched')->will($this->returnValue(true));

        $this->mockSecurityContext->expects($this->atLeastOnce())->method('getAuthenticationTokens')->will($this->returnValue(array()));

        $this->mockFirewall->expects($this->once())->method('blockIllegalRequests')->will($this->throwException(new AuthenticationRequiredException()));

        $this->dispatcher->dispatch($this->mockActionRequest, $this->mockHttpResponse);
    }

    /**
     * @test
     */
    public function dispatchDoesNotSetInterceptedRequestIfAuthenticationTokensContainNoEntryPoint()
    {
        $this->mockActionRequest->expects($this->any())->method('isDispatched')->will($this->returnValue(true));

<<<<<<< HEAD
        $mockAuthenticationToken = $this->getMockBuilder(\TYPO3\Flow\Security\Authentication\TokenInterface::class)->getMock();
=======
        $mockAuthenticationToken = $this->getMockBuilder('TYPO3\Flow\Security\Authentication\TokenInterface')->getMock();
>>>>>>> c186a992
        $mockAuthenticationToken->expects($this->any())->method('getAuthenticationEntryPoint')->will($this->returnValue(null));
        $this->mockSecurityContext->expects($this->atLeastOnce())->method('getAuthenticationTokens')->will($this->returnValue(array($mockAuthenticationToken)));

        $this->mockSecurityContext->expects($this->never())->method('setInterceptedRequest')->with($this->mockMainRequest);

        $this->mockFirewall->expects($this->once())->method('blockIllegalRequests')->will($this->throwException(new AuthenticationRequiredException()));

        try {
            $this->dispatcher->dispatch($this->mockActionRequest, $this->mockHttpResponse);
        } catch (AuthenticationRequiredException $exception) {
        }
    }

    /**
     * @test
     */
    public function dispatchSetsInterceptedRequestIfSecurityContextContainsAuthenticationTokensWithEntryPoints()
    {
        $this->mockActionRequest->expects($this->any())->method('isDispatched')->will($this->returnValue(true));

<<<<<<< HEAD
        $mockEntryPoint = $this->getMockBuilder(\TYPO3\Flow\Security\Authentication\EntryPointInterface::class)->getMock();

        $mockAuthenticationToken = $this->getMockBuilder(\TYPO3\Flow\Security\Authentication\TokenInterface::class)->getMock();
=======
        $mockEntryPoint = $this->getMockBuilder('TYPO3\Flow\Security\Authentication\EntryPointInterface')->getMock();

        $mockAuthenticationToken = $this->getMockBuilder('TYPO3\Flow\Security\Authentication\TokenInterface')->getMock();
>>>>>>> c186a992
        $mockAuthenticationToken->expects($this->any())->method('getAuthenticationEntryPoint')->will($this->returnValue($mockEntryPoint));
        $this->mockSecurityContext->expects($this->atLeastOnce())->method('getAuthenticationTokens')->will($this->returnValue(array($mockAuthenticationToken)));

        $this->mockSecurityContext->expects($this->atLeastOnce())->method('setInterceptedRequest')->with($this->mockMainRequest);

        $this->mockFirewall->expects($this->once())->method('blockIllegalRequests')->will($this->throwException(new AuthenticationRequiredException()));

        try {
            $this->dispatcher->dispatch($this->mockActionRequest, $this->mockHttpResponse);
        } catch (AuthenticationRequiredException $exception) {
        }
    }

    /**
     * @test
     */
    public function dispatchCallsStartAuthenticationOnAllActiveEntryPoints()
    {
        $this->mockActionRequest->expects($this->any())->method('isDispatched')->will($this->returnValue(true));

<<<<<<< HEAD
        $mockAuthenticationToken1 = $this->getMockBuilder(\TYPO3\Flow\Security\Authentication\TokenInterface::class)->getMock();
        $mockEntryPoint1 = $this->getMockBuilder(\TYPO3\Flow\Security\Authentication\EntryPointInterface::class)->getMock();
        $mockAuthenticationToken1->expects($this->any())->method('getAuthenticationEntryPoint')->will($this->returnValue($mockEntryPoint1));

        $mockAuthenticationToken2 = $this->getMockBuilder(\TYPO3\Flow\Security\Authentication\TokenInterface::class)->getMock();
        $mockEntryPoint2 = $this->getMockBuilder(\TYPO3\Flow\Security\Authentication\EntryPointInterface::class)->getMock();
=======
        $mockAuthenticationToken1 = $this->getMockBuilder('TYPO3\Flow\Security\Authentication\TokenInterface')->getMock();
        $mockEntryPoint1 = $this->getMockBuilder('TYPO3\Flow\Security\Authentication\EntryPointInterface')->getMock();
        $mockAuthenticationToken1->expects($this->any())->method('getAuthenticationEntryPoint')->will($this->returnValue($mockEntryPoint1));

        $mockAuthenticationToken2 = $this->getMockBuilder('TYPO3\Flow\Security\Authentication\TokenInterface')->getMock();
        $mockEntryPoint2 = $this->getMockBuilder('TYPO3\Flow\Security\Authentication\EntryPointInterface')->getMock();
>>>>>>> c186a992
        $mockAuthenticationToken2->expects($this->any())->method('getAuthenticationEntryPoint')->will($this->returnValue($mockEntryPoint2));

        $this->mockSecurityContext->expects($this->atLeastOnce())->method('getAuthenticationTokens')->will($this->returnValue(array($mockAuthenticationToken1, $mockAuthenticationToken2)));

        $this->mockFirewall->expects($this->once())->method('blockIllegalRequests')->will($this->throwException(new AuthenticationRequiredException()));

        $mockEntryPoint1->expects($this->once())->method('startAuthentication')->with($this->mockHttpRequest, $this->mockHttpResponse);
        $mockEntryPoint2->expects($this->once())->method('startAuthentication')->with($this->mockHttpRequest, $this->mockHttpResponse);

        try {
            $this->dispatcher->dispatch($this->mockActionRequest, $this->mockHttpResponse);
        } catch (AuthenticationRequiredException $exception) {
        }
    }

    /**
     * @test
     * @expectedException \TYPO3\Flow\Security\Exception\AccessDeniedException
     */
    public function dispatchRethrowsAccessDeniedException()
    {
        $this->mockActionRequest->expects($this->any())->method('isDispatched')->will($this->returnValue(true));

        $this->mockFirewall->expects($this->once())->method('blockIllegalRequests')->will($this->throwException(new AccessDeniedException()));

        $this->dispatcher->dispatch($this->mockActionRequest, $this->mockHttpResponse);
    }

    /**
     * @test
     */
    public function resolveControllerReturnsTheControllerSpecifiedInTheRequest()
    {
<<<<<<< HEAD
        $mockController = $this->getMock(\TYPO3\Flow\Mvc\Controller\ControllerInterface::class);

        /** @var ObjectManagerInterface|\PHPUnit_Framework_MockObject_MockObject $mockObjectManager */
        $mockObjectManager = $this->getMock(\TYPO3\Flow\Object\ObjectManagerInterface::class);
        $mockObjectManager->expects($this->once())->method('get')->with($this->equalTo('TYPO3\TestPackage\SomeController'))->will($this->returnValue($mockController));

        $mockRequest = $this->getMock(\TYPO3\Flow\Mvc\ActionRequest::class, array('getControllerPackageKey', 'getControllerObjectName'), array(), '', false);
        $mockRequest->expects($this->any())->method('getControllerObjectName')->will($this->returnValue('TYPO3\TestPackage\SomeController'));

        /** @var Dispatcher|\PHPUnit_Framework_MockObject_MockObject $dispatcher */
        $dispatcher = $this->getAccessibleMock(\TYPO3\Flow\Mvc\Dispatcher::class, null);
=======
        $mockController = $this->getMock('TYPO3\Flow\Mvc\Controller\ControllerInterface');

        /** @var ObjectManagerInterface|\PHPUnit_Framework_MockObject_MockObject $mockObjectManager */
        $mockObjectManager = $this->getMock('TYPO3\Flow\Object\ObjectManagerInterface');
        $mockObjectManager->expects($this->once())->method('get')->with($this->equalTo('TYPO3\TestPackage\SomeController'))->will($this->returnValue($mockController));

        $mockRequest = $this->getMock('TYPO3\Flow\Mvc\ActionRequest', array('getControllerPackageKey', 'getControllerObjectName'), array(), '', false);
        $mockRequest->expects($this->any())->method('getControllerObjectName')->will($this->returnValue('TYPO3\TestPackage\SomeController'));

        /** @var Dispatcher|\PHPUnit_Framework_MockObject_MockObject $dispatcher */
        $dispatcher = $this->getAccessibleMock('TYPO3\Flow\Mvc\Dispatcher', null);
>>>>>>> c186a992
        $dispatcher->injectObjectManager($mockObjectManager);

        $this->assertEquals($mockController, $dispatcher->_call('resolveController', $mockRequest));
    }

    /**
     * @test
     * @expectedException \TYPO3\Flow\Mvc\Controller\Exception\InvalidControllerException
     */
    public function resolveControllerThrowsAnInvalidControllerExceptionIfTheResolvedControllerDoesNotImplementTheControllerInterface()
    {
<<<<<<< HEAD
        $mockController = $this->getMock(\stdClass::class);

        /** @var ObjectManagerInterface|\PHPUnit_Framework_MockObject_MockObject $mockObjectManager */
        $mockObjectManager = $this->getMock(\TYPO3\Flow\Object\ObjectManagerInterface::class);
        $mockObjectManager->expects($this->once())->method('get')->with($this->equalTo('TYPO3\TestPackage\SomeController'))->will($this->returnValue($mockController));

        $mockRequest = $this->getMock(\TYPO3\Flow\Mvc\ActionRequest::class, array('getControllerPackageKey', 'getControllerObjectName'), array(), '', false);
        $mockRequest->expects($this->any())->method('getControllerObjectName')->will($this->returnValue('TYPO3\TestPackage\SomeController'));

        /** @var Dispatcher|\PHPUnit_Framework_MockObject_MockObject $dispatcher */
        $dispatcher = $this->getAccessibleMock(\TYPO3\Flow\Mvc\Dispatcher::class, array('dummy'));
=======
        $mockController = $this->getMock('stdClass');

        /** @var ObjectManagerInterface|\PHPUnit_Framework_MockObject_MockObject $mockObjectManager */
        $mockObjectManager = $this->getMock('TYPO3\Flow\Object\ObjectManagerInterface');
        $mockObjectManager->expects($this->once())->method('get')->with($this->equalTo('TYPO3\TestPackage\SomeController'))->will($this->returnValue($mockController));

        $mockRequest = $this->getMock('TYPO3\Flow\Mvc\ActionRequest', array('getControllerPackageKey', 'getControllerObjectName'), array(), '', false);
        $mockRequest->expects($this->any())->method('getControllerObjectName')->will($this->returnValue('TYPO3\TestPackage\SomeController'));

        /** @var Dispatcher|\PHPUnit_Framework_MockObject_MockObject $dispatcher */
        $dispatcher = $this->getAccessibleMock('TYPO3\Flow\Mvc\Dispatcher', array('dummy'));
>>>>>>> c186a992
        $dispatcher->injectObjectManager($mockObjectManager);

        $this->assertEquals($mockController, $dispatcher->_call('resolveController', $mockRequest));
    }

    /**
     * @test
     * @expectedException \TYPO3\Flow\Mvc\Controller\Exception\InvalidControllerException
     */
    public function resolveControllerThrowsAnInvalidControllerExceptionIfTheResolvedControllerDoesNotExist()
    {
<<<<<<< HEAD
        $mockHttpRequest = $this->getMock(\TYPO3\Flow\Http\Request::class, array(), array(), '', false);
        $mockRequest = $this->getMock(\TYPO3\Flow\Mvc\ActionRequest::class, array('getControllerObjectName', 'getHttpRequest'), array(), '', false);
        $mockRequest->expects($this->any())->method('getControllerObjectName')->will($this->returnValue(''));
        $mockRequest->expects($this->any())->method('getHttpRequest')->will($this->returnValue($mockHttpRequest));

        $dispatcher = $this->getAccessibleMock(\TYPO3\Flow\Mvc\Dispatcher::class, array('dummy'));
=======
        $mockHttpRequest = $this->getMock('TYPO3\Flow\Http\Request', array(), array(), '', false);
        $mockRequest = $this->getMock('TYPO3\Flow\Mvc\ActionRequest', array('getControllerObjectName', 'getHttpRequest'), array(), '', false);
        $mockRequest->expects($this->any())->method('getControllerObjectName')->will($this->returnValue(''));
        $mockRequest->expects($this->any())->method('getHttpRequest')->will($this->returnValue($mockHttpRequest));

        $dispatcher = $this->getAccessibleMock('TYPO3\Flow\Mvc\Dispatcher', array('dummy'));
>>>>>>> c186a992

        $dispatcher->_call('resolveController', $mockRequest);
    }
}<|MERGE_RESOLUTION|>--- conflicted
+++ resolved
@@ -88,7 +88,6 @@
      */
     public function setUp()
     {
-<<<<<<< HEAD
         $this->dispatcher = $this->getMock(\TYPO3\Flow\Mvc\Dispatcher::class, array('resolveController'), array(), '', false);
 
         $this->mockActionRequest = $this->getMockBuilder(\TYPO3\Flow\Mvc\ActionRequest::class)->disableOriginalConstructor()->getMock();
@@ -121,40 +120,6 @@
             } elseif ($className === \TYPO3\Flow\Security\Authorization\FirewallInterface::class) {
                 return $this->mockFirewall;
             } elseif ($className === \TYPO3\Flow\Log\SecurityLoggerInterface::class) {
-=======
-        $this->dispatcher = $this->getMock('TYPO3\Flow\Mvc\Dispatcher', array('resolveController'), array(), '', false);
-
-        $this->mockActionRequest = $this->getMockBuilder('TYPO3\Flow\Mvc\ActionRequest')->disableOriginalConstructor()->getMock();
-        $this->mockActionRequest->expects($this->any())->method('isMainRequest')->will($this->returnValue(false));
-
-        $this->mockParentRequest = $this->getMockBuilder('TYPO3\Flow\Mvc\ActionRequest')->disableOriginalConstructor()->getMock();
-        $this->mockActionRequest->expects($this->any())->method('getParentRequest')->will($this->returnValue($this->mockParentRequest));
-
-        $this->mockMainRequest = $this->getMockBuilder('TYPO3\Flow\Mvc\ActionRequest')->disableOriginalConstructor()->getMock();
-        $this->mockActionRequest->expects($this->any())->method('getMainRequest')->will($this->returnValue($this->mockMainRequest));
-
-        $this->mockHttpRequest = $this->getMockBuilder('TYPO3\Flow\Http\Request')->disableOriginalConstructor()->getMock();
-        $this->mockActionRequest->expects($this->any())->method('getHttpRequest')->will($this->returnValue($this->mockHttpRequest));
-
-        $this->mockHttpResponse = $this->getMockBuilder('TYPO3\Flow\Http\Response')->disableOriginalConstructor()->getMock();
-
-        $this->mockController = $this->getMock('TYPO3\Flow\Mvc\Controller\ControllerInterface', array('processRequest'));
-        $this->dispatcher->expects($this->any())->method('resolveController')->will($this->returnValue($this->mockController));
-
-        $this->mockSecurityContext = $this->getMockBuilder('TYPO3\Flow\Security\Context')->disableOriginalConstructor()->getMock();
-
-        $this->mockFirewall = $this->getMockBuilder('TYPO3\Flow\Security\Authorization\FirewallInterface')->getMock();
-
-        $this->mockSecurityLogger = $this->getMockBuilder('TYPO3\Flow\Log\SecurityLoggerInterface')->getMock();
-
-        $this->mockObjectManager = $this->getMockBuilder('TYPO3\Flow\Object\ObjectManagerInterface')->getMock();
-        $this->mockObjectManager->expects($this->any())->method('get')->will($this->returnCallback(function ($className) {
-            if ($className === 'TYPO3\Flow\Security\Context') {
-                return $this->mockSecurityContext;
-            } elseif ($className === 'TYPO3\Flow\Security\Authorization\FirewallInterface') {
-                return $this->mockFirewall;
-            } elseif ($className === 'TYPO3\Flow\Log\SecurityLoggerInterface') {
->>>>>>> c186a992
                 return $this->mockSecurityLogger;
             }
             return null;
@@ -209,11 +174,7 @@
     public function dispatchContinuesWithNextRequestFoundInAForwardException()
     {
         /** @var ActionRequest|\PHPUnit_Framework_MockObject_MockObject $nextRequest */
-<<<<<<< HEAD
         $nextRequest = $this->getMockBuilder(\TYPO3\Flow\Mvc\ActionRequest::class)->disableOriginalConstructor()->getMock();
-=======
-        $nextRequest = $this->getMockBuilder('TYPO3\Flow\Mvc\ActionRequest')->disableOriginalConstructor()->getMock();
->>>>>>> c186a992
         $nextRequest->expects($this->atLeastOnce())->method('isDispatched')->will($this->returnValue(true));
 
         $this->mockParentRequest->expects($this->atLeastOnce())->method('isDispatched')->will($this->returnValue(false));
@@ -248,11 +209,7 @@
     public function dispatchDoesNotBlockCliRequests()
     {
         /** @var \TYPO3\Flow\Cli\Request|\PHPUnit_Framework_MockObject_MockObject $mockCliRequest */
-<<<<<<< HEAD
         $mockCliRequest = $this->getMockBuilder(\TYPO3\Flow\Cli\Request::class)->disableOriginalConstructor()->getMock();
-=======
-        $mockCliRequest = $this->getMockBuilder('TYPO3\Flow\Cli\Request')->disableOriginalConstructor()->getMock();
->>>>>>> c186a992
         $mockCliRequest->expects($this->any())->method('isDispatched')->will($this->returnValue(true));
 
         $this->mockSecurityContext->expects($this->never())->method('areAuthorizationChecksDisabled')->will($this->returnValue(true));
@@ -308,11 +265,7 @@
     {
         $this->mockActionRequest->expects($this->any())->method('isDispatched')->will($this->returnValue(true));
 
-<<<<<<< HEAD
         $mockAuthenticationToken = $this->getMockBuilder(\TYPO3\Flow\Security\Authentication\TokenInterface::class)->getMock();
-=======
-        $mockAuthenticationToken = $this->getMockBuilder('TYPO3\Flow\Security\Authentication\TokenInterface')->getMock();
->>>>>>> c186a992
         $mockAuthenticationToken->expects($this->any())->method('getAuthenticationEntryPoint')->will($this->returnValue(null));
         $this->mockSecurityContext->expects($this->atLeastOnce())->method('getAuthenticationTokens')->will($this->returnValue(array($mockAuthenticationToken)));
 
@@ -333,15 +286,9 @@
     {
         $this->mockActionRequest->expects($this->any())->method('isDispatched')->will($this->returnValue(true));
 
-<<<<<<< HEAD
         $mockEntryPoint = $this->getMockBuilder(\TYPO3\Flow\Security\Authentication\EntryPointInterface::class)->getMock();
 
         $mockAuthenticationToken = $this->getMockBuilder(\TYPO3\Flow\Security\Authentication\TokenInterface::class)->getMock();
-=======
-        $mockEntryPoint = $this->getMockBuilder('TYPO3\Flow\Security\Authentication\EntryPointInterface')->getMock();
-
-        $mockAuthenticationToken = $this->getMockBuilder('TYPO3\Flow\Security\Authentication\TokenInterface')->getMock();
->>>>>>> c186a992
         $mockAuthenticationToken->expects($this->any())->method('getAuthenticationEntryPoint')->will($this->returnValue($mockEntryPoint));
         $this->mockSecurityContext->expects($this->atLeastOnce())->method('getAuthenticationTokens')->will($this->returnValue(array($mockAuthenticationToken)));
 
@@ -362,21 +309,12 @@
     {
         $this->mockActionRequest->expects($this->any())->method('isDispatched')->will($this->returnValue(true));
 
-<<<<<<< HEAD
         $mockAuthenticationToken1 = $this->getMockBuilder(\TYPO3\Flow\Security\Authentication\TokenInterface::class)->getMock();
         $mockEntryPoint1 = $this->getMockBuilder(\TYPO3\Flow\Security\Authentication\EntryPointInterface::class)->getMock();
         $mockAuthenticationToken1->expects($this->any())->method('getAuthenticationEntryPoint')->will($this->returnValue($mockEntryPoint1));
 
         $mockAuthenticationToken2 = $this->getMockBuilder(\TYPO3\Flow\Security\Authentication\TokenInterface::class)->getMock();
         $mockEntryPoint2 = $this->getMockBuilder(\TYPO3\Flow\Security\Authentication\EntryPointInterface::class)->getMock();
-=======
-        $mockAuthenticationToken1 = $this->getMockBuilder('TYPO3\Flow\Security\Authentication\TokenInterface')->getMock();
-        $mockEntryPoint1 = $this->getMockBuilder('TYPO3\Flow\Security\Authentication\EntryPointInterface')->getMock();
-        $mockAuthenticationToken1->expects($this->any())->method('getAuthenticationEntryPoint')->will($this->returnValue($mockEntryPoint1));
-
-        $mockAuthenticationToken2 = $this->getMockBuilder('TYPO3\Flow\Security\Authentication\TokenInterface')->getMock();
-        $mockEntryPoint2 = $this->getMockBuilder('TYPO3\Flow\Security\Authentication\EntryPointInterface')->getMock();
->>>>>>> c186a992
         $mockAuthenticationToken2->expects($this->any())->method('getAuthenticationEntryPoint')->will($this->returnValue($mockEntryPoint2));
 
         $this->mockSecurityContext->expects($this->atLeastOnce())->method('getAuthenticationTokens')->will($this->returnValue(array($mockAuthenticationToken1, $mockAuthenticationToken2)));
@@ -410,7 +348,6 @@
      */
     public function resolveControllerReturnsTheControllerSpecifiedInTheRequest()
     {
-<<<<<<< HEAD
         $mockController = $this->getMock(\TYPO3\Flow\Mvc\Controller\ControllerInterface::class);
 
         /** @var ObjectManagerInterface|\PHPUnit_Framework_MockObject_MockObject $mockObjectManager */
@@ -422,19 +359,6 @@
 
         /** @var Dispatcher|\PHPUnit_Framework_MockObject_MockObject $dispatcher */
         $dispatcher = $this->getAccessibleMock(\TYPO3\Flow\Mvc\Dispatcher::class, null);
-=======
-        $mockController = $this->getMock('TYPO3\Flow\Mvc\Controller\ControllerInterface');
-
-        /** @var ObjectManagerInterface|\PHPUnit_Framework_MockObject_MockObject $mockObjectManager */
-        $mockObjectManager = $this->getMock('TYPO3\Flow\Object\ObjectManagerInterface');
-        $mockObjectManager->expects($this->once())->method('get')->with($this->equalTo('TYPO3\TestPackage\SomeController'))->will($this->returnValue($mockController));
-
-        $mockRequest = $this->getMock('TYPO3\Flow\Mvc\ActionRequest', array('getControllerPackageKey', 'getControllerObjectName'), array(), '', false);
-        $mockRequest->expects($this->any())->method('getControllerObjectName')->will($this->returnValue('TYPO3\TestPackage\SomeController'));
-
-        /** @var Dispatcher|\PHPUnit_Framework_MockObject_MockObject $dispatcher */
-        $dispatcher = $this->getAccessibleMock('TYPO3\Flow\Mvc\Dispatcher', null);
->>>>>>> c186a992
         $dispatcher->injectObjectManager($mockObjectManager);
 
         $this->assertEquals($mockController, $dispatcher->_call('resolveController', $mockRequest));
@@ -446,7 +370,6 @@
      */
     public function resolveControllerThrowsAnInvalidControllerExceptionIfTheResolvedControllerDoesNotImplementTheControllerInterface()
     {
-<<<<<<< HEAD
         $mockController = $this->getMock(\stdClass::class);
 
         /** @var ObjectManagerInterface|\PHPUnit_Framework_MockObject_MockObject $mockObjectManager */
@@ -458,19 +381,6 @@
 
         /** @var Dispatcher|\PHPUnit_Framework_MockObject_MockObject $dispatcher */
         $dispatcher = $this->getAccessibleMock(\TYPO3\Flow\Mvc\Dispatcher::class, array('dummy'));
-=======
-        $mockController = $this->getMock('stdClass');
-
-        /** @var ObjectManagerInterface|\PHPUnit_Framework_MockObject_MockObject $mockObjectManager */
-        $mockObjectManager = $this->getMock('TYPO3\Flow\Object\ObjectManagerInterface');
-        $mockObjectManager->expects($this->once())->method('get')->with($this->equalTo('TYPO3\TestPackage\SomeController'))->will($this->returnValue($mockController));
-
-        $mockRequest = $this->getMock('TYPO3\Flow\Mvc\ActionRequest', array('getControllerPackageKey', 'getControllerObjectName'), array(), '', false);
-        $mockRequest->expects($this->any())->method('getControllerObjectName')->will($this->returnValue('TYPO3\TestPackage\SomeController'));
-
-        /** @var Dispatcher|\PHPUnit_Framework_MockObject_MockObject $dispatcher */
-        $dispatcher = $this->getAccessibleMock('TYPO3\Flow\Mvc\Dispatcher', array('dummy'));
->>>>>>> c186a992
         $dispatcher->injectObjectManager($mockObjectManager);
 
         $this->assertEquals($mockController, $dispatcher->_call('resolveController', $mockRequest));
@@ -482,21 +392,12 @@
      */
     public function resolveControllerThrowsAnInvalidControllerExceptionIfTheResolvedControllerDoesNotExist()
     {
-<<<<<<< HEAD
         $mockHttpRequest = $this->getMock(\TYPO3\Flow\Http\Request::class, array(), array(), '', false);
         $mockRequest = $this->getMock(\TYPO3\Flow\Mvc\ActionRequest::class, array('getControllerObjectName', 'getHttpRequest'), array(), '', false);
         $mockRequest->expects($this->any())->method('getControllerObjectName')->will($this->returnValue(''));
         $mockRequest->expects($this->any())->method('getHttpRequest')->will($this->returnValue($mockHttpRequest));
 
         $dispatcher = $this->getAccessibleMock(\TYPO3\Flow\Mvc\Dispatcher::class, array('dummy'));
-=======
-        $mockHttpRequest = $this->getMock('TYPO3\Flow\Http\Request', array(), array(), '', false);
-        $mockRequest = $this->getMock('TYPO3\Flow\Mvc\ActionRequest', array('getControllerObjectName', 'getHttpRequest'), array(), '', false);
-        $mockRequest->expects($this->any())->method('getControllerObjectName')->will($this->returnValue(''));
-        $mockRequest->expects($this->any())->method('getHttpRequest')->will($this->returnValue($mockHttpRequest));
-
-        $dispatcher = $this->getAccessibleMock('TYPO3\Flow\Mvc\Dispatcher', array('dummy'));
->>>>>>> c186a992
 
         $dispatcher->_call('resolveController', $mockRequest);
     }
