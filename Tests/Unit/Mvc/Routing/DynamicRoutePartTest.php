--- conflicted
+++ resolved
@@ -26,15 +26,9 @@
 
     public function setUp()
     {
-<<<<<<< HEAD
         $this->dynamicRoutPart = $this->getAccessibleMock(\TYPO3\Flow\Mvc\Routing\DynamicRoutePart::class, array('dummy'));
 
         $this->mockPersistenceManager = $this->getMock(\TYPO3\Flow\Persistence\PersistenceManagerInterface::class);
-=======
-        $this->dynamicRoutPart = $this->getAccessibleMock('TYPO3\Flow\Mvc\Routing\DynamicRoutePart', array('dummy'));
-
-        $this->mockPersistenceManager = $this->getMock('TYPO3\Flow\Persistence\PersistenceManagerInterface');
->>>>>>> c186a992
         $this->dynamicRoutPart->_set('persistenceManager', $this->mockPersistenceManager);
     }
 
