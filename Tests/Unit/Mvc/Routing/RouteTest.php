--- conflicted
+++ resolved
@@ -52,14 +52,8 @@
      */
     public function setUp()
     {
-<<<<<<< HEAD
         $this->mockObjectManager = $this->getMock(\TYPO3\Flow\Object\ObjectManagerInterface::class);
-        $this->mockObjectManager->expects($this->any())->method('create')->will($this->returnCallback(array($this, 'objectManagerCallBack')));
         $this->route = $this->getAccessibleMock(\TYPO3\Flow\Mvc\Routing\Route::class, array('dummy'));
-=======
-        $this->mockObjectManager = $this->getMock('TYPO3\Flow\Object\ObjectManagerInterface');
-        $this->route = $this->getAccessibleMock('TYPO3\Flow\Mvc\Routing\Route', array('dummy'));
->>>>>>> d7370461
         $this->route->_set('objectManager', $this->mockObjectManager);
 
         $this->mockPersistenceManager = $this->getMock(\TYPO3\Flow\Persistence\PersistenceManagerInterface::class);
