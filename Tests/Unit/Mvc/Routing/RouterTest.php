--- conflicted
+++ resolved
@@ -53,34 +53,19 @@
      */
     public function setUp()
     {
-<<<<<<< HEAD
         $this->router = $this->getAccessibleMock(\TYPO3\Flow\Mvc\Routing\Router::class, array('dummy'));
 
         $this->mockSystemLogger = $this->getMockBuilder(\TYPO3\Flow\Log\SystemLoggerInterface::class)->getMock();
         $this->inject($this->router, 'systemLogger', $this->mockSystemLogger);
 
         $this->mockRouterCachingService = $this->getMockBuilder(\TYPO3\Flow\Mvc\Routing\RouterCachingService::class)->getMock();
-=======
-        $this->router = $this->getAccessibleMock('TYPO3\Flow\Mvc\Routing\Router', array('dummy'));
-
-        $this->mockSystemLogger = $this->getMockBuilder('TYPO3\Flow\Log\SystemLoggerInterface')->getMock();
-        $this->inject($this->router, 'systemLogger', $this->mockSystemLogger);
-
-        $this->mockRouterCachingService = $this->getMockBuilder('TYPO3\Flow\Mvc\Routing\RouterCachingService')->getMock();
->>>>>>> c186a992
         $this->mockRouterCachingService->expects($this->any())->method('getCachedResolvedUriPath')->will($this->returnValue(false));
         $this->mockRouterCachingService->expects($this->any())->method('getCachedMatchResults')->will($this->returnValue(false));
         $this->inject($this->router, 'routerCachingService', $this->mockRouterCachingService);
 
-<<<<<<< HEAD
         $this->mockHttpRequest = $this->getMockBuilder(\TYPO3\Flow\Http\Request::class)->disableOriginalConstructor()->getMock();
 
         $this->mockActionRequest = $this->getMockBuilder(\TYPO3\Flow\Mvc\ActionRequest::class)->disableOriginalConstructor()->getMock();
-=======
-        $this->mockHttpRequest = $this->getMockBuilder('TYPO3\Flow\Http\Request')->disableOriginalConstructor()->getMock();
-
-        $this->mockActionRequest = $this->getMockBuilder('TYPO3\Flow\Mvc\ActionRequest')->disableOriginalConstructor()->getMock();
->>>>>>> c186a992
     }
 
     /**
@@ -89,21 +74,13 @@
     public function resolveCallsCreateRoutesFromConfiguration()
     {
         /** @var Router|\PHPUnit_Framework_MockObject_MockObject $router */
-<<<<<<< HEAD
-        $router = $this->getAccessibleMock(\TYPO3\Flow\Mvc\Routing\Router::class, array('createRoutesFromConfiguration'));
-=======
-        $router = $this->getAccessibleMock('TYPO3\Flow\Mvc\Routing\Router', array('createRoutesFromConfiguration'));
->>>>>>> c186a992
+        $router = $this->getAccessibleMock(\TYPO3\Flow\Mvc\Routing\Router::class, array('createRoutesFromConfiguration'));
         $this->inject($router, 'routerCachingService', $this->mockRouterCachingService);
         $this->inject($router, 'systemLogger', $this->mockSystemLogger);
 
         // not saying anything, but seems better than to expect the exception we'd get otherwise
         /** @var Route|\PHPUnit_Framework_MockObject_MockObject $mockRoute */
-<<<<<<< HEAD
         $mockRoute = $this->getMock(\TYPO3\Flow\Mvc\Routing\Route::class);
-=======
-        $mockRoute = $this->getMock('TYPO3\Flow\Mvc\Routing\Route');
->>>>>>> c186a992
         $mockRoute->expects($this->once())->method('resolves')->will($this->returnValue(true));
         $mockRoute->expects($this->atLeastOnce())->method('getResolvedUriPath')->will($this->returnValue('foobar'));
 
@@ -178,16 +155,11 @@
      */
     public function resolveIteratesOverTheRegisteredRoutesAndReturnsTheResolvedUriPathIfAny()
     {
-<<<<<<< HEAD
-        $router = $this->getAccessibleMock(\TYPO3\Flow\Mvc\Routing\Router::class, array('createRoutesFromConfiguration'));
-=======
-        $router = $this->getAccessibleMock('TYPO3\Flow\Mvc\Routing\Router', array('createRoutesFromConfiguration'));
->>>>>>> c186a992
+        $router = $this->getAccessibleMock(\TYPO3\Flow\Mvc\Routing\Router::class, array('createRoutesFromConfiguration'));
         $this->inject($router, 'routerCachingService', $this->mockRouterCachingService);
         $this->inject($router, 'systemLogger', $this->mockSystemLogger);
         $routeValues = array('foo' => 'bar');
 
-<<<<<<< HEAD
         $route1 = $this->getMock(\TYPO3\Flow\Mvc\Routing\Route::class, array('resolves'), array(), '', false);
         $route1->expects($this->once())->method('resolves')->with($routeValues)->will($this->returnValue(false));
 
@@ -196,16 +168,6 @@
         $route2->expects($this->atLeastOnce())->method('getResolvedUriPath')->will($this->returnValue('route2'));
 
         $route3 = $this->getMock(\TYPO3\Flow\Mvc\Routing\Route::class, array('resolves'), array(), '', false);
-=======
-        $route1 = $this->getMock('TYPO3\Flow\Mvc\Routing\Route', array('resolves'), array(), '', false);
-        $route1->expects($this->once())->method('resolves')->with($routeValues)->will($this->returnValue(false));
-
-        $route2 = $this->getMock('TYPO3\Flow\Mvc\Routing\Route', array('resolves', 'getResolvedUriPath'), array(), '', false);
-        $route2->expects($this->once())->method('resolves')->with($routeValues)->will($this->returnValue(true));
-        $route2->expects($this->atLeastOnce())->method('getResolvedUriPath')->will($this->returnValue('route2'));
-
-        $route3 = $this->getMock('TYPO3\Flow\Mvc\Routing\Route', array('resolves'), array(), '', false);
->>>>>>> c186a992
 
         $mockRoutes = array($route1, $route2, $route3);
 
@@ -222,7 +184,6 @@
      */
     public function resolveThrowsExceptionIfNoMatchingRouteWasFound()
     {
-<<<<<<< HEAD
         $router = $this->getAccessibleMock(\TYPO3\Flow\Mvc\Routing\Router::class, array('createRoutesFromConfiguration'));
         $this->inject($router, 'routerCachingService', $this->mockRouterCachingService);
         $this->inject($router, 'systemLogger', $this->mockSystemLogger);
@@ -231,16 +192,6 @@
         $route1->expects($this->once())->method('resolves')->will($this->returnValue(false));
 
         $route2 = $this->getMock(\TYPO3\Flow\Mvc\Routing\Route::class);
-=======
-        $router = $this->getAccessibleMock('TYPO3\Flow\Mvc\Routing\Router', array('createRoutesFromConfiguration'));
-        $this->inject($router, 'routerCachingService', $this->mockRouterCachingService);
-        $this->inject($router, 'systemLogger', $this->mockSystemLogger);
-
-        $route1 = $this->getMock('TYPO3\Flow\Mvc\Routing\Route');
-        $route1->expects($this->once())->method('resolves')->will($this->returnValue(false));
-
-        $route2 = $this->getMock('TYPO3\Flow\Mvc\Routing\Route');
->>>>>>> c186a992
         $route2->expects($this->once())->method('resolves')->will($this->returnValue(false));
 
         $mockRoutes = array($route1, $route2);
@@ -263,24 +214,14 @@
      */
     public function resolveSetsLastResolvedRoute()
     {
-<<<<<<< HEAD
-        $router = $this->getAccessibleMock(\TYPO3\Flow\Mvc\Routing\Router::class, array('createRoutesFromConfiguration'));
-=======
-        $router = $this->getAccessibleMock('TYPO3\Flow\Mvc\Routing\Router', array('createRoutesFromConfiguration'));
->>>>>>> c186a992
+        $router = $this->getAccessibleMock(\TYPO3\Flow\Mvc\Routing\Router::class, array('createRoutesFromConfiguration'));
         $this->inject($router, 'routerCachingService', $this->mockRouterCachingService);
         $this->inject($router, 'systemLogger', $this->mockSystemLogger);
 
         $routeValues = array('some' => 'route values');
-<<<<<<< HEAD
         $mockRoute1 = $this->getMockBuilder(\TYPO3\Flow\Mvc\Routing\Route::class)->getMock();
         $mockRoute1->expects($this->once())->method('resolves')->with($routeValues)->will($this->returnValue(false));
         $mockRoute2 = $this->getMockBuilder(\TYPO3\Flow\Mvc\Routing\Route::class)->getMock();
-=======
-        $mockRoute1 = $this->getMockBuilder('TYPO3\Flow\Mvc\Routing\Route')->getMock();
-        $mockRoute1->expects($this->once())->method('resolves')->with($routeValues)->will($this->returnValue(false));
-        $mockRoute2 = $this->getMockBuilder('TYPO3\Flow\Mvc\Routing\Route')->getMock();
->>>>>>> c186a992
         $mockRoute2->expects($this->once())->method('resolves')->with($routeValues)->will($this->returnValue(true));
 
         $router->_set('routes', array($mockRoute1, $mockRoute2));
@@ -295,22 +236,14 @@
      */
     public function resolveReturnsCachedResolvedUriPathIfFoundInCache()
     {
-<<<<<<< HEAD
-        $router = $this->getAccessibleMock(\TYPO3\Flow\Mvc\Routing\Router::class, array('createRoutesFromConfiguration'));
-=======
-        $router = $this->getAccessibleMock('TYPO3\Flow\Mvc\Routing\Router', array('createRoutesFromConfiguration'));
->>>>>>> c186a992
+        $router = $this->getAccessibleMock(\TYPO3\Flow\Mvc\Routing\Router::class, array('createRoutesFromConfiguration'));
         $this->inject($router, 'routerCachingService', $this->mockRouterCachingService);
         $this->inject($router, 'systemLogger', $this->mockSystemLogger);
 
         $routeValues = array('some' => 'route values');
         $cachedResolvedUriPath = 'some/cached/Request/Path';
 
-<<<<<<< HEAD
         $mockRouterCachingService = $this->getMockBuilder(\TYPO3\Flow\Mvc\Routing\RouterCachingService::class)->getMock();
-=======
-        $mockRouterCachingService = $this->getMockBuilder('TYPO3\Flow\Mvc\Routing\RouterCachingService')->getMock();
->>>>>>> c186a992
         $mockRouterCachingService->expects($this->any())->method('getCachedResolvedUriPath')->with($routeValues)->will($this->returnValue($cachedResolvedUriPath));
         $router->_set('routerCachingService', $mockRouterCachingService);
 
@@ -323,26 +256,16 @@
      */
     public function resolveStoresResolvedUriPathInCacheIfNotFoundInCache()
     {
-<<<<<<< HEAD
-        $router = $this->getAccessibleMock(\TYPO3\Flow\Mvc\Routing\Router::class, array('createRoutesFromConfiguration'));
-=======
-        $router = $this->getAccessibleMock('TYPO3\Flow\Mvc\Routing\Router', array('createRoutesFromConfiguration'));
->>>>>>> c186a992
+        $router = $this->getAccessibleMock(\TYPO3\Flow\Mvc\Routing\Router::class, array('createRoutesFromConfiguration'));
         $this->inject($router, 'routerCachingService', $this->mockRouterCachingService);
         $this->inject($router, 'systemLogger', $this->mockSystemLogger);
 
         $routeValues = array('some' => 'route values');
         $resolvedUriPath = 'some/resolved/Request/Path';
 
-<<<<<<< HEAD
         $mockRoute1 = $this->getMockBuilder(\TYPO3\Flow\Mvc\Routing\Route::class)->getMock();
         $mockRoute1->expects($this->once())->method('resolves')->with($routeValues)->will($this->returnValue(false));
         $mockRoute2 = $this->getMockBuilder(\TYPO3\Flow\Mvc\Routing\Route::class)->getMock();
-=======
-        $mockRoute1 = $this->getMockBuilder('TYPO3\Flow\Mvc\Routing\Route')->getMock();
-        $mockRoute1->expects($this->once())->method('resolves')->with($routeValues)->will($this->returnValue(false));
-        $mockRoute2 = $this->getMockBuilder('TYPO3\Flow\Mvc\Routing\Route')->getMock();
->>>>>>> c186a992
         $mockRoute2->expects($this->once())->method('resolves')->with($routeValues)->will($this->returnValue(true));
         $mockRoute2->expects($this->atLeastOnce())->method('getResolvedUriPath')->will($this->returnValue($resolvedUriPath));
         $router->_set('routes', array($mockRoute1, $mockRoute2));
@@ -357,26 +280,16 @@
      */
     public function resolveDoesNotStoreResolvedUriPathInCacheIfItsNull()
     {
-<<<<<<< HEAD
-        $router = $this->getAccessibleMock(\TYPO3\Flow\Mvc\Routing\Router::class, array('createRoutesFromConfiguration'));
-=======
-        $router = $this->getAccessibleMock('TYPO3\Flow\Mvc\Routing\Router', array('createRoutesFromConfiguration'));
->>>>>>> c186a992
+        $router = $this->getAccessibleMock(\TYPO3\Flow\Mvc\Routing\Router::class, array('createRoutesFromConfiguration'));
         $this->inject($router, 'routerCachingService', $this->mockRouterCachingService);
         $this->inject($router, 'systemLogger', $this->mockSystemLogger);
 
         $routeValues = array('some' => 'route values');
         $resolvedUriPath = null;
 
-<<<<<<< HEAD
         $mockRoute1 = $this->getMockBuilder(\TYPO3\Flow\Mvc\Routing\Route::class)->getMock();
         $mockRoute1->expects($this->once())->method('resolves')->with($routeValues)->will($this->returnValue(false));
         $mockRoute2 = $this->getMockBuilder(\TYPO3\Flow\Mvc\Routing\Route::class)->getMock();
-=======
-        $mockRoute1 = $this->getMockBuilder('TYPO3\Flow\Mvc\Routing\Route')->getMock();
-        $mockRoute1->expects($this->once())->method('resolves')->with($routeValues)->will($this->returnValue(false));
-        $mockRoute2 = $this->getMockBuilder('TYPO3\Flow\Mvc\Routing\Route')->getMock();
->>>>>>> c186a992
         $mockRoute2->expects($this->once())->method('resolves')->with($routeValues)->will($this->returnValue(true));
         $mockRoute2->expects($this->atLeastOnce())->method('getResolvedUriPath')->will($this->returnValue($resolvedUriPath));
         $router->_set('routes', array($mockRoute1, $mockRoute2));
@@ -391,24 +304,14 @@
      */
     public function routeReturnsCachedMatchResultsIfFoundInCache()
     {
-<<<<<<< HEAD
-        $router = $this->getAccessibleMock(\TYPO3\Flow\Mvc\Routing\Router::class, array('createRoutesFromConfiguration'));
-=======
-        $router = $this->getAccessibleMock('TYPO3\Flow\Mvc\Routing\Router', array('createRoutesFromConfiguration'));
->>>>>>> c186a992
+        $router = $this->getAccessibleMock(\TYPO3\Flow\Mvc\Routing\Router::class, array('createRoutesFromConfiguration'));
         $this->inject($router, 'systemLogger', $this->mockSystemLogger);
 
         $cachedMatchResults = array('some' => 'cached results');
 
-<<<<<<< HEAD
         $mockHttpRequest = $this->getMockBuilder(\TYPO3\Flow\Http\Request::class)->disableOriginalConstructor()->getMock();
 
         $mockRouterCachingService = $this->getMockBuilder(\TYPO3\Flow\Mvc\Routing\RouterCachingService::class)->getMock();
-=======
-        $mockHttpRequest = $this->getMockBuilder('TYPO3\Flow\Http\Request')->disableOriginalConstructor()->getMock();
-
-        $mockRouterCachingService = $this->getMockBuilder('TYPO3\Flow\Mvc\Routing\RouterCachingService')->getMock();
->>>>>>> c186a992
         $mockRouterCachingService->expects($this->once())->method('getCachedMatchResults')->with($mockHttpRequest)->will($this->returnValue($cachedMatchResults));
         $this->inject($router, 'routerCachingService', $mockRouterCachingService);
 
@@ -422,29 +325,17 @@
      */
     public function routeStoresMatchResultsInCacheIfNotFoundInCache()
     {
-<<<<<<< HEAD
-        $router = $this->getAccessibleMock(\TYPO3\Flow\Mvc\Routing\Router::class, array('createRoutesFromConfiguration'));
-=======
-        $router = $this->getAccessibleMock('TYPO3\Flow\Mvc\Routing\Router', array('createRoutesFromConfiguration'));
->>>>>>> c186a992
+        $router = $this->getAccessibleMock(\TYPO3\Flow\Mvc\Routing\Router::class, array('createRoutesFromConfiguration'));
         $this->inject($router, 'routerCachingService', $this->mockRouterCachingService);
         $this->inject($router, 'systemLogger', $this->mockSystemLogger);
 
         $matchResults = array('some' => 'match results');
 
-<<<<<<< HEAD
         $mockHttpRequest = $this->getMockBuilder(\TYPO3\Flow\Http\Request::class)->disableOriginalConstructor()->getMock();
 
         $mockRoute1 = $this->getMockBuilder(\TYPO3\Flow\Mvc\Routing\Route::class)->getMock();
         $mockRoute1->expects($this->once())->method('matches')->with($mockHttpRequest)->will($this->returnValue(false));
         $mockRoute2 = $this->getMockBuilder(\TYPO3\Flow\Mvc\Routing\Route::class)->getMock();
-=======
-        $mockHttpRequest = $this->getMockBuilder('TYPO3\Flow\Http\Request')->disableOriginalConstructor()->getMock();
-
-        $mockRoute1 = $this->getMockBuilder('TYPO3\Flow\Mvc\Routing\Route')->getMock();
-        $mockRoute1->expects($this->once())->method('matches')->with($mockHttpRequest)->will($this->returnValue(false));
-        $mockRoute2 = $this->getMockBuilder('TYPO3\Flow\Mvc\Routing\Route')->getMock();
->>>>>>> c186a992
         $mockRoute2->expects($this->once())->method('matches')->with($mockHttpRequest)->will($this->returnValue(true));
         $mockRoute2->expects($this->once())->method('getMatchResults')->will($this->returnValue($matchResults));
 
@@ -460,39 +351,23 @@
      */
     public function routeDoesNotStoreMatchResultsInCacheIfTheyAreNull()
     {
-<<<<<<< HEAD
-        $router = $this->getAccessibleMock(\TYPO3\Flow\Mvc\Routing\Router::class, array('createRoutesFromConfiguration'));
-=======
-        $router = $this->getAccessibleMock('TYPO3\Flow\Mvc\Routing\Router', array('createRoutesFromConfiguration'));
->>>>>>> c186a992
+        $router = $this->getAccessibleMock(\TYPO3\Flow\Mvc\Routing\Router::class, array('createRoutesFromConfiguration'));
         $this->inject($router, 'routerCachingService', $this->mockRouterCachingService);
         $this->inject($router, 'systemLogger', $this->mockSystemLogger);
 
         $matchResults = null;
 
-<<<<<<< HEAD
         $mockHttpRequest = $this->getMockBuilder(\TYPO3\Flow\Http\Request::class)->disableOriginalConstructor()->getMock();
 
         $mockRoute1 = $this->getMockBuilder(\TYPO3\Flow\Mvc\Routing\Route::class)->getMock();
         $mockRoute1->expects($this->once())->method('matches')->with($mockHttpRequest)->will($this->returnValue(false));
         $mockRoute2 = $this->getMockBuilder(\TYPO3\Flow\Mvc\Routing\Route::class)->getMock();
-=======
-        $mockHttpRequest = $this->getMockBuilder('TYPO3\Flow\Http\Request')->disableOriginalConstructor()->getMock();
-
-        $mockRoute1 = $this->getMockBuilder('TYPO3\Flow\Mvc\Routing\Route')->getMock();
-        $mockRoute1->expects($this->once())->method('matches')->with($mockHttpRequest)->will($this->returnValue(false));
-        $mockRoute2 = $this->getMockBuilder('TYPO3\Flow\Mvc\Routing\Route')->getMock();
->>>>>>> c186a992
         $mockRoute2->expects($this->once())->method('matches')->with($mockHttpRequest)->will($this->returnValue(true));
         $mockRoute2->expects($this->once())->method('getMatchResults')->will($this->returnValue($matchResults));
 
         $router->_set('routes', array($mockRoute1, $mockRoute2));
 
-<<<<<<< HEAD
         $mockRouterCachingService = $this->getMockBuilder(\TYPO3\Flow\Mvc\Routing\RouterCachingService::class)->getMock();
-=======
-        $mockRouterCachingService = $this->getMockBuilder('TYPO3\Flow\Mvc\Routing\RouterCachingService')->getMock();
->>>>>>> c186a992
         $mockRouterCachingService->expects($this->once())->method('getCachedMatchResults')->with($mockHttpRequest)->will($this->returnValue(false));
         $mockRouterCachingService->expects($this->never())->method('storeMatchResults');
         $router->_set('routerCachingService', $mockRouterCachingService);
@@ -513,7 +388,6 @@
      */
     public function routeSetsLastMatchedRoute()
     {
-<<<<<<< HEAD
         $router = $this->getAccessibleMock(\TYPO3\Flow\Mvc\Routing\Router::class, array('createRoutesFromConfiguration'));
         $this->inject($router, 'routerCachingService', $this->mockRouterCachingService);
         $this->inject($router, 'systemLogger', $this->mockSystemLogger);
@@ -523,17 +397,6 @@
         $mockRoute1 = $this->getMockBuilder(\TYPO3\Flow\Mvc\Routing\Route::class)->getMock();
         $mockRoute1->expects($this->once())->method('matches')->with($mockHttpRequest)->will($this->returnValue(false));
         $mockRoute2 = $this->getMockBuilder(\TYPO3\Flow\Mvc\Routing\Route::class)->getMock();
-=======
-        $router = $this->getAccessibleMock('TYPO3\Flow\Mvc\Routing\Router', array('createRoutesFromConfiguration'));
-        $this->inject($router, 'routerCachingService', $this->mockRouterCachingService);
-        $this->inject($router, 'systemLogger', $this->mockSystemLogger);
-
-        $mockHttpRequest = $this->getMockBuilder('TYPO3\Flow\Http\Request')->disableOriginalConstructor()->getMock();
-
-        $mockRoute1 = $this->getMockBuilder('TYPO3\Flow\Mvc\Routing\Route')->getMock();
-        $mockRoute1->expects($this->once())->method('matches')->with($mockHttpRequest)->will($this->returnValue(false));
-        $mockRoute2 = $this->getMockBuilder('TYPO3\Flow\Mvc\Routing\Route')->getMock();
->>>>>>> c186a992
         $mockRoute2->expects($this->once())->method('matches')->with($mockHttpRequest)->will($this->returnValue(true));
 
         $router->_set('routes', array($mockRoute1, $mockRoute2));
@@ -549,11 +412,7 @@
     public function routeLoadsRoutesConfigurationFromConfigurationManagerIfNotSetExplicitly()
     {
         /** @var Router|\PHPUnit_Framework_MockObject_MockObject $router */
-<<<<<<< HEAD
         $router = $this->getAccessibleMock(\TYPO3\Flow\Mvc\Routing\Router::class, array('dummy'));
-=======
-        $router = $this->getAccessibleMock('TYPO3\Flow\Mvc\Routing\Router', array('dummy'));
->>>>>>> c186a992
         $this->inject($router, 'routerCachingService', $this->mockRouterCachingService);
         $this->inject($router, 'systemLogger', $this->mockSystemLogger);
 
@@ -567,20 +426,12 @@
         );
 
         /** @var ConfigurationManager|\PHPUnit_Framework_MockObject_MockObject $mockConfigurationManager */
-<<<<<<< HEAD
         $mockConfigurationManager = $this->getMockBuilder(\TYPO3\Flow\Configuration\ConfigurationManager::class)->disableOriginalConstructor()->getMock();
-=======
-        $mockConfigurationManager = $this->getMockBuilder('TYPO3\Flow\Configuration\ConfigurationManager')->disableOriginalConstructor()->getMock();
->>>>>>> c186a992
         $mockConfigurationManager->expects($this->once())->method('getConfiguration')->with(ConfigurationManager::CONFIGURATION_TYPE_ROUTES)->will($this->returnValue($routesConfiguration));
         $this->inject($router, 'configurationManager', $mockConfigurationManager);
 
         /** @var Request|\PHPUnit_Framework_MockObject_MockObject $mockHttpRequest */
-<<<<<<< HEAD
-        $mockHttpRequest = $this->getMockBuilder(\TYPO3\Flow\Http\Request::class)->disableOriginalConstructor()->getMock();
-=======
-        $mockHttpRequest = $this->getMockBuilder('TYPO3\Flow\Http\Request')->disableOriginalConstructor()->getMock();
->>>>>>> c186a992
+        $mockHttpRequest = $this->getMockBuilder(\TYPO3\Flow\Http\Request::class)->disableOriginalConstructor()->getMock();
 
         $router->route($mockHttpRequest);
 
@@ -595,11 +446,7 @@
     public function routeDoesNotLoadRoutesConfigurationFromConfigurationManagerIfItsSetExplicitly()
     {
         /** @var Router|\PHPUnit_Framework_MockObject_MockObject $router */
-<<<<<<< HEAD
         $router = $this->getAccessibleMock(\TYPO3\Flow\Mvc\Routing\Router::class, array('dummy'));
-=======
-        $router = $this->getAccessibleMock('TYPO3\Flow\Mvc\Routing\Router', array('dummy'));
->>>>>>> c186a992
         $this->inject($router, 'routerCachingService', $this->mockRouterCachingService);
         $this->inject($router, 'systemLogger', $this->mockSystemLogger);
 
@@ -613,20 +460,12 @@
         );
 
         /** @var ConfigurationManager|\PHPUnit_Framework_MockObject_MockObject $mockConfigurationManager */
-<<<<<<< HEAD
         $mockConfigurationManager = $this->getMockBuilder(\TYPO3\Flow\Configuration\ConfigurationManager::class)->disableOriginalConstructor()->getMock();
-=======
-        $mockConfigurationManager = $this->getMockBuilder('TYPO3\Flow\Configuration\ConfigurationManager')->disableOriginalConstructor()->getMock();
->>>>>>> c186a992
         $mockConfigurationManager->expects($this->never())->method('getConfiguration');
         $this->inject($router, 'configurationManager', $mockConfigurationManager);
 
         /** @var Request|\PHPUnit_Framework_MockObject_MockObject $mockHttpRequest */
-<<<<<<< HEAD
-        $mockHttpRequest = $this->getMockBuilder(\TYPO3\Flow\Http\Request::class)->disableOriginalConstructor()->getMock();
-=======
-        $mockHttpRequest = $this->getMockBuilder('TYPO3\Flow\Http\Request')->disableOriginalConstructor()->getMock();
->>>>>>> c186a992
+        $mockHttpRequest = $this->getMockBuilder(\TYPO3\Flow\Http\Request::class)->disableOriginalConstructor()->getMock();
 
         $router->setRoutesConfiguration($routesConfiguration);
         $router->route($mockHttpRequest);
