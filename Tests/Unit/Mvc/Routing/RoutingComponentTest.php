<?php
namespace TYPO3\Flow\Tests\Unit\Mvc\Routing;

/*                                                                        *
 * This script belongs to the Flow framework.                             *
 *                                                                        *
 * It is free software; you can redistribute it and/or modify it under    *
 * the terms of the MIT license.                                          *
 *                                                                        */

use TYPO3\Flow\Configuration\ConfigurationManager;
use TYPO3\Flow\Http\Component\ComponentContext;
use TYPO3\Flow\Http\Request;
use TYPO3\Flow\Mvc\Routing\Router;
use TYPO3\Flow\Mvc\Routing\RoutingComponent;
use TYPO3\Flow\Tests\UnitTestCase;

/**
 * Testcase for the MVC RoutingComponent
 */
class RoutingComponentTest extends UnitTestCase
{
    /**
     * @var RoutingComponent
     */
    protected $routingComponent;

    /**
     * @var Router|\PHPUnit_Framework_MockObject_MockObject
     */
    protected $mockRouter;

    /**
     * @var ConfigurationManager|\PHPUnit_Framework_MockObject_MockObject
     */
    protected $mockConfigurationManager;

    /**
     * @var ComponentContext|\PHPUnit_Framework_MockObject_MockObject
     */
    protected $mockComponentContext;

    /**
     * @var Request|\PHPUnit_Framework_MockObject_MockObject
     */
    protected $mockHttpRequest;

    /**
     * Sets up this test case
     *
     */
    public function setUp()
    {
        $this->routingComponent = new RoutingComponent(array());

        $this->mockRouter = $this->getMockBuilder('TYPO3\Flow\Mvc\Routing\Router')->getMock();
<<<<<<< HEAD
        $this->mockConfigurationManager = $this->getMockBuilder('TYPO3\Flow\Configuration\ConfigurationManager')->disableOriginalConstructor()->getMock();
        $this->inject($this->mockRouter, 'configurationManager', $this->mockConfigurationManager);

        $this->inject($this->routingComponent, 'router', $this->mockRouter);

=======
        $this->inject($this->routingComponent, 'router', $this->mockRouter);

        $this->mockConfigurationManager = $this->getMockBuilder('TYPO3\Flow\Configuration\ConfigurationManager')->disableOriginalConstructor()->getMock();
        $this->inject($this->routingComponent, 'configurationManager', $this->mockConfigurationManager);

>>>>>>> d040582c
        $this->mockComponentContext = $this->getMockBuilder('TYPO3\Flow\Http\Component\ComponentContext')->disableOriginalConstructor()->getMock();

        $this->mockHttpRequest = $this->getMockBuilder('TYPO3\Flow\Http\Request')->disableOriginalConstructor()->getMock();
        $this->mockComponentContext->expects($this->any())->method('getHttpRequest')->will($this->returnValue($this->mockHttpRequest));
    }

    /**
     * @test
     */
<<<<<<< HEAD
=======
    public function handleInitializesRouterByDefault()
    {
        $mockRoutesConfiguration = array('someRoutingConfiguration');
        $this->mockConfigurationManager->expects($this->atLeastOnce())->method('getConfiguration')->with(ConfigurationManager::CONFIGURATION_TYPE_ROUTES)->will($this->returnValue($mockRoutesConfiguration));
        $this->mockRouter->expects($this->atLeastOnce())->method('setRoutesConfiguration')->with($mockRoutesConfiguration);

        $this->routingComponent->handle($this->mockComponentContext);
    }

    /**
     * @test
     */
    public function handleDoesNotInitializeRouterIfTheSkipRouterInitializationParameterIsSet()
    {
        $this->mockComponentContext->expects($this->atLeastOnce())->method('getParameter')->with('TYPO3\Flow\Mvc\Routing\RoutingComponent', 'skipRouterInitialization')->will($this->returnValue(true));

        $this->mockConfigurationManager->expects($this->never())->method('getConfiguration');
        $this->mockRouter->expects($this->never())->method('setRoutesConfiguration');

        $this->routingComponent->handle($this->mockComponentContext);
    }

    /**
     * @test
     */
>>>>>>> d040582c
    public function handleStoresRouterMatchResultsInTheComponentContext()
    {
        $mockMatchResults = array('someRouterMatchResults');

<<<<<<< HEAD
=======
        $this->mockConfigurationManager->expects($this->atLeastOnce())->method('getConfiguration')->will($this->returnValue(array()));

>>>>>>> d040582c
        $this->mockRouter->expects($this->atLeastOnce())->method('route')->with($this->mockHttpRequest)->will($this->returnValue($mockMatchResults));
        $this->mockComponentContext->expects($this->atLeastOnce())->method('setParameter')->with('TYPO3\Flow\Mvc\Routing\RoutingComponent', 'matchResults', $mockMatchResults);

        $this->routingComponent->handle($this->mockComponentContext);
    }
}<|MERGE_RESOLUTION|>--- conflicted
+++ resolved
@@ -54,19 +54,11 @@
         $this->routingComponent = new RoutingComponent(array());
 
         $this->mockRouter = $this->getMockBuilder('TYPO3\Flow\Mvc\Routing\Router')->getMock();
-<<<<<<< HEAD
         $this->mockConfigurationManager = $this->getMockBuilder('TYPO3\Flow\Configuration\ConfigurationManager')->disableOriginalConstructor()->getMock();
         $this->inject($this->mockRouter, 'configurationManager', $this->mockConfigurationManager);
 
         $this->inject($this->routingComponent, 'router', $this->mockRouter);
 
-=======
-        $this->inject($this->routingComponent, 'router', $this->mockRouter);
-
-        $this->mockConfigurationManager = $this->getMockBuilder('TYPO3\Flow\Configuration\ConfigurationManager')->disableOriginalConstructor()->getMock();
-        $this->inject($this->routingComponent, 'configurationManager', $this->mockConfigurationManager);
-
->>>>>>> d040582c
         $this->mockComponentContext = $this->getMockBuilder('TYPO3\Flow\Http\Component\ComponentContext')->disableOriginalConstructor()->getMock();
 
         $this->mockHttpRequest = $this->getMockBuilder('TYPO3\Flow\Http\Request')->disableOriginalConstructor()->getMock();
@@ -76,43 +68,10 @@
     /**
      * @test
      */
-<<<<<<< HEAD
-=======
-    public function handleInitializesRouterByDefault()
-    {
-        $mockRoutesConfiguration = array('someRoutingConfiguration');
-        $this->mockConfigurationManager->expects($this->atLeastOnce())->method('getConfiguration')->with(ConfigurationManager::CONFIGURATION_TYPE_ROUTES)->will($this->returnValue($mockRoutesConfiguration));
-        $this->mockRouter->expects($this->atLeastOnce())->method('setRoutesConfiguration')->with($mockRoutesConfiguration);
-
-        $this->routingComponent->handle($this->mockComponentContext);
-    }
-
-    /**
-     * @test
-     */
-    public function handleDoesNotInitializeRouterIfTheSkipRouterInitializationParameterIsSet()
-    {
-        $this->mockComponentContext->expects($this->atLeastOnce())->method('getParameter')->with('TYPO3\Flow\Mvc\Routing\RoutingComponent', 'skipRouterInitialization')->will($this->returnValue(true));
-
-        $this->mockConfigurationManager->expects($this->never())->method('getConfiguration');
-        $this->mockRouter->expects($this->never())->method('setRoutesConfiguration');
-
-        $this->routingComponent->handle($this->mockComponentContext);
-    }
-
-    /**
-     * @test
-     */
->>>>>>> d040582c
     public function handleStoresRouterMatchResultsInTheComponentContext()
     {
         $mockMatchResults = array('someRouterMatchResults');
 
-<<<<<<< HEAD
-=======
-        $this->mockConfigurationManager->expects($this->atLeastOnce())->method('getConfiguration')->will($this->returnValue(array()));
-
->>>>>>> d040582c
         $this->mockRouter->expects($this->atLeastOnce())->method('route')->with($this->mockHttpRequest)->will($this->returnValue($mockMatchResults));
         $this->mockComponentContext->expects($this->atLeastOnce())->method('setParameter')->with('TYPO3\Flow\Mvc\Routing\RoutingComponent', 'matchResults', $mockMatchResults);
 
