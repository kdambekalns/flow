--- conflicted
+++ resolved
@@ -56,51 +56,31 @@
      */
     public function setUp()
     {
-<<<<<<< HEAD
         $this->mockHttpRequest = $this->getMockBuilder(\TYPO3\Flow\Http\Request::class)->disableOriginalConstructor()->getMock();
 
         $this->mockRouter = $this->getMock(\TYPO3\Flow\Mvc\Routing\RouterInterface::class);
 
         $this->mockMainRequest = $this->getMock(\TYPO3\Flow\Mvc\ActionRequest::class, array(), array($this->mockHttpRequest));
-=======
-        $this->mockHttpRequest = $this->getMockBuilder('TYPO3\Flow\Http\Request')->disableOriginalConstructor()->getMock();
-
-        $this->mockRouter = $this->getMock('TYPO3\Flow\Mvc\Routing\RouterInterface');
-
-        $this->mockMainRequest = $this->getMock('TYPO3\Flow\Mvc\ActionRequest', array(), array($this->mockHttpRequest));
->>>>>>> c186a992
         $this->mockMainRequest->expects($this->any())->method('getHttpRequest')->will($this->returnValue($this->mockHttpRequest));
         $this->mockMainRequest->expects($this->any())->method('getParentRequest')->will($this->returnValue($this->mockHttpRequest));
         $this->mockMainRequest->expects($this->any())->method('getMainRequest')->will($this->returnValue($this->mockMainRequest));
         $this->mockMainRequest->expects($this->any())->method('isMainRequest')->will($this->returnValue(true));
         $this->mockMainRequest->expects($this->any())->method('getArgumentNamespace')->will($this->returnValue(''));
 
-<<<<<<< HEAD
         $this->mockSubRequest = $this->getMock(\TYPO3\Flow\Mvc\ActionRequest::class, array(), array($this->mockMainRequest));
-=======
-        $this->mockSubRequest = $this->getMock('TYPO3\Flow\Mvc\ActionRequest', array(), array($this->mockMainRequest));
->>>>>>> c186a992
         $this->mockSubRequest->expects($this->any())->method('getHttpRequest')->will($this->returnValue($this->mockHttpRequest));
         $this->mockSubRequest->expects($this->any())->method('getMainRequest')->will($this->returnValue($this->mockMainRequest));
         $this->mockSubRequest->expects($this->any())->method('isMainRequest')->will($this->returnValue(false));
         $this->mockSubRequest->expects($this->any())->method('getParentRequest')->will($this->returnValue($this->mockMainRequest));
         $this->mockSubRequest->expects($this->any())->method('getArgumentNamespace')->will($this->returnValue('SubNamespace'));
 
-<<<<<<< HEAD
         $this->mockSubSubRequest = $this->getMock(\TYPO3\Flow\Mvc\ActionRequest::class, array(), array($this->mockSubRequest));
-=======
-        $this->mockSubSubRequest = $this->getMock('TYPO3\Flow\Mvc\ActionRequest', array(), array($this->mockSubRequest));
->>>>>>> c186a992
         $this->mockSubSubRequest->expects($this->any())->method('getHttpRequest')->will($this->returnValue($this->mockHttpRequest));
         $this->mockSubSubRequest->expects($this->any())->method('getMainRequest')->will($this->returnValue($this->mockMainRequest));
         $this->mockSubSubRequest->expects($this->any())->method('isMainRequest')->will($this->returnValue(false));
         $this->mockSubSubRequest->expects($this->any())->method('getParentRequest')->will($this->returnValue($this->mockSubRequest));
 
-<<<<<<< HEAD
         $environment = $this->getMock(\TYPO3\Flow\Utility\Environment::class, array('isRewriteEnabled'), array(), '', false);
-=======
-        $environment = $this->getMock('TYPO3\Flow\Utility\Environment', array('isRewriteEnabled'), array(), '', false);
->>>>>>> c186a992
         $environment->expects($this->any())->method('isRewriteEnabled')->will($this->returnValue(true));
 
         $this->uriBuilder = new UriBuilder();
@@ -211,11 +191,7 @@
     public function uriForInSubRequestWithExplicitEmptySubpackageKeyDoesNotUseRequestSubpackageKey()
     {
         /** @var ActionRequest|\PHPUnit_Framework_MockObject_MockObject $mockSubRequest */
-<<<<<<< HEAD
         $mockSubRequest = $this->getMockBuilder(\TYPO3\Flow\Mvc\ActionRequest::class)->setMethods(array())->setConstructorArgs(array($this->mockMainRequest))->getMock();
-=======
-        $mockSubRequest = $this->getMockBuilder('TYPO3\Flow\Mvc\ActionRequest')->setMethods(array())->setConstructorArgs(array($this->mockMainRequest))->getMock();
->>>>>>> c186a992
         $mockSubRequest->expects($this->any())->method('getHttpRequest')->will($this->returnValue($this->mockHttpRequest));
         $mockSubRequest->expects($this->any())->method('getMainRequest')->will($this->returnValue($this->mockMainRequest));
         $mockSubRequest->expects($this->any())->method('isMainRequest')->will($this->returnValue(false));
@@ -792,11 +768,7 @@
     public function buildPrependsIndexFileIfRewriteUrlsIsOff()
     {
         $this->mockRouter->expects($this->once())->method('resolve')->will($this->returnValue('resolvedUri'));
-<<<<<<< HEAD
         $mockEnvironment = $this->getMock(\TYPO3\Flow\Utility\Environment::class, array('isRewriteEnabled'), array(), '', false);
-=======
-        $mockEnvironment = $this->getMock('TYPO3\Flow\Utility\Environment', array('isRewriteEnabled'), array(), '', false);
->>>>>>> c186a992
         $this->inject($this->uriBuilder, 'environment', $mockEnvironment);
 
         $expectedResult = 'index.php/resolvedUri';
@@ -834,11 +806,7 @@
     public function setRequestResetsUriBuilder()
     {
         /** @var UriBuilder|\PHPUnit_Framework_MockObject_MockObject $uriBuilder */
-<<<<<<< HEAD
         $uriBuilder = $this->getAccessibleMock(\TYPO3\Flow\Mvc\Routing\UriBuilder::class, array('reset'));
-=======
-        $uriBuilder = $this->getAccessibleMock('TYPO3\Flow\Mvc\Routing\UriBuilder', array('reset'));
->>>>>>> c186a992
         $uriBuilder->expects($this->once())->method('reset');
         $uriBuilder->setRequest($this->mockMainRequest);
     }
