<?php
namespace TYPO3\Flow\Tests\Unit\Mvc\View;

/*                                                                        *
 * This script belongs to the Flow framework.                             *
 *                                                                        *
 * It is free software; you can redistribute it and/or modify it under    *
 * the terms of the MIT license.                                          *
 *                                                                        */

/**
 * Testcase for the MVC AbstractView
 *
 */
class AbstractViewTest extends \TYPO3\Flow\Tests\UnitTestCase
{
    /**
     * @test
     */
    public function assignAddsValueToInternalVariableCollection()
    {
        $view = $this->getAccessibleMock('TYPO3\Flow\Mvc\View\AbstractView', array('setControllerContext', 'render'));
        $view
            ->assign('foo', 'FooValue')
            ->assign('bar', 'BarValue');
<<<<<<< HEAD

        $expectedResult = array('foo' => 'FooValue', 'bar' => 'BarValue');
        $actualResult = $view->_get('variables');
        $this->assertEquals($expectedResult, $actualResult);
    }

    /**
     * @test
     */
    public function assignCanOverridePreviouslyAssignedValues()
    {
        $view = $this->getAccessibleMock('TYPO3\Flow\Mvc\View\AbstractView', array('setControllerContext', 'render'));
        $view->assign('foo', 'FooValue');
        $view->assign('foo', 'FooValueOverridden');

        $expectedResult = array('foo' => 'FooValueOverridden');
        $actualResult = $view->_get('variables');
        $this->assertEquals($expectedResult, $actualResult);
    }

    /**
     * @test
     */
    public function assignMultipleAddsValuesToInternalVariableCollection()
    {
        $view = $this->getAccessibleMock('TYPO3\Flow\Mvc\View\AbstractView', array('setControllerContext', 'render'));
        $view
            ->assignMultiple(array('foo' => 'FooValue', 'bar' => 'BarValue'))
            ->assignMultiple(array('baz' => 'BazValue'));

        $expectedResult = array('foo' => 'FooValue', 'bar' => 'BarValue', 'baz' => 'BazValue');
        $actualResult = $view->_get('variables');
        $this->assertEquals($expectedResult, $actualResult);
    }

    /**
     * @test
     */
    public function assignMultipleCanOverridePreviouslyAssignedValues()
    {
        $view = $this->getAccessibleMock('TYPO3\Flow\Mvc\View\AbstractView', array('setControllerContext', 'render'));
        $view->assign('foo', 'FooValue');
        $view->assignMultiple(array('foo' => 'FooValueOverridden', 'bar' => 'BarValue'));

=======

        $expectedResult = array('foo' => 'FooValue', 'bar' => 'BarValue');
        $actualResult = $view->_get('variables');
        $this->assertEquals($expectedResult, $actualResult);
    }

    /**
     * @test
     */
    public function assignCanOverridePreviouslyAssignedValues()
    {
        $view = $this->getAccessibleMock('TYPO3\Flow\Mvc\View\AbstractView', array('setControllerContext', 'render'));
        $view->assign('foo', 'FooValue');
        $view->assign('foo', 'FooValueOverridden');

        $expectedResult = array('foo' => 'FooValueOverridden');
        $actualResult = $view->_get('variables');
        $this->assertEquals($expectedResult, $actualResult);
    }

    /**
     * @test
     */
    public function assignMultipleAddsValuesToInternalVariableCollection()
    {
        $view = $this->getAccessibleMock('TYPO3\Flow\Mvc\View\AbstractView', array('setControllerContext', 'render'));
        $view
            ->assignMultiple(array('foo' => 'FooValue', 'bar' => 'BarValue'))
            ->assignMultiple(array('baz' => 'BazValue'));

        $expectedResult = array('foo' => 'FooValue', 'bar' => 'BarValue', 'baz' => 'BazValue');
        $actualResult = $view->_get('variables');
        $this->assertEquals($expectedResult, $actualResult);
    }

    /**
     * @test
     */
    public function assignMultipleCanOverridePreviouslyAssignedValues()
    {
        $view = $this->getAccessibleMock('TYPO3\Flow\Mvc\View\AbstractView', array('setControllerContext', 'render'));
        $view->assign('foo', 'FooValue');
        $view->assignMultiple(array('foo' => 'FooValueOverridden', 'bar' => 'BarValue'));

>>>>>>> d040582c
        $expectedResult = array('foo' => 'FooValueOverridden', 'bar' => 'BarValue');
        $actualResult = $view->_get('variables');
        $this->assertEquals($expectedResult, $actualResult);
    }
}<|MERGE_RESOLUTION|>--- conflicted
+++ resolved
@@ -23,7 +23,6 @@
         $view
             ->assign('foo', 'FooValue')
             ->assign('bar', 'BarValue');
-<<<<<<< HEAD
 
         $expectedResult = array('foo' => 'FooValue', 'bar' => 'BarValue');
         $actualResult = $view->_get('variables');
@@ -68,52 +67,6 @@
         $view->assign('foo', 'FooValue');
         $view->assignMultiple(array('foo' => 'FooValueOverridden', 'bar' => 'BarValue'));
 
-=======
-
-        $expectedResult = array('foo' => 'FooValue', 'bar' => 'BarValue');
-        $actualResult = $view->_get('variables');
-        $this->assertEquals($expectedResult, $actualResult);
-    }
-
-    /**
-     * @test
-     */
-    public function assignCanOverridePreviouslyAssignedValues()
-    {
-        $view = $this->getAccessibleMock('TYPO3\Flow\Mvc\View\AbstractView', array('setControllerContext', 'render'));
-        $view->assign('foo', 'FooValue');
-        $view->assign('foo', 'FooValueOverridden');
-
-        $expectedResult = array('foo' => 'FooValueOverridden');
-        $actualResult = $view->_get('variables');
-        $this->assertEquals($expectedResult, $actualResult);
-    }
-
-    /**
-     * @test
-     */
-    public function assignMultipleAddsValuesToInternalVariableCollection()
-    {
-        $view = $this->getAccessibleMock('TYPO3\Flow\Mvc\View\AbstractView', array('setControllerContext', 'render'));
-        $view
-            ->assignMultiple(array('foo' => 'FooValue', 'bar' => 'BarValue'))
-            ->assignMultiple(array('baz' => 'BazValue'));
-
-        $expectedResult = array('foo' => 'FooValue', 'bar' => 'BarValue', 'baz' => 'BazValue');
-        $actualResult = $view->_get('variables');
-        $this->assertEquals($expectedResult, $actualResult);
-    }
-
-    /**
-     * @test
-     */
-    public function assignMultipleCanOverridePreviouslyAssignedValues()
-    {
-        $view = $this->getAccessibleMock('TYPO3\Flow\Mvc\View\AbstractView', array('setControllerContext', 'render'));
-        $view->assign('foo', 'FooValue');
-        $view->assignMultiple(array('foo' => 'FooValueOverridden', 'bar' => 'BarValue'));
-
->>>>>>> d040582c
         $expectedResult = array('foo' => 'FooValueOverridden', 'bar' => 'BarValue');
         $actualResult = $view->_get('variables');
         $this->assertEquals($expectedResult, $actualResult);
