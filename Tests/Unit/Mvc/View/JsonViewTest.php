<?php
namespace TYPO3\Flow\Tests\Unit\Mvc\View;

/*                                                                        *
 * This script belongs to the Flow framework.                             *
 *                                                                        *
 * It is free software; you can redistribute it and/or modify it under    *
 * the terms of the MIT license.                                          *
 *                                                                        */

use TYPO3\Flow\Mvc\View\JsonView;

/**
 * Testcase for the JSON view
 *
 */
class JsonViewTest extends \TYPO3\Flow\Tests\UnitTestCase
{
    /**
     * @var \TYPO3\Flow\Mvc\View\JsonView
     */
    protected $view;

    /**
     * @var \TYPO3\Flow\Mvc\Controller\ControllerContext
     */
    protected $controllerContext;

    /**
     * @var \TYPO3\Flow\Http\Response
     */
    protected $response;

    /**
     * Sets up this test case
     * @return void
     */
    public function setUp()
    {
<<<<<<< HEAD
        $this->view = $this->getMock(\TYPO3\Flow\Mvc\View\JsonView::class, array('loadConfigurationFromYamlFile'));
        $this->controllerContext = $this->getMock(\TYPO3\Flow\Mvc\Controller\ControllerContext::class, array(), array(), '', false);
        $this->response = $this->getMock(\TYPO3\Flow\Http\Response::class, array());
=======
        $this->view = $this->getMock('TYPO3\Flow\Mvc\View\JsonView', array('loadConfigurationFromYamlFile'));
        $this->controllerContext = $this->getMock('TYPO3\Flow\Mvc\Controller\ControllerContext', array(), array(), '', false);
        $this->response = $this->getMock('TYPO3\Flow\Http\Response', array());
>>>>>>> c186a992
        $this->controllerContext->expects($this->any())->method('getResponse')->will($this->returnValue($this->response));
        $this->view->setControllerContext($this->controllerContext);
    }

    /**
     * data provider for testTransformValue()
     * @return array
     */
    public function jsonViewTestData()
    {
        $output = array();

        $object = new \stdClass();
        $object->value1 = 'foo';
        $object->value2 = 1;
        $configuration = array();
        $expected = array('value1' => 'foo', 'value2' => 1);
        $output[] = array($object, $configuration, $expected, 'all direct child properties should be serialized');

        $configuration = array('_only' => array('value1'));
        $expected = array('value1' => 'foo');
        $output[] = array($object, $configuration, $expected, 'if "only" properties are specified, only these should be serialized');

        $configuration = array('_exclude' => array('value1'));
        $expected = array('value2' => 1);
        $output[] = array($object, $configuration, $expected, 'if "exclude" properties are specified, they should not be serialized');

        $object = new \stdClass();
        $object->value1 = new \stdClass();
        $object->value1->subvalue1 = 'Foo';
        $object->value2 = 1;
        $configuration = array();
        $expected = array('value2' => 1);
        $output[] = array($object, $configuration, $expected, 'by default, sub objects of objects should not be serialized.');

        $object = new \stdClass();
        $object->value1 = array('subarray' => 'value');
        $object->value2 = 1;
        $configuration = array();
        $expected = array('value2' => 1);
        $output[] = array($object, $configuration, $expected, 'by default, sub arrays of objects should not be serialized.');

        $object = array('foo' => 'bar', 1 => 'baz', 'deep' => array('test' => 'value'));
        $configuration = array();
        $expected = array('foo' => 'bar', 1 => 'baz', 'deep' => array('test' => 'value'));
        $output[] = array($object, $configuration, $expected, 'associative arrays should be serialized deeply');

        $object = array('foo', 'bar');
        $configuration = array();
        $expected = array('foo', 'bar');
        $output[] = array($object, $configuration, $expected, 'numeric arrays should be serialized');

        $nestedObject = new \stdClass();
        $nestedObject->value1 = 'foo';
        $object = array($nestedObject);
        $configuration = array();
        $expected = array(array('value1' => 'foo'));
        $output[] = array($object, $configuration, $expected, 'array of objects should be serialized');

        $properties = array('foo' => 'bar', 'prohibited' => 'xxx');
<<<<<<< HEAD
        $nestedObject = $this->getMock(\Test::class . md5(uniqid(mt_rand(), true)), array('getName', 'getPath', 'getProperties', 'getOther'));
=======
        $nestedObject = $this->getMock('Test' . md5(uniqid(mt_rand(), true)), array('getName', 'getPath', 'getProperties', 'getOther'));
>>>>>>> c186a992
        $nestedObject->expects($this->any())->method('getName')->will($this->returnValue('name'));
        $nestedObject->expects($this->any())->method('getPath')->will($this->returnValue('path'));
        $nestedObject->expects($this->any())->method('getProperties')->will($this->returnValue($properties));
        $nestedObject->expects($this->never())->method('getOther');
        $object = $nestedObject;
        $configuration = array(
            '_only' => array('name', 'path', 'properties'),
            '_descend' => array(
<<<<<<< HEAD
                'properties' => array(
                    '_exclude' => array('prohibited')
                )
=======
                 'properties' => array(
                      '_exclude' => array('prohibited')
                 )
>>>>>>> c186a992
            )
        );
        $expected = array(
            'name' => 'name',
            'path' => 'path',
            'properties' => array('foo' => 'bar')
        );
        $output[] = array($object, $configuration, $expected, 'descending into arrays should be possible');

        $nestedObject = new \stdClass();
        $nestedObject->value1 = 'foo';
        $value = new \SplObjectStorage();
        $value->attach($nestedObject);
        $configuration = array();
        $expected = array(array('value1' => 'foo'));
        $output[] = array($value, $configuration, $expected, 'SplObjectStorage with objects should be serialized');

        $dateTimeObject = new \DateTime('2011-02-03T03:15:23', new \DateTimeZone('UTC'));
        $configuration = array();
        $expected = '2011-02-03T03:15:23+0000';
        $output[] = array($dateTimeObject, $configuration, $expected, 'DateTime object in UTC time zone could not be serialized.');

        $dateTimeObject = new \DateTime('2013-08-15T15:25:30', new \DateTimeZone('America/Los_Angeles'));
        $configuration = array();
        $expected = '2013-08-15T15:25:30-0700';
        $output[] = array($dateTimeObject, $configuration, $expected, 'DateTime object in America/Los_Angeles time zone could not be serialized.');
        return $output;
    }

    /**
     * @test
     * @dataProvider jsonViewTestData
     */
    public function testTransformValue($object, $configuration, $expected, $description)
    {
<<<<<<< HEAD
        $jsonView = $this->getAccessibleMock(\TYPO3\Flow\Mvc\View\JsonView::class, array('dummy'), array(), '', false);
=======
        $jsonView = $this->getAccessibleMock('TYPO3\Flow\Mvc\View\JsonView', array('dummy'), array(), '', false);
>>>>>>> c186a992

        $actual = $jsonView->_call('transformValue', $object, $configuration);

        $this->assertEquals($expected, $actual, $description);
    }

    /**
     * data provider for testTransformValueWithObjectIdentifierExposure()
     * @return array
     */
    public function objectIdentifierExposureTestData()
    {
        $output = array();

        $dummyIdentifier = 'e4f40dfc-8c6e-4414-a5b1-6fd3c5cf7a53';

        $object = new \stdClass();
        $object->value1 = new \stdClass();
        $configuration = array(
            '_descend' => array(
<<<<<<< HEAD
                'value1' => array(
                    '_exposeObjectIdentifier' => true
                )
=======
                 'value1' => array(
                      '_exposeObjectIdentifier' => true
                 )
>>>>>>> c186a992
            )
        );

        $expected = array('value1' => array('__identity' => $dummyIdentifier));
        $output[] = array($object, $configuration, $expected, $dummyIdentifier, 'boolean TRUE should result in __identity key');

        $configuration['_descend']['value1']['_exposedObjectIdentifierKey'] = 'guid';
        $expected = array('value1' => array('guid' => $dummyIdentifier));
        $output[] = array($object, $configuration, $expected, $dummyIdentifier, 'string value should result in string-equal key');

        return $output;
    }

    /**
     * @test
     * @dataProvider objectIdentifierExposureTestData
     */
    public function testTransformValueWithObjectIdentifierExposure($object, $configuration, $expected, $dummyIdentifier, $description)
    {
<<<<<<< HEAD
        $persistenceManagerMock = $this->getMock(\TYPO3\Flow\Persistence\Generic\PersistenceManager::class, array('getIdentifierByObject'));
        $jsonView = $this->getAccessibleMock(\TYPO3\Flow\Mvc\View\JsonView::class, array('dummy'), array(), '', false);
=======
        $persistenceManagerMock = $this->getMock('TYPO3\Flow\Persistence\Generic\PersistenceManager', array('getIdentifierByObject'));
        $jsonView = $this->getAccessibleMock('TYPO3\Flow\Mvc\View\JsonView', array('dummy'), array(), '', false);
>>>>>>> c186a992
        $jsonView->_set('persistenceManager', $persistenceManagerMock);

        $persistenceManagerMock->expects($this->once())->method('getIdentifierByObject')->with($object->value1)->will($this->returnValue($dummyIdentifier));

        $actual = $jsonView->_call('transformValue', $object, $configuration);

        $this->assertEquals($expected, $actual, $description);
    }

    /**
     * A data provider
     */
    public function exposeClassNameSettingsAndResults()
    {
        $className = 'DummyClass' . md5(uniqid(mt_rand(), true));
        $namespace = 'TYPO3\Flow\Tests\Unit\Mvc\View\\' . $className;
        return array(
            array(
                JsonView::EXPOSE_CLASSNAME_FULLY_QUALIFIED,
                $className,
                $namespace,
                array('value1' => array('__class' => $namespace . '\\' . $className))
            ),
            array(
                JsonView::EXPOSE_CLASSNAME_UNQUALIFIED,
                $className,
                $namespace,
                array('value1' => array('__class' => $className))
            ),
            array(
                null,
                $className,
                $namespace,
                array('value1' => array())
            )
        );
    }

    /**
     * @test
     * @dataProvider exposeClassNameSettingsAndResults
     */
    public function viewExposesClassNameFullyIfConfiguredSo($exposeClassNameSetting, $className, $namespace, $expected)
    {
        $fullyQualifiedClassName = $namespace . '\\' . $className;
        if (class_exists($fullyQualifiedClassName) === false) {
            eval('namespace ' . $namespace . '; class ' . $className . ' {}');
        }

        $object = new \stdClass();
        $object->value1 = new $fullyQualifiedClassName();
        $configuration = array(
            '_descend' => array(
<<<<<<< HEAD
                'value1' => array(
                    '_exposeClassName' => $exposeClassNameSetting
                )
            )
        );

        $jsonView = $this->getAccessibleMock(\TYPO3\Flow\Mvc\View\JsonView::class, array('dummy'), array(), '', false);
=======
                 'value1' => array(
                      '_exposeClassName' => $exposeClassNameSetting
                 )
            )
        );

        $jsonView = $this->getAccessibleMock('TYPO3\Flow\Mvc\View\JsonView', array('dummy'), array(), '', false);
>>>>>>> c186a992
        $actual = $jsonView->_call('transformValue', $object, $configuration);
        $this->assertEquals($expected, $actual);
    }

    /**
     * @test
     */
    public function renderSetsContentTypeHeader()
    {
        $this->response->expects($this->once())->method('setHeader')->with('Content-Type', 'application/json');

        $this->view->render();
    }

    /**
     * @test
     */
    public function renderReturnsJsonRepresentationOfAssignedObject()
    {
        $object = new \stdClass();
        $object->foo = 'Foo';
        $this->view->assign('value', $object);

        $expectedResult = '{"foo":"Foo"}';
        $actualResult = $this->view->render();
        $this->assertEquals($expectedResult, $actualResult);
    }

    /**
     * @test
     */
    public function renderReturnsJsonRepresentationOfAssignedArray()
    {
        $array = array('foo' => 'Foo', 'bar' => 'Bar');
        $this->view->assign('value', $array);

        $expectedResult = '{"foo":"Foo","bar":"Bar"}';
        $actualResult = $this->view->render();
        $this->assertEquals($expectedResult, $actualResult);
    }

    /**
     * @test
     */
    public function renderReturnsJsonRepresentationOfAssignedSimpleValue()
    {
        $value = 'Foo';
        $this->view->assign('value', $value);

        $expectedResult = '"Foo"';
        $actualResult = $this->view->render();
        $this->assertEquals($expectedResult, $actualResult);
    }

    /**
     * @test
     */
    public function renderReturnsNullIfNameOfAssignedVariableIsNotEqualToValue()
    {
        $value = 'Foo';
        $this->view->assign('foo', $value);

        $expectedResult = 'null';
        $actualResult = $this->view->render();
        $this->assertEquals($expectedResult, $actualResult);
    }

    /**
     * @test
     */
    public function renderOnlyRendersVariableWithTheNameValue()
    {
        $this->view
            ->assign('value', 'Value')
            ->assign('someOtherVariable', 'Foo');

        $expectedResult = '"Value"';
        $actualResult = $this->view->render();
        $this->assertEquals($expectedResult, $actualResult);
    }

    /**
     * @test
     */
    public function setVariablesToRenderOverridesValueToRender()
    {
        $value = 'Foo';
        $this->view->assign('foo', $value);
        $this->view->setVariablesToRender(array('foo'));

        $expectedResult = '"Foo"';
        $actualResult = $this->view->render();
        $this->assertEquals($expectedResult, $actualResult);
    }

    /**
     * @test
     */
    public function renderRendersMultipleValuesIfTheyAreSpecifiedAsVariablesToRender()
    {
        $this->view
            ->assign('value', 'Value1')
            ->assign('secondValue', 'Value2')
            ->assign('someOtherVariable', 'Value3');
        $this->view->setVariablesToRender(array('value', 'secondValue'));

        $expectedResult = '{"value":"Value1","secondValue":"Value2"}';
        $actualResult = $this->view->render();
        $this->assertEquals($expectedResult, $actualResult);
    }

    /**
     * @test
     */
    public function renderCanRenderMultipleComplexObjects()
    {
        $array = array('foo' => array('bar' => 'Baz'));
        $object = new \stdClass();
        $object->foo = 'Foo';

        $this->view
            ->assign('array', $array)
            ->assign('object', $object)
            ->assign('someOtherVariable', 'Value3');
        $this->view->setVariablesToRender(array('array', 'object'));

        $expectedResult = '{"array":{"foo":{"bar":"Baz"}},"object":{"foo":"Foo"}}';
        $actualResult = $this->view->render();
        $this->assertEquals($expectedResult, $actualResult);
    }

    /**
     * @test
     */
    public function renderCanRenderPlainArray()
    {
        $array = array(array('name' => 'Foo', 'secret' => true), array('name' => 'Bar', 'secret' => true));

        $this->view->assign('value', $array);
        $this->view->setConfiguration(array(
            'value' => array(
                '_descendAll' => array(
                    '_only' => array('name')
                )
            )
        ));

        $expectedResult = '[{"name":"Foo"},{"name":"Bar"}]';
        $actualResult = $this->view->render();
        $this->assertEquals($expectedResult, $actualResult);
    }

    /**
     * @test
     */
    public function descendAllKeepsArrayIndexes()
    {
        $array = array(array('name' => 'Foo', 'secret' => true), array('name' => 'Bar', 'secret' => true));

        $this->view->assign('value', $array);
        $this->view->setConfiguration(array(
            'value' => array(
                '_descendAll' => array(
                    '_descendAll' => array()
                )
            )
        ));

        $expectedResult = '[{"name":"Foo","secret":true},{"name":"Bar","secret":true}]';
        $actualResult = $this->view->render();
        $this->assertEquals($expectedResult, $actualResult);
    }

    /**
     * @test
     */
    public function renderTransformsJsonSerializableValues()
    {
<<<<<<< HEAD
        $value = $this->getMock(\JsonSerializable::class, array('jsonSerialize'));
=======
        $value = $this->getMock('JsonSerializable', array('jsonSerialize'));
>>>>>>> c186a992
        $value->expects($this->any())->method('jsonSerialize')->will($this->returnValue(array('name' => 'Foo', 'age' => 42)));

        $this->view->assign('value', $value);
        $this->view->setConfiguration(array(
            'value' => array(
                '_only' => array('name')
            )
        ));

        $expectedResult = '{"name":"Foo"}';
        $actualResult = $this->view->render();
        $this->assertEquals($expectedResult, $actualResult);
    }

    /**
     * @test
     */
    public function viewAcceptsJsonEncodingOptions()
    {
        $array = array('foo' => array('bar' => 'Baz', 'foo' => '1'));

        $this->view->setOption('jsonEncodingOptions', JSON_PRETTY_PRINT);
        $this->view->assign('array', $array);
        $this->view->setVariablesToRender(array('array'));

        $expectedResult = json_encode($array, JSON_PRETTY_PRINT);

        $actualResult = $this->view->render();
        $this->assertEquals($expectedResult, $actualResult);

        $unexpectedResult = json_encode($array);
        $this->assertNotEquals($unexpectedResult, $actualResult);
    }
}<|MERGE_RESOLUTION|>--- conflicted
+++ resolved
@@ -37,15 +37,9 @@
      */
     public function setUp()
     {
-<<<<<<< HEAD
         $this->view = $this->getMock(\TYPO3\Flow\Mvc\View\JsonView::class, array('loadConfigurationFromYamlFile'));
         $this->controllerContext = $this->getMock(\TYPO3\Flow\Mvc\Controller\ControllerContext::class, array(), array(), '', false);
         $this->response = $this->getMock(\TYPO3\Flow\Http\Response::class, array());
-=======
-        $this->view = $this->getMock('TYPO3\Flow\Mvc\View\JsonView', array('loadConfigurationFromYamlFile'));
-        $this->controllerContext = $this->getMock('TYPO3\Flow\Mvc\Controller\ControllerContext', array(), array(), '', false);
-        $this->response = $this->getMock('TYPO3\Flow\Http\Response', array());
->>>>>>> c186a992
         $this->controllerContext->expects($this->any())->method('getResponse')->will($this->returnValue($this->response));
         $this->view->setControllerContext($this->controllerContext);
     }
@@ -106,11 +100,7 @@
         $output[] = array($object, $configuration, $expected, 'array of objects should be serialized');
 
         $properties = array('foo' => 'bar', 'prohibited' => 'xxx');
-<<<<<<< HEAD
         $nestedObject = $this->getMock(\Test::class . md5(uniqid(mt_rand(), true)), array('getName', 'getPath', 'getProperties', 'getOther'));
-=======
-        $nestedObject = $this->getMock('Test' . md5(uniqid(mt_rand(), true)), array('getName', 'getPath', 'getProperties', 'getOther'));
->>>>>>> c186a992
         $nestedObject->expects($this->any())->method('getName')->will($this->returnValue('name'));
         $nestedObject->expects($this->any())->method('getPath')->will($this->returnValue('path'));
         $nestedObject->expects($this->any())->method('getProperties')->will($this->returnValue($properties));
@@ -119,15 +109,9 @@
         $configuration = array(
             '_only' => array('name', 'path', 'properties'),
             '_descend' => array(
-<<<<<<< HEAD
                 'properties' => array(
                     '_exclude' => array('prohibited')
                 )
-=======
-                 'properties' => array(
-                      '_exclude' => array('prohibited')
-                 )
->>>>>>> c186a992
             )
         );
         $expected = array(
@@ -163,11 +147,7 @@
      */
     public function testTransformValue($object, $configuration, $expected, $description)
     {
-<<<<<<< HEAD
         $jsonView = $this->getAccessibleMock(\TYPO3\Flow\Mvc\View\JsonView::class, array('dummy'), array(), '', false);
-=======
-        $jsonView = $this->getAccessibleMock('TYPO3\Flow\Mvc\View\JsonView', array('dummy'), array(), '', false);
->>>>>>> c186a992
 
         $actual = $jsonView->_call('transformValue', $object, $configuration);
 
@@ -188,15 +168,9 @@
         $object->value1 = new \stdClass();
         $configuration = array(
             '_descend' => array(
-<<<<<<< HEAD
                 'value1' => array(
                     '_exposeObjectIdentifier' => true
                 )
-=======
-                 'value1' => array(
-                      '_exposeObjectIdentifier' => true
-                 )
->>>>>>> c186a992
             )
         );
 
@@ -216,13 +190,8 @@
      */
     public function testTransformValueWithObjectIdentifierExposure($object, $configuration, $expected, $dummyIdentifier, $description)
     {
-<<<<<<< HEAD
         $persistenceManagerMock = $this->getMock(\TYPO3\Flow\Persistence\Generic\PersistenceManager::class, array('getIdentifierByObject'));
         $jsonView = $this->getAccessibleMock(\TYPO3\Flow\Mvc\View\JsonView::class, array('dummy'), array(), '', false);
-=======
-        $persistenceManagerMock = $this->getMock('TYPO3\Flow\Persistence\Generic\PersistenceManager', array('getIdentifierByObject'));
-        $jsonView = $this->getAccessibleMock('TYPO3\Flow\Mvc\View\JsonView', array('dummy'), array(), '', false);
->>>>>>> c186a992
         $jsonView->_set('persistenceManager', $persistenceManagerMock);
 
         $persistenceManagerMock->expects($this->once())->method('getIdentifierByObject')->with($object->value1)->will($this->returnValue($dummyIdentifier));
@@ -276,7 +245,6 @@
         $object->value1 = new $fullyQualifiedClassName();
         $configuration = array(
             '_descend' => array(
-<<<<<<< HEAD
                 'value1' => array(
                     '_exposeClassName' => $exposeClassNameSetting
                 )
@@ -284,15 +252,6 @@
         );
 
         $jsonView = $this->getAccessibleMock(\TYPO3\Flow\Mvc\View\JsonView::class, array('dummy'), array(), '', false);
-=======
-                 'value1' => array(
-                      '_exposeClassName' => $exposeClassNameSetting
-                 )
-            )
-        );
-
-        $jsonView = $this->getAccessibleMock('TYPO3\Flow\Mvc\View\JsonView', array('dummy'), array(), '', false);
->>>>>>> c186a992
         $actual = $jsonView->_call('transformValue', $object, $configuration);
         $this->assertEquals($expected, $actual);
     }
@@ -471,11 +430,7 @@
      */
     public function renderTransformsJsonSerializableValues()
     {
-<<<<<<< HEAD
         $value = $this->getMock(\JsonSerializable::class, array('jsonSerialize'));
-=======
-        $value = $this->getMock('JsonSerializable', array('jsonSerialize'));
->>>>>>> c186a992
         $value->expects($this->any())->method('jsonSerialize')->will($this->returnValue(array('name' => 'Foo', 'age' => 42)));
 
         $this->view->assign('value', $value);
