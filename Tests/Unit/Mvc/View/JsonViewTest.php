--- conflicted
+++ resolved
@@ -250,18 +250,8 @@
                  )
             )
         );
-<<<<<<< HEAD
 
         $jsonView = $this->getAccessibleMock('TYPO3\Flow\Mvc\View\JsonView', array('dummy'), array(), '', false);
-=======
-        $reflectionService = $this->getMock('TYPO3\Flow\Reflection\ReflectionService');
-        $reflectionService->expects($this->any())->method('getClassNameByObject')->will($this->returnCallback(function ($object) {
-            return get_class($object);
-        }));
-
-        $jsonView = $this->getAccessibleMock('TYPO3\Flow\Mvc\View\JsonView', array('dummy'), array(), '', false);
-        $this->inject($jsonView, 'reflectionService', $reflectionService);
->>>>>>> d040582c
         $actual = $jsonView->_call('transformValue', $object, $configuration);
         $this->assertEquals($expected, $actual);
     }
@@ -454,7 +444,6 @@
         $actualResult = $this->view->render();
         $this->assertEquals($expectedResult, $actualResult);
     }
-<<<<<<< HEAD
 
     /**
      * @test
@@ -475,6 +464,4 @@
         $unexpectedResult = json_encode($array);
         $this->assertNotEquals($unexpectedResult, $actualResult);
     }
-=======
->>>>>>> d040582c
 }