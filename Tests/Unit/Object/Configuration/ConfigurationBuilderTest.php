<?php
namespace TYPO3\Flow\Tests\Unit\Object\Configuration;

/*                                                                        *
 * This script belongs to the Flow framework.                             *
 *                                                                        *
 * It is free software; you can redistribute it and/or modify it under    *
 * the terms of the MIT license.                                          *
 *                                                                        */
use TYPO3\Flow\Configuration\ConfigurationManager;
use TYPO3\Flow\Object\Configuration\Configuration;
use TYPO3\Flow\Object\Configuration\ConfigurationArgument;
use TYPO3\Flow\Object\Configuration\ConfigurationBuilder;
use TYPO3\Flow\Object\Configuration\ConfigurationProperty;

/**
 * Testcase for the object configuration builder
 *
 */
class ConfigurationBuilderTest extends \TYPO3\Flow\Tests\UnitTestCase
{
    /**
     * @test
     */
    public function allBasicOptionsAreSetCorrectly()
    {
        $factoryObjectName = 'ConfigurationBuilderTest' . md5(uniqid(mt_rand(), true));
        eval('class ' . $factoryObjectName . ' { public function manufacture() {} } ');

        $configurationArray = array();
        $configurationArray['scope'] = 'prototype';
        $configurationArray['className'] = __CLASS__;
        $configurationArray['factoryObjectName'] = $factoryObjectName;
        $configurationArray['factoryMethodName'] = 'manufacture';
        $configurationArray['lifecycleInitializationMethodName'] = 'initializationMethod';
        $configurationArray['lifecycleShutdownMethodName'] = 'shutdownMethod';
        $configurationArray['autowiring'] = false;

        $objectConfiguration = new \TYPO3\Flow\Object\Configuration\Configuration('TestObject', __CLASS__);
        $objectConfiguration->setScope(\TYPO3\Flow\Object\Configuration\Configuration::SCOPE_PROTOTYPE);
        $objectConfiguration->setClassName(__CLASS__);
        $objectConfiguration->setFactoryObjectName($factoryObjectName);
        $objectConfiguration->setFactoryMethodName('manufacture');
        $objectConfiguration->setLifecycleInitializationMethodName('initializationMethod');
        $objectConfiguration->setLifecycleShutdownMethodName('shutdownMethod');
        $objectConfiguration->setAutowiring(\TYPO3\Flow\Object\Configuration\Configuration::AUTOWIRING_MODE_OFF);

<<<<<<< HEAD
        $configurationBuilder = $this->getAccessibleMock(\TYPO3\Flow\Object\Configuration\ConfigurationBuilder::class, array('dummy'));
=======
        $configurationBuilder = $this->getAccessibleMock('TYPO3\Flow\Object\Configuration\ConfigurationBuilder', array('dummy'));
>>>>>>> c186a992
        $builtObjectConfiguration = $configurationBuilder->_call('parseConfigurationArray', 'TestObject', $configurationArray, __CLASS__);
        $this->assertEquals($objectConfiguration, $builtObjectConfiguration, 'The manually created and the built object configuration don\'t match.');
    }

    /**
     * @test
     */
    public function argumentsOfTypeObjectCanSpecifyAdditionalObjectConfigurationOptions()
    {
        $configurationArray = array();
        $configurationArray['arguments'][1]['object']['name'] = 'Foo';
        $configurationArray['arguments'][1]['object']['className'] = __CLASS__;

        $argumentObjectConfiguration = new \TYPO3\Flow\Object\Configuration\Configuration('Foo', __CLASS__);
        $argumentObjectConfiguration->setConfigurationSourceHint(__CLASS__ . ', argument "1"');

        $objectConfiguration = new \TYPO3\Flow\Object\Configuration\Configuration('TestObject', 'TestObject');
        $objectConfiguration->setArgument(new \TYPO3\Flow\Object\Configuration\ConfigurationArgument(1, $argumentObjectConfiguration, \TYPO3\Flow\Object\Configuration\ConfigurationArgument::ARGUMENT_TYPES_OBJECT));

<<<<<<< HEAD
        $configurationBuilder = $this->getAccessibleMock(\TYPO3\Flow\Object\Configuration\ConfigurationBuilder::class, array('dummy'));
=======
        $configurationBuilder = $this->getAccessibleMock('TYPO3\Flow\Object\Configuration\ConfigurationBuilder', array('dummy'));
>>>>>>> c186a992
        $builtObjectConfiguration = $configurationBuilder->_call('parseConfigurationArray', 'TestObject', $configurationArray, __CLASS__);
        $this->assertEquals($objectConfiguration, $builtObjectConfiguration);
    }

    /**
     * @test
     */
    public function propertiesOfTypeObjectCanSpecifyAdditionalObjectConfigurationOptions()
    {
        $configurationArray = array();
        $configurationArray['properties']['theProperty']['object']['name'] = 'Foo';
        $configurationArray['properties']['theProperty']['object']['className'] = __CLASS__;

        $propertyObjectConfiguration = new \TYPO3\Flow\Object\Configuration\Configuration('Foo', __CLASS__);
        $propertyObjectConfiguration->setConfigurationSourceHint(__CLASS__ . ', property "theProperty"');

        $objectConfiguration = new \TYPO3\Flow\Object\Configuration\Configuration('TestObject', 'TestObject');
        $objectConfiguration->setProperty(new \TYPO3\Flow\Object\Configuration\ConfigurationProperty('theProperty', $propertyObjectConfiguration, \TYPO3\Flow\Object\Configuration\ConfigurationProperty::PROPERTY_TYPES_OBJECT));

<<<<<<< HEAD
        $configurationBuilder = $this->getAccessibleMock(\TYPO3\Flow\Object\Configuration\ConfigurationBuilder::class, array('dummy'));
=======
        $configurationBuilder = $this->getAccessibleMock('TYPO3\Flow\Object\Configuration\ConfigurationBuilder', array('dummy'));
>>>>>>> c186a992
        $builtObjectConfiguration = $configurationBuilder->_call('parseConfigurationArray', 'TestObject', $configurationArray, __CLASS__);
        $this->assertEquals($objectConfiguration, $builtObjectConfiguration);
    }

    /**
     * @test
     */
    public function itIsPossibleToPassArraysAsStraightArgumentOrPropertyValues()
    {
        $configurationArray = array();
        $configurationArray['properties']['straightValueProperty']['value'] = array('foo' => 'bar', 'object' => 'nö');
        $configurationArray['arguments'][1]['value'] = array('foo' => 'bar', 'object' => 'nö');

        $objectConfiguration = new \TYPO3\Flow\Object\Configuration\Configuration('TestObject', 'TestObject');
        $objectConfiguration->setProperty(new \TYPO3\Flow\Object\Configuration\ConfigurationProperty('straightValueProperty', array('foo' => 'bar', 'object' => 'nö')));
        $objectConfiguration->setArgument(new \TYPO3\Flow\Object\Configuration\ConfigurationArgument(1, array('foo' => 'bar', 'object' => 'nö')));

<<<<<<< HEAD
        $configurationBuilder = $this->getAccessibleMock(\TYPO3\Flow\Object\Configuration\ConfigurationBuilder::class, array('dummy'));
=======
        $configurationBuilder = $this->getAccessibleMock('TYPO3\Flow\Object\Configuration\ConfigurationBuilder', array('dummy'));
>>>>>>> c186a992
        $builtObjectConfiguration = $configurationBuilder->_call('parseConfigurationArray', 'TestObject', $configurationArray, __CLASS__);
        $this->assertEquals($objectConfiguration, $builtObjectConfiguration);
    }

    /**
     * @test
     * @expectedException \TYPO3\Flow\Object\Exception\InvalidObjectConfigurationException
     */
    public function invalidOptionResultsInException()
    {
        $configurationArray = array('scoopy' => 'prototype');
<<<<<<< HEAD
        $configurationBuilder = $this->getAccessibleMock(\TYPO3\Flow\Object\Configuration\ConfigurationBuilder::class, array('dummy'));
=======
        $configurationBuilder = $this->getAccessibleMock('TYPO3\Flow\Object\Configuration\ConfigurationBuilder', array('dummy'));
>>>>>>> c186a992
        $configurationBuilder->_call('parseConfigurationArray', 'TestObject', $configurationArray, __CLASS__);
    }

    /**
     * @test
     * @expectedException \TYPO3\Flow\Object\Exception
     */
    public function privatePropertyAnnotatedForInjectionThrowsException()
    {
        $configurationArray = array();
        $configurationArray['arguments'][1]['setting'] = 'TYPO3.Foo.Bar';
        $configurationArray['properties']['someProperty']['setting'] = 'TYPO3.Bar.Baz';

<<<<<<< HEAD
        $configurationBuilder = $this->getAccessibleMock(\TYPO3\Flow\Object\Configuration\ConfigurationBuilder::class, array('dummy'));
        $dummyObjectConfiguration = array($configurationBuilder->_call('parseConfigurationArray', __CLASS__, $configurationArray, __CLASS__));

        $reflectionServiceMock = $this->getMock(\TYPO3\Flow\Reflection\ReflectionService::class);
        $reflectionServiceMock
                ->expects($this->once())
                ->method('getPropertyNamesByAnnotation')
                ->with(__CLASS__, \TYPO3\Flow\Annotations\Inject::class)
=======
        $configurationBuilder = $this->getAccessibleMock('TYPO3\Flow\Object\Configuration\ConfigurationBuilder', array('dummy'));
        $dummyObjectConfiguration = array($configurationBuilder->_call('parseConfigurationArray', __CLASS__, $configurationArray, __CLASS__));

        $reflectionServiceMock = $this->getMock('\TYPO3\Flow\Reflection\ReflectionService');
        $reflectionServiceMock
                ->expects($this->once())
                ->method('getPropertyNamesByAnnotation')
                ->with(__CLASS__, 'TYPO3\Flow\Annotations\Inject')
>>>>>>> c186a992
                ->will($this->returnValue(array('dummyProperty')));

        $reflectionServiceMock
                ->expects($this->once())
                ->method('isPropertyPrivate')
                ->with(__CLASS__, 'dummyProperty')
                ->will($this->returnValue(true));

        $configurationBuilder->injectReflectionService($reflectionServiceMock);
        $configurationBuilder->_callRef('autowireProperties', $dummyObjectConfiguration);
    }

    /**
     * @test
     * @expectedException \TYPO3\Flow\Object\Exception\UnknownClassException
     */
    public function errorOnGetClassMethodsThrowsException()
    {
        $configurationArray = array();
        $configurationArray['properties']['someProperty']['object']['name'] = 'Foo';
        $configurationArray['properties']['someProperty']['object']['className'] = 'foobar';

<<<<<<< HEAD
        $configurationBuilder = $this->getAccessibleMock(\TYPO3\Flow\Object\Configuration\ConfigurationBuilder::class, array('dummy'));
=======
        $configurationBuilder = $this->getAccessibleMock('TYPO3\Flow\Object\Configuration\ConfigurationBuilder', array('dummy'));
>>>>>>> c186a992
        $dummyObjectConfiguration = array($configurationBuilder->_call('parseConfigurationArray', 'Foo', $configurationArray, __CLASS__));

        $configurationBuilder->_callRef('autowireProperties', $dummyObjectConfiguration);
    }

    /**
     * @test
     */
    public function parseConfigurationArrayBuildsConfigurationPropertyForInjectedSetting()
    {
        $configurationArray = array();
        $configurationArray['properties']['someProperty']['setting'] = 'TYPO3.Foo.Bar';

<<<<<<< HEAD
        /** @var ConfigurationBuilder $configurationBuilder */
        $configurationBuilder = $this->getAccessibleMock(\TYPO3\Flow\Object\Configuration\ConfigurationBuilder::class, null);
=======

        /** @var ConfigurationBuilder $configurationBuilder */
        $configurationBuilder = $this->getAccessibleMock('TYPO3\Flow\Object\Configuration\ConfigurationBuilder', null);
>>>>>>> c186a992
        /** @var Configuration $builtObjectConfiguration */
        $builtObjectConfiguration = $configurationBuilder->_call('parseConfigurationArray', 'TestObject', $configurationArray, __CLASS__);

        $expectedConfigurationProperty = new ConfigurationProperty('someProperty', array('type' => ConfigurationManager::CONFIGURATION_TYPE_SETTINGS, 'path' => 'TYPO3.Foo.Bar'), ConfigurationProperty::PROPERTY_TYPES_CONFIGURATION);
        $this->assertEquals($expectedConfigurationProperty, $builtObjectConfiguration->getProperties()['someProperty']);
    }

    /**
     * @test
     */
    public function parseConfigurationArrayBuildsConfigurationArgumentForInjectedSetting()
    {
        $configurationArray = array();
        $configurationArray['arguments'][1]['setting'] = 'TYPO3.Foo.Bar';

        /** @var ConfigurationBuilder $configurationBuilder */
<<<<<<< HEAD
        $configurationBuilder = $this->getAccessibleMock(\TYPO3\Flow\Object\Configuration\ConfigurationBuilder::class, null);
=======
        $configurationBuilder = $this->getAccessibleMock('TYPO3\Flow\Object\Configuration\ConfigurationBuilder', null);
>>>>>>> c186a992
        /** @var Configuration $builtObjectConfiguration */
        $builtObjectConfiguration = $configurationBuilder->_call('parseConfigurationArray', 'TestObject', $configurationArray, __CLASS__);

        $expectedConfigurationArgument = new ConfigurationArgument(1, 'TYPO3.Foo.Bar', ConfigurationArgument::ARGUMENT_TYPES_SETTING);
        $this->assertEquals($expectedConfigurationArgument, $builtObjectConfiguration->getArguments()[1]);
    }
}<|MERGE_RESOLUTION|>--- conflicted
+++ resolved
@@ -45,11 +45,7 @@
         $objectConfiguration->setLifecycleShutdownMethodName('shutdownMethod');
         $objectConfiguration->setAutowiring(\TYPO3\Flow\Object\Configuration\Configuration::AUTOWIRING_MODE_OFF);
 
-<<<<<<< HEAD
-        $configurationBuilder = $this->getAccessibleMock(\TYPO3\Flow\Object\Configuration\ConfigurationBuilder::class, array('dummy'));
-=======
-        $configurationBuilder = $this->getAccessibleMock('TYPO3\Flow\Object\Configuration\ConfigurationBuilder', array('dummy'));
->>>>>>> c186a992
+        $configurationBuilder = $this->getAccessibleMock(\TYPO3\Flow\Object\Configuration\ConfigurationBuilder::class, array('dummy'));
         $builtObjectConfiguration = $configurationBuilder->_call('parseConfigurationArray', 'TestObject', $configurationArray, __CLASS__);
         $this->assertEquals($objectConfiguration, $builtObjectConfiguration, 'The manually created and the built object configuration don\'t match.');
     }
@@ -69,11 +65,7 @@
         $objectConfiguration = new \TYPO3\Flow\Object\Configuration\Configuration('TestObject', 'TestObject');
         $objectConfiguration->setArgument(new \TYPO3\Flow\Object\Configuration\ConfigurationArgument(1, $argumentObjectConfiguration, \TYPO3\Flow\Object\Configuration\ConfigurationArgument::ARGUMENT_TYPES_OBJECT));
 
-<<<<<<< HEAD
-        $configurationBuilder = $this->getAccessibleMock(\TYPO3\Flow\Object\Configuration\ConfigurationBuilder::class, array('dummy'));
-=======
-        $configurationBuilder = $this->getAccessibleMock('TYPO3\Flow\Object\Configuration\ConfigurationBuilder', array('dummy'));
->>>>>>> c186a992
+        $configurationBuilder = $this->getAccessibleMock(\TYPO3\Flow\Object\Configuration\ConfigurationBuilder::class, array('dummy'));
         $builtObjectConfiguration = $configurationBuilder->_call('parseConfigurationArray', 'TestObject', $configurationArray, __CLASS__);
         $this->assertEquals($objectConfiguration, $builtObjectConfiguration);
     }
@@ -93,11 +85,7 @@
         $objectConfiguration = new \TYPO3\Flow\Object\Configuration\Configuration('TestObject', 'TestObject');
         $objectConfiguration->setProperty(new \TYPO3\Flow\Object\Configuration\ConfigurationProperty('theProperty', $propertyObjectConfiguration, \TYPO3\Flow\Object\Configuration\ConfigurationProperty::PROPERTY_TYPES_OBJECT));
 
-<<<<<<< HEAD
-        $configurationBuilder = $this->getAccessibleMock(\TYPO3\Flow\Object\Configuration\ConfigurationBuilder::class, array('dummy'));
-=======
-        $configurationBuilder = $this->getAccessibleMock('TYPO3\Flow\Object\Configuration\ConfigurationBuilder', array('dummy'));
->>>>>>> c186a992
+        $configurationBuilder = $this->getAccessibleMock(\TYPO3\Flow\Object\Configuration\ConfigurationBuilder::class, array('dummy'));
         $builtObjectConfiguration = $configurationBuilder->_call('parseConfigurationArray', 'TestObject', $configurationArray, __CLASS__);
         $this->assertEquals($objectConfiguration, $builtObjectConfiguration);
     }
@@ -115,11 +103,7 @@
         $objectConfiguration->setProperty(new \TYPO3\Flow\Object\Configuration\ConfigurationProperty('straightValueProperty', array('foo' => 'bar', 'object' => 'nö')));
         $objectConfiguration->setArgument(new \TYPO3\Flow\Object\Configuration\ConfigurationArgument(1, array('foo' => 'bar', 'object' => 'nö')));
 
-<<<<<<< HEAD
-        $configurationBuilder = $this->getAccessibleMock(\TYPO3\Flow\Object\Configuration\ConfigurationBuilder::class, array('dummy'));
-=======
-        $configurationBuilder = $this->getAccessibleMock('TYPO3\Flow\Object\Configuration\ConfigurationBuilder', array('dummy'));
->>>>>>> c186a992
+        $configurationBuilder = $this->getAccessibleMock(\TYPO3\Flow\Object\Configuration\ConfigurationBuilder::class, array('dummy'));
         $builtObjectConfiguration = $configurationBuilder->_call('parseConfigurationArray', 'TestObject', $configurationArray, __CLASS__);
         $this->assertEquals($objectConfiguration, $builtObjectConfiguration);
     }
@@ -131,11 +115,7 @@
     public function invalidOptionResultsInException()
     {
         $configurationArray = array('scoopy' => 'prototype');
-<<<<<<< HEAD
-        $configurationBuilder = $this->getAccessibleMock(\TYPO3\Flow\Object\Configuration\ConfigurationBuilder::class, array('dummy'));
-=======
-        $configurationBuilder = $this->getAccessibleMock('TYPO3\Flow\Object\Configuration\ConfigurationBuilder', array('dummy'));
->>>>>>> c186a992
+        $configurationBuilder = $this->getAccessibleMock(\TYPO3\Flow\Object\Configuration\ConfigurationBuilder::class, array('dummy'));
         $configurationBuilder->_call('parseConfigurationArray', 'TestObject', $configurationArray, __CLASS__);
     }
 
@@ -149,7 +129,6 @@
         $configurationArray['arguments'][1]['setting'] = 'TYPO3.Foo.Bar';
         $configurationArray['properties']['someProperty']['setting'] = 'TYPO3.Bar.Baz';
 
-<<<<<<< HEAD
         $configurationBuilder = $this->getAccessibleMock(\TYPO3\Flow\Object\Configuration\ConfigurationBuilder::class, array('dummy'));
         $dummyObjectConfiguration = array($configurationBuilder->_call('parseConfigurationArray', __CLASS__, $configurationArray, __CLASS__));
 
@@ -158,16 +137,6 @@
                 ->expects($this->once())
                 ->method('getPropertyNamesByAnnotation')
                 ->with(__CLASS__, \TYPO3\Flow\Annotations\Inject::class)
-=======
-        $configurationBuilder = $this->getAccessibleMock('TYPO3\Flow\Object\Configuration\ConfigurationBuilder', array('dummy'));
-        $dummyObjectConfiguration = array($configurationBuilder->_call('parseConfigurationArray', __CLASS__, $configurationArray, __CLASS__));
-
-        $reflectionServiceMock = $this->getMock('\TYPO3\Flow\Reflection\ReflectionService');
-        $reflectionServiceMock
-                ->expects($this->once())
-                ->method('getPropertyNamesByAnnotation')
-                ->with(__CLASS__, 'TYPO3\Flow\Annotations\Inject')
->>>>>>> c186a992
                 ->will($this->returnValue(array('dummyProperty')));
 
         $reflectionServiceMock
@@ -190,11 +159,7 @@
         $configurationArray['properties']['someProperty']['object']['name'] = 'Foo';
         $configurationArray['properties']['someProperty']['object']['className'] = 'foobar';
 
-<<<<<<< HEAD
-        $configurationBuilder = $this->getAccessibleMock(\TYPO3\Flow\Object\Configuration\ConfigurationBuilder::class, array('dummy'));
-=======
-        $configurationBuilder = $this->getAccessibleMock('TYPO3\Flow\Object\Configuration\ConfigurationBuilder', array('dummy'));
->>>>>>> c186a992
+        $configurationBuilder = $this->getAccessibleMock(\TYPO3\Flow\Object\Configuration\ConfigurationBuilder::class, array('dummy'));
         $dummyObjectConfiguration = array($configurationBuilder->_call('parseConfigurationArray', 'Foo', $configurationArray, __CLASS__));
 
         $configurationBuilder->_callRef('autowireProperties', $dummyObjectConfiguration);
@@ -208,14 +173,8 @@
         $configurationArray = array();
         $configurationArray['properties']['someProperty']['setting'] = 'TYPO3.Foo.Bar';
 
-<<<<<<< HEAD
         /** @var ConfigurationBuilder $configurationBuilder */
         $configurationBuilder = $this->getAccessibleMock(\TYPO3\Flow\Object\Configuration\ConfigurationBuilder::class, null);
-=======
-
-        /** @var ConfigurationBuilder $configurationBuilder */
-        $configurationBuilder = $this->getAccessibleMock('TYPO3\Flow\Object\Configuration\ConfigurationBuilder', null);
->>>>>>> c186a992
         /** @var Configuration $builtObjectConfiguration */
         $builtObjectConfiguration = $configurationBuilder->_call('parseConfigurationArray', 'TestObject', $configurationArray, __CLASS__);
 
@@ -232,11 +191,7 @@
         $configurationArray['arguments'][1]['setting'] = 'TYPO3.Foo.Bar';
 
         /** @var ConfigurationBuilder $configurationBuilder */
-<<<<<<< HEAD
         $configurationBuilder = $this->getAccessibleMock(\TYPO3\Flow\Object\Configuration\ConfigurationBuilder::class, null);
-=======
-        $configurationBuilder = $this->getAccessibleMock('TYPO3\Flow\Object\Configuration\ConfigurationBuilder', null);
->>>>>>> c186a992
         /** @var Configuration $builtObjectConfiguration */
         $builtObjectConfiguration = $configurationBuilder->_call('parseConfigurationArray', 'TestObject', $configurationArray, __CLASS__);
 
