<?php
namespace TYPO3\Flow\Tests\Unit\Object\Configuration;

/*                                                                        *
 * This script belongs to the Flow framework.                             *
 *                                                                        *
 * It is free software; you can redistribute it and/or modify it under    *
 * the terms of the MIT license.                                          *
 *                                                                        */

/**
 * Testcase for the object configuration class
 *
 */
class ConfigurationTest extends \TYPO3\Flow\Tests\UnitTestCase
{
    /**
     * @var \TYPO3\Flow\Object\Configuration\Configuration
     */
    protected $objectConfiguration;

    /**
     * Prepares everything for a test
     *
     */
    public function setUp()
    {
        $this->objectConfiguration = new \TYPO3\Flow\Object\Configuration\Configuration('TYPO3\Foo\Bar');
    }

    /**
     * Checks if setProperties accepts only valid values
     *
     * @test
     * @expectedException PHPUnit_Framework_Error
     */
    public function setPropertiesOnlyAcceptsValidValues()
    {
        $invalidProperties = array(
            'validProperty' => new \TYPO3\Flow\Object\Configuration\ConfigurationProperty('validProperty', 'simple string'),
            'invalidProperty' => 'foo'
        );

        $this->objectConfiguration->setProperties($invalidProperties);
    }

    /**
     * @test
     */
    public function passingAnEmptyArrayToSetPropertiesRemovesAllExistingproperties()
    {
        $someProperties = array(
            'prop1' => new \TYPO3\Flow\Object\Configuration\ConfigurationProperty('prop1', 'simple string'),
            'prop2' => new \TYPO3\Flow\Object\Configuration\ConfigurationProperty('prop2', 'another string')
        );
        $this->objectConfiguration->setProperties($someProperties);
        $this->assertEquals($someProperties, $this->objectConfiguration->getProperties(), 'The set properties could not be retrieved again.');

        $this->objectConfiguration->setProperties(array());
        $this->assertEquals(array(), $this->objectConfiguration->getProperties(), 'The properties have not been cleared.');
    }

    /**
     * Checks if setArguments accepts only valid values
     *
     * @test
     * @expectedException PHPUnit_Framework_Error
     */
    public function setArgumentsOnlyAcceptsValidValues()
    {
        $invalidArguments = array(
            1 => new \TYPO3\Flow\Object\Configuration\ConfigurationArgument(1, 'simple string'),
            2 => 'foo'
        );

        $this->objectConfiguration->setArguments($invalidArguments);
    }

    /**
     * @test
     */
    public function passingAnEmptyArrayToSetArgumentsRemovesAllExistingArguments()
    {
        $someArguments = array(
            1 => new \TYPO3\Flow\Object\Configuration\ConfigurationArgument(1, 'simple string'),
            2 => new \TYPO3\Flow\Object\Configuration\ConfigurationArgument(2, 'another string')
        );
        $this->objectConfiguration->setArguments($someArguments);
        $this->assertEquals($someArguments, $this->objectConfiguration->getArguments(), 'The set arguments could not be retrieved again.');

        $this->objectConfiguration->setArguments(array());
        $this->assertEquals(array(), $this->objectConfiguration->getArguments(), 'The constructor arguments have not been cleared.');
    }

    /**
     * @test
     */
    public function setFactoryObjectNameAcceptsValidClassNames()
    {
        $this->objectConfiguration->setFactoryObjectName(__CLASS__);
        $this->assertSame(__CLASS__, $this->objectConfiguration->getFactoryObjectName());
    }

    /**
     * @test
<<<<<<< HEAD
=======
     * @expectedException TYPO3\Flow\Object\Exception\InvalidClassException
     */
    public function setFactoryObjectNameRejectsNamesOfNonExistingNlasses()
    {
        $this->objectConfiguration->setFactoryObjectName('TYPO3\Virtual\NonExistingClass');
    }

    /**
     * @test
>>>>>>> d040582c
     */
    public function setFactoryMethodNameAcceptsValidStrings()
    {
        $this->objectConfiguration->setFactoryMethodName('someMethodName');
        $this->assertSame('someMethodName', $this->objectConfiguration->getFactoryMethodName());
    }

    /**
     * @test
     * @expectedException \InvalidArgumentException
     */
    public function setFactoryMethodNameRejectsAnythingElseThanAString()
    {
        $this->objectConfiguration->setFactoryMethodName(array());
    }

    /**
     * @test
     */
    public function theDefaultFactoryMethodNameIsCreate()
    {
        $this->assertSame('create', $this->objectConfiguration->getFactoryMethodName());
    }
}<|MERGE_RESOLUTION|>--- conflicted
+++ resolved
@@ -103,18 +103,6 @@
 
     /**
      * @test
-<<<<<<< HEAD
-=======
-     * @expectedException TYPO3\Flow\Object\Exception\InvalidClassException
-     */
-    public function setFactoryObjectNameRejectsNamesOfNonExistingNlasses()
-    {
-        $this->objectConfiguration->setFactoryObjectName('TYPO3\Virtual\NonExistingClass');
-    }
-
-    /**
-     * @test
->>>>>>> d040582c
      */
     public function setFactoryMethodNameAcceptsValidStrings()
     {
