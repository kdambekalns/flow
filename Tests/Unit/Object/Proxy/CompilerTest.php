--- conflicted
+++ resolved
@@ -137,19 +137,4 @@
         $actualResult = $this->compiler->_call('stripOpeningPhpTag', $classCode);
         $this->assertSame($expectedResult, $actualResult);
     }
-<<<<<<< HEAD
-=======
-}
-
-/**
- * fixture "annotation" for the above test case
- */
-class FooBarAnnotation
-{
-    public $value;
-    public function __construct($value = 1.2)
-    {
-        $this->value = $value;
-    }
->>>>>>> d040582c
 }