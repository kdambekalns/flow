<?php
namespace TYPO3\Flow\Tests\Unit\Object\Proxy;

/*                                                                        *
 * This script belongs to the Flow framework.                             *
 *                                                                        *
 * It is free software; you can redistribute it and/or modify it under    *
 * the terms of the MIT license.                                          *
 *                                                                        */

require_once(__DIR__ . '/../Fixture/FooBarAnnotation.php');

use TYPO3\Flow\Annotations\Inject;
use TYPO3\Flow\Annotations\Scope;
use TYPO3\Flow\Annotations\Session;
use TYPO3\Flow\Annotations\Signal;
use TYPO3\Flow\Annotations\Validate;
use TYPO3\Flow\Object\Proxy\Compiler;
use TYPO3\Flow\Tests\UnitTestCase;

/**
 * Test cases for the Proxy Compiler
 */
class CompilerTest extends UnitTestCase
{
    /**
     * @var Compiler|\PHPUnit_Framework_MockObject_MockObject
     */
    protected $compiler;
<<<<<<< HEAD

    protected function setUp()
    {
        $this->compiler = $this->getAccessibleMock(\TYPO3\Flow\Object\Proxy\Compiler::class, null);
    }

    /**
     * @return array
     */
    public function annotationsAndStrings()
    {
        $sessionWithAutoStart = new Session();
        $sessionWithAutoStart->autoStart = true;
        return array(
            array(
                new Signal(array()),
                '@\TYPO3\Flow\Annotations\Signal'
            ),
            array(
                new Scope(array('value' => 'singleton')),
                '@\TYPO3\Flow\Annotations\Scope("singleton")'
            ),
            array(
                new FooBarAnnotation(),
                '@\TYPO3\Flow\Tests\Unit\Object\Proxy\FooBarAnnotation(1.2)'
            ),
            array(
                new FooBarAnnotation(new FooBarAnnotation()),
                '@\TYPO3\Flow\Tests\Unit\Object\Proxy\FooBarAnnotation(@\TYPO3\Flow\Tests\Unit\Object\Proxy\FooBarAnnotation(1.2))'
            ),
            array(
                $sessionWithAutoStart,
                '@\TYPO3\Flow\Annotations\Session(autoStart=true)'
            ),
            array(
                new Session(),
                '@\TYPO3\Flow\Annotations\Session'
            ),
            array(
                new Validate(array('value' => 'foo1', 'type' => 'bar1')),
                '@\TYPO3\Flow\Annotations\Validate(type="bar1", argumentName="foo1")'
            ),
            array(
                new Validate(array('type' => 'bar1', 'options' => array('minimum' => 2))),
                '@\TYPO3\Flow\Annotations\Validate(type="bar1", options={ "minimum"=2 })'
            ),
            array(
                new Validate(array('type' => 'bar1', 'options' => array('foo' => array('bar' => 'baz')))),
                '@\TYPO3\Flow\Annotations\Validate(type="bar1", options={ "foo"={ "bar"="baz" } })'
            ),
            array(
                new Validate(array('type' => 'bar1', 'options' => array('foo' => 'hubbabubba', 'bar' => true))),
                '@\TYPO3\Flow\Annotations\Validate(type="bar1", options={ "foo"="hubbabubba", "bar"=true })'
            ),
            array(
                new Validate(array('type' => 'bar1', 'options' => array(new Inject(array())))),
                '@\TYPO3\Flow\Annotations\Validate(type="bar1", options={ @\TYPO3\Flow\Annotations\Inject })'
            ),
            array(
                new Validate(array('type' => 'bar1', 'options' => array(new Validate(array('type' => 'bar1', 'options' => array('foo' => 'hubbabubba')))))),
                '@\TYPO3\Flow\Annotations\Validate(type="bar1", options={ @\TYPO3\Flow\Annotations\Validate(type="bar1", options={ "foo"="hubbabubba" }) })'
            ),
        );
    }

    /**
     * @dataProvider annotationsAndStrings
     * @test
     */
    public function renderAnnotationRendersCorrectly($annotation, $expectedString)
    {
        $this->assertEquals($expectedString, Compiler::renderAnnotation($annotation));
=======

    protected function setUp()
    {
        $this->compiler = $this->getAccessibleMock('TYPO3\Flow\Object\Proxy\Compiler', null);
>>>>>>> c186a992
    }

    /**
     * @return array
     */
<<<<<<< HEAD
    public function stripOpeningPhpTagCorrectlyStripsPhpTagDataProvider()
    {
        return array(
                // no (valid) php file
            array('classCode' => '', 'expectedResult' => ''),
            array('classCode' => "Not\nPHP code\n", 'expectedResult' => "Not\nPHP code\n"),

                // PHP files with only one line
            array('classCode' => '<?php just one line', 'expectedResult' => ' just one line'),
            array('classCode' => '<?php another <?php tag', 'expectedResult' => ' another <?php tag'),
            array('classCode' => '  <?php  space before and after tag', 'expectedResult' => '  space before and after tag'),

=======
    public function annotationsAndStrings()
    {
        $sessionWithAutoStart = new Session();
        $sessionWithAutoStart->autoStart = true;
        return array(
            array(
                new Signal(array()),
                '@\TYPO3\Flow\Annotations\Signal'
            ),
            array(
                new Scope(array('value' => 'singleton')),
                '@\TYPO3\Flow\Annotations\Scope("singleton")'
            ),
            array(
                new FooBarAnnotation(),
                '@\TYPO3\Flow\Tests\Unit\Object\Proxy\FooBarAnnotation(1.2)'
            ),
            array(
                new FooBarAnnotation(new FooBarAnnotation()),
                '@\TYPO3\Flow\Tests\Unit\Object\Proxy\FooBarAnnotation(@\TYPO3\Flow\Tests\Unit\Object\Proxy\FooBarAnnotation(1.2))'
            ),
            array(
                $sessionWithAutoStart,
                '@\TYPO3\Flow\Annotations\Session(autoStart=true)'
            ),
            array(
                new Session(),
                '@\TYPO3\Flow\Annotations\Session'
            ),
            array(
                new Validate(array('value' => 'foo1', 'type' => 'bar1')),
                '@\TYPO3\Flow\Annotations\Validate(type="bar1", argumentName="foo1")'
            ),
            array(
                new Validate(array('type' => 'bar1', 'options' => array('minimum' => 2))),
                '@\TYPO3\Flow\Annotations\Validate(type="bar1", options={ "minimum"=2 })'
            ),
            array(
                new Validate(array('type' => 'bar1', 'options' => array('foo' => array('bar' => 'baz')))),
                '@\TYPO3\Flow\Annotations\Validate(type="bar1", options={ "foo"={ "bar"="baz" } })'
            ),
            array(
                new Validate(array('type' => 'bar1', 'options' => array('foo' => 'hubbabubba', 'bar' => true))),
                '@\TYPO3\Flow\Annotations\Validate(type="bar1", options={ "foo"="hubbabubba", "bar"=true })'
            ),
            array(
                new Validate(array('type' => 'bar1', 'options' => array(new Inject(array())))),
                '@\TYPO3\Flow\Annotations\Validate(type="bar1", options={ @\TYPO3\Flow\Annotations\Inject })'
            ),
            array(
                new Validate(array('type' => 'bar1', 'options' => array(new Validate(array('type' => 'bar1', 'options' => array('foo' => 'hubbabubba')))))),
                '@\TYPO3\Flow\Annotations\Validate(type="bar1", options={ @\TYPO3\Flow\Annotations\Validate(type="bar1", options={ "foo"="hubbabubba" }) })'
            ),
        );
    }

    /**
     * @dataProvider annotationsAndStrings
     * @test
     */
    public function renderAnnotationRendersCorrectly($annotation, $expectedString)
    {
        $this->assertEquals($expectedString, Compiler::renderAnnotation($annotation));
    }

    /**
     * @return array
     */
    public function stripOpeningPhpTagCorrectlyStripsPhpTagDataProvider()
    {
        return array(
                // no (valid) php file
            array('classCode' => "", 'expectedResult' => ""),
            array('classCode' => "Not\nPHP code\n", 'expectedResult' => "Not\nPHP code\n"),

                // PHP files with only one line
            array('classCode' => "<?php just one line", 'expectedResult' => " just one line"),
            array('classCode' => "<?php another <?php tag", 'expectedResult' => " another <?php tag"),
            array('classCode' => "  <?php  space before and after tag", 'expectedResult' => "  space before and after tag"),

>>>>>>> c186a992
                // PHP files with more lines
            array('classCode' => "<?php\nsecond line", 'expectedResult' => "\nsecond line"),
            array('classCode' => "  <?php\nsecond line", 'expectedResult' => "\nsecond line"),
            array('classCode' => "<?php  first line\nsecond line", 'expectedResult' => "  first line\nsecond line"),
            array('classCode' => "<?php\nsecond line with another <?php tag", 'expectedResult' => "\nsecond line with another <?php tag"),
            array('classCode' => "\n<?php\nempty line before php tag", 'expectedResult' => "\nempty line before php tag"),
            array('classCode' => "<?php\nsecond line\n<?php\nthird line", 'expectedResult' => "\nsecond line\n<?php\nthird line"),
        );
    }

    /**
     * @param string $classCode
     * @param string $expectedResult
     * @test
     * @dataProvider stripOpeningPhpTagCorrectlyStripsPhpTagDataProvider
     */
    public function stripOpeningPhpTagCorrectlyStripsPhpTagTests($classCode, $expectedResult)
    {
        $actualResult = $this->compiler->_call('stripOpeningPhpTag', $classCode);
        $this->assertSame($expectedResult, $actualResult);
    }
}<|MERGE_RESOLUTION|>--- conflicted
+++ resolved
@@ -27,7 +27,6 @@
      * @var Compiler|\PHPUnit_Framework_MockObject_MockObject
      */
     protected $compiler;
-<<<<<<< HEAD
 
     protected function setUp()
     {
@@ -100,18 +99,11 @@
     public function renderAnnotationRendersCorrectly($annotation, $expectedString)
     {
         $this->assertEquals($expectedString, Compiler::renderAnnotation($annotation));
-=======
-
-    protected function setUp()
-    {
-        $this->compiler = $this->getAccessibleMock('TYPO3\Flow\Object\Proxy\Compiler', null);
->>>>>>> c186a992
     }
 
     /**
      * @return array
      */
-<<<<<<< HEAD
     public function stripOpeningPhpTagCorrectlyStripsPhpTagDataProvider()
     {
         return array(
@@ -124,88 +116,6 @@
             array('classCode' => '<?php another <?php tag', 'expectedResult' => ' another <?php tag'),
             array('classCode' => '  <?php  space before and after tag', 'expectedResult' => '  space before and after tag'),
 
-=======
-    public function annotationsAndStrings()
-    {
-        $sessionWithAutoStart = new Session();
-        $sessionWithAutoStart->autoStart = true;
-        return array(
-            array(
-                new Signal(array()),
-                '@\TYPO3\Flow\Annotations\Signal'
-            ),
-            array(
-                new Scope(array('value' => 'singleton')),
-                '@\TYPO3\Flow\Annotations\Scope("singleton")'
-            ),
-            array(
-                new FooBarAnnotation(),
-                '@\TYPO3\Flow\Tests\Unit\Object\Proxy\FooBarAnnotation(1.2)'
-            ),
-            array(
-                new FooBarAnnotation(new FooBarAnnotation()),
-                '@\TYPO3\Flow\Tests\Unit\Object\Proxy\FooBarAnnotation(@\TYPO3\Flow\Tests\Unit\Object\Proxy\FooBarAnnotation(1.2))'
-            ),
-            array(
-                $sessionWithAutoStart,
-                '@\TYPO3\Flow\Annotations\Session(autoStart=true)'
-            ),
-            array(
-                new Session(),
-                '@\TYPO3\Flow\Annotations\Session'
-            ),
-            array(
-                new Validate(array('value' => 'foo1', 'type' => 'bar1')),
-                '@\TYPO3\Flow\Annotations\Validate(type="bar1", argumentName="foo1")'
-            ),
-            array(
-                new Validate(array('type' => 'bar1', 'options' => array('minimum' => 2))),
-                '@\TYPO3\Flow\Annotations\Validate(type="bar1", options={ "minimum"=2 })'
-            ),
-            array(
-                new Validate(array('type' => 'bar1', 'options' => array('foo' => array('bar' => 'baz')))),
-                '@\TYPO3\Flow\Annotations\Validate(type="bar1", options={ "foo"={ "bar"="baz" } })'
-            ),
-            array(
-                new Validate(array('type' => 'bar1', 'options' => array('foo' => 'hubbabubba', 'bar' => true))),
-                '@\TYPO3\Flow\Annotations\Validate(type="bar1", options={ "foo"="hubbabubba", "bar"=true })'
-            ),
-            array(
-                new Validate(array('type' => 'bar1', 'options' => array(new Inject(array())))),
-                '@\TYPO3\Flow\Annotations\Validate(type="bar1", options={ @\TYPO3\Flow\Annotations\Inject })'
-            ),
-            array(
-                new Validate(array('type' => 'bar1', 'options' => array(new Validate(array('type' => 'bar1', 'options' => array('foo' => 'hubbabubba')))))),
-                '@\TYPO3\Flow\Annotations\Validate(type="bar1", options={ @\TYPO3\Flow\Annotations\Validate(type="bar1", options={ "foo"="hubbabubba" }) })'
-            ),
-        );
-    }
-
-    /**
-     * @dataProvider annotationsAndStrings
-     * @test
-     */
-    public function renderAnnotationRendersCorrectly($annotation, $expectedString)
-    {
-        $this->assertEquals($expectedString, Compiler::renderAnnotation($annotation));
-    }
-
-    /**
-     * @return array
-     */
-    public function stripOpeningPhpTagCorrectlyStripsPhpTagDataProvider()
-    {
-        return array(
-                // no (valid) php file
-            array('classCode' => "", 'expectedResult' => ""),
-            array('classCode' => "Not\nPHP code\n", 'expectedResult' => "Not\nPHP code\n"),
-
-                // PHP files with only one line
-            array('classCode' => "<?php just one line", 'expectedResult' => " just one line"),
-            array('classCode' => "<?php another <?php tag", 'expectedResult' => " another <?php tag"),
-            array('classCode' => "  <?php  space before and after tag", 'expectedResult' => "  space before and after tag"),
-
->>>>>>> c186a992
                 // PHP files with more lines
             array('classCode' => "<?php\nsecond line", 'expectedResult' => "\nsecond line"),
             array('classCode' => "  <?php\nsecond line", 'expectedResult' => "\nsecond line"),
