<?php
namespace TYPO3\Flow\Tests\Unit\Object\Proxy;

/*                                                                        *
 * This script belongs to the Flow framework.                             *
 *                                                                        *
 * It is free software; you can redistribute it and/or modify it under    *
 * the terms of the MIT license.                                          *
 *                                                                        */

/**
 *
 */
class ProxyClassTest extends \TYPO3\Flow\Tests\UnitTestCase
{
    /**
     * @return array
     */
    public function proxyClassesDataProvider()
    {
        return array(
            array(
                'originalClassName' => '\Acme\Namespace\ClassName',
                'originalClassAnnotations' => array(),
                'originalClassDocumentation' => '',
                'originalClassConstants' => array(array('name' => 'TEST_CONSTANT', 'value' => '1')),
                'expectedProxyCode' => "namespace \Acme\Namespace;\n".
            "\n" .
            "use Doctrine\\ORM\\Mapping as ORM;\n" .
            "use TYPO3\\Flow\\Annotations as Flow;\n" .
            "\n" .
            "class ClassName extends ClassName".\TYPO3\Flow\Object\Proxy\Compiler::ORIGINAL_CLASSNAME_SUFFIX." implements \TYPO3\Flow\Object\Proxy\ProxyInterface {\n\n" .
            "	const TEST_CONSTANT = 1;\n\n".
            "}",
            ),
            array(
                'originalClassName' => '\ClassWithoutNamespace',
                'originalClassAnnotations' => array(),
                'originalClassDocumentation' => '',
                'originalClassConstants' => array(array('name' => 'TEST_CONSTANT', 'value' => '1')),
                'expectedProxyCode' =>
            "use Doctrine\\ORM\\Mapping as ORM;\n" .
            "use TYPO3\\Flow\\Annotations as Flow;\n" .
            "\n" .
            "class ClassWithoutNamespace extends ClassWithoutNamespace".\TYPO3\Flow\Object\Proxy\Compiler::ORIGINAL_CLASSNAME_SUFFIX." implements \TYPO3\Flow\Object\Proxy\ProxyInterface {\n\n" .
            "	const TEST_CONSTANT = 1;\n\n".
            "}",
            ),
            array(
                'originalClassName' => 'ClassWithoutNamespace',
                'originalClassAnnotations' => array(),
                'originalClassDocumentation' => '',
                'originalClassConstants' => array(array('name' => 'TEST_CONSTANT', 'value' => '1')),
                'expectedProxyCode' =>
            "use Doctrine\\ORM\\Mapping as ORM;\n" .
            "use TYPO3\\Flow\\Annotations as Flow;\n" .
            "\n" .
            "class ClassWithoutNamespace extends ClassWithoutNamespace".\TYPO3\Flow\Object\Proxy\Compiler::ORIGINAL_CLASSNAME_SUFFIX." implements \TYPO3\Flow\Object\Proxy\ProxyInterface {\n\n" .
            "	const TEST_CONSTANT = 1;\n\n".
            "}",
            ),
        );
    }
<<<<<<< HEAD

    /**
     * @test
     * @dataProvider proxyClassesDataProvider
     */
    public function renderWorksAsExpected($originalClassName, $originalClassAnnotations, $originalClassDocumentation, $originalClassConstants, $expectedProxyCode)
    {
        $mockReflectionService = $this->getMock('TYPO3\Flow\Reflection\ReflectionService', array(), array(), '', false);
        $mockReflectionService->expects($this->any())->method('isClassAbstract')->will($this->returnValue(strpos($expectedProxyCode, 'abstract ') !== false));
        $mockReflectionService->expects($this->any())->method('getClassAnnotations')->will($this->returnValue($originalClassAnnotations));

        $mockProxyClass = $this->getAccessibleMock('TYPO3\Flow\Object\Proxy\ProxyClass', array('buildClassDocumentation'), array($originalClassName), '', true);
        $mockProxyClass->expects($this->any())->method('buildClassDocumentation')->will($this->returnValue($originalClassDocumentation));
        $mockProxyClass->injectReflectionService($mockReflectionService);
        foreach ($originalClassConstants as $originalClassConstant) {
            $mockProxyClass->addConstant($originalClassConstant['name'], $originalClassConstant['value']);
        }

=======

    /**
     * @test
     * @dataProvider proxyClassesDataProvider
     */
    public function renderWorksAsExpected($originalClassName, $originalClassAnnotations, $originalClassDocumentation, $originalClassConstants, $expectedProxyCode)
    {
        $mockReflectionService = $this->getMock('TYPO3\Flow\Reflection\ReflectionService', array(), array(), '', false);
        $mockReflectionService->expects($this->any())->method('isClassAbstract')->will($this->returnValue(strpos($expectedProxyCode, 'abstract ') !== false));
        $mockReflectionService->expects($this->any())->method('getClassAnnotations')->will($this->returnValue($originalClassAnnotations));

        $mockProxyClass = $this->getAccessibleMock('TYPO3\Flow\Object\Proxy\ProxyClass', array('buildClassDocumentation'), array($originalClassName), '', true);
        $mockProxyClass->expects($this->any())->method('buildClassDocumentation')->will($this->returnValue($originalClassDocumentation));
        $mockProxyClass->injectReflectionService($mockReflectionService);
        foreach ($originalClassConstants as $originalClassConstant) {
            $mockProxyClass->addConstant($originalClassConstant['name'], $originalClassConstant['value']);
        }

>>>>>>> d040582c
        $proxyCode = $mockProxyClass->render();

        $this->assertEquals($expectedProxyCode, $proxyCode);
    }
}<|MERGE_RESOLUTION|>--- conflicted
+++ resolved
@@ -61,7 +61,6 @@
             ),
         );
     }
-<<<<<<< HEAD
 
     /**
      * @test
@@ -80,26 +79,6 @@
             $mockProxyClass->addConstant($originalClassConstant['name'], $originalClassConstant['value']);
         }
 
-=======
-
-    /**
-     * @test
-     * @dataProvider proxyClassesDataProvider
-     */
-    public function renderWorksAsExpected($originalClassName, $originalClassAnnotations, $originalClassDocumentation, $originalClassConstants, $expectedProxyCode)
-    {
-        $mockReflectionService = $this->getMock('TYPO3\Flow\Reflection\ReflectionService', array(), array(), '', false);
-        $mockReflectionService->expects($this->any())->method('isClassAbstract')->will($this->returnValue(strpos($expectedProxyCode, 'abstract ') !== false));
-        $mockReflectionService->expects($this->any())->method('getClassAnnotations')->will($this->returnValue($originalClassAnnotations));
-
-        $mockProxyClass = $this->getAccessibleMock('TYPO3\Flow\Object\Proxy\ProxyClass', array('buildClassDocumentation'), array($originalClassName), '', true);
-        $mockProxyClass->expects($this->any())->method('buildClassDocumentation')->will($this->returnValue($originalClassDocumentation));
-        $mockProxyClass->injectReflectionService($mockReflectionService);
-        foreach ($originalClassConstants as $originalClassConstant) {
-            $mockProxyClass->addConstant($originalClassConstant['name'], $originalClassConstant['value']);
-        }
-
->>>>>>> d040582c
         $proxyCode = $mockProxyClass->render();
 
         $this->assertEquals($expectedProxyCode, $proxyCode);
