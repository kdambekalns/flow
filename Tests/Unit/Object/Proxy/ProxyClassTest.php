<?php
namespace TYPO3\Flow\Tests\Unit\Object\Proxy;

/*                                                                        *
 * This script belongs to the Flow framework.                             *
 *                                                                        *
 * It is free software; you can redistribute it and/or modify it under    *
 * the terms of the MIT license.                                          *
 *                                                                        */

/**
 *
 */
class ProxyClassTest extends \TYPO3\Flow\Tests\UnitTestCase
{
    /**
     * @return array
     */
    public function proxyClassesDataProvider()
    {
        return array(
            array(
                'originalClassName' => '\Acme\Namespace\ClassName',
                'originalClassAnnotations' => array(),
                'originalClassDocumentation' => '',
                'originalClassConstants' => array(array('name' => 'TEST_CONSTANT', 'value' => '1')),
<<<<<<< HEAD
                'expectedProxyCode' => "namespace \Acme\Namespace;\n" .
=======
                'expectedProxyCode' => "namespace \Acme\Namespace;\n".
>>>>>>> c186a992
            "\n" .
            "use Doctrine\\ORM\\Mapping as ORM;\n" .
            "use TYPO3\\Flow\\Annotations as Flow;\n" .
            "\n" .
<<<<<<< HEAD
            'class ClassName extends ClassName' . \TYPO3\Flow\Object\Proxy\Compiler::ORIGINAL_CLASSNAME_SUFFIX . " implements \TYPO3\Flow\Object\Proxy\ProxyInterface {\n\n" .
            "	const TEST_CONSTANT = 1;\n\n" .
            '}',
=======
            "class ClassName extends ClassName".\TYPO3\Flow\Object\Proxy\Compiler::ORIGINAL_CLASSNAME_SUFFIX." implements \TYPO3\Flow\Object\Proxy\ProxyInterface {\n\n" .
            "	const TEST_CONSTANT = 1;\n\n".
            "}",
>>>>>>> c186a992
            ),
            array(
                'originalClassName' => '\ClassWithoutNamespace',
                'originalClassAnnotations' => array(),
                'originalClassDocumentation' => '',
                'originalClassConstants' => array(array('name' => 'TEST_CONSTANT', 'value' => '1')),
                'expectedProxyCode' =>
            "use Doctrine\\ORM\\Mapping as ORM;\n" .
            "use TYPO3\\Flow\\Annotations as Flow;\n" .
            "\n" .
<<<<<<< HEAD
            'class ClassWithoutNamespace extends ClassWithoutNamespace' . \TYPO3\Flow\Object\Proxy\Compiler::ORIGINAL_CLASSNAME_SUFFIX . " implements \TYPO3\Flow\Object\Proxy\ProxyInterface {\n\n" .
            "	const TEST_CONSTANT = 1;\n\n" .
            '}',
=======
            "class ClassWithoutNamespace extends ClassWithoutNamespace".\TYPO3\Flow\Object\Proxy\Compiler::ORIGINAL_CLASSNAME_SUFFIX." implements \TYPO3\Flow\Object\Proxy\ProxyInterface {\n\n" .
            "	const TEST_CONSTANT = 1;\n\n".
            "}",
>>>>>>> c186a992
            ),
            array(
                'originalClassName' => 'ClassWithoutNamespace',
                'originalClassAnnotations' => array(),
                'originalClassDocumentation' => '',
                'originalClassConstants' => array(array('name' => 'TEST_CONSTANT', 'value' => '1')),
                'expectedProxyCode' =>
            "use Doctrine\\ORM\\Mapping as ORM;\n" .
            "use TYPO3\\Flow\\Annotations as Flow;\n" .
            "\n" .
<<<<<<< HEAD
            'class ClassWithoutNamespace extends ClassWithoutNamespace' . \TYPO3\Flow\Object\Proxy\Compiler::ORIGINAL_CLASSNAME_SUFFIX . " implements \TYPO3\Flow\Object\Proxy\ProxyInterface {\n\n" .
            "	const TEST_CONSTANT = 1;\n\n" .
            '}',
            ),
        );
    }

    /**
     * @test
     * @dataProvider proxyClassesDataProvider
     */
    public function renderWorksAsExpected($originalClassName, $originalClassAnnotations, $originalClassDocumentation, $originalClassConstants, $expectedProxyCode)
    {
        $mockReflectionService = $this->getMock(\TYPO3\Flow\Reflection\ReflectionService::class, array(), array(), '', false);
        $mockReflectionService->expects($this->any())->method('isClassAbstract')->will($this->returnValue(strpos($expectedProxyCode, 'abstract ') !== false));
        $mockReflectionService->expects($this->any())->method('getClassAnnotations')->will($this->returnValue($originalClassAnnotations));

        $mockProxyClass = $this->getAccessibleMock(\TYPO3\Flow\Object\Proxy\ProxyClass::class, array('buildClassDocumentation'), array($originalClassName), '', true);
        $mockProxyClass->expects($this->any())->method('buildClassDocumentation')->will($this->returnValue($originalClassDocumentation));
        $mockProxyClass->injectReflectionService($mockReflectionService);
        foreach ($originalClassConstants as $originalClassConstant) {
            $mockProxyClass->addConstant($originalClassConstant['name'], $originalClassConstant['value']);
        }

=======
            "class ClassWithoutNamespace extends ClassWithoutNamespace".\TYPO3\Flow\Object\Proxy\Compiler::ORIGINAL_CLASSNAME_SUFFIX." implements \TYPO3\Flow\Object\Proxy\ProxyInterface {\n\n" .
            "	const TEST_CONSTANT = 1;\n\n".
            "}",
            ),
        );
    }

    /**
     * @test
     * @dataProvider proxyClassesDataProvider
     */
    public function renderWorksAsExpected($originalClassName, $originalClassAnnotations, $originalClassDocumentation, $originalClassConstants, $expectedProxyCode)
    {
        $mockReflectionService = $this->getMock('TYPO3\Flow\Reflection\ReflectionService', array(), array(), '', false);
        $mockReflectionService->expects($this->any())->method('isClassAbstract')->will($this->returnValue(strpos($expectedProxyCode, 'abstract ') !== false));
        $mockReflectionService->expects($this->any())->method('getClassAnnotations')->will($this->returnValue($originalClassAnnotations));

        $mockProxyClass = $this->getAccessibleMock('TYPO3\Flow\Object\Proxy\ProxyClass', array('buildClassDocumentation'), array($originalClassName), '', true);
        $mockProxyClass->expects($this->any())->method('buildClassDocumentation')->will($this->returnValue($originalClassDocumentation));
        $mockProxyClass->injectReflectionService($mockReflectionService);
        foreach ($originalClassConstants as $originalClassConstant) {
            $mockProxyClass->addConstant($originalClassConstant['name'], $originalClassConstant['value']);
        }

>>>>>>> c186a992
        $proxyCode = $mockProxyClass->render();

        $this->assertEquals($expectedProxyCode, $proxyCode);
    }
}<|MERGE_RESOLUTION|>--- conflicted
+++ resolved
@@ -24,24 +24,14 @@
                 'originalClassAnnotations' => array(),
                 'originalClassDocumentation' => '',
                 'originalClassConstants' => array(array('name' => 'TEST_CONSTANT', 'value' => '1')),
-<<<<<<< HEAD
                 'expectedProxyCode' => "namespace \Acme\Namespace;\n" .
-=======
-                'expectedProxyCode' => "namespace \Acme\Namespace;\n".
->>>>>>> c186a992
             "\n" .
             "use Doctrine\\ORM\\Mapping as ORM;\n" .
             "use TYPO3\\Flow\\Annotations as Flow;\n" .
             "\n" .
-<<<<<<< HEAD
             'class ClassName extends ClassName' . \TYPO3\Flow\Object\Proxy\Compiler::ORIGINAL_CLASSNAME_SUFFIX . " implements \TYPO3\Flow\Object\Proxy\ProxyInterface {\n\n" .
             "	const TEST_CONSTANT = 1;\n\n" .
             '}',
-=======
-            "class ClassName extends ClassName".\TYPO3\Flow\Object\Proxy\Compiler::ORIGINAL_CLASSNAME_SUFFIX." implements \TYPO3\Flow\Object\Proxy\ProxyInterface {\n\n" .
-            "	const TEST_CONSTANT = 1;\n\n".
-            "}",
->>>>>>> c186a992
             ),
             array(
                 'originalClassName' => '\ClassWithoutNamespace',
@@ -52,15 +42,9 @@
             "use Doctrine\\ORM\\Mapping as ORM;\n" .
             "use TYPO3\\Flow\\Annotations as Flow;\n" .
             "\n" .
-<<<<<<< HEAD
             'class ClassWithoutNamespace extends ClassWithoutNamespace' . \TYPO3\Flow\Object\Proxy\Compiler::ORIGINAL_CLASSNAME_SUFFIX . " implements \TYPO3\Flow\Object\Proxy\ProxyInterface {\n\n" .
             "	const TEST_CONSTANT = 1;\n\n" .
             '}',
-=======
-            "class ClassWithoutNamespace extends ClassWithoutNamespace".\TYPO3\Flow\Object\Proxy\Compiler::ORIGINAL_CLASSNAME_SUFFIX." implements \TYPO3\Flow\Object\Proxy\ProxyInterface {\n\n" .
-            "	const TEST_CONSTANT = 1;\n\n".
-            "}",
->>>>>>> c186a992
             ),
             array(
                 'originalClassName' => 'ClassWithoutNamespace',
@@ -71,7 +55,6 @@
             "use Doctrine\\ORM\\Mapping as ORM;\n" .
             "use TYPO3\\Flow\\Annotations as Flow;\n" .
             "\n" .
-<<<<<<< HEAD
             'class ClassWithoutNamespace extends ClassWithoutNamespace' . \TYPO3\Flow\Object\Proxy\Compiler::ORIGINAL_CLASSNAME_SUFFIX . " implements \TYPO3\Flow\Object\Proxy\ProxyInterface {\n\n" .
             "	const TEST_CONSTANT = 1;\n\n" .
             '}',
@@ -96,32 +79,6 @@
             $mockProxyClass->addConstant($originalClassConstant['name'], $originalClassConstant['value']);
         }
 
-=======
-            "class ClassWithoutNamespace extends ClassWithoutNamespace".\TYPO3\Flow\Object\Proxy\Compiler::ORIGINAL_CLASSNAME_SUFFIX." implements \TYPO3\Flow\Object\Proxy\ProxyInterface {\n\n" .
-            "	const TEST_CONSTANT = 1;\n\n".
-            "}",
-            ),
-        );
-    }
-
-    /**
-     * @test
-     * @dataProvider proxyClassesDataProvider
-     */
-    public function renderWorksAsExpected($originalClassName, $originalClassAnnotations, $originalClassDocumentation, $originalClassConstants, $expectedProxyCode)
-    {
-        $mockReflectionService = $this->getMock('TYPO3\Flow\Reflection\ReflectionService', array(), array(), '', false);
-        $mockReflectionService->expects($this->any())->method('isClassAbstract')->will($this->returnValue(strpos($expectedProxyCode, 'abstract ') !== false));
-        $mockReflectionService->expects($this->any())->method('getClassAnnotations')->will($this->returnValue($originalClassAnnotations));
-
-        $mockProxyClass = $this->getAccessibleMock('TYPO3\Flow\Object\Proxy\ProxyClass', array('buildClassDocumentation'), array($originalClassName), '', true);
-        $mockProxyClass->expects($this->any())->method('buildClassDocumentation')->will($this->returnValue($originalClassDocumentation));
-        $mockProxyClass->injectReflectionService($mockReflectionService);
-        foreach ($originalClassConstants as $originalClassConstant) {
-            $mockProxyClass->addConstant($originalClassConstant['name'], $originalClassConstant['value']);
-        }
-
->>>>>>> c186a992
         $proxyCode = $mockProxyClass->render();
 
         $this->assertEquals($expectedProxyCode, $proxyCode);
