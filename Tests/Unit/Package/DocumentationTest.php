<?php
namespace TYPO3\Flow\Tests\Unit\Package;

/*
 * This file is part of the TYPO3.Flow package.
 *
 * (c) Contributors of the Neos Project - www.neos.io
 *
 * This package is Open Source Software. For the full copyright and license
 * information, please view the LICENSE file which was distributed with this
 * source code.
 */

use org\bovigo\vfs\vfsStream;
use TYPO3\Flow\Tests\UnitTestCase;
use TYPO3\Flow\Package;
use TYPO3\Flow\Utility\Files;

/**
 * Testcase for the package documentation class
 */
class DocumentationTest extends UnitTestCase
{
    /**
     * Sets up this test case
     *
     */
    protected function setUp()
    {
        vfsStream::setup('testDirectory');
    }

    /**
     * @test
     */
    public function constructSetsPackageNameAndPathToDocumentation()
    {
        $documentationPath = vfsStream::url('testDirectory') . '/';

<<<<<<< HEAD
        $mockPackage = $this->createMock(\TYPO3\Flow\Package\PackageInterface::class);
=======
        $mockPackage = $this->createMock(Package\PackageInterface::class);
>>>>>>> c3f2521f

        $documentation = new Package\Documentation($mockPackage, 'Manual', $documentationPath);

        $this->assertSame($mockPackage, $documentation->getPackage());
        $this->assertEquals('Manual', $documentation->getDocumentationName());
        $this->assertEquals($documentationPath, $documentation->getDocumentationPath());
    }

    /**
     * @test
     */
    public function getDocumentationFormatsScansDocumentationDirectoryAndReturnsDocumentationFormatObjectsIndexedByFormatName()
    {
        $documentationPath = vfsStream::url('testDirectory') . '/';

<<<<<<< HEAD
        $mockPackage = $this->createMock(\TYPO3\Flow\Package\PackageInterface::class);
=======
        $mockPackage = $this->createMock(Package\PackageInterface::class);
>>>>>>> c3f2521f

        Files::createDirectoryRecursively($documentationPath . 'DocBook/en');

        $documentation = new Package\Documentation($mockPackage, 'Manual', $documentationPath);
        $documentationFormats = $documentation->getDocumentationFormats();

        $this->assertEquals('DocBook', $documentationFormats['DocBook']->getFormatName());
    }
}<|MERGE_RESOLUTION|>--- conflicted
+++ resolved
@@ -37,11 +37,7 @@
     {
         $documentationPath = vfsStream::url('testDirectory') . '/';
 
-<<<<<<< HEAD
-        $mockPackage = $this->createMock(\TYPO3\Flow\Package\PackageInterface::class);
-=======
         $mockPackage = $this->createMock(Package\PackageInterface::class);
->>>>>>> c3f2521f
 
         $documentation = new Package\Documentation($mockPackage, 'Manual', $documentationPath);
 
@@ -57,11 +53,7 @@
     {
         $documentationPath = vfsStream::url('testDirectory') . '/';
 
-<<<<<<< HEAD
-        $mockPackage = $this->createMock(\TYPO3\Flow\Package\PackageInterface::class);
-=======
         $mockPackage = $this->createMock(Package\PackageInterface::class);
->>>>>>> c3f2521f
 
         Files::createDirectoryRecursively($documentationPath . 'DocBook/en');
 
