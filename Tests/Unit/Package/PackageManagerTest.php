<?php
namespace TYPO3\Flow\Tests\Unit\Package;

/*                                                                        *
 * This script belongs to the Flow framework.                             *
 *                                                                        *
 * It is free software; you can redistribute it and/or modify it under    *
 * the terms of the MIT license.                                          *
 *                                                                        */

use TYPO3\Flow\Core\ApplicationContext;
use TYPO3\Flow\Core\Bootstrap;
use TYPO3\Flow\Package\PackageInterface;
use org\bovigo\vfs\vfsStream;
use TYPO3\Flow\SignalSlot\Dispatcher;

/**
 * Testcase for the default package manager
 *
 */
class PackageManagerTest extends \TYPO3\Flow\Tests\UnitTestCase
{
    /**
     * @var \TYPO3\Flow\Package\PackageManager
     */
    protected $packageManager;

    /**
     * @var Bootstrap|\PHPUnit_Framework_MockObject_MockObject
     */
    protected $mockBootstrap;

    /**
     * @var ApplicationContext|\PHPUnit_Framework_MockObject_MockObject
     */
    protected $mockApplicationContext;

    /**
     * @var Dispatcher|\PHPUnit_Framework_MockObject_MockObject
     */
    protected $mockDispatcher;

    /**
     * Sets up this test case
     *
     */
    protected function setUp()
    {
        vfsStream::setup('Test');
        $this->mockBootstrap = $this->getMockBuilder(Bootstrap::class)->disableOriginalConstructor()->getMock();
<<<<<<< HEAD
        $this->mockBootstrap->expects($this->any())->method('getSignalSlotDispatcher')->will($this->returnValue($this->getMock(\TYPO3\Flow\SignalSlot\Dispatcher::class)));
=======
        $this->mockBootstrap->expects($this->any())->method('getSignalSlotDispatcher')->will($this->returnValue($this->getMock('TYPO3\Flow\SignalSlot\Dispatcher')));
>>>>>>> c186a992

        $this->mockApplicationContext = $this->getMockBuilder(ApplicationContext::class)->disableOriginalConstructor()->getMock();
        $this->mockBootstrap->expects($this->any())->method('getContext')->will($this->returnValue($this->mockApplicationContext));

<<<<<<< HEAD
        $mockObjectManager = $this->getMock(\TYPO3\Flow\Object\ObjectManagerInterface::class);
        $this->mockBootstrap->expects($this->any())->method('getObjectManager')->will($this->returnValue($mockObjectManager));
        $mockReflectionService = $this->getMock(\TYPO3\Flow\Reflection\ReflectionService::class);
=======
        $mockObjectManager = $this->getMock('TYPO3\Flow\Object\ObjectManagerInterface');
        $this->mockBootstrap->expects($this->any())->method('getObjectManager')->will($this->returnValue($mockObjectManager));
        $mockReflectionService = $this->getMock('TYPO3\Flow\Reflection\ReflectionService');
>>>>>>> c186a992
        $mockReflectionService->expects($this->any())->method('getClassNameByObject')->will($this->returnCallback(function ($object) {
            if ($object instanceof \Doctrine\ORM\Proxy\Proxy) {
                return get_parent_class($object);
            }
            return get_class($object);
        }));
<<<<<<< HEAD
        $mockObjectManager->expects($this->any())->method('get')->with(\TYPO3\Flow\Reflection\ReflectionService::class)->will($this->returnValue($mockReflectionService));
=======
        $mockObjectManager->expects($this->any())->method('get')->with('TYPO3\Flow\Reflection\ReflectionService')->will($this->returnValue($mockReflectionService));
>>>>>>> c186a992
        $this->packageManager = new \TYPO3\Flow\Package\PackageManager();

        mkdir('vfs://Test/Packages/Application', 0700, true);
        mkdir('vfs://Test/Configuration');

<<<<<<< HEAD
        $mockClassLoader = $this->getMock(\TYPO3\Flow\Core\ClassLoader::class);
=======
        $mockClassLoader = $this->getMock('TYPO3\Flow\Core\ClassLoader');
>>>>>>> c186a992

        $composerNameToPackageKeyMap = array(
            'typo3/flow' => 'TYPO3.Flow'
        );

        $this->packageManager->injectClassLoader($mockClassLoader);
        $this->inject($this->packageManager, 'composerNameToPackageKeyMap', $composerNameToPackageKeyMap);
        $this->inject($this->packageManager, 'packagesBasePath', 'vfs://Test/Packages/');
        $this->inject($this->packageManager, 'packageStatesPathAndFilename', 'vfs://Test/Configuration/PackageStates.php');

        $this->mockDispatcher = $this->getMockBuilder(Dispatcher::class)->disableOriginalConstructor()->getMock();
        $this->inject($this->packageManager, 'dispatcher', $this->mockDispatcher);

        $this->packageManager->initialize($this->mockBootstrap);
    }

    /**
     * @test
     */
    public function getPackageReturnsTheSpecifiedPackage()
    {
        $this->packageManager->createPackage('TYPO3.Flow');

        $package = $this->packageManager->getPackage('TYPO3.Flow');
<<<<<<< HEAD
        $this->assertInstanceOf(\TYPO3\Flow\Package\PackageInterface::class, $package, 'The result of getPackage() was no valid package object.');
=======
        $this->assertInstanceOf('TYPO3\Flow\Package\PackageInterface', $package, 'The result of getPackage() was no valid package object.');
>>>>>>> c186a992
    }

    /**
     * @test
     * @expectedException \TYPO3\Flow\Package\Exception\UnknownPackageException
     */
    public function getPackageThrowsExceptionOnUnknownPackage()
    {
        $this->packageManager->getPackage('PrettyUnlikelyThatThisPackageExists');
    }

    /**
     * @test
     */
    public function getPackageOfObjectGetsPackageByGivenObject()
    {
        $package = $this->packageManager->createPackage('Acme.Foobar');
        $dummyObject = $this->createDummyObjectForPackage($package);
        $actual = $this->packageManager->getPackageOfObject($dummyObject);
        $this->assertSame($package, $actual);
    }

    /**
     * @test
     */
    public function getPackageOfObjectAssumesParentClassIfDoctrineProxyClassGiven()
    {
        $package = $this->packageManager->createPackage('Acme.Foobar');
        $dummyObject = $this->createDummyObjectForPackage($package);

        eval('namespace Doctrine\ORM\Proxy; interface Proxy {}');
        mkdir('vfs://Test/Somewhere/For/DoctrineProxies', 0700, true);
        $dummyProxyClassName = 'Proxy_' . str_replace('\\', '_', get_class($dummyObject));
        $dummyProxyClassPath = 'vfs://Test/Somewhere/For/DoctrineProxies/' . $dummyProxyClassName . '.php';
        file_put_contents($dummyProxyClassPath, '<?php class ' . $dummyProxyClassName . ' extends ' . get_class($dummyObject) . ' implements \Doctrine\ORM\Proxy\Proxy {} ?>');
        require $dummyProxyClassPath;
        $dummyProxy = new $dummyProxyClassName();

        $actual = $this->packageManager->getPackageOfObject($dummyProxy);
        $this->assertSame($package, $actual);
    }

    /**
     * @test
     */
    public function getPackageOfObjectDoesNotGivePackageWithShorterPathPrematurely()
    {
        $package1 = $this->packageManager->createPackage('Acme.Foo');
        $package2 = $this->packageManager->createPackage('Acme.Foobaz');
        $dummy1Object = $this->createDummyObjectForPackage($package1);
        $dummy2Object = $this->createDummyObjectForPackage($package2);
        $this->assertSame($package1, $this->packageManager->getPackageOfObject($dummy1Object));
        $this->assertSame($package2, $this->packageManager->getPackageOfObject($dummy2Object));
    }

    /**
     * Creates a dummy class file inside $package's path
     * and requires it for propagation
     *
     * @param PackageInterface $package
     * @return object The dummy object of the class which was created
     */
    protected function createDummyObjectForPackage(PackageInterface $package)
    {
        $dummyClassName = 'Someclass' . md5(uniqid(mt_rand(), true));
        $fullyQualifiedClassName = '\\' . $package->getNamespace() . '\\' . $dummyClassName;
        $dummyClassFilePath = \TYPO3\Flow\Utility\Files::concatenatePaths(array(
            $package->getPackagePath(),
            PackageInterface::DIRECTORY_CLASSES,
            $dummyClassName . '.php'
        ));
        file_put_contents($dummyClassFilePath, '<?php namespace ' . $package->getNamespace() . '; class ' . $dummyClassName . ' {}');
        require $dummyClassFilePath;
        return new $fullyQualifiedClassName();
    }

    /**
     * @test
     */
    public function getPackageOfObjectReturnsNullIfPackageCouldNotBeResolved()
    {
        $this->assertNull($this->packageManager->getPackageOfObject(new \ArrayObject()));
    }

    /**
     * @test
     */
    public function getCaseSensitivePackageKeyReturnsTheUpperCamelCaseVersionOfAGivenPackageKeyIfThePackageIsRegistered()
    {
<<<<<<< HEAD
        $packageManager = $this->getAccessibleMock(\TYPO3\Flow\Package\PackageManager::class, array('dummy'));
=======
        $packageManager = $this->getAccessibleMock('TYPO3\Flow\Package\PackageManager', array('dummy'));
>>>>>>> c186a992
        $packageManager->_set('packageKeys', array('acme.testpackage' => 'Acme.TestPackage'));
        $this->assertEquals('Acme.TestPackage', $packageManager->getCaseSensitivePackageKey('acme.testpackage'));
    }

    /**
     * @test
     */
    public function scanAvailablePackagesTraversesThePackagesDirectoryAndRegistersPackagesItFinds()
    {
        $expectedPackageKeys = array(
            'TYPO3.Flow' . md5(uniqid(mt_rand(), true)),
            'TYPO3.Flow.Test' . md5(uniqid(mt_rand(), true)),
            'TYPO3.YetAnotherTestPackage' . md5(uniqid(mt_rand(), true)),
            'RobertLemke.Flow.NothingElse' . md5(uniqid(mt_rand(), true))
        );

        foreach ($expectedPackageKeys as $packageKey) {
            $packagePath = 'vfs://Test/Packages/Application/' . $packageKey . '/';

            mkdir($packagePath, 0770, true);
            mkdir($packagePath . 'Classes');
            file_put_contents($packagePath . 'composer.json', '{"name": "' . $packageKey . '", "type": "flow-test"}');
        }

<<<<<<< HEAD
        $packageManager = $this->getAccessibleMock(\TYPO3\Flow\Package\PackageManager::class, array('emitPackageStatesUpdated'));
=======
        $packageManager = $this->getAccessibleMock('TYPO3\Flow\Package\PackageManager', array('emitPackageStatesUpdated'));
>>>>>>> c186a992
        $packageManager->_set('packagesBasePath', 'vfs://Test/Packages/');
        $packageManager->_set('packageStatesPathAndFilename', 'vfs://Test/Configuration/PackageStates.php');

        $packageFactory = new \TYPO3\Flow\Package\PackageFactory($packageManager);
        $this->inject($packageManager, 'packageFactory', $packageFactory);

        $packageManager->_set('packages', array());
        $packageManager->_call('scanAvailablePackages');

        $packageStates = require('vfs://Test/Configuration/PackageStates.php');
        $actualPackageKeys = array_keys($packageStates['packages']);
        $this->assertEquals(sort($expectedPackageKeys), sort($actualPackageKeys));
    }

    /**
     * @test
     */
    public function scanAvailablePackagesKeepsExistingPackageConfiguration()
    {
        $expectedPackageKeys = array(
            'TYPO3.Flow' . md5(uniqid(mt_rand(), true)),
            'TYPO3.Flow.Test' . md5(uniqid(mt_rand(), true)),
            'TYPO3.YetAnotherTestPackage' . md5(uniqid(mt_rand(), true)),
            'RobertLemke.Flow.NothingElse' . md5(uniqid(mt_rand(), true))
        );

        foreach ($expectedPackageKeys as $packageKey) {
            $packagePath = 'vfs://Test/Packages/Application/' . $packageKey . '/';

            mkdir($packagePath, 0770, true);
            mkdir($packagePath . 'Classes');
            file_put_contents($packagePath . 'composer.json', '{"name": "' . $packageKey . '", "type": "flow-test"}');
        }

<<<<<<< HEAD
        $packageManager = $this->getAccessibleMock(\TYPO3\Flow\Package\PackageManager::class, array('emitPackageStatesUpdated'));
=======
        $packageManager = $this->getAccessibleMock('TYPO3\Flow\Package\PackageManager', array('emitPackageStatesUpdated'));
>>>>>>> c186a992
        $packageManager->_set('packagesBasePath', 'vfs://Test/Packages/');
        $packageManager->_set('packageStatesPathAndFilename', 'vfs://Test/Configuration/PackageStates.php');

        $packageFactory = new \TYPO3\Flow\Package\PackageFactory($packageManager);
        $this->inject($packageManager, 'packageFactory', $packageFactory);

        $packageManager->_set('packageStatesConfiguration', array(
            'packages' => array(
                $packageKey => array(
                    'state' => 'inactive',
                    'frozen' => false,
                    'packagePath' => 'Application/' . $packageKey . '/',
                    'classesPath' => 'Classes/'
                )
            ),
            'version' => 2
        ));
        $packageManager->_call('scanAvailablePackages');
        $packageManager->_call('sortAndsavePackageStates');

        $packageStates = require('vfs://Test/Configuration/PackageStates.php');
        $this->assertEquals('inactive', $packageStates['packages'][$packageKey]['state']);
    }


    /**
     * @test
     */
    public function packageStatesConfigurationContainsRelativePaths()
    {
        $packageKeys = array(
            'RobertLemke.Flow.NothingElse' . md5(uniqid(mt_rand(), true)),
            'TYPO3.Flow' . md5(uniqid(mt_rand(), true)),
            'TYPO3.YetAnotherTestPackage' . md5(uniqid(mt_rand(), true)),
        );

        foreach ($packageKeys as $packageKey) {
            $packagePath = 'vfs://Test/Packages/Application/' . $packageKey . '/';

            mkdir($packagePath, 0770, true);
            mkdir($packagePath . 'Classes');
            file_put_contents($packagePath . 'composer.json', '{"name": "' . $packageKey . '", "type": "flow-test"}');
        }

<<<<<<< HEAD
        $packageManager = $this->getAccessibleMock(\TYPO3\Flow\Package\PackageManager::class, array('updateShortcuts', 'emitPackageStatesUpdated'), array(), '', false);
=======
        $packageManager = $this->getAccessibleMock('TYPO3\Flow\Package\PackageManager', array('updateShortcuts', 'emitPackageStatesUpdated'), array(), '', false);
>>>>>>> c186a992
        $packageManager->_set('packagesBasePath', 'vfs://Test/Packages/');
        $packageManager->_set('packageStatesPathAndFilename', 'vfs://Test/Configuration/PackageStates.php');

        $packageFactory = new \TYPO3\Flow\Package\PackageFactory($packageManager);
        $this->inject($packageManager, 'packageFactory', $packageFactory);

        $packageManager->_set('packages', array());
        $packageManager->_call('scanAvailablePackages');

        $expectedPackageStatesConfiguration = array();
        foreach ($packageKeys as $packageKey) {
            $expectedPackageStatesConfiguration[$packageKey] = array(
                'state' => 'active',
                'packagePath' => 'Application/' . $packageKey . '/',
                'classesPath' => 'Classes/',
                'manifestPath' => '',
                'composerName' => $packageKey
            );
        }

        $actualPackageStatesConfiguration = $packageManager->_get('packageStatesConfiguration');
        $this->assertEquals($expectedPackageStatesConfiguration, $actualPackageStatesConfiguration['packages']);
    }

    /**
     * Data Provider returning valid package keys and the corresponding path
     *
     * @return array
     */
    public function packageKeysAndPaths()
    {
        return array(
            array('TYPO3.YetAnotherTestPackage', 'vfs://Test/Packages/Application/TYPO3.YetAnotherTestPackage/'),
            array('RobertLemke.Flow.NothingElse', 'vfs://Test/Packages/Application/RobertLemke.Flow.NothingElse/')
        );
    }

    /**
     * @test
     * @dataProvider packageKeysAndPaths
     */
    public function createPackageCreatesPackageFolderAndReturnsPackage($packageKey, $expectedPackagePath)
    {
        $actualPackage = $this->packageManager->createPackage($packageKey);
        $actualPackagePath = $actualPackage->getPackagePath();

        $this->assertEquals($expectedPackagePath, $actualPackagePath);
        $this->assertTrue(is_dir($actualPackagePath), 'Package path should exist after createPackage()');
        $this->assertEquals($packageKey, $actualPackage->getPackageKey());
        $this->assertTrue($this->packageManager->isPackageAvailable($packageKey));
    }

    /**
     * @test
     */
    public function createPackageWritesAComposerManifestUsingTheGivenMetaObject()
    {
        $metaData = new \TYPO3\Flow\Package\MetaData('Acme.YetAnotherTestPackage');
        $metaData->setDescription('Yet Another Test Package');

        $package = $this->packageManager->createPackage('Acme.YetAnotherTestPackage', $metaData);

        $json = file_get_contents($package->getPackagePath() . '/composer.json');
        $composerManifest = json_decode($json);

        $this->assertEquals('acme/yetanothertestpackage', $composerManifest->name);
        $this->assertEquals('Yet Another Test Package', $composerManifest->description);
    }

    /**
     * @test
     */
    public function createPackageCanChangePackageTypeInComposerManifest()
    {
        $metaData = new \TYPO3\Flow\Package\MetaData('Acme.YetAnotherTestPackage2');
        $metaData->setDescription('Yet Another Test Package');
        $metaData->setPackageType('flow-custom-package');

        $package = $this->packageManager->createPackage('Acme.YetAnotherTestPackage2', $metaData);

        $json = file_get_contents($package->getPackagePath() . '/composer.json');
        $composerManifest = json_decode($json);

        $this->assertEquals('flow-custom-package', $composerManifest->type);
    }

    /**
     * Checks if createPackage() creates the folders for classes, configuration, documentation, resources and tests.
     *
     * @test
     */
    public function createPackageCreatesCommonFolders()
    {
        $package = $this->packageManager->createPackage('Acme.YetAnotherTestPackage');
        $packagePath = $package->getPackagePath();

<<<<<<< HEAD
        $this->assertTrue(is_dir($packagePath . PackageInterface::DIRECTORY_CLASSES), 'Classes directory was not created');
        $this->assertTrue(is_dir($packagePath . PackageInterface::DIRECTORY_CONFIGURATION), 'Configuration directory was not created');
        $this->assertTrue(is_dir($packagePath . PackageInterface::DIRECTORY_DOCUMENTATION), 'Documentation directory was not created');
        $this->assertTrue(is_dir($packagePath . PackageInterface::DIRECTORY_RESOURCES), 'Resources directory was not created');
        $this->assertTrue(is_dir($packagePath . PackageInterface::DIRECTORY_TESTS_UNIT), 'Tests/Unit directory was not created');
        $this->assertTrue(is_dir($packagePath . PackageInterface::DIRECTORY_TESTS_FUNCTIONAL), 'Tests/Functional directory was not created');
        $this->assertTrue(is_dir($packagePath . PackageInterface::DIRECTORY_METADATA), 'Metadata directory was not created');
=======
        $this->assertTrue(is_dir($packagePath . PackageInterface::DIRECTORY_CLASSES), "Classes directory was not created");
        $this->assertTrue(is_dir($packagePath . PackageInterface::DIRECTORY_CONFIGURATION), "Configuration directory was not created");
        $this->assertTrue(is_dir($packagePath . PackageInterface::DIRECTORY_DOCUMENTATION), "Documentation directory was not created");
        $this->assertTrue(is_dir($packagePath . PackageInterface::DIRECTORY_RESOURCES), "Resources directory was not created");
        $this->assertTrue(is_dir($packagePath . PackageInterface::DIRECTORY_TESTS_UNIT), "Tests/Unit directory was not created");
        $this->assertTrue(is_dir($packagePath . PackageInterface::DIRECTORY_TESTS_FUNCTIONAL), "Tests/Functional directory was not created");
        $this->assertTrue(is_dir($packagePath . PackageInterface::DIRECTORY_METADATA), "Metadata directory was not created");
>>>>>>> c186a992
    }

    /**
     * Makes sure that an exception is thrown and no directory is created on passing invalid package keys.
     *
     * @test
     */
    public function createPackageThrowsExceptionOnInvalidPackageKey()
    {
        try {
            $this->packageManager->createPackage('Invalid_PackageKey');
        } catch (\TYPO3\Flow\Package\Exception\InvalidPackageKeyException $exception) {
        }
        $this->assertFalse(is_dir('vfs://Test/Packages/Application/Invalid_PackageKey'), 'Package folder with invalid package key was created');
    }

    /**
     * Makes sure that duplicate package keys are detected.
     *
     * @test
     * @expectedException \TYPO3\Flow\Package\Exception\PackageKeyAlreadyExistsException
     */
    public function createPackageThrowsExceptionForExistingPackageKey()
    {
        $this->packageManager->createPackage('Acme.YetAnotherTestPackage');
        $this->packageManager->createPackage('Acme.YetAnotherTestPackage');
    }

    /**
     * @test
     */
    public function createPackageActivatesTheNewlyCreatedPackage()
    {
        $this->packageManager->createPackage('Acme.YetAnotherTestPackage');
        $this->assertTrue($this->packageManager->isPackageActive('Acme.YetAnotherTestPackage'));
    }

    /**
     * @test
     */
    public function activatePackageAndDeactivatePackageActivateAndDeactivateTheGivenPackage()
    {
        $packageKey = 'Acme.YetAnotherTestPackage';

        $this->packageManager->createPackage($packageKey);

        $this->packageManager->deactivatePackage($packageKey);
        $this->assertFalse($this->packageManager->isPackageActive($packageKey));

        $this->packageManager->activatePackage($packageKey);
        $this->assertTrue($this->packageManager->isPackageActive($packageKey));
    }

    /**
     * @test
     * @expectedException \TYPO3\Flow\Package\Exception\ProtectedPackageKeyException
     */
    public function deactivatePackageThrowsAnExceptionIfPackageIsProtected()
    {
        $package = $this->packageManager->createPackage('Acme.YetAnotherTestPackage');
        $package->setProtected(true);
        $this->packageManager->deactivatePackage('Acme.YetAnotherTestPackage');
    }

    /**
     * @test
     * @expectedException \TYPO3\Flow\Package\Exception\UnknownPackageException
     */
    public function deletePackageThrowsErrorIfPackageIsNotAvailable()
    {
        $this->packageManager->deletePackage('PrettyUnlikelyThatThisPackageExists');
    }

    /**
     * @test
     * @expectedException \TYPO3\Flow\Package\Exception\ProtectedPackageKeyException
     */
    public function deletePackageThrowsAnExceptionIfPackageIsProtected()
    {
        $package = $this->packageManager->createPackage('Acme.YetAnotherTestPackage');
        $package->setProtected(true);
        $this->packageManager->deletePackage('Acme.YetAnotherTestPackage');
    }

    /**
     * @test
     */
    public function deletePackageRemovesPackageFromAvailableAndActivePackagesAndDeletesThePackageDirectory()
    {
        $package = $this->packageManager->createPackage('Acme.YetAnotherTestPackage');
        $packagePath = $package->getPackagePath();

        $this->assertTrue(is_dir($packagePath . PackageInterface::DIRECTORY_METADATA));
        $this->assertTrue($this->packageManager->isPackageActive('Acme.YetAnotherTestPackage'));
        $this->assertTrue($this->packageManager->isPackageAvailable('Acme.YetAnotherTestPackage'));

        $this->packageManager->deletePackage('Acme.YetAnotherTestPackage');

        $this->assertFalse(is_dir($packagePath . PackageInterface::DIRECTORY_METADATA));
        $this->assertFalse($this->packageManager->isPackageActive('Acme.YetAnotherTestPackage'));
        $this->assertFalse($this->packageManager->isPackageAvailable('Acme.YetAnotherTestPackage'));
    }

    /**
     * @test
     * @dataProvider packagesAndDependenciesOrder
     * @param array $packages
     * @param array $expectedPackageOrder
     */
    public function availablePackagesAreSortedAfterTheirDependencies($packages, $expectedPackageOrder)
    {
        $unsortedPackages = array();
        foreach ($packages as $packageKey => $package) {
            $mockPackageConstraints = array();
            foreach ($package['dependencies'] as $dependency) {
                $mockPackageConstraints[] = new \TYPO3\Flow\Package\MetaData\PackageConstraint('depends', $dependency);
            }
<<<<<<< HEAD
            $mockMetaData = $this->getMock(\TYPO3\Flow\Package\MetaDataInterface::class);
            $mockMetaData->expects($this->any())->method('getConstraintsByType')->will($this->returnValue($mockPackageConstraints));
            $mockPackage = $this->getMock(\TYPO3\Flow\Package\PackageInterface::class);
=======
            $mockMetaData = $this->getMock('TYPO3\Flow\Package\MetaDataInterface');
            $mockMetaData->expects($this->any())->method('getConstraintsByType')->will($this->returnValue($mockPackageConstraints));
            $mockPackage = $this->getMock('TYPO3\Flow\Package\PackageInterface');
>>>>>>> c186a992
            $mockPackage->expects($this->any())->method('getPackageKey')->will($this->returnValue($packageKey));
            $mockPackage->expects($this->any())->method('getPackageMetaData')->will($this->returnValue($mockMetaData));
            $unsortedPackages[$packageKey] = $mockPackage;
        }

<<<<<<< HEAD
        $packageManager = $this->getAccessibleMock(\TYPO3\Flow\Package\PackageManager::class, array('emitPackageStatesUpdated'));
=======
        $packageManager = $this->getAccessibleMock('\TYPO3\Flow\Package\PackageManager', array('emitPackageStatesUpdated'));
>>>>>>> c186a992
        $packageManager->_set('packages', $unsortedPackages);
        $packageManager->_set('packageStatesConfiguration', array('packages' => $packages));
        $packageManager->_call('sortAvailablePackagesByDependencies');

        /*
        // There are many "correct" orders of packages. A order is correct if all dependent
        // packages are ordered before a given package (except for cyclic dependencies).
        // The following can be used to check that order (but due to cyclic dependencies between
        // e.g. Flow and Fluid this can not be asserted by default).
        $newPackageOrder = array_keys($packageManager->_get('packages'));
        foreach ($packages as $packageKey => $package) {
            $packagePosition = array_search($packageKey, $newPackageOrder);
            foreach ($package['dependencies'] as $dependency) {
                $dependencyPosition = array_search($dependency, $newPackageOrder);
                if ($dependencyPosition > $packagePosition) {
                    echo "$packageKey->$dependency";
                }
            }
        }
        */

        $actualPackages = $packageManager->_get('packages');
        $actualPackageStatesConfiguration = $packageManager->_get('packageStatesConfiguration');

        $this->assertEquals($expectedPackageOrder, array_keys($actualPackages), 'The packages have not been ordered according to their dependencies!');
        $this->assertEquals($expectedPackageOrder, array_keys($actualPackageStatesConfiguration['packages']), 'The package states configurations have not been ordered according to their dependencies!');
    }

    public function packagesAndDependenciesOrder()
    {
        return array(
            array(
                array(
                    'Doctrine.ORM' => array(
                        'dependencies' => array('Doctrine.DBAL'),
                    ),
                    'Symfony.Component.Yaml' => array(
                        'dependencies' => array(),
                    ),
                    'TYPO3.Flow' => array(
                        'dependencies' => array('Symfony.Component.Yaml', 'Doctrine.ORM'),
                    ),
                    'Doctrine.Common' => array(
                        'dependencies' => array(),
                    ),
                    'Doctrine.DBAL' => array(
                        'dependencies' => array('Doctrine.Common'),
                    ),
                ),
                array(
                    'Doctrine.Common',
                    'Doctrine.DBAL',
                    'Doctrine.ORM',
                    'Symfony.Component.Yaml',
                    'TYPO3.Flow'
                ),
            ),
            array(
                array(
                    'TYPO3.NeosDemoTypo3Org' => array(
                        'dependencies' => array(
                            'TYPO3.Neos',
                        ),
                    ),
                    'Flowpack.Behat' => array(
                        'dependencies' => array(
                            'TYPO3.Flow',
                        ),
                    ),
                    'TYPO3.Imagine' => array(
                        'dependencies' => array(
                            'imagine.imagine',
                            'TYPO3.Flow',
                        ),
                    ),
                    'TYPO3.TYPO3CR' => array(
                        'dependencies' => array(
                            'TYPO3.Flow',
                        ),
                    ),
                    'TYPO3.Neos' => array(
                        'dependencies' => array(
                            'TYPO3.TYPO3CR',
                            'TYPO3.Twitter.Bootstrap',
                            'TYPO3.Setup',
                            'TYPO3.TypoScript',
                            'TYPO3.Neos.NodeTypes',
                            'TYPO3.Media',
                            'TYPO3.ExtJS',
                            'TYPO3.Flow',
                        ),
                    ),
                    'TYPO3.Setup' => array(
                        'dependencies' => array(
                            'TYPO3.Twitter.Bootstrap',
                            'TYPO3.Form',
                            'TYPO3.Flow',
                        ),
                    ),
                    'TYPO3.Media' => array(
                        'dependencies' => array(
                            'imagine.imagine',
                            'TYPO3.Flow',
                        ),
                    ),
                    'TYPO3.ExtJS' => array(
                        'dependencies' => array(
                            'TYPO3.Flow',
                        ),
                    ),
                    'TYPO3.Neos.NodeTypes' => array(
                        'dependencies' => array(
                            'TYPO3.TypoScript',
                            'TYPO3.Flow',
                        ),
                    ),
                    'TYPO3.TypoScript' => array(
                        'dependencies' => array(
                            'TYPO3.Eel',
                            'TYPO3.Flow',
                        ),
                    ),
                    'TYPO3.Form' => array(
                        'dependencies' => array(
                            'TYPO3.Flow',
                        ),
                    ),
                    'TYPO3.Twitter.Bootstrap' => array(
                        'dependencies' => array(
                            'TYPO3.Flow',
                        ),
                    ),
                    'TYPO3.SiteKickstarter' => array(
                        'dependencies' => array(
                            'TYPO3.Kickstart',
                            'TYPO3.Flow',
                        ),
                    ),
                    'imagine.imagine' => array(
                        'dependencies' => array(),
                    ),
                    'mikey179.vfsStream' => array(
                        'dependencies' => array(),
                    ),
                    'Composer.Installers' => array(
                        'dependencies' => array(),
                    ),
                    'symfony.console' => array(
                        'dependencies' => array(),
                    ),
                    'symfony.domcrawler' => array(
                        'dependencies' => array(),
                    ),
                    'symfony.yaml' => array(
                        'dependencies' => array(),
                    ),
                    'doctrine.annotations' => array(
                        'dependencies' => array(
                            0 => 'doctrine.lexer',
                        ),
                    ),
                    'doctrine.cache' => array(
                        'dependencies' => array(),
                    ),
                    'doctrine.collections' => array(
                        'dependencies' => array(),
                    ),
                    'Doctrine.Common' => array(
                        'dependencies' => array(
                            'doctrine.annotations',
                            'doctrine.lexer',
                            'doctrine.collections',
                            'doctrine.cache',
                            'doctrine.inflector',
                        ),
                    ),
                    'Doctrine.DBAL' => array(
                        'dependencies' => array(
                            'Doctrine.Common',
                        ),
                    ),
                    'doctrine.inflector' => array(
                        'dependencies' => array(),
                    ),
                    'doctrine.lexer' => array(
                        'dependencies' => array(),
                    ),
                    'doctrine.migrations' => array(
                        'dependencies' => array(
                            'Doctrine.DBAL',
                        ),
                    ),
                    'Doctrine.ORM' => array(
                        'dependencies' => array(
                            'symfony.console',
                            'Doctrine.DBAL',
                        ),
                    ),
                    'phpunit.phpcodecoverage' => array(
                        'dependencies' => array(
                            'phpunit.phptexttemplate',
                            'phpunit.phptokenstream',
                            'phpunit.phpfileiterator',
                        ),
                    ),
                    'phpunit.phpfileiterator' => array(
                        'dependencies' => array(),
                    ),
                    'phpunit.phptexttemplate' => array(
                        'dependencies' => array(),
                    ),
                    'phpunit.phptimer' => array(
                        'dependencies' => array(),
                    ),
                    'phpunit.phptokenstream' => array(
                        'dependencies' => array(),
                    ),
                    'phpunit.phpunitmockobjects' => array(
                        'dependencies' => array(
                            'phpunit.phptexttemplate',
                        ),
                    ),
                    'phpunit.phpunit' => array(
                        'dependencies' => array(
                            'symfony.yaml',
                            'phpunit.phpunitmockobjects',
                            'phpunit.phptimer',
                            'phpunit.phpcodecoverage',
                            'phpunit.phptexttemplate',
                            'phpunit.phpfileiterator',
                        ),
                    ),
                    'TYPO3.Party' => array(
                        'dependencies' => array(
                            'TYPO3.Flow',
                        ),
                    ),
                    'TYPO3.Flow' => array(
                        'dependencies' => array(
                            'Composer.Installers',
                            'symfony.domcrawler',
                            'symfony.yaml',
                            'doctrine.migrations',
                            'Doctrine.ORM',
                            'TYPO3.Eel',
                            'TYPO3.Party',
                            'TYPO3.Fluid',
                        ),
                    ),
                    'TYPO3.Eel' => array(
                        'dependencies' => array(
                            'TYPO3.Flow',
                        ),
                    ),
                    'TYPO3.Kickstart' => array(
                        'dependencies' => array(
                            'TYPO3.Flow',
                        ),
                    ),
                    'TYPO3.Fluid' => array(
                        'dependencies' => array(
                            'TYPO3.Flow',
                        ),
                    ),
                ),
                array(
                    'Composer.Installers',
                    'symfony.domcrawler',
                    'symfony.yaml',
                    'doctrine.lexer',
                    'doctrine.annotations',
                    'doctrine.collections',
                    'doctrine.cache',
                    'doctrine.inflector',
                    'Doctrine.Common',
                    'Doctrine.DBAL',
                    'doctrine.migrations',
                    'symfony.console',
                    'Doctrine.ORM',
                    'TYPO3.Eel',
                    'TYPO3.Party',
                    'TYPO3.Fluid',
                    'TYPO3.Flow',
                    'TYPO3.TYPO3CR',
                    'TYPO3.Twitter.Bootstrap',
                    'TYPO3.Form',
                    'TYPO3.Setup',
                    'TYPO3.TypoScript',
                    'TYPO3.Neos.NodeTypes',
                    'imagine.imagine',
                    'TYPO3.Media',
                    'TYPO3.ExtJS',
                    'TYPO3.Neos',
                    'TYPO3.NeosDemoTypo3Org',
                    'Flowpack.Behat',
                    'TYPO3.Imagine',
                    'TYPO3.Kickstart',
                    'TYPO3.SiteKickstarter',
                    'mikey179.vfsStream',
                    'phpunit.phptexttemplate',
                    'phpunit.phptokenstream',
                    'phpunit.phpfileiterator',
                    'phpunit.phpcodecoverage',
                    'phpunit.phptimer',
                    'phpunit.phpunitmockobjects',
                    'phpunit.phpunit',
                ),
            ),
        );
    }

    /**
     * @return array
     */
    public function composerNamesAndPackageKeys()
    {
        return array(
            array('imagine/Imagine', 'imagine.Imagine'),
            array('imagine/imagine', 'imagine.Imagine'),
            array('typo3/flow', 'TYPO3.Flow'),
            array('TYPO3/Flow', 'TYPO3.Flow')
        );
    }

    /**
     * @test
     * @dataProvider composerNamesAndPackageKeys
     */
    public function getPackageKeyFromComposerNameIgnoresCaseDifferences($composerName, $packageKey)
    {
        $packageStatesConfiguration = array('packages' =>
            array(
                'TYPO3.Flow' => array(
                    'composerName' => 'typo3/flow'
                ),
                'imagine.Imagine' => array(
                    'composerName' => 'imagine/Imagine'
                )
            )
        );

<<<<<<< HEAD
        $packageManager = $this->getAccessibleMock(\TYPO3\Flow\Package\PackageManager::class, array('resolvePackageDependencies'));
=======
        $packageManager = $this->getAccessibleMock('\TYPO3\Flow\Package\PackageManager', array('resolvePackageDependencies'));
>>>>>>> c186a992
        $packageManager->_set('packageStatesConfiguration', $packageStatesConfiguration);

        $this->assertEquals($packageKey, $packageManager->_call('getPackageKeyFromComposerName', $composerName));
    }

    /**
     * @test
     * @expectedException \TYPO3\Flow\Package\Exception\PackageKeyAlreadyExistsException
     */
    public function registeringTheSamePackageKeyWithDifferentCaseShouldThrowException()
    {
        $this->packageManager->createPackage('doctrine.instantiator');
        $this->packageManager->createPackage('doctrine.Instantiator');
    }

    /**
     * @test
     */
    public function createPackageEmitsPackageStatesUpdatedSignal()
    {
<<<<<<< HEAD
        $this->mockDispatcher->expects($this->once())->method('dispatch')->with(\TYPO3\Flow\Package\PackageManager::class, 'packageStatesUpdated');
=======
        $this->mockDispatcher->expects($this->once())->method('dispatch')->with('TYPO3\Flow\Package\PackageManager', 'packageStatesUpdated');
>>>>>>> c186a992
        $this->packageManager->createPackage('Some.Package');
    }

    /**
     * @test
     */
    public function activatePackageEmitsPackageStatesUpdatedSignal()
    {
        $this->packageManager->createPackage('Some.Package');
        $this->packageManager->deactivatePackage('Some.Package');

<<<<<<< HEAD
        $this->mockDispatcher->expects($this->once())->method('dispatch')->with(\TYPO3\Flow\Package\PackageManager::class, 'packageStatesUpdated');
=======
        $this->mockDispatcher->expects($this->once())->method('dispatch')->with('TYPO3\Flow\Package\PackageManager', 'packageStatesUpdated');
>>>>>>> c186a992
        $this->packageManager->activatePackage('Some.Package');
    }

    /**
     * @test
     */
    public function deactivatePackageEmitsPackageStatesUpdatedSignal()
    {
        $this->packageManager->createPackage('Some.Package');

<<<<<<< HEAD
        $this->mockDispatcher->expects($this->once())->method('dispatch')->with(\TYPO3\Flow\Package\PackageManager::class, 'packageStatesUpdated');
=======
        $this->mockDispatcher->expects($this->once())->method('dispatch')->with('TYPO3\Flow\Package\PackageManager', 'packageStatesUpdated');
>>>>>>> c186a992
        $this->packageManager->deactivatePackage('Some.Package');
    }


    /**
     * @test
     */
    public function freezePackageEmitsPackageStatesUpdatedSignal()
    {
        $this->mockApplicationContext->expects($this->atLeastOnce())->method('isDevelopment')->will($this->returnValue(true));

        $this->packageManager->createPackage('Some.Package');

<<<<<<< HEAD
        $this->mockDispatcher->expects($this->once())->method('dispatch')->with(\TYPO3\Flow\Package\PackageManager::class, 'packageStatesUpdated');
=======
        $this->mockDispatcher->expects($this->once())->method('dispatch')->with('TYPO3\Flow\Package\PackageManager', 'packageStatesUpdated');
>>>>>>> c186a992
        $this->packageManager->freezePackage('Some.Package');
    }

    /**
     * @test
     */
    public function unfreezePackageEmitsPackageStatesUpdatedSignal()
    {
        $this->mockApplicationContext->expects($this->atLeastOnce())->method('isDevelopment')->will($this->returnValue(true));

        $this->packageManager->createPackage('Some.Package');
        $this->packageManager->freezePackage('Some.Package');

<<<<<<< HEAD
        $this->mockDispatcher->expects($this->once())->method('dispatch')->with(\TYPO3\Flow\Package\PackageManager::class, 'packageStatesUpdated');
=======
        $this->mockDispatcher->expects($this->once())->method('dispatch')->with('TYPO3\Flow\Package\PackageManager', 'packageStatesUpdated');
>>>>>>> c186a992
        $this->packageManager->unfreezePackage('Some.Package');
    }
}<|MERGE_RESOLUTION|>--- conflicted
+++ resolved
@@ -48,45 +48,27 @@
     {
         vfsStream::setup('Test');
         $this->mockBootstrap = $this->getMockBuilder(Bootstrap::class)->disableOriginalConstructor()->getMock();
-<<<<<<< HEAD
         $this->mockBootstrap->expects($this->any())->method('getSignalSlotDispatcher')->will($this->returnValue($this->getMock(\TYPO3\Flow\SignalSlot\Dispatcher::class)));
-=======
-        $this->mockBootstrap->expects($this->any())->method('getSignalSlotDispatcher')->will($this->returnValue($this->getMock('TYPO3\Flow\SignalSlot\Dispatcher')));
->>>>>>> c186a992
 
         $this->mockApplicationContext = $this->getMockBuilder(ApplicationContext::class)->disableOriginalConstructor()->getMock();
         $this->mockBootstrap->expects($this->any())->method('getContext')->will($this->returnValue($this->mockApplicationContext));
 
-<<<<<<< HEAD
         $mockObjectManager = $this->getMock(\TYPO3\Flow\Object\ObjectManagerInterface::class);
         $this->mockBootstrap->expects($this->any())->method('getObjectManager')->will($this->returnValue($mockObjectManager));
         $mockReflectionService = $this->getMock(\TYPO3\Flow\Reflection\ReflectionService::class);
-=======
-        $mockObjectManager = $this->getMock('TYPO3\Flow\Object\ObjectManagerInterface');
-        $this->mockBootstrap->expects($this->any())->method('getObjectManager')->will($this->returnValue($mockObjectManager));
-        $mockReflectionService = $this->getMock('TYPO3\Flow\Reflection\ReflectionService');
->>>>>>> c186a992
         $mockReflectionService->expects($this->any())->method('getClassNameByObject')->will($this->returnCallback(function ($object) {
             if ($object instanceof \Doctrine\ORM\Proxy\Proxy) {
                 return get_parent_class($object);
             }
             return get_class($object);
         }));
-<<<<<<< HEAD
         $mockObjectManager->expects($this->any())->method('get')->with(\TYPO3\Flow\Reflection\ReflectionService::class)->will($this->returnValue($mockReflectionService));
-=======
-        $mockObjectManager->expects($this->any())->method('get')->with('TYPO3\Flow\Reflection\ReflectionService')->will($this->returnValue($mockReflectionService));
->>>>>>> c186a992
         $this->packageManager = new \TYPO3\Flow\Package\PackageManager();
 
         mkdir('vfs://Test/Packages/Application', 0700, true);
         mkdir('vfs://Test/Configuration');
 
-<<<<<<< HEAD
         $mockClassLoader = $this->getMock(\TYPO3\Flow\Core\ClassLoader::class);
-=======
-        $mockClassLoader = $this->getMock('TYPO3\Flow\Core\ClassLoader');
->>>>>>> c186a992
 
         $composerNameToPackageKeyMap = array(
             'typo3/flow' => 'TYPO3.Flow'
@@ -111,11 +93,7 @@
         $this->packageManager->createPackage('TYPO3.Flow');
 
         $package = $this->packageManager->getPackage('TYPO3.Flow');
-<<<<<<< HEAD
         $this->assertInstanceOf(\TYPO3\Flow\Package\PackageInterface::class, $package, 'The result of getPackage() was no valid package object.');
-=======
-        $this->assertInstanceOf('TYPO3\Flow\Package\PackageInterface', $package, 'The result of getPackage() was no valid package object.');
->>>>>>> c186a992
     }
 
     /**
@@ -205,11 +183,7 @@
      */
     public function getCaseSensitivePackageKeyReturnsTheUpperCamelCaseVersionOfAGivenPackageKeyIfThePackageIsRegistered()
     {
-<<<<<<< HEAD
         $packageManager = $this->getAccessibleMock(\TYPO3\Flow\Package\PackageManager::class, array('dummy'));
-=======
-        $packageManager = $this->getAccessibleMock('TYPO3\Flow\Package\PackageManager', array('dummy'));
->>>>>>> c186a992
         $packageManager->_set('packageKeys', array('acme.testpackage' => 'Acme.TestPackage'));
         $this->assertEquals('Acme.TestPackage', $packageManager->getCaseSensitivePackageKey('acme.testpackage'));
     }
@@ -234,11 +208,7 @@
             file_put_contents($packagePath . 'composer.json', '{"name": "' . $packageKey . '", "type": "flow-test"}');
         }
 
-<<<<<<< HEAD
         $packageManager = $this->getAccessibleMock(\TYPO3\Flow\Package\PackageManager::class, array('emitPackageStatesUpdated'));
-=======
-        $packageManager = $this->getAccessibleMock('TYPO3\Flow\Package\PackageManager', array('emitPackageStatesUpdated'));
->>>>>>> c186a992
         $packageManager->_set('packagesBasePath', 'vfs://Test/Packages/');
         $packageManager->_set('packageStatesPathAndFilename', 'vfs://Test/Configuration/PackageStates.php');
 
@@ -273,11 +243,7 @@
             file_put_contents($packagePath . 'composer.json', '{"name": "' . $packageKey . '", "type": "flow-test"}');
         }
 
-<<<<<<< HEAD
         $packageManager = $this->getAccessibleMock(\TYPO3\Flow\Package\PackageManager::class, array('emitPackageStatesUpdated'));
-=======
-        $packageManager = $this->getAccessibleMock('TYPO3\Flow\Package\PackageManager', array('emitPackageStatesUpdated'));
->>>>>>> c186a992
         $packageManager->_set('packagesBasePath', 'vfs://Test/Packages/');
         $packageManager->_set('packageStatesPathAndFilename', 'vfs://Test/Configuration/PackageStates.php');
 
@@ -322,11 +288,7 @@
             file_put_contents($packagePath . 'composer.json', '{"name": "' . $packageKey . '", "type": "flow-test"}');
         }
 
-<<<<<<< HEAD
         $packageManager = $this->getAccessibleMock(\TYPO3\Flow\Package\PackageManager::class, array('updateShortcuts', 'emitPackageStatesUpdated'), array(), '', false);
-=======
-        $packageManager = $this->getAccessibleMock('TYPO3\Flow\Package\PackageManager', array('updateShortcuts', 'emitPackageStatesUpdated'), array(), '', false);
->>>>>>> c186a992
         $packageManager->_set('packagesBasePath', 'vfs://Test/Packages/');
         $packageManager->_set('packageStatesPathAndFilename', 'vfs://Test/Configuration/PackageStates.php');
 
@@ -423,7 +385,6 @@
         $package = $this->packageManager->createPackage('Acme.YetAnotherTestPackage');
         $packagePath = $package->getPackagePath();
 
-<<<<<<< HEAD
         $this->assertTrue(is_dir($packagePath . PackageInterface::DIRECTORY_CLASSES), 'Classes directory was not created');
         $this->assertTrue(is_dir($packagePath . PackageInterface::DIRECTORY_CONFIGURATION), 'Configuration directory was not created');
         $this->assertTrue(is_dir($packagePath . PackageInterface::DIRECTORY_DOCUMENTATION), 'Documentation directory was not created');
@@ -431,15 +392,6 @@
         $this->assertTrue(is_dir($packagePath . PackageInterface::DIRECTORY_TESTS_UNIT), 'Tests/Unit directory was not created');
         $this->assertTrue(is_dir($packagePath . PackageInterface::DIRECTORY_TESTS_FUNCTIONAL), 'Tests/Functional directory was not created');
         $this->assertTrue(is_dir($packagePath . PackageInterface::DIRECTORY_METADATA), 'Metadata directory was not created');
-=======
-        $this->assertTrue(is_dir($packagePath . PackageInterface::DIRECTORY_CLASSES), "Classes directory was not created");
-        $this->assertTrue(is_dir($packagePath . PackageInterface::DIRECTORY_CONFIGURATION), "Configuration directory was not created");
-        $this->assertTrue(is_dir($packagePath . PackageInterface::DIRECTORY_DOCUMENTATION), "Documentation directory was not created");
-        $this->assertTrue(is_dir($packagePath . PackageInterface::DIRECTORY_RESOURCES), "Resources directory was not created");
-        $this->assertTrue(is_dir($packagePath . PackageInterface::DIRECTORY_TESTS_UNIT), "Tests/Unit directory was not created");
-        $this->assertTrue(is_dir($packagePath . PackageInterface::DIRECTORY_TESTS_FUNCTIONAL), "Tests/Functional directory was not created");
-        $this->assertTrue(is_dir($packagePath . PackageInterface::DIRECTORY_METADATA), "Metadata directory was not created");
->>>>>>> c186a992
     }
 
     /**
@@ -557,25 +509,15 @@
             foreach ($package['dependencies'] as $dependency) {
                 $mockPackageConstraints[] = new \TYPO3\Flow\Package\MetaData\PackageConstraint('depends', $dependency);
             }
-<<<<<<< HEAD
             $mockMetaData = $this->getMock(\TYPO3\Flow\Package\MetaDataInterface::class);
             $mockMetaData->expects($this->any())->method('getConstraintsByType')->will($this->returnValue($mockPackageConstraints));
             $mockPackage = $this->getMock(\TYPO3\Flow\Package\PackageInterface::class);
-=======
-            $mockMetaData = $this->getMock('TYPO3\Flow\Package\MetaDataInterface');
-            $mockMetaData->expects($this->any())->method('getConstraintsByType')->will($this->returnValue($mockPackageConstraints));
-            $mockPackage = $this->getMock('TYPO3\Flow\Package\PackageInterface');
->>>>>>> c186a992
             $mockPackage->expects($this->any())->method('getPackageKey')->will($this->returnValue($packageKey));
             $mockPackage->expects($this->any())->method('getPackageMetaData')->will($this->returnValue($mockMetaData));
             $unsortedPackages[$packageKey] = $mockPackage;
         }
 
-<<<<<<< HEAD
         $packageManager = $this->getAccessibleMock(\TYPO3\Flow\Package\PackageManager::class, array('emitPackageStatesUpdated'));
-=======
-        $packageManager = $this->getAccessibleMock('\TYPO3\Flow\Package\PackageManager', array('emitPackageStatesUpdated'));
->>>>>>> c186a992
         $packageManager->_set('packages', $unsortedPackages);
         $packageManager->_set('packageStatesConfiguration', array('packages' => $packages));
         $packageManager->_call('sortAvailablePackagesByDependencies');
@@ -917,11 +859,7 @@
             )
         );
 
-<<<<<<< HEAD
         $packageManager = $this->getAccessibleMock(\TYPO3\Flow\Package\PackageManager::class, array('resolvePackageDependencies'));
-=======
-        $packageManager = $this->getAccessibleMock('\TYPO3\Flow\Package\PackageManager', array('resolvePackageDependencies'));
->>>>>>> c186a992
         $packageManager->_set('packageStatesConfiguration', $packageStatesConfiguration);
 
         $this->assertEquals($packageKey, $packageManager->_call('getPackageKeyFromComposerName', $composerName));
@@ -942,11 +880,7 @@
      */
     public function createPackageEmitsPackageStatesUpdatedSignal()
     {
-<<<<<<< HEAD
         $this->mockDispatcher->expects($this->once())->method('dispatch')->with(\TYPO3\Flow\Package\PackageManager::class, 'packageStatesUpdated');
-=======
-        $this->mockDispatcher->expects($this->once())->method('dispatch')->with('TYPO3\Flow\Package\PackageManager', 'packageStatesUpdated');
->>>>>>> c186a992
         $this->packageManager->createPackage('Some.Package');
     }
 
@@ -958,11 +892,7 @@
         $this->packageManager->createPackage('Some.Package');
         $this->packageManager->deactivatePackage('Some.Package');
 
-<<<<<<< HEAD
         $this->mockDispatcher->expects($this->once())->method('dispatch')->with(\TYPO3\Flow\Package\PackageManager::class, 'packageStatesUpdated');
-=======
-        $this->mockDispatcher->expects($this->once())->method('dispatch')->with('TYPO3\Flow\Package\PackageManager', 'packageStatesUpdated');
->>>>>>> c186a992
         $this->packageManager->activatePackage('Some.Package');
     }
 
@@ -973,11 +903,7 @@
     {
         $this->packageManager->createPackage('Some.Package');
 
-<<<<<<< HEAD
         $this->mockDispatcher->expects($this->once())->method('dispatch')->with(\TYPO3\Flow\Package\PackageManager::class, 'packageStatesUpdated');
-=======
-        $this->mockDispatcher->expects($this->once())->method('dispatch')->with('TYPO3\Flow\Package\PackageManager', 'packageStatesUpdated');
->>>>>>> c186a992
         $this->packageManager->deactivatePackage('Some.Package');
     }
 
@@ -991,11 +917,7 @@
 
         $this->packageManager->createPackage('Some.Package');
 
-<<<<<<< HEAD
         $this->mockDispatcher->expects($this->once())->method('dispatch')->with(\TYPO3\Flow\Package\PackageManager::class, 'packageStatesUpdated');
-=======
-        $this->mockDispatcher->expects($this->once())->method('dispatch')->with('TYPO3\Flow\Package\PackageManager', 'packageStatesUpdated');
->>>>>>> c186a992
         $this->packageManager->freezePackage('Some.Package');
     }
 
@@ -1009,11 +931,7 @@
         $this->packageManager->createPackage('Some.Package');
         $this->packageManager->freezePackage('Some.Package');
 
-<<<<<<< HEAD
         $this->mockDispatcher->expects($this->once())->method('dispatch')->with(\TYPO3\Flow\Package\PackageManager::class, 'packageStatesUpdated');
-=======
-        $this->mockDispatcher->expects($this->once())->method('dispatch')->with('TYPO3\Flow\Package\PackageManager', 'packageStatesUpdated');
->>>>>>> c186a992
         $this->packageManager->unfreezePackage('Some.Package');
     }
 }