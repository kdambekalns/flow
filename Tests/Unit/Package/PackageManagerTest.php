--- conflicted
+++ resolved
@@ -26,7 +26,6 @@
     protected $packageManager;
 
     /**
-<<<<<<< HEAD
      * @var Bootstrap|\PHPUnit_Framework_MockObject_MockObject
      */
     protected $mockBootstrap;
@@ -42,15 +41,12 @@
     protected $mockDispatcher;
 
     /**
-=======
->>>>>>> d040582c
      * Sets up this test case
      *
      */
     protected function setUp()
     {
         vfsStream::setup('Test');
-<<<<<<< HEAD
         $this->mockBootstrap = $this->getMockBuilder(Bootstrap::class)->disableOriginalConstructor()->getMock();
         $this->mockBootstrap->expects($this->any())->method('getSignalSlotDispatcher')->will($this->returnValue($this->getMock('TYPO3\Flow\SignalSlot\Dispatcher')));
 
@@ -59,12 +55,6 @@
 
         $mockObjectManager = $this->getMock('TYPO3\Flow\Object\ObjectManagerInterface');
         $this->mockBootstrap->expects($this->any())->method('getObjectManager')->will($this->returnValue($mockObjectManager));
-=======
-        $mockBootstrap = $this->getMock('TYPO3\Flow\Core\Bootstrap', array(), array(), '', false);
-        $mockBootstrap->expects($this->any())->method('getSignalSlotDispatcher')->will($this->returnValue($this->getMock('TYPO3\Flow\SignalSlot\Dispatcher')));
-        $mockObjectManager = $this->getMock('TYPO3\Flow\Object\ObjectManagerInterface');
-        $mockBootstrap->expects($this->any())->method('getObjectManager')->will($this->returnValue($mockObjectManager));
->>>>>>> d040582c
         $mockReflectionService = $this->getMock('TYPO3\Flow\Reflection\ReflectionService');
         $mockReflectionService->expects($this->any())->method('getClassNameByObject')->will($this->returnCallback(function ($object) {
             if ($object instanceof \Doctrine\ORM\Proxy\Proxy) {
@@ -88,15 +78,11 @@
         $this->inject($this->packageManager, 'composerNameToPackageKeyMap', $composerNameToPackageKeyMap);
         $this->inject($this->packageManager, 'packagesBasePath', 'vfs://Test/Packages/');
         $this->inject($this->packageManager, 'packageStatesPathAndFilename', 'vfs://Test/Configuration/PackageStates.php');
-<<<<<<< HEAD
 
         $this->mockDispatcher = $this->getMockBuilder(Dispatcher::class)->disableOriginalConstructor()->getMock();
         $this->inject($this->packageManager, 'dispatcher', $this->mockDispatcher);
 
         $this->packageManager->initialize($this->mockBootstrap);
-=======
-        $this->packageManager->initialize($mockBootstrap);
->>>>>>> d040582c
     }
 
     /**
@@ -222,11 +208,7 @@
             file_put_contents($packagePath . 'composer.json', '{"name": "' . $packageKey . '", "type": "flow-test"}');
         }
 
-<<<<<<< HEAD
         $packageManager = $this->getAccessibleMock('TYPO3\Flow\Package\PackageManager', array('emitPackageStatesUpdated'));
-=======
-        $packageManager = $this->getAccessibleMock('TYPO3\Flow\Package\PackageManager', array('dummy'));
->>>>>>> d040582c
         $packageManager->_set('packagesBasePath', 'vfs://Test/Packages/');
         $packageManager->_set('packageStatesPathAndFilename', 'vfs://Test/Configuration/PackageStates.php');
 
@@ -261,11 +243,7 @@
             file_put_contents($packagePath . 'composer.json', '{"name": "' . $packageKey . '", "type": "flow-test"}');
         }
 
-<<<<<<< HEAD
         $packageManager = $this->getAccessibleMock('TYPO3\Flow\Package\PackageManager', array('emitPackageStatesUpdated'));
-=======
-        $packageManager = $this->getAccessibleMock('TYPO3\Flow\Package\PackageManager', array('dummy'));
->>>>>>> d040582c
         $packageManager->_set('packagesBasePath', 'vfs://Test/Packages/');
         $packageManager->_set('packageStatesPathAndFilename', 'vfs://Test/Configuration/PackageStates.php');
 
@@ -310,11 +288,7 @@
             file_put_contents($packagePath . 'composer.json', '{"name": "' . $packageKey . '", "type": "flow-test"}');
         }
 
-<<<<<<< HEAD
         $packageManager = $this->getAccessibleMock('TYPO3\Flow\Package\PackageManager', array('updateShortcuts', 'emitPackageStatesUpdated'), array(), '', false);
-=======
-        $packageManager = $this->getAccessibleMock('TYPO3\Flow\Package\PackageManager', array('updateShortcuts'), array(), '', false);
->>>>>>> d040582c
         $packageManager->_set('packagesBasePath', 'vfs://Test/Packages/');
         $packageManager->_set('packageStatesPathAndFilename', 'vfs://Test/Configuration/PackageStates.php');
 
@@ -543,11 +517,7 @@
             $unsortedPackages[$packageKey] = $mockPackage;
         }
 
-<<<<<<< HEAD
         $packageManager = $this->getAccessibleMock('\TYPO3\Flow\Package\PackageManager', array('emitPackageStatesUpdated'));
-=======
-        $packageManager = $this->getAccessibleMock('\TYPO3\Flow\Package\PackageManager', array('dummy'));
->>>>>>> d040582c
         $packageManager->_set('packages', $unsortedPackages);
         $packageManager->_set('packageStatesConfiguration', array('packages' => $packages));
         $packageManager->_call('sortAvailablePackagesByDependencies');
@@ -904,7 +874,6 @@
         $this->packageManager->createPackage('doctrine.instantiator');
         $this->packageManager->createPackage('doctrine.Instantiator');
     }
-<<<<<<< HEAD
 
     /**
      * @test
@@ -965,6 +934,4 @@
         $this->mockDispatcher->expects($this->once())->method('dispatch')->with('TYPO3\Flow\Package\PackageManager', 'packageStatesUpdated');
         $this->packageManager->unfreezePackage('Some.Package');
     }
-=======
->>>>>>> d040582c
 }