<?php
namespace TYPO3\Flow\Tests\Unit\Package;

/*
 * This file is part of the TYPO3.Flow package.
 *
 * (c) Contributors of the Neos Project - www.neos.io
 *
 * This package is Open Source Software. For the full copyright and license
 * information, please view the LICENSE file which was distributed with this
 * source code.
 */

use TYPO3\Flow\Composer\ComposerUtility;
use TYPO3\Flow\Core\ApplicationContext;
use TYPO3\Flow\Core\Bootstrap;
use TYPO3\Flow\Core\ClassLoader;
use TYPO3\Flow\Object\ObjectManagerInterface;
use TYPO3\Flow\Package\Exception\InvalidPackageKeyException;
use TYPO3\Flow\Package\MetaData;
use TYPO3\Flow\Package\MetaDataInterface;
use TYPO3\Flow\Package\PackageFactory;
use TYPO3\Flow\Package\PackageInterface;
use org\bovigo\vfs\vfsStream;
use TYPO3\Flow\Package\PackageManager;
<<<<<<< HEAD
=======
use TYPO3\Flow\Reflection\ReflectionService;
>>>>>>> 63217a14
use TYPO3\Flow\SignalSlot\Dispatcher;
use TYPO3\Flow\Tests\UnitTestCase;
use TYPO3\Flow\Utility\Files;

/**
 * Testcase for the default package manager
 *
 */
class PackageManagerTest extends UnitTestCase
{
    /**
     * @var PackageManager
     */
    protected $packageManager;

    /**
     * @var Bootstrap|\PHPUnit_Framework_MockObject_MockObject
     */
    protected $mockBootstrap;

    /**
     * @var ApplicationContext|\PHPUnit_Framework_MockObject_MockObject
     */
    protected $mockApplicationContext;

    /**
     * @var Dispatcher|\PHPUnit_Framework_MockObject_MockObject
     */
    protected $mockDispatcher;

    /**
     * Sets up this test case
     *
     */
    protected function setUp()
    {
        ComposerUtility::flushCaches();
        vfsStream::setup('Test');
        $this->mockBootstrap = $this->getMockBuilder(Bootstrap::class)->disableOriginalConstructor()->getMock();
        $this->mockBootstrap->expects($this->any())->method('getSignalSlotDispatcher')->will($this->returnValue($this->createMock('TYPO3\Flow\SignalSlot\Dispatcher')));

        $this->mockApplicationContext = $this->getMockBuilder(ApplicationContext::class)->disableOriginalConstructor()->getMock();
        $this->mockBootstrap->expects($this->any())->method('getContext')->will($this->returnValue($this->mockApplicationContext));

        $mockObjectManager = $this->createMock(ObjectManagerInterface::class);
        $this->mockBootstrap->expects($this->any())->method('getObjectManager')->will($this->returnValue($mockObjectManager));
        $mockReflectionService = $this->createMock(ReflectionService::class);
        $mockReflectionService->expects($this->any())->method('getClassNameByObject')->will($this->returnCallback(function ($object) {
            if ($object instanceof \Doctrine\ORM\Proxy\Proxy) {
                return get_parent_class($object);
            }
            return get_class($object);
        }));
<<<<<<< HEAD
        $mockObjectManager->expects($this->any())->method('get')->with(\TYPO3\Flow\Reflection\ReflectionService::class)->will($this->returnValue($mockReflectionService));
=======
        $mockObjectManager->expects($this->any())->method('get')->with(ReflectionService::class)->will($this->returnValue($mockReflectionService));
        $this->packageManager = new PackageManager();
>>>>>>> 63217a14

        mkdir('vfs://Test/Packages/Application', 0700, true);
        mkdir('vfs://Test/Configuration');

<<<<<<< HEAD
        $this->packageManager = new PackageManager('vfs://Test/Configuration/PackageStates.php');
=======
        $mockClassLoader = $this->createMock(ClassLoader::class);
>>>>>>> 63217a14

        $composerNameToPackageKeyMap = [
            'neos/flow' => 'Neos.Flow'
        ];

        $this->inject($this->packageManager, 'composerNameToPackageKeyMap', $composerNameToPackageKeyMap);
        $this->inject($this->packageManager, 'packagesBasePath', 'vfs://Test/Packages/');

        $this->mockDispatcher = $this->getMockBuilder(Dispatcher::class)->disableOriginalConstructor()->getMock();
        $this->inject($this->packageManager, 'dispatcher', $this->mockDispatcher);

        $this->packageManager->initialize($this->mockBootstrap);
    }

    /**
     * @test
     */
    public function getPackageReturnsTheSpecifiedPackage()
    {
        $this->packageManager->createPackage('Neos.Flow');

        $package = $this->packageManager->getPackage('Neos.Flow');
        $this->assertInstanceOf(PackageInterface::class, $package, 'The result of getPackage() was no valid package object.');
    }

    /**
     * @test
     * @expectedException \TYPO3\Flow\Package\Exception\UnknownPackageException
     */
    public function getPackageThrowsExceptionOnUnknownPackage()
    {
        $this->packageManager->getPackage('PrettyUnlikelyThatThisPackageExists');
    }

    /**
     * @test
     */
    public function getPackageOfObjectGetsPackageByGivenObject()
    {
        $package = $this->packageManager->createPackage('Acme.Foobar');
        $dummyObject = $this->createDummyObjectForPackage($package);
        $actual = $this->packageManager->getPackageOfObject($dummyObject);
        $this->assertSame($package, $actual);
    }

    /**
     * @test
     */
    public function getPackageOfObjectAssumesParentClassIfDoctrineProxyClassGiven()
    {
        $package = $this->packageManager->createPackage('Acme.Foobar');
        $dummyObject = $this->createDummyObjectForPackage($package);

        mkdir('vfs://Test/Somewhere/For/DoctrineProxies', 0700, true);
        $dummyProxyClassName = 'Proxy_' . str_replace('\\', '_', get_class($dummyObject));
        $dummyProxyClassPath = 'vfs://Test/Somewhere/For/DoctrineProxies/' . $dummyProxyClassName . '.php';
        file_put_contents($dummyProxyClassPath, '<?php class ' . $dummyProxyClassName . ' extends ' . get_class($dummyObject) . ' implements \Doctrine\ORM\Proxy\Proxy {
            public function __setInitialized($initialized) {}
            public function __setInitializer(Closure $initializer = null) {}
            public function __getInitializer() {}
            public function __setCloner(Closure $cloner = null) {}
            public function __getCloner() {}
            public function __getLazyProperties() {}
            public function __load() {}
            public function __isInitialized() {}
        } ?>');
        require $dummyProxyClassPath;
        $dummyProxy = new $dummyProxyClassName();

        $actual = $this->packageManager->getPackageOfObject($dummyProxy);
        $this->assertSame($package, $actual);
    }

    /**
     * @test
     */
    public function getPackageOfObjectDoesNotGivePackageWithShorterPathPrematurely()
    {
        $package1 = $this->packageManager->createPackage('Acme.Foo');
        $package2 = $this->packageManager->createPackage('Acme.Foobaz');
        $dummy1Object = $this->createDummyObjectForPackage($package1);
        $dummy2Object = $this->createDummyObjectForPackage($package2);
        $this->assertSame($package1, $this->packageManager->getPackageOfObject($dummy1Object));
        $this->assertSame($package2, $this->packageManager->getPackageOfObject($dummy2Object));
    }

    /**
     * Creates a dummy class file inside $package's path
     * and requires it for propagation
     *
     * @param PackageInterface $package
     * @return object The dummy object of the class which was created
     */
    protected function createDummyObjectForPackage(PackageInterface $package)
    {
        $dummyClassName = 'Someclass' . md5(uniqid(mt_rand(), true));
        $fullyQualifiedClassName = '\\' . $package->getNamespace() . '\\' . $dummyClassName;
        $dummyClassFilePath = Files::concatenatePaths([
            $package->getPackagePath(),
            PackageInterface::DIRECTORY_CLASSES,
            $dummyClassName . '.php'
        ]);
        file_put_contents($dummyClassFilePath, '<?php namespace ' . $package->getNamespace() . '; class ' . $dummyClassName . ' {}');
        require $dummyClassFilePath;
        return new $fullyQualifiedClassName();
    }

    /**
     * @test
     */
    public function getPackageOfObjectReturnsNullIfPackageCouldNotBeResolved()
    {
        $this->assertNull($this->packageManager->getPackageOfObject(new \ArrayObject()));
    }

    /**
     * @test
     */
    public function getCaseSensitivePackageKeyReturnsTheUpperCamelCaseVersionOfAGivenPackageKeyIfThePackageIsRegistered()
    {
<<<<<<< HEAD
        $packageManager = $this->getAccessibleMock(PackageManager::class, array('dummy'));
        $packageManager->_set('packageKeys', array('acme.testpackage' => 'Acme.TestPackage'));
=======
        $packageManager = $this->getAccessibleMock(PackageManager::class, ['dummy']);
        $packageManager->_set('packageKeys', ['acme.testpackage' => 'Acme.TestPackage']);
>>>>>>> 63217a14
        $this->assertEquals('Acme.TestPackage', $packageManager->getCaseSensitivePackageKey('acme.testpackage'));
    }

    /**
     * @test
     */
    public function scanAvailablePackagesTraversesThePackagesDirectoryAndRegistersPackagesItFinds()
    {
        $expectedPackageKeys = [
            'Neos.Flow' . md5(uniqid(mt_rand(), true)),
            'Neos.Flow.Test' . md5(uniqid(mt_rand(), true)),
            'Neos.YetAnotherTestPackage' . md5(uniqid(mt_rand(), true)),
            'RobertLemke.Flow.NothingElse' . md5(uniqid(mt_rand(), true))
        ];

        foreach ($expectedPackageKeys as $packageKey) {
            $packagePath = 'vfs://Test/Packages/Application/' . $packageKey . '/';

            mkdir($packagePath, 0770, true);
            mkdir($packagePath . 'Classes');
            file_put_contents($packagePath . 'composer.json', '{"name": "' . $packageKey . '", "type": "flow-test"}');
        }

<<<<<<< HEAD
        $packageManager = $this->getAccessibleMock(PackageManager::class, array('emitPackageStatesUpdated'));
=======
        $packageManager = $this->getAccessibleMock(PackageManager::class, ['emitPackageStatesUpdated']);
>>>>>>> 63217a14
        $packageManager->_set('packagesBasePath', 'vfs://Test/Packages/');
        $packageManager->_set('packageStatesPathAndFilename', 'vfs://Test/Configuration/PackageStates.php');

        $packageFactory = new PackageFactory($packageManager);
        $this->inject($packageManager, 'packageFactory', $packageFactory);

<<<<<<< HEAD
        $packageManager->_set('packages', array());
        $packageManager->rescanPackages();
=======
        $packageManager->_set('packages', []);
        $packageManager->_call('scanAvailablePackages');
>>>>>>> 63217a14

        $packageStates = require('vfs://Test/Configuration/PackageStates.php');
        $actualPackageKeys = array_keys($packageStates['packages']);
        $this->assertEquals(sort($expectedPackageKeys), sort($actualPackageKeys));
    }

    /**
     * @test
     */
    public function scanAvailablePackagesKeepsExistingPackageConfiguration()
    {
        $expectedPackageKeys = [
            'Neos.Flow' . md5(uniqid(mt_rand(), true)),
            'Neos.Flow.Test' . md5(uniqid(mt_rand(), true)),
            'Neos.YetAnotherTestPackage' . md5(uniqid(mt_rand(), true)),
            'RobertLemke.Flow.NothingElse' . md5(uniqid(mt_rand(), true))
        ];

        foreach ($expectedPackageKeys as $packageKey) {
            $packageName = ComposerUtility::getComposerPackageNameFromPackageKey($packageKey);
            $packagePath = 'vfs://Test/Packages/Application/' . $packageKey . '/';

            mkdir($packagePath, 0770, true);
            mkdir($packagePath . 'Classes');
            file_put_contents($packagePath . 'composer.json', '{"name": "' . $packageName . '", "type": "flow-test"}');
        }

<<<<<<< HEAD
        $packageManager = $this->getAccessibleMock(PackageManager::class, array('emitPackageStatesUpdated'));
=======
        $packageManager = $this->getAccessibleMock(PackageManager::class, ['emitPackageStatesUpdated']);
>>>>>>> 63217a14
        $packageManager->_set('packagesBasePath', 'vfs://Test/Packages/');
        $packageManager->_set('packageStatesPathAndFilename', 'vfs://Test/Configuration/PackageStates.php');

        $packageFactory = new PackageFactory($packageManager);
        $this->inject($packageManager, 'packageFactory', $packageFactory);

<<<<<<< HEAD
        $packageManager->_set('packageStatesConfiguration', array(
            'packages' => array(
                $packageName => array(
=======
        $packageManager->_set('packageStatesConfiguration', [
            'packages' => [
                $packageKey => [
>>>>>>> 63217a14
                    'state' => 'inactive',
                    'frozen' => false,
                    'packagePath' => 'Application/' . $packageKey . '/',
                    'classesPath' => 'Classes/'
                ]
            ],
            'version' => 2
<<<<<<< HEAD
        ));
        $packageStates = $packageManager->rescanPackages(false);
        $this->assertEquals('inactive', $packageStates['packages'][$packageName]['state']);
=======
        ]);
        $packageManager->_call('scanAvailablePackages');
        $packageManager->_call('sortAndsavePackageStates');

        $packageStates = require('vfs://Test/Configuration/PackageStates.php');
        $this->assertEquals('inactive', $packageStates['packages'][$packageKey]['state']);
>>>>>>> 63217a14
    }


    /**
     * @test
     */
    public function packageStatesConfigurationContainsRelativePaths()
    {
        $packageKeys = [
            'RobertLemke.Flow.NothingElse' . md5(uniqid(mt_rand(), true)),
            'Neos.Flow' . md5(uniqid(mt_rand(), true)),
            'Neos.YetAnotherTestPackage' . md5(uniqid(mt_rand(), true)),
        ];

        foreach ($packageKeys as $packageKey) {
            $packagePath = 'vfs://Test/Packages/Application/' . $packageKey . '/';

            mkdir($packagePath, 0770, true);
            mkdir($packagePath . 'Classes');
            ComposerUtility::writeComposerManifest($packagePath, $packageKey, ['type' => 'flow-test', 'autoload' => []]);
        }

<<<<<<< HEAD
        $packageManager = $this->getAccessibleMock(PackageManager::class, array('updateShortcuts', 'emitPackageStatesUpdated'), array(), '', false);
=======
        $packageManager = $this->getAccessibleMock(PackageManager::class, ['updateShortcuts', 'emitPackageStatesUpdated'], [], '', false);
>>>>>>> 63217a14
        $packageManager->_set('packagesBasePath', 'vfs://Test/Packages/');
        $packageManager->_set('packageStatesPathAndFilename', 'vfs://Test/Configuration/PackageStates.php');

        $packageFactory = new PackageFactory($packageManager);
        $this->inject($packageManager, 'packageFactory', $packageFactory);

<<<<<<< HEAD
        $packageManager->_set('packages', array());
        $actualPackageStatesConfiguration = $packageManager->rescanPackages();
=======
        $packageManager->_set('packages', []);
        $packageManager->_call('scanAvailablePackages');
>>>>>>> 63217a14

        $expectedPackageStatesConfiguration = [];
        foreach ($packageKeys as $packageKey) {
<<<<<<< HEAD
            $composerName = ComposerUtility::getComposerPackageNameFromPackageKey($packageKey);
            $expectedPackageStatesConfiguration[$composerName] = array(
                'state' => 'active',
                'packagePath' => 'Application/' . $packageKey . '/',
                'composerName' => $composerName,
                'packageClassInformation' => array(),
                'packageKey' => $packageKey,
                'autoloadConfiguration' => []
            );
=======
            $expectedPackageStatesConfiguration[$packageKey] = [
                'state' => 'active',
                'packagePath' => 'Application/' . $packageKey . '/',
                'classesPath' => 'Classes/',
                'manifestPath' => '',
                'composerName' => $packageKey
            ];
>>>>>>> 63217a14
        }

        $this->assertEquals($expectedPackageStatesConfiguration, $actualPackageStatesConfiguration['packages']);
    }

    /**
     * Data Provider returning valid package keys and the corresponding path
     *
     * @return array
     */
    public function packageKeysAndPaths()
    {
        return [
            ['Neos.YetAnotherTestPackage', 'vfs://Test/Packages/Application/Neos.YetAnotherTestPackage/'],
            ['RobertLemke.Flow.NothingElse', 'vfs://Test/Packages/Application/RobertLemke.Flow.NothingElse/']
        ];
    }

    /**
     * @test
     * @dataProvider packageKeysAndPaths
     */
    public function createPackageCreatesPackageFolderAndReturnsPackage($packageKey, $expectedPackagePath)
    {
        $actualPackage = $this->packageManager->createPackage($packageKey);
        $actualPackagePath = $actualPackage->getPackagePath();

        $this->assertEquals($expectedPackagePath, $actualPackagePath);
        $this->assertTrue(is_dir($actualPackagePath), 'Package path should exist after createPackage()');
        $this->assertEquals($packageKey, $actualPackage->getPackageKey());
        $this->assertTrue($this->packageManager->isPackageAvailable($packageKey));
    }

    /**
     * @test
     */
    public function createPackageWritesAComposerManifestUsingTheGivenMetaObject()
    {
<<<<<<< HEAD
        $package = $this->packageManager->createPackage('Acme.YetAnotherTestPackage', null, null, null, [
            'name' => 'acme/yetanothertestpackage',
            'type' => 'typo3-flow-package',
            'description' => 'Yet Another Test Package',
            'autoload' => [
                'psr-0' => [
                    'Acme\\YetAnotherTestPackage' => 'Classes/'
                ]
            ]
        ]);
=======
        $metaData = new MetaData('Acme.YetAnotherTestPackage');
        $metaData->setDescription('Yet Another Test Package');

        $package = $this->packageManager->createPackage('Acme.YetAnotherTestPackage', $metaData);
>>>>>>> 63217a14

        $json = file_get_contents($package->getPackagePath() . '/composer.json');
        $composerManifest = json_decode($json);

        $this->assertEquals('acme/yetanothertestpackage', $composerManifest->name);
        $this->assertEquals('Yet Another Test Package', $composerManifest->description);
    }

    /**
     * @test
     */
    public function createPackageCanChangePackageTypeInComposerManifest()
    {
<<<<<<< HEAD
        $metaData = [
            'name' => 'acme/yetanothertestpackage2',
            'type' => 'flow-custom-package',
            'description' => 'Yet Another Test Package',
            'autoload' => [
                'psr-0' => [
                    'Acme\\YetAnotherTestPackage2' => 'Classes/'
                ]
            ]
        ];
=======
        $metaData = new MetaData('Acme.YetAnotherTestPackage2');
        $metaData->setDescription('Yet Another Test Package');
        $metaData->setPackageType('flow-custom-package');
>>>>>>> 63217a14

        $package = $this->packageManager->createPackage('Acme.YetAnotherTestPackage2', null, null, null, $metaData);

        $json = file_get_contents($package->getPackagePath() . '/composer.json');
        $composerManifest = json_decode($json);

        $this->assertEquals('flow-custom-package', $composerManifest->type);
    }

    /**
     * Checks if createPackage() creates the folders for classes, configuration, documentation, resources and tests.
     *
     * @test
     */
    public function createPackageCreatesCommonFolders()
    {
        $package = $this->packageManager->createPackage('Acme.YetAnotherTestPackage');
        $packagePath = $package->getPackagePath();

        $this->assertTrue(is_dir($packagePath . PackageInterface::DIRECTORY_CLASSES), 'Classes directory was not created');
        $this->assertTrue(is_dir($packagePath . PackageInterface::DIRECTORY_CONFIGURATION), 'Configuration directory was not created');
        $this->assertTrue(is_dir($packagePath . PackageInterface::DIRECTORY_DOCUMENTATION), 'Documentation directory was not created');
        $this->assertTrue(is_dir($packagePath . PackageInterface::DIRECTORY_RESOURCES), 'Resources directory was not created');
        $this->assertTrue(is_dir($packagePath . PackageInterface::DIRECTORY_TESTS_UNIT), 'Tests/Unit directory was not created');
        $this->assertTrue(is_dir($packagePath . PackageInterface::DIRECTORY_TESTS_FUNCTIONAL), 'Tests/Functional directory was not created');
    }

    /**
     * Makes sure that an exception is thrown and no directory is created on passing invalid package keys.
     *
     * @test
     */
    public function createPackageThrowsExceptionOnInvalidPackageKey()
    {
        try {
            $this->packageManager->createPackage('Invalid_PackageKey');
        } catch (InvalidPackageKeyException $exception) {
        }
        $this->assertFalse(is_dir('vfs://Test/Packages/Application/Invalid_PackageKey'), 'Package folder with invalid package key was created');
    }

    /**
     * Makes sure that duplicate package keys are detected.
     *
     * @test
     * @expectedException \TYPO3\Flow\Package\Exception\PackageKeyAlreadyExistsException
     */
    public function createPackageThrowsExceptionForExistingPackageKey()
    {
        $this->packageManager->createPackage('Acme.YetAnotherTestPackage');
        $this->packageManager->createPackage('Acme.YetAnotherTestPackage');
    }

    /**
     * @test
     */
    public function createPackageActivatesTheNewlyCreatedPackage()
    {
        $this->packageManager->createPackage('Acme.YetAnotherTestPackage');
        $this->assertTrue($this->packageManager->isPackageActive('Acme.YetAnotherTestPackage'));
    }

    /**
     * @test
     */
    public function activatePackageAndDeactivatePackageActivateAndDeactivateTheGivenPackage()
    {
        $packageKey = 'Acme.YetAnotherTestPackage';

        $this->packageManager->createPackage($packageKey);

        $this->packageManager->deactivatePackage($packageKey);
        $this->assertFalse($this->packageManager->isPackageActive($packageKey));

        $this->packageManager->activatePackage($packageKey);
        $this->assertTrue($this->packageManager->isPackageActive($packageKey));
    }

    /**
     * @test
     * @expectedException \TYPO3\Flow\Package\Exception\ProtectedPackageKeyException
     */
    public function deactivatePackageThrowsAnExceptionIfPackageIsProtected()
    {
        $package = $this->packageManager->createPackage('Acme.YetAnotherTestPackage');
        $package->setProtected(true);
        $this->packageManager->deactivatePackage('Acme.YetAnotherTestPackage');
    }

    /**
     * @test
     * @expectedException \TYPO3\Flow\Package\Exception\UnknownPackageException
     */
    public function deletePackageThrowsErrorIfPackageIsNotAvailable()
    {
        $this->packageManager->deletePackage('PrettyUnlikelyThatThisPackageExists');
    }

    /**
     * @test
     * @expectedException \TYPO3\Flow\Package\Exception\ProtectedPackageKeyException
     */
    public function deletePackageThrowsAnExceptionIfPackageIsProtected()
    {
        $package = $this->packageManager->createPackage('Acme.YetAnotherTestPackage');
        $package->setProtected(true);
        $this->packageManager->deletePackage('Acme.YetAnotherTestPackage');
    }

    /**
     * @test
     */
    public function deletePackageRemovesPackageFromAvailableAndActivePackagesAndDeletesThePackageDirectory()
    {
        $package = $this->packageManager->createPackage('Acme.YetAnotherTestPackage');
        $packagePath = $package->getPackagePath();

        $this->assertTrue(is_dir($packagePath . PackageInterface::DIRECTORY_CONFIGURATION), 'The package configuration directory does not exist.');
        $this->assertTrue($this->packageManager->isPackageActive('Acme.YetAnotherTestPackage'), 'The package is not active.');
        $this->assertTrue($this->packageManager->isPackageAvailable('Acme.YetAnotherTestPackage'), 'The package is not available.');

        $this->packageManager->deletePackage('Acme.YetAnotherTestPackage');

<<<<<<< HEAD
        $this->assertFalse(is_dir($packagePath . PackageInterface::DIRECTORY_CONFIGURATION), 'The package configuration directory does still exist.');
        $this->assertFalse($this->packageManager->isPackageActive('Acme.YetAnotherTestPackage'), 'The package is still active.');
        $this->assertFalse($this->packageManager->isPackageAvailable('Acme.YetAnotherTestPackage'), 'The package is still available.');
=======
        $this->assertFalse(is_dir($packagePath . PackageInterface::DIRECTORY_METADATA));
        $this->assertFalse($this->packageManager->isPackageActive('Acme.YetAnotherTestPackage'));
        $this->assertFalse($this->packageManager->isPackageAvailable('Acme.YetAnotherTestPackage'));
    }

    /**
     * @test
     * @dataProvider packagesAndDependenciesOrder
     * @param array $packages
     * @param array $expectedPackageOrder
     */
    public function availablePackagesAreSortedAfterTheirDependencies($packages, $expectedPackageOrder)
    {
        $unsortedPackages = [];
        foreach ($packages as $packageKey => $package) {
            $mockPackageConstraints = [];
            foreach ($package['dependencies'] as $dependency) {
                $mockPackageConstraints[] = new MetaData\PackageConstraint('depends', $dependency);
            }
            $mockMetaData = $this->createMock(MetaDataInterface::class);
            $mockMetaData->expects($this->any())->method('getConstraintsByType')->will($this->returnValue($mockPackageConstraints));
            $mockPackage = $this->createMock(PackageInterface::class);
            $mockPackage->expects($this->any())->method('getPackageKey')->will($this->returnValue($packageKey));
            $mockPackage->expects($this->any())->method('getPackageMetaData')->will($this->returnValue($mockMetaData));
            $unsortedPackages[$packageKey] = $mockPackage;
        }

        $packageManager = $this->getAccessibleMock(PackageManager::class, ['emitPackageStatesUpdated']);
        $packageManager->_set('packages', $unsortedPackages);
        $packageManager->_set('packageStatesConfiguration', ['packages' => $packages]);
        $packageManager->_call('sortAvailablePackagesByDependencies');

        /*
        // There are many "correct" orders of packages. A order is correct if all dependent
        // packages are ordered before a given package (except for cyclic dependencies).
        // The following can be used to check that order (but due to cyclic dependencies between
        // e.g. Flow and Fluid this can not be asserted by default).
        $newPackageOrder = array_keys($packageManager->_get('packages'));
        foreach ($packages as $packageKey => $package) {
            $packagePosition = array_search($packageKey, $newPackageOrder);
            foreach ($package['dependencies'] as $dependency) {
                $dependencyPosition = array_search($dependency, $newPackageOrder);
                if ($dependencyPosition > $packagePosition) {
                    echo "$packageKey->$dependency";
                }
            }
        }
        */

        $actualPackages = $packageManager->_get('packages');
        $actualPackageStatesConfiguration = $packageManager->_get('packageStatesConfiguration');

        $this->assertEquals($expectedPackageOrder, array_keys($actualPackages), 'The packages have not been ordered according to their dependencies!');
        $this->assertEquals($expectedPackageOrder, array_keys($actualPackageStatesConfiguration['packages']), 'The package states configurations have not been ordered according to their dependencies!');
    }

    public function packagesAndDependenciesOrder()
    {
        return [
            [
                [
                    'Doctrine.ORM' => [
                        'dependencies' => ['Doctrine.DBAL'],
                    ],
                    'Symfony.Component.Yaml' => [
                        'dependencies' => [],
                    ],
                    'Neos.Flow' => [
                        'dependencies' => ['Symfony.Component.Yaml', 'Doctrine.ORM'],
                    ],
                    'Doctrine.Common' => [
                        'dependencies' => [],
                    ],
                    'Doctrine.DBAL' => [
                        'dependencies' => ['Doctrine.Common'],
                    ],
                ],
                [
                    'Doctrine.Common',
                    'Doctrine.DBAL',
                    'Doctrine.ORM',
                    'Symfony.Component.Yaml',
                    'Neos.Flow'
                ],
            ],
            [
                [
                    'Neos.NeosDemoTypo3Org' => [
                        'dependencies' => [
                            'Neos.Neos',
                        ],
                    ],
                    'Flowpack.Behat' => [
                        'dependencies' => [
                            'Neos.Flow',
                        ],
                    ],
                    'Neos.Imagine' => [
                        'dependencies' => [
                            'imagine.imagine',
                            'Neos.Flow',
                        ],
                    ],
                    'Neos.TYPO3CR' => [
                        'dependencies' => [
                            'Neos.Flow',
                        ],
                    ],
                    'Neos.Neos' => [
                        'dependencies' => [
                            'Neos.TYPO3CR',
                            'Neos.Twitter.Bootstrap',
                            'Neos.Setup',
                            'Neos.TypoScript',
                            'Neos.Neos.NodeTypes',
                            'Neos.Media',
                            'Neos.ExtJS',
                            'Neos.Flow',
                        ],
                    ],
                    'Neos.Setup' => [
                        'dependencies' => [
                            'Neos.Twitter.Bootstrap',
                            'Neos.Form',
                            'Neos.Flow',
                        ],
                    ],
                    'Neos.Media' => [
                        'dependencies' => [
                            'imagine.imagine',
                            'Neos.Flow',
                        ],
                    ],
                    'Neos.ExtJS' => [
                        'dependencies' => [
                            'Neos.Flow',
                        ],
                    ],
                    'Neos.Neos.NodeTypes' => [
                        'dependencies' => [
                            'Neos.TypoScript',
                            'Neos.Flow',
                        ],
                    ],
                    'Neos.TypoScript' => [
                        'dependencies' => [
                            'Neos.Eel',
                            'Neos.Flow',
                        ],
                    ],
                    'Neos.Form' => [
                        'dependencies' => [
                            'Neos.Flow',
                        ],
                    ],
                    'Neos.Twitter.Bootstrap' => [
                        'dependencies' => [
                            'Neos.Flow',
                        ],
                    ],
                    'Neos.SiteKickstarter' => [
                        'dependencies' => [
                            'Neos.Kickstart',
                            'Neos.Flow',
                        ],
                    ],
                    'imagine.imagine' => [
                        'dependencies' => [],
                    ],
                    'mikey179.vfsStream' => [
                        'dependencies' => [],
                    ],
                    'Composer.Installers' => [
                        'dependencies' => [],
                    ],
                    'symfony.console' => [
                        'dependencies' => [],
                    ],
                    'symfony.domcrawler' => [
                        'dependencies' => [],
                    ],
                    'symfony.yaml' => [
                        'dependencies' => [],
                    ],
                    'doctrine.annotations' => [
                        'dependencies' => [
                            0 => 'doctrine.lexer',
                        ],
                    ],
                    'doctrine.cache' => [
                        'dependencies' => [],
                    ],
                    'doctrine.collections' => [
                        'dependencies' => [],
                    ],
                    'Doctrine.Common' => [
                        'dependencies' => [
                            'doctrine.annotations',
                            'doctrine.lexer',
                            'doctrine.collections',
                            'doctrine.cache',
                            'doctrine.inflector',
                        ],
                    ],
                    'Doctrine.DBAL' => [
                        'dependencies' => [
                            'Doctrine.Common',
                        ],
                    ],
                    'doctrine.inflector' => [
                        'dependencies' => [],
                    ],
                    'doctrine.lexer' => [
                        'dependencies' => [],
                    ],
                    'doctrine.migrations' => [
                        'dependencies' => [
                            'Doctrine.DBAL',
                        ],
                    ],
                    'Doctrine.ORM' => [
                        'dependencies' => [
                            'symfony.console',
                            'Doctrine.DBAL',
                        ],
                    ],
                    'phpunit.phpcodecoverage' => [
                        'dependencies' => [
                            'phpunit.phptexttemplate',
                            'phpunit.phptokenstream',
                            'phpunit.phpfileiterator',
                        ],
                    ],
                    'phpunit.phpfileiterator' => [
                        'dependencies' => [],
                    ],
                    'phpunit.phptexttemplate' => [
                        'dependencies' => [],
                    ],
                    'phpunit.phptimer' => [
                        'dependencies' => [],
                    ],
                    'phpunit.phptokenstream' => [
                        'dependencies' => [],
                    ],
                    'phpunit.phpunitmockobjects' => [
                        'dependencies' => [
                            'phpunit.phptexttemplate',
                        ],
                    ],
                    'phpunit.phpunit' => [
                        'dependencies' => [
                            'symfony.yaml',
                            'phpunit.phpunitmockobjects',
                            'phpunit.phptimer',
                            'phpunit.phpcodecoverage',
                            'phpunit.phptexttemplate',
                            'phpunit.phpfileiterator',
                        ],
                    ],
                    'Neos.Party' => [
                        'dependencies' => [
                            'Neos.Flow',
                        ],
                    ],
                    'Neos.Flow' => [
                        'dependencies' => [
                            'Composer.Installers',
                            'symfony.domcrawler',
                            'symfony.yaml',
                            'doctrine.migrations',
                            'Doctrine.ORM',
                            'Neos.Eel',
                            'Neos.Party',
                            'Neos.Fluid',
                        ],
                    ],
                    'Neos.Eel' => [
                        'dependencies' => [
                            'Neos.Flow',
                        ],
                    ],
                    'Neos.Kickstart' => [
                        'dependencies' => [
                            'Neos.Flow',
                        ],
                    ],
                    'Neos.Fluid' => [
                        'dependencies' => [
                            'Neos.Flow',
                        ],
                    ],
                ],
                [
                    'Composer.Installers',
                    'symfony.domcrawler',
                    'symfony.yaml',
                    'doctrine.lexer',
                    'doctrine.annotations',
                    'doctrine.collections',
                    'doctrine.cache',
                    'doctrine.inflector',
                    'Doctrine.Common',
                    'Doctrine.DBAL',
                    'doctrine.migrations',
                    'symfony.console',
                    'Doctrine.ORM',
                    'Neos.Eel',
                    'Neos.Party',
                    'Neos.Fluid',
                    'Neos.Flow',
                    'Neos.TYPO3CR',
                    'Neos.Twitter.Bootstrap',
                    'Neos.Form',
                    'Neos.Setup',
                    'Neos.TypoScript',
                    'Neos.Neos.NodeTypes',
                    'imagine.imagine',
                    'Neos.Media',
                    'Neos.ExtJS',
                    'Neos.Neos',
                    'Neos.NeosDemoTypo3Org',
                    'Flowpack.Behat',
                    'Neos.Imagine',
                    'Neos.Kickstart',
                    'Neos.SiteKickstarter',
                    'mikey179.vfsStream',
                    'phpunit.phptexttemplate',
                    'phpunit.phptokenstream',
                    'phpunit.phpfileiterator',
                    'phpunit.phpcodecoverage',
                    'phpunit.phptimer',
                    'phpunit.phpunitmockobjects',
                    'phpunit.phpunit',
                ],
            ],
        ];
>>>>>>> 63217a14
    }

    /**
     * @return array
     */
    public function composerNamesAndPackageKeys()
    {
        return [
            ['imagine/Imagine', 'imagine.Imagine'],
            ['imagine/imagine', 'imagine.Imagine'],
            ['neos/flow', 'Neos.Flow'],
            ['Neos/Flow', 'Neos.Flow']
        ];
    }

    /**
     * @test
     * @dataProvider composerNamesAndPackageKeys
     */
    public function getPackageKeyFromComposerNameIgnoresCaseDifferences($composerName, $packageKey)
    {
<<<<<<< HEAD
        $packageStatesConfiguration = [
            'packages' => [
                'typo3/flow' => [
                    'packageKey' => 'TYPO3.Flow',
                    'composerName' => 'typo3/flow'
                ],
                'imagine/imagine' => [
                    'packageKey' => 'imagine.Imagine',
                    'composerName' => 'imagine/imagine'
                ]
            ]
        ];

        $packageManager = $this->getAccessibleMock(PackageManager::class, array('resolvePackageDependencies'));
=======
        $packageStatesConfiguration = ['packages' =>
            [
                'Neos.Flow' => [
                    'composerName' => 'neos/flow'
                ],
                'imagine.Imagine' => [
                    'composerName' => 'imagine/Imagine'
                ]
            ]
        ];

        $packageManager = $this->getAccessibleMock(PackageManager::class, ['resolvePackageDependencies']);
>>>>>>> 63217a14
        $packageManager->_set('packageStatesConfiguration', $packageStatesConfiguration);

        $this->assertEquals($packageKey, $packageManager->_call('getPackageKeyFromComposerName', $composerName));
    }

    /**
     * @test
     * @expectedException \TYPO3\Flow\Package\Exception\PackageKeyAlreadyExistsException
     */
    public function registeringTheSamePackageKeyWithDifferentCaseShouldThrowException()
    {
        $this->packageManager->createPackage('doctrine.instantiator');
        $this->packageManager->createPackage('doctrine.Instantiator');
    }

    /**
     * @test
     */
    public function createPackageEmitsPackageStatesUpdatedSignal()
    {
        $this->mockDispatcher->expects($this->once())->method('dispatch')->with(PackageManager::class, 'packageStatesUpdated');
        $this->packageManager->createPackage('Some.Package');
    }

    /**
     * @test
     */
    public function activatePackageEmitsPackageStatesUpdatedSignal()
    {
        $this->packageManager->createPackage('Some.Package');
        $this->packageManager->deactivatePackage('Some.Package');

        $this->mockDispatcher->expects($this->once())->method('dispatch')->with(PackageManager::class, 'packageStatesUpdated');
        $this->packageManager->activatePackage('Some.Package');
    }

    /**
     * @test
     */
    public function deactivatePackageEmitsPackageStatesUpdatedSignal()
    {
        $this->packageManager->createPackage('Some.Package');

        $this->mockDispatcher->expects($this->once())->method('dispatch')->with(PackageManager::class, 'packageStatesUpdated');
        $this->packageManager->deactivatePackage('Some.Package');
    }


    /**
     * @test
     */
    public function freezePackageEmitsPackageStatesUpdatedSignal()
    {
        $this->mockApplicationContext->expects($this->atLeastOnce())->method('isDevelopment')->will($this->returnValue(true));

        $this->packageManager->createPackage('Some.Package', null, null, null, [
            'name' => 'some/package'
        ]);

        $this->mockDispatcher->expects($this->once())->method('dispatch')->with(PackageManager::class, 'packageStatesUpdated');
        $this->packageManager->freezePackage('Some.Package');
    }

    /**
     * @test
     */
    public function unfreezePackageEmitsPackageStatesUpdatedSignal()
    {
        $this->mockApplicationContext->expects($this->atLeastOnce())->method('isDevelopment')->will($this->returnValue(true));

        $this->packageManager->createPackage('Some.Package', null, null, null, [
            'name' => 'some/package',
            'type' => 'typo3-flow-package'
        ]);
        $this->packageManager->freezePackage('Some.Package');

        $this->mockDispatcher->expects($this->once())->method('dispatch')->with(PackageManager::class, 'packageStatesUpdated');
        $this->packageManager->unfreezePackage('Some.Package');
    }
}<|MERGE_RESOLUTION|>--- conflicted
+++ resolved
@@ -14,19 +14,13 @@
 use TYPO3\Flow\Composer\ComposerUtility;
 use TYPO3\Flow\Core\ApplicationContext;
 use TYPO3\Flow\Core\Bootstrap;
-use TYPO3\Flow\Core\ClassLoader;
 use TYPO3\Flow\Object\ObjectManagerInterface;
 use TYPO3\Flow\Package\Exception\InvalidPackageKeyException;
-use TYPO3\Flow\Package\MetaData;
-use TYPO3\Flow\Package\MetaDataInterface;
 use TYPO3\Flow\Package\PackageFactory;
 use TYPO3\Flow\Package\PackageInterface;
 use org\bovigo\vfs\vfsStream;
 use TYPO3\Flow\Package\PackageManager;
-<<<<<<< HEAD
-=======
 use TYPO3\Flow\Reflection\ReflectionService;
->>>>>>> 63217a14
 use TYPO3\Flow\SignalSlot\Dispatcher;
 use TYPO3\Flow\Tests\UnitTestCase;
 use TYPO3\Flow\Utility\Files;
@@ -66,7 +60,7 @@
         ComposerUtility::flushCaches();
         vfsStream::setup('Test');
         $this->mockBootstrap = $this->getMockBuilder(Bootstrap::class)->disableOriginalConstructor()->getMock();
-        $this->mockBootstrap->expects($this->any())->method('getSignalSlotDispatcher')->will($this->returnValue($this->createMock('TYPO3\Flow\SignalSlot\Dispatcher')));
+        $this->mockBootstrap->expects($this->any())->method('getSignalSlotDispatcher')->will($this->returnValue($this->createMock(Dispatcher::class)));
 
         $this->mockApplicationContext = $this->getMockBuilder(ApplicationContext::class)->disableOriginalConstructor()->getMock();
         $this->mockBootstrap->expects($this->any())->method('getContext')->will($this->returnValue($this->mockApplicationContext));
@@ -80,24 +74,15 @@
             }
             return get_class($object);
         }));
-<<<<<<< HEAD
-        $mockObjectManager->expects($this->any())->method('get')->with(\TYPO3\Flow\Reflection\ReflectionService::class)->will($this->returnValue($mockReflectionService));
-=======
         $mockObjectManager->expects($this->any())->method('get')->with(ReflectionService::class)->will($this->returnValue($mockReflectionService));
-        $this->packageManager = new PackageManager();
->>>>>>> 63217a14
 
         mkdir('vfs://Test/Packages/Application', 0700, true);
         mkdir('vfs://Test/Configuration');
 
-<<<<<<< HEAD
         $this->packageManager = new PackageManager('vfs://Test/Configuration/PackageStates.php');
-=======
-        $mockClassLoader = $this->createMock(ClassLoader::class);
->>>>>>> 63217a14
 
         $composerNameToPackageKeyMap = [
-            'neos/flow' => 'Neos.Flow'
+            'typo3/flow' => 'TYPO3.Flow'
         ];
 
         $this->inject($this->packageManager, 'composerNameToPackageKeyMap', $composerNameToPackageKeyMap);
@@ -114,9 +99,9 @@
      */
     public function getPackageReturnsTheSpecifiedPackage()
     {
-        $this->packageManager->createPackage('Neos.Flow');
-
-        $package = $this->packageManager->getPackage('Neos.Flow');
+        $this->packageManager->createPackage('TYPO3.Flow');
+
+        $package = $this->packageManager->getPackage('TYPO3.Flow');
         $this->assertInstanceOf(PackageInterface::class, $package, 'The result of getPackage() was no valid package object.');
     }
 
@@ -215,13 +200,8 @@
      */
     public function getCaseSensitivePackageKeyReturnsTheUpperCamelCaseVersionOfAGivenPackageKeyIfThePackageIsRegistered()
     {
-<<<<<<< HEAD
-        $packageManager = $this->getAccessibleMock(PackageManager::class, array('dummy'));
-        $packageManager->_set('packageKeys', array('acme.testpackage' => 'Acme.TestPackage'));
-=======
         $packageManager = $this->getAccessibleMock(PackageManager::class, ['dummy']);
         $packageManager->_set('packageKeys', ['acme.testpackage' => 'Acme.TestPackage']);
->>>>>>> 63217a14
         $this->assertEquals('Acme.TestPackage', $packageManager->getCaseSensitivePackageKey('acme.testpackage'));
     }
 
@@ -231,9 +211,9 @@
     public function scanAvailablePackagesTraversesThePackagesDirectoryAndRegistersPackagesItFinds()
     {
         $expectedPackageKeys = [
-            'Neos.Flow' . md5(uniqid(mt_rand(), true)),
-            'Neos.Flow.Test' . md5(uniqid(mt_rand(), true)),
-            'Neos.YetAnotherTestPackage' . md5(uniqid(mt_rand(), true)),
+            'TYPO3.Flow' . md5(uniqid(mt_rand(), true)),
+            'TYPO3.Flow.Test' . md5(uniqid(mt_rand(), true)),
+            'TYPO3.YetAnotherTestPackage' . md5(uniqid(mt_rand(), true)),
             'RobertLemke.Flow.NothingElse' . md5(uniqid(mt_rand(), true))
         ];
 
@@ -245,24 +225,15 @@
             file_put_contents($packagePath . 'composer.json', '{"name": "' . $packageKey . '", "type": "flow-test"}');
         }
 
-<<<<<<< HEAD
-        $packageManager = $this->getAccessibleMock(PackageManager::class, array('emitPackageStatesUpdated'));
-=======
         $packageManager = $this->getAccessibleMock(PackageManager::class, ['emitPackageStatesUpdated']);
->>>>>>> 63217a14
         $packageManager->_set('packagesBasePath', 'vfs://Test/Packages/');
         $packageManager->_set('packageStatesPathAndFilename', 'vfs://Test/Configuration/PackageStates.php');
 
         $packageFactory = new PackageFactory($packageManager);
         $this->inject($packageManager, 'packageFactory', $packageFactory);
 
-<<<<<<< HEAD
-        $packageManager->_set('packages', array());
+        $packageManager->_set('packages', []);
         $packageManager->rescanPackages();
-=======
-        $packageManager->_set('packages', []);
-        $packageManager->_call('scanAvailablePackages');
->>>>>>> 63217a14
 
         $packageStates = require('vfs://Test/Configuration/PackageStates.php');
         $actualPackageKeys = array_keys($packageStates['packages']);
@@ -275,9 +246,9 @@
     public function scanAvailablePackagesKeepsExistingPackageConfiguration()
     {
         $expectedPackageKeys = [
-            'Neos.Flow' . md5(uniqid(mt_rand(), true)),
-            'Neos.Flow.Test' . md5(uniqid(mt_rand(), true)),
-            'Neos.YetAnotherTestPackage' . md5(uniqid(mt_rand(), true)),
+            'TYPO3.Flow' . md5(uniqid(mt_rand(), true)),
+            'TYPO3.Flow.Test' . md5(uniqid(mt_rand(), true)),
+            'TYPO3.YetAnotherTestPackage' . md5(uniqid(mt_rand(), true)),
             'RobertLemke.Flow.NothingElse' . md5(uniqid(mt_rand(), true))
         ];
 
@@ -290,26 +261,16 @@
             file_put_contents($packagePath . 'composer.json', '{"name": "' . $packageName . '", "type": "flow-test"}');
         }
 
-<<<<<<< HEAD
-        $packageManager = $this->getAccessibleMock(PackageManager::class, array('emitPackageStatesUpdated'));
-=======
         $packageManager = $this->getAccessibleMock(PackageManager::class, ['emitPackageStatesUpdated']);
->>>>>>> 63217a14
         $packageManager->_set('packagesBasePath', 'vfs://Test/Packages/');
         $packageManager->_set('packageStatesPathAndFilename', 'vfs://Test/Configuration/PackageStates.php');
 
         $packageFactory = new PackageFactory($packageManager);
         $this->inject($packageManager, 'packageFactory', $packageFactory);
 
-<<<<<<< HEAD
-        $packageManager->_set('packageStatesConfiguration', array(
-            'packages' => array(
-                $packageName => array(
-=======
         $packageManager->_set('packageStatesConfiguration', [
             'packages' => [
-                $packageKey => [
->>>>>>> 63217a14
+                $packageName => [
                     'state' => 'inactive',
                     'frozen' => false,
                     'packagePath' => 'Application/' . $packageKey . '/',
@@ -317,18 +278,9 @@
                 ]
             ],
             'version' => 2
-<<<<<<< HEAD
-        ));
+        ]);
         $packageStates = $packageManager->rescanPackages(false);
         $this->assertEquals('inactive', $packageStates['packages'][$packageName]['state']);
-=======
-        ]);
-        $packageManager->_call('scanAvailablePackages');
-        $packageManager->_call('sortAndsavePackageStates');
-
-        $packageStates = require('vfs://Test/Configuration/PackageStates.php');
-        $this->assertEquals('inactive', $packageStates['packages'][$packageKey]['state']);
->>>>>>> 63217a14
     }
 
 
@@ -339,8 +291,8 @@
     {
         $packageKeys = [
             'RobertLemke.Flow.NothingElse' . md5(uniqid(mt_rand(), true)),
-            'Neos.Flow' . md5(uniqid(mt_rand(), true)),
-            'Neos.YetAnotherTestPackage' . md5(uniqid(mt_rand(), true)),
+            'TYPO3.Flow' . md5(uniqid(mt_rand(), true)),
+            'TYPO3.YetAnotherTestPackage' . md5(uniqid(mt_rand(), true)),
         ];
 
         foreach ($packageKeys as $packageKey) {
@@ -351,46 +303,27 @@
             ComposerUtility::writeComposerManifest($packagePath, $packageKey, ['type' => 'flow-test', 'autoload' => []]);
         }
 
-<<<<<<< HEAD
-        $packageManager = $this->getAccessibleMock(PackageManager::class, array('updateShortcuts', 'emitPackageStatesUpdated'), array(), '', false);
-=======
         $packageManager = $this->getAccessibleMock(PackageManager::class, ['updateShortcuts', 'emitPackageStatesUpdated'], [], '', false);
->>>>>>> 63217a14
         $packageManager->_set('packagesBasePath', 'vfs://Test/Packages/');
         $packageManager->_set('packageStatesPathAndFilename', 'vfs://Test/Configuration/PackageStates.php');
 
         $packageFactory = new PackageFactory($packageManager);
         $this->inject($packageManager, 'packageFactory', $packageFactory);
 
-<<<<<<< HEAD
-        $packageManager->_set('packages', array());
+        $packageManager->_set('packages', []);
         $actualPackageStatesConfiguration = $packageManager->rescanPackages();
-=======
-        $packageManager->_set('packages', []);
-        $packageManager->_call('scanAvailablePackages');
->>>>>>> 63217a14
 
         $expectedPackageStatesConfiguration = [];
         foreach ($packageKeys as $packageKey) {
-<<<<<<< HEAD
             $composerName = ComposerUtility::getComposerPackageNameFromPackageKey($packageKey);
-            $expectedPackageStatesConfiguration[$composerName] = array(
+            $expectedPackageStatesConfiguration[$composerName] = [
                 'state' => 'active',
                 'packagePath' => 'Application/' . $packageKey . '/',
                 'composerName' => $composerName,
-                'packageClassInformation' => array(),
+                'packageClassInformation' => [],
                 'packageKey' => $packageKey,
                 'autoloadConfiguration' => []
-            );
-=======
-            $expectedPackageStatesConfiguration[$packageKey] = [
-                'state' => 'active',
-                'packagePath' => 'Application/' . $packageKey . '/',
-                'classesPath' => 'Classes/',
-                'manifestPath' => '',
-                'composerName' => $packageKey
             ];
->>>>>>> 63217a14
         }
 
         $this->assertEquals($expectedPackageStatesConfiguration, $actualPackageStatesConfiguration['packages']);
@@ -404,7 +337,7 @@
     public function packageKeysAndPaths()
     {
         return [
-            ['Neos.YetAnotherTestPackage', 'vfs://Test/Packages/Application/Neos.YetAnotherTestPackage/'],
+            ['TYPO3.YetAnotherTestPackage', 'vfs://Test/Packages/Application/TYPO3.YetAnotherTestPackage/'],
             ['RobertLemke.Flow.NothingElse', 'vfs://Test/Packages/Application/RobertLemke.Flow.NothingElse/']
         ];
     }
@@ -429,7 +362,6 @@
      */
     public function createPackageWritesAComposerManifestUsingTheGivenMetaObject()
     {
-<<<<<<< HEAD
         $package = $this->packageManager->createPackage('Acme.YetAnotherTestPackage', null, null, null, [
             'name' => 'acme/yetanothertestpackage',
             'type' => 'typo3-flow-package',
@@ -440,12 +372,6 @@
                 ]
             ]
         ]);
-=======
-        $metaData = new MetaData('Acme.YetAnotherTestPackage');
-        $metaData->setDescription('Yet Another Test Package');
-
-        $package = $this->packageManager->createPackage('Acme.YetAnotherTestPackage', $metaData);
->>>>>>> 63217a14
 
         $json = file_get_contents($package->getPackagePath() . '/composer.json');
         $composerManifest = json_decode($json);
@@ -459,7 +385,6 @@
      */
     public function createPackageCanChangePackageTypeInComposerManifest()
     {
-<<<<<<< HEAD
         $metaData = [
             'name' => 'acme/yetanothertestpackage2',
             'type' => 'flow-custom-package',
@@ -470,11 +395,6 @@
                 ]
             ]
         ];
-=======
-        $metaData = new MetaData('Acme.YetAnotherTestPackage2');
-        $metaData->setDescription('Yet Another Test Package');
-        $metaData->setPackageType('flow-custom-package');
->>>>>>> 63217a14
 
         $package = $this->packageManager->createPackage('Acme.YetAnotherTestPackage2', null, null, null, $metaData);
 
@@ -598,349 +518,9 @@
 
         $this->packageManager->deletePackage('Acme.YetAnotherTestPackage');
 
-<<<<<<< HEAD
         $this->assertFalse(is_dir($packagePath . PackageInterface::DIRECTORY_CONFIGURATION), 'The package configuration directory does still exist.');
         $this->assertFalse($this->packageManager->isPackageActive('Acme.YetAnotherTestPackage'), 'The package is still active.');
         $this->assertFalse($this->packageManager->isPackageAvailable('Acme.YetAnotherTestPackage'), 'The package is still available.');
-=======
-        $this->assertFalse(is_dir($packagePath . PackageInterface::DIRECTORY_METADATA));
-        $this->assertFalse($this->packageManager->isPackageActive('Acme.YetAnotherTestPackage'));
-        $this->assertFalse($this->packageManager->isPackageAvailable('Acme.YetAnotherTestPackage'));
-    }
-
-    /**
-     * @test
-     * @dataProvider packagesAndDependenciesOrder
-     * @param array $packages
-     * @param array $expectedPackageOrder
-     */
-    public function availablePackagesAreSortedAfterTheirDependencies($packages, $expectedPackageOrder)
-    {
-        $unsortedPackages = [];
-        foreach ($packages as $packageKey => $package) {
-            $mockPackageConstraints = [];
-            foreach ($package['dependencies'] as $dependency) {
-                $mockPackageConstraints[] = new MetaData\PackageConstraint('depends', $dependency);
-            }
-            $mockMetaData = $this->createMock(MetaDataInterface::class);
-            $mockMetaData->expects($this->any())->method('getConstraintsByType')->will($this->returnValue($mockPackageConstraints));
-            $mockPackage = $this->createMock(PackageInterface::class);
-            $mockPackage->expects($this->any())->method('getPackageKey')->will($this->returnValue($packageKey));
-            $mockPackage->expects($this->any())->method('getPackageMetaData')->will($this->returnValue($mockMetaData));
-            $unsortedPackages[$packageKey] = $mockPackage;
-        }
-
-        $packageManager = $this->getAccessibleMock(PackageManager::class, ['emitPackageStatesUpdated']);
-        $packageManager->_set('packages', $unsortedPackages);
-        $packageManager->_set('packageStatesConfiguration', ['packages' => $packages]);
-        $packageManager->_call('sortAvailablePackagesByDependencies');
-
-        /*
-        // There are many "correct" orders of packages. A order is correct if all dependent
-        // packages are ordered before a given package (except for cyclic dependencies).
-        // The following can be used to check that order (but due to cyclic dependencies between
-        // e.g. Flow and Fluid this can not be asserted by default).
-        $newPackageOrder = array_keys($packageManager->_get('packages'));
-        foreach ($packages as $packageKey => $package) {
-            $packagePosition = array_search($packageKey, $newPackageOrder);
-            foreach ($package['dependencies'] as $dependency) {
-                $dependencyPosition = array_search($dependency, $newPackageOrder);
-                if ($dependencyPosition > $packagePosition) {
-                    echo "$packageKey->$dependency";
-                }
-            }
-        }
-        */
-
-        $actualPackages = $packageManager->_get('packages');
-        $actualPackageStatesConfiguration = $packageManager->_get('packageStatesConfiguration');
-
-        $this->assertEquals($expectedPackageOrder, array_keys($actualPackages), 'The packages have not been ordered according to their dependencies!');
-        $this->assertEquals($expectedPackageOrder, array_keys($actualPackageStatesConfiguration['packages']), 'The package states configurations have not been ordered according to their dependencies!');
-    }
-
-    public function packagesAndDependenciesOrder()
-    {
-        return [
-            [
-                [
-                    'Doctrine.ORM' => [
-                        'dependencies' => ['Doctrine.DBAL'],
-                    ],
-                    'Symfony.Component.Yaml' => [
-                        'dependencies' => [],
-                    ],
-                    'Neos.Flow' => [
-                        'dependencies' => ['Symfony.Component.Yaml', 'Doctrine.ORM'],
-                    ],
-                    'Doctrine.Common' => [
-                        'dependencies' => [],
-                    ],
-                    'Doctrine.DBAL' => [
-                        'dependencies' => ['Doctrine.Common'],
-                    ],
-                ],
-                [
-                    'Doctrine.Common',
-                    'Doctrine.DBAL',
-                    'Doctrine.ORM',
-                    'Symfony.Component.Yaml',
-                    'Neos.Flow'
-                ],
-            ],
-            [
-                [
-                    'Neos.NeosDemoTypo3Org' => [
-                        'dependencies' => [
-                            'Neos.Neos',
-                        ],
-                    ],
-                    'Flowpack.Behat' => [
-                        'dependencies' => [
-                            'Neos.Flow',
-                        ],
-                    ],
-                    'Neos.Imagine' => [
-                        'dependencies' => [
-                            'imagine.imagine',
-                            'Neos.Flow',
-                        ],
-                    ],
-                    'Neos.TYPO3CR' => [
-                        'dependencies' => [
-                            'Neos.Flow',
-                        ],
-                    ],
-                    'Neos.Neos' => [
-                        'dependencies' => [
-                            'Neos.TYPO3CR',
-                            'Neos.Twitter.Bootstrap',
-                            'Neos.Setup',
-                            'Neos.TypoScript',
-                            'Neos.Neos.NodeTypes',
-                            'Neos.Media',
-                            'Neos.ExtJS',
-                            'Neos.Flow',
-                        ],
-                    ],
-                    'Neos.Setup' => [
-                        'dependencies' => [
-                            'Neos.Twitter.Bootstrap',
-                            'Neos.Form',
-                            'Neos.Flow',
-                        ],
-                    ],
-                    'Neos.Media' => [
-                        'dependencies' => [
-                            'imagine.imagine',
-                            'Neos.Flow',
-                        ],
-                    ],
-                    'Neos.ExtJS' => [
-                        'dependencies' => [
-                            'Neos.Flow',
-                        ],
-                    ],
-                    'Neos.Neos.NodeTypes' => [
-                        'dependencies' => [
-                            'Neos.TypoScript',
-                            'Neos.Flow',
-                        ],
-                    ],
-                    'Neos.TypoScript' => [
-                        'dependencies' => [
-                            'Neos.Eel',
-                            'Neos.Flow',
-                        ],
-                    ],
-                    'Neos.Form' => [
-                        'dependencies' => [
-                            'Neos.Flow',
-                        ],
-                    ],
-                    'Neos.Twitter.Bootstrap' => [
-                        'dependencies' => [
-                            'Neos.Flow',
-                        ],
-                    ],
-                    'Neos.SiteKickstarter' => [
-                        'dependencies' => [
-                            'Neos.Kickstart',
-                            'Neos.Flow',
-                        ],
-                    ],
-                    'imagine.imagine' => [
-                        'dependencies' => [],
-                    ],
-                    'mikey179.vfsStream' => [
-                        'dependencies' => [],
-                    ],
-                    'Composer.Installers' => [
-                        'dependencies' => [],
-                    ],
-                    'symfony.console' => [
-                        'dependencies' => [],
-                    ],
-                    'symfony.domcrawler' => [
-                        'dependencies' => [],
-                    ],
-                    'symfony.yaml' => [
-                        'dependencies' => [],
-                    ],
-                    'doctrine.annotations' => [
-                        'dependencies' => [
-                            0 => 'doctrine.lexer',
-                        ],
-                    ],
-                    'doctrine.cache' => [
-                        'dependencies' => [],
-                    ],
-                    'doctrine.collections' => [
-                        'dependencies' => [],
-                    ],
-                    'Doctrine.Common' => [
-                        'dependencies' => [
-                            'doctrine.annotations',
-                            'doctrine.lexer',
-                            'doctrine.collections',
-                            'doctrine.cache',
-                            'doctrine.inflector',
-                        ],
-                    ],
-                    'Doctrine.DBAL' => [
-                        'dependencies' => [
-                            'Doctrine.Common',
-                        ],
-                    ],
-                    'doctrine.inflector' => [
-                        'dependencies' => [],
-                    ],
-                    'doctrine.lexer' => [
-                        'dependencies' => [],
-                    ],
-                    'doctrine.migrations' => [
-                        'dependencies' => [
-                            'Doctrine.DBAL',
-                        ],
-                    ],
-                    'Doctrine.ORM' => [
-                        'dependencies' => [
-                            'symfony.console',
-                            'Doctrine.DBAL',
-                        ],
-                    ],
-                    'phpunit.phpcodecoverage' => [
-                        'dependencies' => [
-                            'phpunit.phptexttemplate',
-                            'phpunit.phptokenstream',
-                            'phpunit.phpfileiterator',
-                        ],
-                    ],
-                    'phpunit.phpfileiterator' => [
-                        'dependencies' => [],
-                    ],
-                    'phpunit.phptexttemplate' => [
-                        'dependencies' => [],
-                    ],
-                    'phpunit.phptimer' => [
-                        'dependencies' => [],
-                    ],
-                    'phpunit.phptokenstream' => [
-                        'dependencies' => [],
-                    ],
-                    'phpunit.phpunitmockobjects' => [
-                        'dependencies' => [
-                            'phpunit.phptexttemplate',
-                        ],
-                    ],
-                    'phpunit.phpunit' => [
-                        'dependencies' => [
-                            'symfony.yaml',
-                            'phpunit.phpunitmockobjects',
-                            'phpunit.phptimer',
-                            'phpunit.phpcodecoverage',
-                            'phpunit.phptexttemplate',
-                            'phpunit.phpfileiterator',
-                        ],
-                    ],
-                    'Neos.Party' => [
-                        'dependencies' => [
-                            'Neos.Flow',
-                        ],
-                    ],
-                    'Neos.Flow' => [
-                        'dependencies' => [
-                            'Composer.Installers',
-                            'symfony.domcrawler',
-                            'symfony.yaml',
-                            'doctrine.migrations',
-                            'Doctrine.ORM',
-                            'Neos.Eel',
-                            'Neos.Party',
-                            'Neos.Fluid',
-                        ],
-                    ],
-                    'Neos.Eel' => [
-                        'dependencies' => [
-                            'Neos.Flow',
-                        ],
-                    ],
-                    'Neos.Kickstart' => [
-                        'dependencies' => [
-                            'Neos.Flow',
-                        ],
-                    ],
-                    'Neos.Fluid' => [
-                        'dependencies' => [
-                            'Neos.Flow',
-                        ],
-                    ],
-                ],
-                [
-                    'Composer.Installers',
-                    'symfony.domcrawler',
-                    'symfony.yaml',
-                    'doctrine.lexer',
-                    'doctrine.annotations',
-                    'doctrine.collections',
-                    'doctrine.cache',
-                    'doctrine.inflector',
-                    'Doctrine.Common',
-                    'Doctrine.DBAL',
-                    'doctrine.migrations',
-                    'symfony.console',
-                    'Doctrine.ORM',
-                    'Neos.Eel',
-                    'Neos.Party',
-                    'Neos.Fluid',
-                    'Neos.Flow',
-                    'Neos.TYPO3CR',
-                    'Neos.Twitter.Bootstrap',
-                    'Neos.Form',
-                    'Neos.Setup',
-                    'Neos.TypoScript',
-                    'Neos.Neos.NodeTypes',
-                    'imagine.imagine',
-                    'Neos.Media',
-                    'Neos.ExtJS',
-                    'Neos.Neos',
-                    'Neos.NeosDemoTypo3Org',
-                    'Flowpack.Behat',
-                    'Neos.Imagine',
-                    'Neos.Kickstart',
-                    'Neos.SiteKickstarter',
-                    'mikey179.vfsStream',
-                    'phpunit.phptexttemplate',
-                    'phpunit.phptokenstream',
-                    'phpunit.phpfileiterator',
-                    'phpunit.phpcodecoverage',
-                    'phpunit.phptimer',
-                    'phpunit.phpunitmockobjects',
-                    'phpunit.phpunit',
-                ],
-            ],
-        ];
->>>>>>> 63217a14
     }
 
     /**
@@ -951,8 +531,8 @@
         return [
             ['imagine/Imagine', 'imagine.Imagine'],
             ['imagine/imagine', 'imagine.Imagine'],
-            ['neos/flow', 'Neos.Flow'],
-            ['Neos/Flow', 'Neos.Flow']
+            ['typo3/flow', 'TYPO3.Flow'],
+            ['TYPO3/Flow', 'TYPO3.Flow']
         ];
     }
 
@@ -962,7 +542,6 @@
      */
     public function getPackageKeyFromComposerNameIgnoresCaseDifferences($composerName, $packageKey)
     {
-<<<<<<< HEAD
         $packageStatesConfiguration = [
             'packages' => [
                 'typo3/flow' => [
@@ -976,21 +555,7 @@
             ]
         ];
 
-        $packageManager = $this->getAccessibleMock(PackageManager::class, array('resolvePackageDependencies'));
-=======
-        $packageStatesConfiguration = ['packages' =>
-            [
-                'Neos.Flow' => [
-                    'composerName' => 'neos/flow'
-                ],
-                'imagine.Imagine' => [
-                    'composerName' => 'imagine/Imagine'
-                ]
-            ]
-        ];
-
         $packageManager = $this->getAccessibleMock(PackageManager::class, ['resolvePackageDependencies']);
->>>>>>> 63217a14
         $packageManager->_set('packageStatesConfiguration', $packageStatesConfiguration);
 
         $this->assertEquals($packageKey, $packageManager->_call('getPackageKeyFromComposerName', $composerName));
