<?php
namespace TYPO3\Flow\Tests\Unit\Package;

/*                                                                        *
 * This script belongs to the Flow framework.                             *
 *                                                                        *
 * It is free software; you can redistribute it and/or modify it under    *
 * the terms of the MIT license.                                          *
 *                                                                        */

use TYPO3\Flow\Package\Exception\InvalidPackageStateException;
use TYPO3\Flow\Package\MetaData\PackageConstraint;
use TYPO3\Flow\Package\MetaDataInterface;
use TYPO3\Flow\Package\Package;
use org\bovigo\vfs\vfsStream;
use TYPO3\Flow\Package\PackageManager;
use TYPO3\Flow\Reflection\ObjectAccess;
use TYPO3\Flow\Tests\UnitTestCase;

/**
 * Testcase for the package class
 *
 */
class PackageTest extends UnitTestCase
{
    /**
     * @var PackageManager
     */
    protected $mockPackageManager;

    /**
     */
    public function setUp()
    {
        vfsStream::setup('Packages');
<<<<<<< HEAD
        $this->mockPackageManager = $this->getMockBuilder(\TYPO3\Flow\Package\PackageManager::class)->disableOriginalConstructor()->getMock();
=======
        $this->mockPackageManager = $this->getMockBuilder('TYPO3\Flow\Package\PackageManager')->disableOriginalConstructor()->getMock();
>>>>>>> c186a992
        ObjectAccess::setProperty($this->mockPackageManager, 'composerManifestData', array(), true);
    }

    /**
     * @test
     * @expectedException \TYPO3\Flow\Package\Exception\InvalidPackageKeyException
     */
    public function constructorThrowsInvalidPackageKeyExceptionIfTheSpecifiedPackageKeyIsNotValid()
    {
        $packagePath = 'vfs://Packages/Vendor.TestPackage';
        mkdir($packagePath, 0777, true);
        new Package($this->mockPackageManager, 'InvalidPackageKey', $packagePath);
    }

    /**
     * @test
     * @expectedException \TYPO3\Flow\Package\Exception\InvalidPackagePathException
     */
    public function constructorThrowsInvalidPackagePathExceptionIfTheSpecifiedPackagePathDoesNotExist()
    {
        new Package($this->mockPackageManager, 'Vendor.TestPackage', './ThisPackageSurelyDoesNotExist');
    }

    /**
     * @test
     * @expectedException \TYPO3\Flow\Package\Exception\InvalidPackagePathException
     */
    public function constructorThrowsInvalidPackagePathExceptionIfTheSpecifiedPackagePathDoesHaveATrailingSlash()
    {
        $packagePath = 'vfs://Packages/Vendor.TestPackage';
        mkdir($packagePath, 0777, true);
        new Package($this->mockPackageManager, 'Vendor.TestPackage', $packagePath);
    }

    /**
     * @test
     * @expectedException \TYPO3\Flow\Package\Exception\InvalidPackagePathException
     */
    public function constructorThrowsInvalidPackagePathExceptionIfTheSpecifiedClassesPathHasALeadingSlash()
    {
        $packagePath = 'vfs://Packages/Vendor.TestPackage/';
        mkdir($packagePath, 0777, true);
        new Package($this->mockPackageManager, 'Vendor.TestPackage', $packagePath, '/tmp');
    }

    /**
     * @test
     * @expectedException \TYPO3\Flow\Package\Exception\InvalidPackageManifestException
     */
    public function constructorThrowsInvalidPackageManifestExceptionIfNoComposerManifestWasFound()
    {
        $packagePath = 'vfs://Packages/Vendor.TestPackage/';
        mkdir($packagePath, 0777, true);
        new Package($this->mockPackageManager, 'Vendor.TestPackage', $packagePath);
    }

    /**
     * @test
     */
    public function constructorSetsTheClassesPathAsSpecifiedIfNoPsrMappingExists()
    {
        $packagePath = 'vfs://Packages/Vendor.TestPackage/';
        mkdir($packagePath, 0777, true);
        file_put_contents($packagePath . 'composer.json', '{"name": "vendor/testpackage", "type": "flow-test"}');

        $package = new Package($this->mockPackageManager, 'Vendor.TestPackage', $packagePath, 'Some/Classes/Path');
        $this->assertSame('vfs://Packages/Vendor.TestPackage/Some/Classes/Path/', $package->getClassesPath());
    }

    /**
     * @test
     */
    public function constructorSetsTheClassesPathAccordingToThePsr0MappingIfItExists()
    {
        $packagePath = 'vfs://Packages/Vendor.TestPackage/';
        mkdir($packagePath, 0777, true);
        file_put_contents($packagePath . 'composer.json', '{"name": "vendor/testpackage", "type": "flow-test", "autoload": { "psr-0": { "Psr0Namespace": "Psr0/Path" }, "psr-4": { "Psr4Namespace": "Psr4/Path" } }}');

        $package = new Package($this->mockPackageManager, 'Vendor.TestPackage', $packagePath, 'Some/Classes/Path');
        $this->assertSame('vfs://Packages/Vendor.TestPackage/Psr0/Path/', $package->getClassesPath());
    }

    /**
     * @test
     */
    public function constructorSetsTheClassesPathAccordingToThePsr4MappingIfItExists()
    {
        $packagePath = 'vfs://Packages/Vendor.TestPackage/';
        mkdir($packagePath, 0777, true);
        file_put_contents($packagePath . 'composer.json', '{"name": "vendor/testpackage", "type": "flow-test", "autoload": { "psr-4": { "Psr4Namespace": "Psr4/Path" } }}');

        $package = new Package($this->mockPackageManager, 'Vendor.TestPackage', $packagePath, 'Some/Classes/Path');
        $this->assertSame('vfs://Packages/Vendor.TestPackage/Psr4/Path/', $package->getClassesPath());
    }

    /**
     * @test
     */
    public function constructorSetsTheClassesPathToFirstConfiguredPsr0Mapping()
    {
        $packagePath = 'vfs://Packages/Vendor.TestPackage/';
        mkdir($packagePath, 0777, true);
        file_put_contents($packagePath . 'composer.json', '{"name": "vendor/testpackage", "type": "flow-test", "autoload": { "psr-0": { "Psr0Namespace": ["Psr0/Path", "Psr0/Foo"] } }}');

        $package = new Package($this->mockPackageManager, 'Vendor.TestPackage', $packagePath, 'Some/Classes/Path');
        $this->assertSame('vfs://Packages/Vendor.TestPackage/Psr0/Path/', $package->getClassesPath());
    }

    /**
     */
    public function validPackageKeys()
    {
        return array(
            array('Doctrine.DBAL'),
            array('TYPO3.Flow'),
            array('RobertLemke.Flow.Twitter'),
            array('Sumphonos.Stem'),
            array('Schalke04.Soccer.MagicTrainer')
        );
    }

    /**
     * @test
     * @dataProvider validPackageKeys
     */
    public function constructAcceptsValidPackageKeys($packageKey)
    {
        $packagePath = 'vfs://Packages/' . str_replace('\\', '/', $packageKey) . '/';
        mkdir($packagePath, 0777, true);
        file_put_contents($packagePath . 'composer.json', '{"name": "' . $packageKey . '", "type": "flow-test"}');

        $package = new Package($this->mockPackageManager, $packageKey, $packagePath);
        $this->assertEquals($packageKey, $package->getPackageKey());
    }

    /**
     */
    public function invalidPackageKeys()
    {
        return array(
            array('TYPO3..Flow'),
            array('RobertLemke.Flow. Twitter'),
            array('Schalke*4')
        );
    }

    /**
     * @test
     * @dataProvider invalidPackageKeys
     * @expectedException \TYPO3\Flow\Package\Exception\InvalidPackageKeyException
     */
    public function constructRejectsInvalidPackageKeys($packageKey)
    {
        $packagePath = 'vfs://Packages/' . str_replace('\\', '/', $packageKey) . '/';
        mkdir($packagePath, 0777, true);
        new Package($this->mockPackageManager, $packageKey, $packagePath);
    }

    /**
     * @test
     */
    public function getNamespaceReturnsThePsr0NamespaceIfAPsr0MappingIsDefined()
    {
        $packagePath = 'vfs://Packages/Application/Acme.MyPackage/';
        mkdir($packagePath, 0777, true);
        file_put_contents($packagePath . 'composer.json', '{"name": "acme/mypackage", "type": "flow-test", "autoload": { "psr-0": { "Namespace1": "path1" }, "psr-4": { "Namespace2": "path2" } }}');
        $package = new Package($this->mockPackageManager, 'Acme.MyPackage', $packagePath);
        $this->assertEquals('Namespace1', $package->getNamespace());
    }

    /**
     * @test
     */
    public function getNamespaceReturnsTheFirstPsr0NamespaceIfMultiplePsr0MappingsAreDefined()
    {
        $packagePath = 'vfs://Packages/Application/Acme.MyPackage/';
        mkdir($packagePath, 0777, true);
        file_put_contents($packagePath . 'composer.json', '{"name": "acme/mypackage", "type": "flow-test", "autoload": { "psr-0": { "Namespace1": "path2", "Namespace2": "path2" } }}');
        $package = new Package($this->mockPackageManager, 'Acme.MyPackage', $packagePath);
        $this->assertEquals('Namespace1', $package->getNamespace());
    }

    /**
     * @test
     */
    public function getNamespaceReturnsPsr4NamespaceIfNoPsr0MappingIsDefined()
    {
        $packagePath = 'vfs://Packages/Application/Acme.MyPackage/';
        mkdir($packagePath, 0777, true);
        file_put_contents($packagePath . 'composer.json', '{"name": "acme/mypackage", "type": "flow-test", "autoload": { "psr-4": { "Namespace2": "path2" } }}');
        $package = new Package($this->mockPackageManager, 'Acme.MyPackage', $packagePath);
        $this->assertEquals('Namespace2', $package->getNamespace());
    }

    /**
     * @test
     */
    public function getNamespaceReturnsTheFirstPsr4NamespaceIfMultiplePsr4MappingsAreDefined()
    {
        $packagePath = 'vfs://Packages/Application/Acme.MyPackage/';
        mkdir($packagePath, 0777, true);
        file_put_contents($packagePath . 'composer.json', '{"name": "acme/mypackage", "type": "flow-test", "autoload": { "psr-4": { "Namespace2": "path2", "Namespace3": "path3" } }}');
        $package = new Package($this->mockPackageManager, 'Acme.MyPackage', $packagePath);
        $this->assertEquals('Namespace2', $package->getNamespace());
    }

    /**
     * @test
     */
    public function getNamespaceReturnsThePhpNamespaceCorrespondingToThePackageKeyIfNoPsrMappingIsDefined()
    {
        $packagePath = 'vfs://Packages/Application/Acme.MyPackage/';
        mkdir($packagePath, 0777, true);
        file_put_contents($packagePath . 'composer.json', '{"name": "acme/mypackage", "type": "flow-test"}');
        $package = new Package($this->mockPackageManager, 'Acme.MyPackage', $packagePath);
        $this->assertEquals('Acme\\MyPackage', $package->getNamespace());
    }

    /**
     * @test
     */
    public function getMetaPathReturnsPathToMetaDirectory()
    {
        $package = new Package($this->mockPackageManager, 'TYPO3.Flow', FLOW_PATH_FLOW);
        $packageMetaDataPath = $package->getMetaPath();
        $this->assertSame($package->getPackagePath() . Package::DIRECTORY_METADATA, $packageMetaDataPath);
    }

    /**
     * @test
     */
    public function getDocumentationPathReturnsPathToDocumentationDirectory()
    {
        $package = new Package($this->mockPackageManager, 'TYPO3.Flow', FLOW_PATH_FLOW);
        $packageDocumentationPath = $package->getDocumentationPath();

        $this->assertEquals($package->getPackagePath() . Package::DIRECTORY_DOCUMENTATION, $packageDocumentationPath);
    }

    /**
     * @test
     */
    public function getClassesPathReturnsPathToClasses()
    {
        $package = new Package($this->mockPackageManager, 'TYPO3.Flow', FLOW_PATH_FLOW, Package::DIRECTORY_CLASSES);
        $packageClassesPath = $package->getClassesPath();
        $expected = $package->getPackagePath() . Package::DIRECTORY_CLASSES;
        $this->assertEquals($expected, $packageClassesPath);
    }

    /**
     * @test
     */
    public function getClassesPathReturnsNormalizedPathToClasses()
    {
        $packagePath = 'vfs://Packages/Application/Acme/MyPackage/';
        mkdir($packagePath, 0777, true);
        file_put_contents($packagePath . 'composer.json', '{"name": "acme/mypackage", "type": "flow-test"}');

        $package = new Package($this->mockPackageManager, 'Acme.MyPackage', $packagePath, 'no/trailing/slash');

        $packageClassesPath = $package->getClassesPath();
        $expected = $package->getPackagePath() . 'no/trailing/slash/';

        $this->assertEquals($expected, $packageClassesPath);
    }

    /**
     * @test
     */
    public function getPackageDocumentationsReturnsEmptyArrayIfDocumentationDirectoryDoesntExist()
    {
        vfsStream::setup('testDirectory');

        $packagePath = vfsStream::url('testDirectory') . '/';
        file_put_contents($packagePath . 'composer.json', '{"name": "typo3/flow", "type": "flow-test"}');

        $package = new Package($this->mockPackageManager, 'TYPO3.Flow', $packagePath);
        $documentations = $package->getPackageDocumentations();

        $this->assertEquals(array(), $documentations);
    }

    /**
     * @test
     */
    public function aPackageCanBeFlaggedAsProtected()
    {
        $packagePath = 'vfs://Packages/Application/Vendor/Dummy/';
        mkdir($packagePath, 0700, true);
        file_put_contents($packagePath . 'composer.json', '{"name": "vendor/dummy", "type": "flow-test"}');
        $package = new Package($this->mockPackageManager, 'Vendor.Dummy', $packagePath);

        $this->assertFalse($package->isProtected());
        $package->setProtected(true);
        $this->assertTrue($package->isProtected());
    }

    /**
     * @test
     */
    public function isObjectManagementEnabledTellsIfObjectManagementShouldBeEnabledForPackages()
    {
        $packagePath = 'vfs://Packages/Application/Vendor/Dummy/';
        mkdir($packagePath, 0700, true);
        file_put_contents($packagePath . 'composer.json', '{"name": "vendor/dummy", "type": "typo3-flow-test"}');
        $package = new Package($this->mockPackageManager, 'Vendor.Dummy', $packagePath);

        $this->assertTrue($package->isObjectManagementEnabled());
    }

    /**
     * @test
     */
    public function getClassFilesReturnsAListOfClassFilesOfThePackage()
    {
        $packagePath = 'vfs://Packages/Application/Acme.MyPackage/';
        mkdir($packagePath, 0777, true);
        file_put_contents($packagePath . 'composer.json', '{"name": "acme/mypackage", "type": "flow-test"}');

        mkdir($packagePath . 'Classes/Acme/MyPackage/Controller', 0770, true);
        mkdir($packagePath . 'Classes/Acme/MyPackage/Domain/Model', 0770, true);

        file_put_contents($packagePath . 'Classes/Acme/MyPackage/Controller/FooController.php', '');
        file_put_contents($packagePath . 'Classes/Acme/MyPackage/Domain/Model/Foo.php', '');
        file_put_contents($packagePath . 'Classes/Acme/MyPackage/Domain/Model/Bar.php', '');

        $expectedClassFilesArray = array(
            'Acme\MyPackage\Controller\FooController' => 'Classes/Acme/MyPackage/Controller/FooController.php',
            'Acme\MyPackage\Domain\Model\Foo' => 'Classes/Acme/MyPackage/Domain/Model/Foo.php',
            'Acme\MyPackage\Domain\Model\Bar' => 'Classes/Acme/MyPackage/Domain/Model/Bar.php',
        );

        $package = new Package($this->mockPackageManager, 'Acme.MyPackage', $packagePath, 'Classes');
        $actualClassFilesArray = $package->getClassFiles();

        $this->assertEquals($expectedClassFilesArray, $actualClassFilesArray);
    }

    /**
     * @test
     */
    public function packageMetaDataContainsPackageType()
    {
        $packagePath = 'vfs://Packages/Application/Acme.MyPackage/';
        mkdir($packagePath, 0777, true);
        file_put_contents($packagePath . 'composer.json', '{"name": "acme/mypackage", "type": "flow-test"}');

<<<<<<< HEAD
        $package = new Package($this->getMock(\TYPO3\Flow\Package\PackageManager::class), 'Acme.MyPackage', $packagePath, 'Classes');
=======
        $package = new Package($this->getMock('TYPO3\\Flow\\Package\\PackageManager'), 'Acme.MyPackage', $packagePath, 'Classes');
>>>>>>> c186a992

        $metaData = $package->getPackageMetaData();
        $this->assertEquals('flow-test', $metaData->getPackageType());
    }

    /**
     * @test
     */
    public function getPackageMetaDataAddsRequiredPackagesAsConstraint()
    {
        $packagePath = 'vfs://Packages/Application/Acme.MyPackage/';
        mkdir($packagePath, 0777, true);
        file_put_contents($packagePath . 'composer.json', '{"name": "acme/mypackage", "type": "flow-test", "require": { "some/other/package": "*" }}');

        $mockPackageManager = $this->getMockBuilder(PackageManager::class)->disableOriginalConstructor()->getMock();
        $mockPackageManager->expects($this->once())->method('getPackageKeyFromComposerName')->with('some/other/package')->will($this->returnValue('Some.Other.Package'));

        $package = new Package($mockPackageManager, 'Acme.MyPackage', $packagePath, 'Classes');
        $metaData = $package->getPackageMetaData();
        $packageConstraints = $metaData->getConstraintsByType(MetaDataInterface::CONSTRAINT_TYPE_DEPENDS);

        $this->assertCount(1, $packageConstraints);

        $expectedConstraint = new PackageConstraint(MetaDataInterface::CONSTRAINT_TYPE_DEPENDS, 'Some.Other.Package');
        $this->assertEquals($expectedConstraint, $packageConstraints[0]);
    }

    /**
     * @test
     */
    public function getPackageMetaDataIgnoresUnresolvableConstraints()
    {
        $packagePath = 'vfs://Packages/Application/Acme.MyPackage/';
        mkdir($packagePath, 0777, true);
        file_put_contents($packagePath . 'composer.json', '{"name": "acme/mypackage", "type": "flow-test", "require": { "non/existing/package": "*" }}');

        $mockPackageManager = $this->getMockBuilder(PackageManager::class)->disableOriginalConstructor()->getMock();
        $mockPackageManager->expects($this->once())->method('getPackageKeyFromComposerName')->with('non/existing/package')->will($this->throwException(new InvalidPackageStateException()));

        $package = new Package($mockPackageManager, 'Acme.MyPackage', $packagePath, 'Classes');
        $metaData = $package->getPackageMetaData();
        $packageConstraints = $metaData->getConstraintsByType(MetaDataInterface::CONSTRAINT_TYPE_DEPENDS);

        $this->assertCount(0, $packageConstraints);
    }
}<|MERGE_RESOLUTION|>--- conflicted
+++ resolved
@@ -33,11 +33,7 @@
     public function setUp()
     {
         vfsStream::setup('Packages');
-<<<<<<< HEAD
         $this->mockPackageManager = $this->getMockBuilder(\TYPO3\Flow\Package\PackageManager::class)->disableOriginalConstructor()->getMock();
-=======
-        $this->mockPackageManager = $this->getMockBuilder('TYPO3\Flow\Package\PackageManager')->disableOriginalConstructor()->getMock();
->>>>>>> c186a992
         ObjectAccess::setProperty($this->mockPackageManager, 'composerManifestData', array(), true);
     }
 
@@ -386,11 +382,7 @@
         mkdir($packagePath, 0777, true);
         file_put_contents($packagePath . 'composer.json', '{"name": "acme/mypackage", "type": "flow-test"}');
 
-<<<<<<< HEAD
         $package = new Package($this->getMock(\TYPO3\Flow\Package\PackageManager::class), 'Acme.MyPackage', $packagePath, 'Classes');
-=======
-        $package = new Package($this->getMock('TYPO3\\Flow\\Package\\PackageManager'), 'Acme.MyPackage', $packagePath, 'Classes');
->>>>>>> c186a992
 
         $metaData = $package->getPackageMetaData();
         $this->assertEquals('flow-test', $metaData->getPackageType());
