--- conflicted
+++ resolved
@@ -73,76 +73,4 @@
 
         $this->assertEquals(36, strlen($object->Persistence_Object_Identifier));
     }
-<<<<<<< HEAD
-=======
-
-
-    /**
-     * @test
-     */
-    public function generateValueHashUsesIdentifierSubObjects()
-    {
-        $subObject1 = new \stdClass();
-        $subObject1->Persistence_Object_Identifier = 'uuid';
-        $subObject2 = new \stdClass();
-        $subObject2->Persistence_Object_Identifier = 'hash';
-
-        $methodArguments = array(
-            'foo' => $subObject1,
-            'bar' => $subObject2
-        );
-
-        $className = 'Class' . md5(uniqid(mt_rand(), true));
-        eval('class ' . $className . ' { public $foo; public $bar; }');
-        $object = new $className();
-
-        $this->mockJoinPoint->expects($this->atLeastOnce())->method('getProxy')->will($this->returnValue($object));
-        $this->mockJoinPoint->expects($this->atLeastOnce())->method('getMethodArguments')->will($this->returnValue($methodArguments));
-
-        $this->persistenceMagicAspect->generateValueHash($this->mockJoinPoint);
-        $this->assertEquals(sha1($className . 'uuidhash'), $object->Persistence_Object_Identifier);
-    }
-
-    /**
-     * @test
-     */
-    public function generateValueHashUsesExistingPersistenceIdentifierForNestedConstructorCalls()
-    {
-        $methodArguments = array(
-            'foo' => 'bar'
-        );
-
-        $className = 'Class' . md5(uniqid(mt_rand(), true));
-        eval('class ' . $className . ' { public $foo; public $bar; }');
-        $object = new $className();
-        $object->Persistence_Object_Identifier = 'existinguuidhash';
-
-        $this->mockJoinPoint->expects($this->atLeastOnce())->method('getProxy')->will($this->returnValue($object));
-        $this->mockJoinPoint->expects($this->atLeastOnce())->method('getMethodArguments')->will($this->returnValue($methodArguments));
-
-        $this->persistenceMagicAspect->generateValueHash($this->mockJoinPoint);
-        $this->assertEquals(sha1($className . 'existinguuidhash' . 'bar'), $object->Persistence_Object_Identifier);
-    }
-
-    /**
-     * @test
-     */
-    public function generateValueHashUsesTimestampOfDateTime()
-    {
-        $date = new \DateTime();
-        $methodArguments = array(
-            'foo' => new \DateTime()
-        );
-
-        $className = 'Class' . md5(uniqid(mt_rand(), true));
-        eval('class ' . $className . ' { }');
-        $object = new $className();
-
-        $this->mockJoinPoint->expects($this->atLeastOnce())->method('getProxy')->will($this->returnValue($object));
-        $this->mockJoinPoint->expects($this->atLeastOnce())->method('getMethodArguments')->will($this->returnValue($methodArguments));
-
-        $this->persistenceMagicAspect->generateValueHash($this->mockJoinPoint);
-        $this->assertEquals(sha1($className . $date->getTimestamp()), $object->Persistence_Object_Identifier);
-    }
->>>>>>> d040582c
 }