--- conflicted
+++ resolved
@@ -18,7 +18,6 @@
     public function dqlCustomStringFunctionCanCorrectlyBeAppliedToConfiguration()
     {
         $configuration = $this->buildAndPrepareDqlCustomStringConfiguration();
-<<<<<<< HEAD
 
         $this->assertEquals('Some\Foo\StringClass', $configuration->getCustomStringFunction('FOOSTRING'));
         $this->assertEquals('Some\Bar\StringClass', $configuration->getCustomStringFunction('BARSTRING'));
@@ -27,33 +26,6 @@
     /**
      * @test
      */
-    public function dqlCustomNumericFunctionCanCorrectlyBeAppliedToConfiguration()
-    {
-        $configuration = $this->buildAndPrepareDqlCustomStringConfiguration();
-
-        $this->assertEquals('Some\Foo\NumericClass', $configuration->getCustomNumericFunction('FOONUMERIC'));
-        $this->assertEquals('Some\Bar\NumericClass', $configuration->getCustomNumericFunction('BARNUMERIC'));
-=======
-
-        $this->assertEquals('Some\Foo\StringClass', $configuration->getCustomStringFunction('FOOSTRING'));
-        $this->assertEquals('Some\Bar\StringClass', $configuration->getCustomStringFunction('BARSTRING'));
->>>>>>> d040582c
-    }
-
-    /**
-     * @test
-     */
-<<<<<<< HEAD
-    public function dqlCustomDateTimeFunctionCanCorrectlyBeAppliedToConfiguration()
-    {
-        $configuration = $this->buildAndPrepareDqlCustomStringConfiguration();
-
-        $this->assertEquals('Some\Foo\DateTimeClass', $configuration->getCustomDatetimeFunction('FOODATETIME'));
-        $this->assertEquals('Some\Bar\DateTimeClass', $configuration->getCustomDatetimeFunction('BARDATETIME'));
-    }
-
-    /**
-=======
     public function dqlCustomNumericFunctionCanCorrectlyBeAppliedToConfiguration()
     {
         $configuration = $this->buildAndPrepareDqlCustomStringConfiguration();
@@ -74,7 +46,6 @@
     }
 
     /**
->>>>>>> d040582c
      * @return \Doctrine\ORM\Configuration
      */
     protected function buildAndPrepareDqlCustomStringConfiguration()
