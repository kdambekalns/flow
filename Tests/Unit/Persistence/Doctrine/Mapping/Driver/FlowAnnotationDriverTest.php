<?php
namespace TYPO3\Flow\Tests\Unit\Persistence\Doctrine\Mapping\Driver;

/*                                                                        *
 * This script belongs to the Flow framework.                             *
 *                                                                        *
 * It is free software; you can redistribute it and/or modify it under    *
 * the terms of the MIT license.                                          *
 *                                                                        */

/**
 * Testcase for the Flow annotation driver
 */
class FlowAnnotationDriverTest extends \TYPO3\Flow\Tests\UnitTestCase
{
    /**
     * Data provider for testInferTableNameFromClassName
     *
     * @return array
     */
    public function classNameToTableNameMappings()
    {
        return array(
<<<<<<< HEAD
            array('SomePackage\Domain\Model\Blob', 'somepackage_domain_model_blob'),
            array(\TYPO3\Flow\Security\Policy\Role::class, 'typo3_flow_security_policy_role'),
            array(\TYPO3\Flow\Security\Account::class, 'typo3_flow_security_account'),
            array('TYPO3\Flow\Security\Authorization\Resource\SecurityPublishingConfiguration', 'typo3_flow_security_authorization_resource_securitypublish_861cb')
        );
    }

    /**
     * @test
     * @dataProvider classNameToTableNameMappings
     */
    public function testInferTableNameFromClassName($className, $tableName)
    {
        $driver = $this->getAccessibleMock(\TYPO3\Flow\Persistence\Doctrine\Mapping\Driver\FlowAnnotationDriver::class, array('getMaxIdentifierLength'));
        $driver->expects($this->any())->method('getMaxIdentifierLength')->will($this->returnValue(64));
        $this->assertEquals($tableName, $driver->inferTableNameFromClassName($className));
    }

    /**
     * Data provider for testInferJoinTableNameFromClassAndPropertyName
     *
     * @return array
     */
    public function classAndPropertyNameToJoinTableNameMappings()
    {
        return array(
            array(64, \TYPO3\Party\Domain\Model\Person::class, 'propertyName', 'typo3_party_domain_model_person_propertyname_join'),
            array(64, 'SomePackage\Domain\Model\Blob', 'propertyName', 'somepackage_domain_model_blob_propertyname_join'),
            array(64, \TYPO3\Flow\Security\Policy\Role::class, 'propertyName', 'typo3_flow_security_policy_role_propertyname_join'),
            array(64, \TYPO3\Flow\Security\Account::class, 'propertyName', 'typo3_flow_security_account_propertyname_join'),
            array(64, 'TYPO3\Flow\Security\Authorization\Resource\SecurityPublishingConfiguration', 'propertyName', 'typo3_flow_security_authorization_resour_861cb_propertyname_join'),
            array(30, 'TYPO3\Flow\Security\Authorization\Resource\SecurityPublishingConfiguration', 'propertyName', 'typo3__861cb_propertyname_join'),
            array(30, 'TYPO3\Flow\Security\Authorization\Resource\SecurityPublishingConfiguration', 'somePrettyLongPropertyNameWhichMustBeShortened', 'typo3_flow_security_auth_6aad0')
        );
    }

    /**
     * @test
     * @dataProvider classAndPropertyNameToJoinTableNameMappings
     */
    public function testInferJoinTableNameFromClassAndPropertyName($maxIdentifierLength, $className, $propertyName, $expectedTableName)
    {
        $driver = $this->getAccessibleMock(\TYPO3\Flow\Persistence\Doctrine\Mapping\Driver\FlowAnnotationDriver::class, array('getMaxIdentifierLength'));
        $driver->expects($this->any())->method('getMaxIdentifierLength')->will($this->returnValue($maxIdentifierLength));

        $actualTableName = $driver->_call('inferJoinTableNameFromClassAndPropertyName', $className, $propertyName);
        $this->assertEquals($expectedTableName, $actualTableName);
        $this->assertTrue(strlen($actualTableName) <= $maxIdentifierLength);
=======
            array('TYPO3\Party\Domain\Model\Person', 'typo3_party_domain_model_person'),
            array('SomePackage\Domain\Model\Blob', 'somepackage_domain_model_blob'),
            array('TYPO3\Flow\Security\Policy\Role', 'typo3_flow_security_policy_role'),
            array('TYPO3\Flow\Security\Account', 'typo3_flow_security_account'),
            array('TYPO3\Flow\Security\Authorization\Resource\SecurityPublishingConfiguration', 'typo3_flow_security_authorization_resource_securitypublish_861cb')
        );
    }

    /**
     * @test
     * @dataProvider classNameToTableNameMappings
     */
    public function testInferTableNameFromClassName($className, $tableName)
    {
        $driver = $this->getAccessibleMock('TYPO3\Flow\Persistence\Doctrine\Mapping\Driver\FlowAnnotationDriver', array('getMaxIdentifierLength'));
        $driver->expects($this->any())->method('getMaxIdentifierLength')->will($this->returnValue(64));
        $this->assertEquals($tableName, $driver->inferTableNameFromClassName($className));
    }

    /**
     * Data provider for testInferJoinTableNameFromClassAndPropertyName
     *
     * @return array
     */
    public function classAndPropertyNameToJoinTableNameMappings()
    {
        return array(
            array(64, 'TYPO3\Party\Domain\Model\Person', 'propertyName', 'typo3_party_domain_model_person_propertyname_join'),
            array(64, 'SomePackage\Domain\Model\Blob', 'propertyName', 'somepackage_domain_model_blob_propertyname_join'),
            array(64, 'TYPO3\Flow\Security\Policy\Role', 'propertyName', 'typo3_flow_security_policy_role_propertyname_join'),
            array(64, 'TYPO3\Flow\Security\Account', 'propertyName', 'typo3_flow_security_account_propertyname_join'),
            array(64, 'TYPO3\Flow\Security\Authorization\Resource\SecurityPublishingConfiguration', 'propertyName', 'typo3_flow_security_authorization_resour_861cb_propertyname_join'),
            array(30, 'TYPO3\Flow\Security\Authorization\Resource\SecurityPublishingConfiguration', 'propertyName', 'typo3__861cb_propertyname_join'),
            array(30, 'TYPO3\Flow\Security\Authorization\Resource\SecurityPublishingConfiguration', 'somePrettyLongPropertyNameWhichMustBeShortened', 'typo3_flow_security_auth_6aad0')
        );
>>>>>>> c186a992
    }

    /**
     * @test
<<<<<<< HEAD
     */
    public function getMaxIdentifierLengthAsksDoctrineForValue()
    {
        $mockDatabasePlatform = $this->getMockForAbstractClass(\Doctrine\DBAL\Platforms\AbstractPlatform::class, array(), '', true, true, true, array('getMaxIdentifierLength'));
        $mockDatabasePlatform->expects($this->atLeastOnce())->method('getMaxIdentifierLength')->will($this->returnValue(2048));
        $mockConnection = $this->getMock(\Doctrine\DBAL\Connection::class, array(), array(), '', false);
        $mockConnection->expects($this->atLeastOnce())->method('getDatabasePlatform')->will($this->returnValue($mockDatabasePlatform));
        $mockEntityManager = $this->getMock(\Doctrine\ORM\EntityManager::class, array(), array(), '', false);
        $mockEntityManager->expects($this->atLeastOnce())->method('getConnection')->will($this->returnValue($mockConnection));

        $driver = $this->getAccessibleMock(\TYPO3\Flow\Persistence\Doctrine\Mapping\Driver\FlowAnnotationDriver::class, array('dummy'));
=======
     * @dataProvider classAndPropertyNameToJoinTableNameMappings
     */
    public function testInferJoinTableNameFromClassAndPropertyName($maxIdentifierLength, $className, $propertyName, $expectedTableName)
    {
        $driver = $this->getAccessibleMock('TYPO3\Flow\Persistence\Doctrine\Mapping\Driver\FlowAnnotationDriver', array('getMaxIdentifierLength'));
        $driver->expects($this->any())->method('getMaxIdentifierLength')->will($this->returnValue($maxIdentifierLength));

        $actualTableName = $driver->_call('inferJoinTableNameFromClassAndPropertyName', $className, $propertyName);
        $this->assertEquals($expectedTableName, $actualTableName);
        $this->assertTrue(strlen($actualTableName) <= $maxIdentifierLength);
    }

    /**
     * @test
     */
    public function getMaxIdentifierLengthAsksDoctrineForValue()
    {
        $mockDatabasePlatform = $this->getMockForAbstractClass('Doctrine\DBAL\Platforms\AbstractPlatform', array(), '', true, true, true, array('getMaxIdentifierLength'));
        $mockDatabasePlatform->expects($this->atLeastOnce())->method('getMaxIdentifierLength')->will($this->returnValue(2048));
        $mockConnection = $this->getMock('Doctrine\DBAL\Connection', array(), array(), '', false);
        $mockConnection->expects($this->atLeastOnce())->method('getDatabasePlatform')->will($this->returnValue($mockDatabasePlatform));
        $mockEntityManager = $this->getMock('Doctrine\ORM\EntityManager', array(), array(), '', false);
        $mockEntityManager->expects($this->atLeastOnce())->method('getConnection')->will($this->returnValue($mockConnection));

        $driver = $this->getAccessibleMock('TYPO3\Flow\Persistence\Doctrine\Mapping\Driver\FlowAnnotationDriver', array('dummy'));
>>>>>>> c186a992
        $driver->_set('entityManager', $mockEntityManager);
        $this->assertEquals(2048, $driver->_call('getMaxIdentifierLength'));
    }
}<|MERGE_RESOLUTION|>--- conflicted
+++ resolved
@@ -21,7 +21,6 @@
     public function classNameToTableNameMappings()
     {
         return array(
-<<<<<<< HEAD
             array('SomePackage\Domain\Model\Blob', 'somepackage_domain_model_blob'),
             array(\TYPO3\Flow\Security\Policy\Role::class, 'typo3_flow_security_policy_role'),
             array(\TYPO3\Flow\Security\Account::class, 'typo3_flow_security_account'),
@@ -70,48 +69,10 @@
         $actualTableName = $driver->_call('inferJoinTableNameFromClassAndPropertyName', $className, $propertyName);
         $this->assertEquals($expectedTableName, $actualTableName);
         $this->assertTrue(strlen($actualTableName) <= $maxIdentifierLength);
-=======
-            array('TYPO3\Party\Domain\Model\Person', 'typo3_party_domain_model_person'),
-            array('SomePackage\Domain\Model\Blob', 'somepackage_domain_model_blob'),
-            array('TYPO3\Flow\Security\Policy\Role', 'typo3_flow_security_policy_role'),
-            array('TYPO3\Flow\Security\Account', 'typo3_flow_security_account'),
-            array('TYPO3\Flow\Security\Authorization\Resource\SecurityPublishingConfiguration', 'typo3_flow_security_authorization_resource_securitypublish_861cb')
-        );
     }
 
     /**
      * @test
-     * @dataProvider classNameToTableNameMappings
-     */
-    public function testInferTableNameFromClassName($className, $tableName)
-    {
-        $driver = $this->getAccessibleMock('TYPO3\Flow\Persistence\Doctrine\Mapping\Driver\FlowAnnotationDriver', array('getMaxIdentifierLength'));
-        $driver->expects($this->any())->method('getMaxIdentifierLength')->will($this->returnValue(64));
-        $this->assertEquals($tableName, $driver->inferTableNameFromClassName($className));
-    }
-
-    /**
-     * Data provider for testInferJoinTableNameFromClassAndPropertyName
-     *
-     * @return array
-     */
-    public function classAndPropertyNameToJoinTableNameMappings()
-    {
-        return array(
-            array(64, 'TYPO3\Party\Domain\Model\Person', 'propertyName', 'typo3_party_domain_model_person_propertyname_join'),
-            array(64, 'SomePackage\Domain\Model\Blob', 'propertyName', 'somepackage_domain_model_blob_propertyname_join'),
-            array(64, 'TYPO3\Flow\Security\Policy\Role', 'propertyName', 'typo3_flow_security_policy_role_propertyname_join'),
-            array(64, 'TYPO3\Flow\Security\Account', 'propertyName', 'typo3_flow_security_account_propertyname_join'),
-            array(64, 'TYPO3\Flow\Security\Authorization\Resource\SecurityPublishingConfiguration', 'propertyName', 'typo3_flow_security_authorization_resour_861cb_propertyname_join'),
-            array(30, 'TYPO3\Flow\Security\Authorization\Resource\SecurityPublishingConfiguration', 'propertyName', 'typo3__861cb_propertyname_join'),
-            array(30, 'TYPO3\Flow\Security\Authorization\Resource\SecurityPublishingConfiguration', 'somePrettyLongPropertyNameWhichMustBeShortened', 'typo3_flow_security_auth_6aad0')
-        );
->>>>>>> c186a992
-    }
-
-    /**
-     * @test
-<<<<<<< HEAD
      */
     public function getMaxIdentifierLengthAsksDoctrineForValue()
     {
@@ -123,33 +84,6 @@
         $mockEntityManager->expects($this->atLeastOnce())->method('getConnection')->will($this->returnValue($mockConnection));
 
         $driver = $this->getAccessibleMock(\TYPO3\Flow\Persistence\Doctrine\Mapping\Driver\FlowAnnotationDriver::class, array('dummy'));
-=======
-     * @dataProvider classAndPropertyNameToJoinTableNameMappings
-     */
-    public function testInferJoinTableNameFromClassAndPropertyName($maxIdentifierLength, $className, $propertyName, $expectedTableName)
-    {
-        $driver = $this->getAccessibleMock('TYPO3\Flow\Persistence\Doctrine\Mapping\Driver\FlowAnnotationDriver', array('getMaxIdentifierLength'));
-        $driver->expects($this->any())->method('getMaxIdentifierLength')->will($this->returnValue($maxIdentifierLength));
-
-        $actualTableName = $driver->_call('inferJoinTableNameFromClassAndPropertyName', $className, $propertyName);
-        $this->assertEquals($expectedTableName, $actualTableName);
-        $this->assertTrue(strlen($actualTableName) <= $maxIdentifierLength);
-    }
-
-    /**
-     * @test
-     */
-    public function getMaxIdentifierLengthAsksDoctrineForValue()
-    {
-        $mockDatabasePlatform = $this->getMockForAbstractClass('Doctrine\DBAL\Platforms\AbstractPlatform', array(), '', true, true, true, array('getMaxIdentifierLength'));
-        $mockDatabasePlatform->expects($this->atLeastOnce())->method('getMaxIdentifierLength')->will($this->returnValue(2048));
-        $mockConnection = $this->getMock('Doctrine\DBAL\Connection', array(), array(), '', false);
-        $mockConnection->expects($this->atLeastOnce())->method('getDatabasePlatform')->will($this->returnValue($mockDatabasePlatform));
-        $mockEntityManager = $this->getMock('Doctrine\ORM\EntityManager', array(), array(), '', false);
-        $mockEntityManager->expects($this->atLeastOnce())->method('getConnection')->will($this->returnValue($mockConnection));
-
-        $driver = $this->getAccessibleMock('TYPO3\Flow\Persistence\Doctrine\Mapping\Driver\FlowAnnotationDriver', array('dummy'));
->>>>>>> c186a992
         $driver->_set('entityManager', $mockEntityManager);
         $this->assertEquals(2048, $driver->_call('getMaxIdentifierLength'));
     }
