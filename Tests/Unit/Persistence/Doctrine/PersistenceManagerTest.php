<?php
namespace TYPO3\Flow\Tests\Unit\Persistence\Doctrine;

/*                                                                        *
 * This script belongs to the Flow framework.                             *
 *                                                                        *
 * It is free software; you can redistribute it and/or modify it under    *
 * the terms of the MIT license.                                          *
 *                                                                        */

use Doctrine\DBAL\Connection;
use Doctrine\ORM\EntityManager;
use Doctrine\ORM\UnitOfWork;
use TYPO3\Flow\Log\SystemLoggerInterface;
use TYPO3\Flow\Persistence\Doctrine\PersistenceManager;
use TYPO3\Flow\Tests\UnitTestCase;

/**
 * Testcase for the doctrine persistence manager
 *
 */
<<<<<<< HEAD
class PersistenceManagerTest extends UnitTestCase
{
    /**
     * @var PersistenceManager
     */
    protected $persistenceManager;

    /**
     * @var EntityManager|\PHPUnit_Framework_MockObject_MockObject
     */
    protected $mockEntityManager;

    /**
     * @var UnitOfWork|\PHPUnit_Framework_MockObject_MockObject
     */
    protected $mockUnitOfWork;

    /**
     * @var Connection|\PHPUnit_Framework_MockObject_MockObject
     */
    protected $mockConnection;

    /**
     * @var SystemLoggerInterface|\PHPUnit_Framework_MockObject_MockObject
     */
    protected $mockSystemLogger;

    public function setUp()
    {
        $this->persistenceManager = $this->getMockBuilder('TYPO3\Flow\Persistence\Doctrine\PersistenceManager')->setMethods(array('emitAllObjectsPersisted'))->getMock();

        $this->mockEntityManager = $this->getMockBuilder('Doctrine\ORM\EntityManager')->disableOriginalConstructor()->getMock();
        $this->mockEntityManager->expects($this->any())->method('isOpen')->will($this->returnValue(true));
        $this->inject($this->persistenceManager, 'entityManager', $this->mockEntityManager);

        $this->mockUnitOfWork = $this->getMockBuilder('Doctrine\ORM\UnitOfWork')->disableOriginalConstructor()->getMock();
        $this->mockEntityManager->expects($this->any())->method('getUnitOfWork')->will($this->returnValue($this->mockUnitOfWork));

        $this->mockConnection = $this->getMockBuilder('Doctrine\DBAL\Connection')->disableOriginalConstructor()->getMock();
        $this->mockEntityManager->expects($this->any())->method('getConnection')->will($this->returnValue($this->mockConnection));

        $this->mockSystemLogger = $this->getMockBuilder('TYPO3\Flow\Log\SystemLoggerInterface')->getMock();
        $this->inject($this->persistenceManager, 'systemLogger', $this->mockSystemLogger);
    }

    /**
=======
class PersistenceManagerTest extends \TYPO3\Flow\Tests\UnitTestCase
{
    /**
>>>>>>> d040582c
     * @test
     */
    public function getIdentifierByObjectUsesUnitOfWorkIdentityWithEmptyFlowPersistenceIdentifier()
    {
        $entity = (object)array(
            'Persistence_Object_Identifier' => null
        );

<<<<<<< HEAD
        $this->mockEntityManager->expects($this->any())->method('contains')->with($entity)->will($this->returnValue(true));
        $this->mockUnitOfWork->expects($this->any())->method('getEntityIdentifier')->with($entity)->will($this->returnValue(array('SomeIdentifier')));

        $this->assertEquals('SomeIdentifier', $this->persistenceManager->getIdentifierByObject($entity));
    }

    /**
     * @test
     * @expectedException \TYPO3\Flow\Persistence\Exception
     * @expectedExceptionMessageRegExp /^Detected modified or new objects/
     */
    public function persistAllThrowsExceptionIfTryingToPersistNonWhitelistedObjectsAndOnlyWhitelistedObjectsFlagIsTrue()
    {
        $mockObject = new \stdClass();
        $scheduledEntityUpdates = array(spl_object_hash($mockObject) => $mockObject);
        $scheduledEntityDeletes = array();
        $scheduledEntityInsertions = array();
        $this->mockUnitOfWork->expects($this->any())->method('getScheduledEntityUpdates')->will($this->returnValue($scheduledEntityUpdates));
        $this->mockUnitOfWork->expects($this->any())->method('getScheduledEntityDeletions')->will($this->returnValue($scheduledEntityDeletes));
        $this->mockUnitOfWork->expects($this->any())->method('getScheduledEntityInsertions')->will($this->returnValue($scheduledEntityInsertions));

        $this->mockEntityManager->expects($this->never())->method('flush');

        $this->persistenceManager->persistAll(true);
    }

    /**
     * @test
     */
    public function persistAllRespectsObjectWhitelistIfOnlyWhitelistedObjectsFlagIsTrue()
    {
        $mockObject = new \stdClass();
        $scheduledEntityUpdates = array(spl_object_hash($mockObject) => $mockObject);
        $scheduledEntityDeletes = array();
        $scheduledEntityInsertions = array();
        $this->mockUnitOfWork->expects($this->any())->method('getScheduledEntityUpdates')->will($this->returnValue($scheduledEntityUpdates));
        $this->mockUnitOfWork->expects($this->any())->method('getScheduledEntityDeletions')->will($this->returnValue($scheduledEntityDeletes));
        $this->mockUnitOfWork->expects($this->any())->method('getScheduledEntityInsertions')->will($this->returnValue($scheduledEntityInsertions));

        $this->mockEntityManager->expects($this->once())->method('flush');

        $this->persistenceManager->whitelistObject($mockObject);
        $this->persistenceManager->persistAll(true);
    }

    /**
     * @test
     */
    public function persistAllAbortsIfConnectionIsClosed()
    {
        $mockEntityManager = $this->getMockBuilder('Doctrine\ORM\EntityManager')->disableOriginalConstructor()->getMock();
        $mockEntityManager->expects($this->atLeastOnce())->method('isOpen')->will($this->returnValue(false));
        $this->inject($this->persistenceManager, 'entityManager', $mockEntityManager);

        $mockEntityManager->expects($this->never())->method('flush');
        $this->persistenceManager->persistAll();
    }

    /**
     * @test
     */
    public function persistAllEmitsAllObjectsPersistedSignal()
    {
        $this->mockEntityManager->expects($this->once())->method('flush');
        $this->persistenceManager->expects($this->once())->method('emitAllObjectsPersisted');

        $this->persistenceManager->persistAll();
    }

    /**
     * @test
     * @expectedException \TYPO3\Flow\Error\Exception
     */
    public function persistAllReconnectsConnectionOnFailure()
    {
        $this->mockEntityManager->expects($this->exactly(2))->method('flush')->will($this->throwException(new \TYPO3\Flow\Error\Exception('Dummy connection error')));
        $this->mockConnection->expects($this->at(0))->method('close');
        $this->mockConnection->expects($this->at(1))->method('connect');

        $this->persistenceManager->persistAll();
=======
        $persistenceManager = new PersistenceManager();
        $entityManagerStub = $this->getMock('Doctrine\ORM\EntityManager', array(), array(), '', false);
        $entityManagerStub->expects($this->any())->method('contains')->with($entity)->will($this->returnValue(true));
        $unitOfWorkStub = $this->getMock('Doctrine\ORM\UnitOfWork', array(), array(), '', false);
        $entityManagerStub->expects($this->any())->method('getUnitOfWork')->will($this->returnValue($unitOfWorkStub));
        $unitOfWorkStub->expects($this->any())->method('getEntityIdentifier')->with($entity)->will($this->returnValue(array('SomeIdentifier')));
        $this->inject($persistenceManager, 'entityManager', $entityManagerStub);

        $identifier = $persistenceManager->getIdentifierByObject($entity);

        $this->assertEquals('SomeIdentifier', $identifier);
>>>>>>> d040582c
    }
}<|MERGE_RESOLUTION|>--- conflicted
+++ resolved
@@ -19,7 +19,6 @@
  * Testcase for the doctrine persistence manager
  *
  */
-<<<<<<< HEAD
 class PersistenceManagerTest extends UnitTestCase
 {
     /**
@@ -66,11 +65,6 @@
     }
 
     /**
-=======
-class PersistenceManagerTest extends \TYPO3\Flow\Tests\UnitTestCase
-{
-    /**
->>>>>>> d040582c
      * @test
      */
     public function getIdentifierByObjectUsesUnitOfWorkIdentityWithEmptyFlowPersistenceIdentifier()
@@ -79,7 +73,6 @@
             'Persistence_Object_Identifier' => null
         );
 
-<<<<<<< HEAD
         $this->mockEntityManager->expects($this->any())->method('contains')->with($entity)->will($this->returnValue(true));
         $this->mockUnitOfWork->expects($this->any())->method('getEntityIdentifier')->with($entity)->will($this->returnValue(array('SomeIdentifier')));
 
@@ -160,18 +153,5 @@
         $this->mockConnection->expects($this->at(1))->method('connect');
 
         $this->persistenceManager->persistAll();
-=======
-        $persistenceManager = new PersistenceManager();
-        $entityManagerStub = $this->getMock('Doctrine\ORM\EntityManager', array(), array(), '', false);
-        $entityManagerStub->expects($this->any())->method('contains')->with($entity)->will($this->returnValue(true));
-        $unitOfWorkStub = $this->getMock('Doctrine\ORM\UnitOfWork', array(), array(), '', false);
-        $entityManagerStub->expects($this->any())->method('getUnitOfWork')->will($this->returnValue($unitOfWorkStub));
-        $unitOfWorkStub->expects($this->any())->method('getEntityIdentifier')->with($entity)->will($this->returnValue(array('SomeIdentifier')));
-        $this->inject($persistenceManager, 'entityManager', $entityManagerStub);
-
-        $identifier = $persistenceManager->getIdentifierByObject($entity);
-
-        $this->assertEquals('SomeIdentifier', $identifier);
->>>>>>> d040582c
     }
 }