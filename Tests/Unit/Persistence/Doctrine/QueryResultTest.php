<?php
namespace TYPO3\Flow\Tests\Unit\Persistence\Doctrine;

/*                                                                        *
 * This script belongs to the Flow framework.                             *
 *                                                                        *
 * It is free software; you can redistribute it and/or modify it under    *
 * the terms of the MIT license.                                          *
 *                                                                        */

use TYPO3\Flow\Persistence\Doctrine\QueryResult;
use TYPO3\Flow\Persistence\Doctrine\Query;

/**
 * Testcase for \TYPO3\Flow\Persistence\QueryResult
 *
 */
class QueryResultTest extends \TYPO3\Flow\Tests\UnitTestCase
{
    /**
     * @var QueryResult
     */
    protected $queryResult;
<<<<<<< HEAD

    /**
     * @var Query|\PHPUnit_Framework_MockObject_MockObject
     */
    protected $query;

    /**
     * Sets up this test case
     *
     */
    public function setUp()
    {
        $this->query = $this->getMockBuilder(Query::class)->disableOriginalConstructor()->disableOriginalClone()->getMock();
        $this->query->expects($this->any())->method('getResult')->will($this->returnValue(array('First result', 'second result', 'third result')));
        $this->queryResult = new QueryResult($this->query);
    }

    /**
     * @test
     */
    public function getQueryReturnsQueryObject()
    {
        $this->assertInstanceOf(\TYPO3\Flow\Persistence\QueryInterface::class, $this->queryResult->getQuery());
=======

    /**
     * @var Query|\PHPUnit_Framework_MockObject_MockObject
     */
    protected $query;

    /**
     * Sets up this test case
     *
     */
    public function setUp()
    {
        $this->query = $this->getMockBuilder(Query::class)->disableOriginalConstructor()->disableOriginalClone()->getMock();
        $this->query->expects($this->any())->method('getResult')->will($this->returnValue(array('First result', 'second result', 'third result')));
        $this->queryResult = new QueryResult($this->query);
>>>>>>> c186a992
    }

    /**
     * @test
     */
<<<<<<< HEAD
    public function getQueryReturnsAClone()
    {
        $this->assertNotSame($this->query, $this->queryResult->getQuery());
=======
    public function getQueryReturnsQueryObject()
    {
        $this->assertInstanceOf('TYPO3\Flow\Persistence\QueryInterface', $this->queryResult->getQuery());
>>>>>>> c186a992
    }

    /**
     * @test
     */
<<<<<<< HEAD
    public function offsetGetReturnsNullIfOffsetDoesNotExist()
    {
        $this->assertNull($this->queryResult->offsetGet('foo'));
=======
    public function getQueryReturnsAClone()
    {
        $this->assertNotSame($this->query, $this->queryResult->getQuery());
>>>>>>> c186a992
    }

    /**
     * @test
     */
<<<<<<< HEAD
    public function countCallsCountOnTheQuery()
    {
        $this->query->expects($this->once())->method('count')->will($this->returnValue(123));
        $this->assertEquals(123, $this->queryResult->count());
=======
    public function offsetGetReturnsNullIfOffsetDoesNotExist()
    {
        $this->assertNull($this->queryResult->offsetGet('foo'));
>>>>>>> c186a992
    }

    /**
     * @test
     */
<<<<<<< HEAD
    public function countCountsQueryResultDirectlyIfAlreadyInitialized()
    {
        $this->query->expects($this->never())->method('count');
        $this->queryResult->toArray();
        $this->assertEquals(3, $this->queryResult->count());
=======
    public function countCallsCountOnTheQuery()
    {
        $this->query->expects($this->once())->method('count')->will($this->returnValue(123));
        $this->assertEquals(123, $this->queryResult->count());
>>>>>>> c186a992
    }

    /**
     * @test
     */
<<<<<<< HEAD
=======
    public function countCountsQueryResultDirectlyIfAlreadyInitialized()
    {
        $this->query->expects($this->never())->method('count');
        $this->queryResult->toArray();
        $this->assertEquals(3, $this->queryResult->count());
    }

    /**
     * @test
     */
>>>>>>> c186a992
    public function countCallsCountOnTheQueryOnlyOnce()
    {
        $this->query->expects($this->once())->method('count')->will($this->returnValue(321));
        $this->queryResult->count();
        $this->assertEquals(321, $this->queryResult->count());
    }
}<|MERGE_RESOLUTION|>--- conflicted
+++ resolved
@@ -21,7 +21,6 @@
      * @var QueryResult
      */
     protected $queryResult;
-<<<<<<< HEAD
 
     /**
      * @var Query|\PHPUnit_Framework_MockObject_MockObject
@@ -45,90 +44,36 @@
     public function getQueryReturnsQueryObject()
     {
         $this->assertInstanceOf(\TYPO3\Flow\Persistence\QueryInterface::class, $this->queryResult->getQuery());
-=======
-
-    /**
-     * @var Query|\PHPUnit_Framework_MockObject_MockObject
-     */
-    protected $query;
-
-    /**
-     * Sets up this test case
-     *
-     */
-    public function setUp()
-    {
-        $this->query = $this->getMockBuilder(Query::class)->disableOriginalConstructor()->disableOriginalClone()->getMock();
-        $this->query->expects($this->any())->method('getResult')->will($this->returnValue(array('First result', 'second result', 'third result')));
-        $this->queryResult = new QueryResult($this->query);
->>>>>>> c186a992
     }
 
     /**
      * @test
      */
-<<<<<<< HEAD
     public function getQueryReturnsAClone()
     {
         $this->assertNotSame($this->query, $this->queryResult->getQuery());
-=======
-    public function getQueryReturnsQueryObject()
-    {
-        $this->assertInstanceOf('TYPO3\Flow\Persistence\QueryInterface', $this->queryResult->getQuery());
->>>>>>> c186a992
     }
 
     /**
      * @test
      */
-<<<<<<< HEAD
     public function offsetGetReturnsNullIfOffsetDoesNotExist()
     {
         $this->assertNull($this->queryResult->offsetGet('foo'));
-=======
-    public function getQueryReturnsAClone()
-    {
-        $this->assertNotSame($this->query, $this->queryResult->getQuery());
->>>>>>> c186a992
     }
 
     /**
      * @test
      */
-<<<<<<< HEAD
     public function countCallsCountOnTheQuery()
     {
         $this->query->expects($this->once())->method('count')->will($this->returnValue(123));
         $this->assertEquals(123, $this->queryResult->count());
-=======
-    public function offsetGetReturnsNullIfOffsetDoesNotExist()
-    {
-        $this->assertNull($this->queryResult->offsetGet('foo'));
->>>>>>> c186a992
     }
 
     /**
      * @test
      */
-<<<<<<< HEAD
-    public function countCountsQueryResultDirectlyIfAlreadyInitialized()
-    {
-        $this->query->expects($this->never())->method('count');
-        $this->queryResult->toArray();
-        $this->assertEquals(3, $this->queryResult->count());
-=======
-    public function countCallsCountOnTheQuery()
-    {
-        $this->query->expects($this->once())->method('count')->will($this->returnValue(123));
-        $this->assertEquals(123, $this->queryResult->count());
->>>>>>> c186a992
-    }
-
-    /**
-     * @test
-     */
-<<<<<<< HEAD
-=======
     public function countCountsQueryResultDirectlyIfAlreadyInitialized()
     {
         $this->query->expects($this->never())->method('count');
@@ -139,7 +84,6 @@
     /**
      * @test
      */
->>>>>>> c186a992
     public function countCallsCountOnTheQueryOnlyOnce()
     {
         $this->query->expects($this->once())->method('count')->will($this->returnValue(321));
