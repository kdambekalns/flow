--- conflicted
+++ resolved
@@ -23,7 +23,6 @@
      * @var string
      */
     protected $someIdentifier;
-<<<<<<< HEAD
 
     /**
      * Just a normal string
@@ -77,61 +76,6 @@
     }
 
     /**
-=======
-
-    /**
-     * Just a normal string
-     *
-     * @var string
-     * @Flow\Identity
-     */
-    protected $someString;
-
-    /**
-     * @var integer
-     */
-    protected $someInteger;
-
-    /**
-     * @var float
-     */
-    protected $someFloat;
-
-    /**
-     * @var \DateTime
-     * @Flow\Identity
-     */
-    protected $someDate;
-
-    /**
-     * @var \SplObjectStorage
-     * @Flow\Lazy
-     */
-    protected $someSplObjectStorage;
-
-    /**
-     * A transient string
-     *
-     * @var string
-     * @Flow\Transient
-     */
-    protected $someTransientString;
-
-    /**
-     * @var boolean
-     */
-    protected $someBoolean;
-
-    /**
-     * Just an empty constructor
-     *
-     */
-    public function __construct()
-    {
-    }
-
-    /**
->>>>>>> c186a992
      * Just a dummy method
      *
      * @return void
