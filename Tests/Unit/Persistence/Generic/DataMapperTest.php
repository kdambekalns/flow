<?php
namespace TYPO3\Flow\Tests\Unit\Persistence\Generic;

/*                                                                        *
 * This script belongs to the Flow framework.                             *
 *                                                                        *
 * It is free software; you can redistribute it and/or modify it under    *
 * the terms of the MIT license.                                          *
 *                                                                        */

/**
 * Testcase for \TYPO3\Flow\Persistence\DataMapper
 *
 */
class DataMapperTest extends \TYPO3\Flow\Tests\UnitTestCase
{
    /**
     * @test
     * @expectedException \TYPO3\Flow\Persistence\Generic\Exception\InvalidObjectDataException
     */
    public function mapToObjectThrowsExceptionOnEmptyInput()
    {
        $objectData = array();

<<<<<<< HEAD
        $dataMapper = $this->getAccessibleMock(\TYPO3\Flow\Persistence\Generic\DataMapper::class, array('dummy'));
=======
        $dataMapper = $this->getAccessibleMock('TYPO3\Flow\Persistence\Generic\DataMapper', array('dummy'));
>>>>>>> c186a992
        $dataMapper->_call('mapToObject', $objectData);
    }

    /**
     * @test
     */
    public function mapToObjectsMapsArrayToObjectByCallingMapToObject()
    {
        $objectData = array(array('identifier' => '1234'));
        $object = new \stdClass();

<<<<<<< HEAD
        $dataMapper = $this->getMock(\TYPO3\Flow\Persistence\Generic\DataMapper::class, array('mapToObject'));
=======
        $dataMapper = $this->getMock('TYPO3\Flow\Persistence\Generic\DataMapper', array('mapToObject'));
>>>>>>> c186a992
        $dataMapper->expects($this->once())->method('mapToObject')->with($objectData[0])->will($this->returnValue($object));

        $dataMapper->mapToObjects($objectData);
    }

    /**
     * @test
     */
    public function mapToObjectReturnsObjectFromIdentityMapIfAvailable()
    {
        $objectData = array('identifier' => '1234');
        $object = new \stdClass();

<<<<<<< HEAD
        $mockSession = $this->getMock(\TYPO3\Flow\Persistence\Generic\Session::class);
        $mockSession->expects($this->once())->method('hasIdentifier')->with('1234')->will($this->returnValue(true));
        $mockSession->expects($this->once())->method('getObjectByIdentifier')->with('1234')->will($this->returnValue($object));

        $dataMapper = $this->getAccessibleMock(\TYPO3\Flow\Persistence\Generic\DataMapper::class, array('dummy'));
=======
        $mockSession = $this->getMock('TYPO3\Flow\Persistence\Generic\Session');
        $mockSession->expects($this->once())->method('hasIdentifier')->with('1234')->will($this->returnValue(true));
        $mockSession->expects($this->once())->method('getObjectByIdentifier')->with('1234')->will($this->returnValue($object));

        $dataMapper = $this->getAccessibleMock('TYPO3\Flow\Persistence\Generic\DataMapper', array('dummy'));
>>>>>>> c186a992
        $dataMapper->injectPersistenceSession($mockSession);
        $dataMapper->_call('mapToObject', $objectData);
    }

    /**
     * Test that an object is reconstituted, registered with the identity map
     * and memorizes it's clean state.
     *
     * @test
     */
    public function mapToObjectReconstitutesExpectedObjectAndRegistersItWithIdentityMapToObjects()
    {
        $mockEntityClassName = 'Entity' . md5(uniqid(mt_rand(), true));
<<<<<<< HEAD
        $mockEntity = $this->getMock(\TYPO3\Flow\Aop\ProxyInterface::class, array('Flow_Aop_Proxy_invokeJoinPoint', '__wakeup'), array(), $mockEntityClassName);

        $objectData = array('identifier' => '1234', 'classname' => $mockEntityClassName, 'properties' => array('foo'));

        $mockClassSchema = $this->getMock(\TYPO3\Flow\Reflection\ClassSchema::class, array(), array(), '', false);
        $mockClassSchema->expects($this->any())->method('getModelType')->will($this->returnValue(\TYPO3\Flow\Reflection\ClassSchema::MODELTYPE_ENTITY));
        $mockReflectionService = $this->getMock(\TYPO3\Flow\Reflection\ReflectionService::class, array(), array(), '', false);
        $mockReflectionService->expects($this->any())->method('getClassSchema')->with($mockEntityClassName)->will($this->returnValue($mockClassSchema));
        $mockSession = $this->getMock(\TYPO3\Flow\Persistence\Generic\Session::class);
        $mockSession->expects($this->once())->method('registerReconstitutedEntity')->with($mockEntity, $objectData);
        $mockSession->expects($this->once())->method('registerObject')->with($mockEntity, '1234');

        $dataMapper = $this->getAccessibleMock(\TYPO3\Flow\Persistence\Generic\DataMapper::class, array('thawProperties'));
=======
        $mockEntity = $this->getMock('TYPO3\Flow\Aop\ProxyInterface', array('Flow_Aop_Proxy_invokeJoinPoint', '__wakeup'), array(), $mockEntityClassName);

        $objectData = array('identifier' => '1234', 'classname' => $mockEntityClassName, 'properties' => array('foo'));

        $mockClassSchema = $this->getMock('TYPO3\Flow\Reflection\ClassSchema', array(), array(), '', false);
        $mockClassSchema->expects($this->any())->method('getModelType')->will($this->returnValue(\TYPO3\Flow\Reflection\ClassSchema::MODELTYPE_ENTITY));
        $mockReflectionService = $this->getMock('TYPO3\Flow\Reflection\ReflectionService', array(), array(), '', false);
        $mockReflectionService->expects($this->any())->method('getClassSchema')->with($mockEntityClassName)->will($this->returnValue($mockClassSchema));
        $mockSession = $this->getMock('TYPO3\Flow\Persistence\Generic\Session');
        $mockSession->expects($this->once())->method('registerReconstitutedEntity')->with($mockEntity, $objectData);
        $mockSession->expects($this->once())->method('registerObject')->with($mockEntity, '1234');

        $dataMapper = $this->getAccessibleMock('TYPO3\Flow\Persistence\Generic\DataMapper', array('thawProperties'));
>>>>>>> c186a992
        $dataMapper->expects($this->once())->method('thawProperties')->with($mockEntity, $objectData['identifier'], $objectData);
        $dataMapper->injectPersistenceSession($mockSession);
        $dataMapper->injectReflectionService($mockReflectionService);
        $dataMapper->_call('mapToObject', $objectData);
    }

    /**
     * @test
     */
    public function thawPropertiesSetsPropertyValues()
    {
        $className = 'Class' . md5(uniqid(mt_rand(), true));
        eval('class ' . $className . ' { public $firstProperty; public $secondProperty; public $thirdProperty; public $fourthProperty; }');
        $object = new $className();

        $objectData = array(
            'identifier' => '1234',
            'classname' => 'TYPO3\Post',
            'properties' => array(
                'firstProperty' => array(
                    'type' => 'string',
                    'multivalue' => false,
                    'value' => 'firstValue'
                ),
                'secondProperty' => array(
                    'type' => 'integer',
                    'multivalue' => false,
                    'value' => 1234
                ),
                'thirdProperty' => array(
                    'type' => 'float',
                    'multivalue' => false,
                    'value' => 1.234
                ),
                'fourthProperty' => array(
                    'type' => 'boolean',
                    'multivalue' => false,
                    'value' => false
                )
            )
        );

        $classSchema = new \TYPO3\Flow\Reflection\ClassSchema('TYPO3\Post');
        $classSchema->addProperty('firstProperty', 'string');
        $classSchema->addProperty('secondProperty', 'integer');
        $classSchema->addProperty('thirdProperty', 'float');
        $classSchema->addProperty('fourthProperty', 'boolean');

<<<<<<< HEAD
        $mockReflectionService = $this->getMock(\TYPO3\Flow\Reflection\ReflectionService::class);
        $mockReflectionService->expects($this->once())->method('getClassSchema')->will($this->returnValue($classSchema));

        $dataMapper = $this->getAccessibleMock(\TYPO3\Flow\Persistence\Generic\DataMapper::class, array('dummy'));
=======
        $mockReflectionService = $this->getMock('TYPO3\Flow\Reflection\ReflectionService');
        $mockReflectionService->expects($this->once())->method('getClassSchema')->will($this->returnValue($classSchema));

        $dataMapper = $this->getAccessibleMock('TYPO3\Flow\Persistence\Generic\DataMapper', array('dummy'));
>>>>>>> c186a992
        $dataMapper->injectReflectionService($mockReflectionService);
        $dataMapper->_call('thawProperties', $object, 1234, $objectData);
        $this->assertAttributeEquals('firstValue', 'firstProperty', $object);
        $this->assertAttributeEquals(1234, 'secondProperty', $object);
        $this->assertAttributeEquals(1.234, 'thirdProperty', $object);
        $this->assertAttributeEquals(false, 'fourthProperty', $object);
    }

    /**
     * After thawing the properties, the nodes' uuid will be available in the identifier
     * property of the proxy class.
     *
     * @test
     */
    public function thawPropertiesAssignsTheUuidToTheProxy()
    {
        $className = 'Class' . md5(uniqid(mt_rand(), true));
        eval('class ' . $className . ' { public $Flow_Persistence_Entity_UUID; }');
        $object = new $className();

        $objectData = array(
            'identifier' => 'c254d2e0-825a-11de-8a39-0800200c9a66',
            'classname' => 'TYPO3\Post',
            'properties' => array()
        );

        $classSchema = new \TYPO3\Flow\Reflection\ClassSchema('TYPO3\Post');

<<<<<<< HEAD
        $mockReflectionService = $this->getMock(\TYPO3\Flow\Reflection\ReflectionService::class);
        $mockReflectionService->expects($this->once())->method('getClassSchema')->will($this->returnValue($classSchema));

        $dataMapper = $this->getAccessibleMock(\TYPO3\Flow\Persistence\Generic\DataMapper::class, array('dummy'));
=======
        $mockReflectionService = $this->getMock('TYPO3\Flow\Reflection\ReflectionService');
        $mockReflectionService->expects($this->once())->method('getClassSchema')->will($this->returnValue($classSchema));

        $dataMapper = $this->getAccessibleMock('TYPO3\Flow\Persistence\Generic\DataMapper', array('dummy'));
>>>>>>> c186a992
        $dataMapper->injectReflectionService($mockReflectionService);
        $dataMapper->_call('thawProperties', $object, $objectData['identifier'], $objectData);

        $this->assertAttributeEquals('c254d2e0-825a-11de-8a39-0800200c9a66', 'Persistence_Object_Identifier', $object);
    }

    /**
     * @test
     */
    public function thawPropertiesDelegatesHandlingOfArraysAndObjects()
    {
        $className = 'Class' . md5(uniqid(mt_rand(), true));
        eval('class ' . $className . ' { public $firstProperty; public $secondProperty; public $thirdProperty; public $fourthProperty; }');
        $object = new $className();

        $objectData = array(
            'identifier' => '1234',
            'classname' => 'TYPO3\Post',
            'properties' => array(
                'firstProperty' => array(
                    'type' => 'array',
                    'multivalue' => true,
                    'value' => array(array('type' => 'string', 'index' => 0, 'value' => 'theMappedArray'))
                ),
                'secondProperty' => array(
                    'type' => 'SplObjectStorage',
                    'multivalue' => true,
                    'value' => array(array('type' => 'Some\Object', 'index' => null, 'value' => 'theMappedSplObjectStorage'))
                ),
                'thirdProperty' => array(
                    'type' => 'DateTime',
                    'multivalue' => false,
                    'value' => 'theUnixtime'
                ),
                'fourthProperty' => array(
<<<<<<< HEAD
                    'type' => 'TYPO3\Some\Domain\Model',
=======
                    'type' => '\TYPO3\Some\Domain\Model',
>>>>>>> c186a992
                    'multivalue' => false,
                    'value' => array('identifier' => 'theMappedObjectIdentifier')
                )
            )
        );

        $classSchema = new \TYPO3\Flow\Reflection\ClassSchema('TYPO3\Post');
        $classSchema->addProperty('firstProperty', 'array');
        $classSchema->addProperty('secondProperty', 'SplObjectStorage');
        $classSchema->addProperty('thirdProperty', 'DateTime');
<<<<<<< HEAD
        $classSchema->addProperty('fourthProperty', 'TYPO3\Some\Domain\Model');

        $mockReflectionService = $this->getMock(\TYPO3\Flow\Reflection\ReflectionService::class);
        $mockReflectionService->expects($this->once())->method('getClassSchema')->will($this->returnValue($classSchema));

        $dataMapper = $this->getAccessibleMock(\TYPO3\Flow\Persistence\Generic\DataMapper::class, array('mapDateTime', 'mapArray', 'mapSplObjectStorage', 'mapToObject'));
=======
        $classSchema->addProperty('fourthProperty', '\TYPO3\Some\Domain\Model');

        $mockReflectionService = $this->getMock('TYPO3\Flow\Reflection\ReflectionService');
        $mockReflectionService->expects($this->once())->method('getClassSchema')->will($this->returnValue($classSchema));

        $dataMapper = $this->getAccessibleMock('TYPO3\Flow\Persistence\Generic\DataMapper', array('mapDateTime', 'mapArray', 'mapSplObjectStorage', 'mapToObject'));
>>>>>>> c186a992
        $dataMapper->injectReflectionService($mockReflectionService);
        $dataMapper->expects($this->at(0))->method('mapArray')->with($objectData['properties']['firstProperty']['value']);
        $dataMapper->expects($this->at(1))->method('mapSplObjectStorage')->with($objectData['properties']['secondProperty']['value']);
        $dataMapper->expects($this->at(2))->method('mapDateTime')->with($objectData['properties']['thirdProperty']['value']);
        $dataMapper->expects($this->at(3))->method('mapToObject')->with($objectData['properties']['fourthProperty']['value']);
        $dataMapper->_call('thawProperties', $object, $objectData['identifier'], $objectData);
    }

    /**
     * @test
     * @see http://forge.typo3.org/issues/9684
     * @todo check for correct order again, somehow...
     */
    public function thawPropertiesFollowsOrderOfGivenObjectData()
    {
        $this->markTestSkipped('The test needs to check for the correct order again, somehow....');

        $className = 'Class' . md5(uniqid(mt_rand(), true));
        eval('class ' . $className . ' { public $firstProperty; public $secondProperty; public $thirdProperty; }');
        $object = new $className();

        $objectData = array(
            'identifier' => '1234',
            'classname' => 'TYPO3\Post',
            'properties' => array(
                'secondProperty' => array(
                    'type' => 'string',
                    'multivalue' => false,
                    'value' => 'secondValue'
                ),
                'firstProperty' => array(
                    'type' => 'string',
                    'multivalue' => false,
                    'value' => 'firstValue'
                ),
                'thirdProperty' => array(
                    'type' => 'string',
                    'multivalue' => false,
                    'value' => 'thirdValue'
                )
            )
        );

        $classSchema = new \TYPO3\Flow\Reflection\ClassSchema('TYPO3\Post');
        $classSchema->addProperty('firstProperty', 'string');
        $classSchema->addProperty('secondProperty', 'string');
        $classSchema->addProperty('thirdProperty', 'string');

<<<<<<< HEAD
        $mockReflectionService = $this->getMock(\TYPO3\Flow\Reflection\ReflectionService::class);
        $mockReflectionService->expects($this->once())->method('getClassSchema')->will($this->returnValue($classSchema));

        $dataMapper = $this->getAccessibleMock(\TYPO3\Flow\Persistence\Generic\DataMapper::class, array('dummy'));
=======
        $mockReflectionService = $this->getMock('TYPO3\Flow\Reflection\ReflectionService');
        $mockReflectionService->expects($this->once())->method('getClassSchema')->will($this->returnValue($classSchema));

        $dataMapper = $this->getAccessibleMock('TYPO3\Flow\Persistence\Generic\DataMapper', array('dummy'));
>>>>>>> c186a992
        $dataMapper->injectReflectionService($mockReflectionService);
        $dataMapper->_call('thawProperties', $object, 1234, $objectData);

        // the order of setting those is important, but cannot be tested for now (static setProperty)
        $this->assertAttributeEquals('secondValue', 'secondProperty', $object);
        $this->assertAttributeEquals('firstValue', 'firstProperty', $object);
        $this->assertAttributeEquals('thirdValue', 'thirdProperty', $object);
    }

    /**
     * If a property has been removed from a class old data still in the persistence
     * must be skipped when reconstituting.
     *
     * @test
     */
    public function thawPropertiesSkipsPropertiesNoLongerInClassSchema()
    {
        $className = 'Class' . md5(uniqid(mt_rand(), true));
        eval('class ' . $className . ' { public $firstProperty; public $thirdProperty; }');
        $object = new $className();

        $objectData = array(
            'identifier' => '1234',
            'classname' => 'TYPO3\Post',
            'properties' => array(
                'firstProperty' => array(
                    'type' => 'string',
                    'multivalue' => false,
                    'value' => 'firstValue'
                ),
                'secondProperty' => array(
                    'type' => 'string',
                    'multivalue' => false,
                    'value' => 'secondValue'
                ),
                'thirdProperty' => array(
                    'type' => 'string',
                    'multivalue' => false,
                    'value' => 'thirdValue'
                )
            )
        );

        $classSchema = new \TYPO3\Flow\Reflection\ClassSchema('TYPO3\Post');
        $classSchema->addProperty('firstProperty', 'string');
        $classSchema->addProperty('thirdProperty', 'string');

<<<<<<< HEAD
        $mockReflectionService = $this->getMock(\TYPO3\Flow\Reflection\ReflectionService::class);
        $mockReflectionService->expects($this->once())->method('getClassSchema')->will($this->returnValue($classSchema));

        $dataMapper = $this->getAccessibleMock(\TYPO3\Flow\Persistence\Generic\DataMapper::class, array('dummy'));
=======
        $mockReflectionService = $this->getMock('TYPO3\Flow\Reflection\ReflectionService');
        $mockReflectionService->expects($this->once())->method('getClassSchema')->will($this->returnValue($classSchema));

        $dataMapper = $this->getAccessibleMock('TYPO3\Flow\Persistence\Generic\DataMapper', array('dummy'));
>>>>>>> c186a992
        $dataMapper->injectReflectionService($mockReflectionService);
        $dataMapper->_call('thawProperties', $object, 1234, $objectData);

        $this->assertObjectNotHasAttribute('secondProperty', $object);
    }

    /**
     * After thawing the properties, metadata in the object data will be set
     * as a special proxy property.
     *
     * @test
     */
    public function thawPropertiesAssignsMetadataToTheProxyIfItExists()
    {
        $className = 'Class' . md5(uniqid(mt_rand(), true));
        eval('class ' . $className . ' { public $Flow_Persistence_Metadata; }');
        $object = new $className();

        $objectData = array(
            'identifier' => 'c254d2e0-825a-11de-8a39-0800200c9a66',
            'classname' => 'TYPO3\Post',
            'properties' => array(),
            'metadata' => array('My_Metadata' => 'Test')
        );

        $classSchema = new \TYPO3\Flow\Reflection\ClassSchema('TYPO3\Post');

<<<<<<< HEAD
        $mockReflectionService = $this->getMock(\TYPO3\Flow\Reflection\ReflectionService::class);
        $mockReflectionService->expects($this->once())->method('getClassSchema')->will($this->returnValue($classSchema));

        $dataMapper = $this->getAccessibleMock(\TYPO3\Flow\Persistence\Generic\DataMapper::class, array('dummy'));
=======
        $mockReflectionService = $this->getMock('TYPO3\Flow\Reflection\ReflectionService');
        $mockReflectionService->expects($this->once())->method('getClassSchema')->will($this->returnValue($classSchema));

        $dataMapper = $this->getAccessibleMock('TYPO3\Flow\Persistence\Generic\DataMapper', array('dummy'));
>>>>>>> c186a992
        $dataMapper->injectReflectionService($mockReflectionService);
        $dataMapper->_call('thawProperties', $object, $objectData['identifier'], $objectData);

        $this->assertAttributeEquals(array('My_Metadata' => 'Test'), 'Flow_Persistence_Metadata', $object);
    }

    /**
     * @test
     */
    public function mapSplObjectStorageCreatesSplObjectStorage()
    {
        $objectData = array(
            array('value' => array('mappedObject1')),
            array('value' => array('mappedObject2'))
        );

        $classSchema = new \TYPO3\Flow\Reflection\ClassSchema('TYPO3\Post');
        $classSchema->addProperty('firstProperty', 'SplObjectStorage');

<<<<<<< HEAD
        $dataMapper = $this->getAccessibleMock(\TYPO3\Flow\Persistence\Generic\DataMapper::class, array('mapToObject'));
=======
        $dataMapper = $this->getAccessibleMock('TYPO3\Flow\Persistence\Generic\DataMapper', array('mapToObject'));
>>>>>>> c186a992
        $dataMapper->expects($this->at(0))->method('mapToObject')->with($objectData[0]['value'])->will($this->returnValue(new \stdClass()));
        $dataMapper->expects($this->at(1))->method('mapToObject')->with($objectData[1]['value'])->will($this->returnValue(new \stdClass()));
        $dataMapper->_call('mapSplObjectStorage', $objectData);
    }

    /**
     * @test
     */
    public function mapDateTimeCreatesDateTimeFromTimestamp()
    {
        $expected = new \DateTime();
<<<<<<< HEAD
        $dataMapper = $this->getAccessibleMock(\TYPO3\Flow\Persistence\Generic\DataMapper::class, array('dummy'));
=======
        $dataMapper = $this->getAccessibleMock('TYPO3\Flow\Persistence\Generic\DataMapper', array('dummy'));
>>>>>>> c186a992
        $this->assertEquals($dataMapper->_call('mapDateTime', $expected->getTimestamp()), $expected);
    }

    /**
     * @test
     */
    public function mapArrayCreatesExpectedArray()
    {
        $dateTime = new \DateTime();
        $object = new \stdClass();
        $splObjectStorage = new \SplObjectStorage();

        $expected = array(
            'one' => 'onetwothreefour',
            'two' => 1234,
            'three' => 1.234,
            'four' => false,
            'five' => $dateTime,
            'six' => $object,
            'seven' => $splObjectStorage
        );

        $arrayValues = array(
            'one' => array(
                'type' => 'string',
                'index' => 'one',
                'value' => 'onetwothreefour'
            ),
            'two' => array(
                'type' => 'integer',
                'index' => 'two',
                'value' => 1234
            ),
            'three' => array(
                'type' => 'float',
                'index' => 'three',
                'value' =>  1.234
            ),
            'four' => array(
                'type' => 'boolean',
                'index' => 'four',
                'value' => false
            ),
            'five' => array(
                'type' => 'DateTime',
                'index' => 'five',
                'value' => $dateTime->getTimestamp()
            ),
            'six' => array(
                'type' => 'stdClass',
                'index' => 'six',
                'value' => array('mappedObject')
            ),
            'seven' => array(
                'type' => 'SplObjectStorage',
                'index' => 'seven',
                'value' => array('mappedObject')
            )
        );

<<<<<<< HEAD
        $dataMapper = $this->getAccessibleMock(\TYPO3\Flow\Persistence\Generic\DataMapper::class, array('mapDateTime', 'mapToObject', 'mapSplObjectStorage'));
=======
        $dataMapper = $this->getAccessibleMock('TYPO3\Flow\Persistence\Generic\DataMapper', array('mapDateTime', 'mapToObject', 'mapSplObjectStorage'));
>>>>>>> c186a992
        $dataMapper->expects($this->once())->method('mapDateTime')->with($arrayValues['five']['value'])->will($this->returnValue($dateTime));
        $dataMapper->expects($this->once())->method('mapToObject')->with($arrayValues['six']['value'])->will($this->returnValue($object));
        $dataMapper->expects($this->once())->method('mapSplObjectStorage')->with($arrayValues['seven']['value'])->will($this->returnValue($splObjectStorage));
        $this->assertEquals($dataMapper->_call('mapArray', $arrayValues), $expected);
    }


    /**
     * @test
     */
    public function mapArrayMapsNestedArray()
    {
        $arrayValues = array(
            'one' => array(
                'type' => 'array',
                'index' => 'foo',
                'value' => array(
                    array(
                        'type' => 'string',
                        'index' => 'bar',
                        'value' => 'baz'
                    ),
                    array(
                        'type' => 'integer',
                        'index' => 'quux',
                        'value' => null
                    )
                )
            )
        );

        $expected = array('foo' => array('bar' => 'baz', 'quux' => null));

<<<<<<< HEAD
        $dataMapper = $this->getAccessibleMock(\TYPO3\Flow\Persistence\Generic\DataMapper::class, array('dummy'));
=======
        $dataMapper = $this->getAccessibleMock('TYPO3\Flow\Persistence\Generic\DataMapper', array('dummy'));
>>>>>>> c186a992
        $this->assertEquals($expected, $dataMapper->_call('mapArray', $arrayValues));
    }
}<|MERGE_RESOLUTION|>--- conflicted
+++ resolved
@@ -22,11 +22,7 @@
     {
         $objectData = array();
 
-<<<<<<< HEAD
-        $dataMapper = $this->getAccessibleMock(\TYPO3\Flow\Persistence\Generic\DataMapper::class, array('dummy'));
-=======
-        $dataMapper = $this->getAccessibleMock('TYPO3\Flow\Persistence\Generic\DataMapper', array('dummy'));
->>>>>>> c186a992
+        $dataMapper = $this->getAccessibleMock(\TYPO3\Flow\Persistence\Generic\DataMapper::class, array('dummy'));
         $dataMapper->_call('mapToObject', $objectData);
     }
 
@@ -38,11 +34,7 @@
         $objectData = array(array('identifier' => '1234'));
         $object = new \stdClass();
 
-<<<<<<< HEAD
         $dataMapper = $this->getMock(\TYPO3\Flow\Persistence\Generic\DataMapper::class, array('mapToObject'));
-=======
-        $dataMapper = $this->getMock('TYPO3\Flow\Persistence\Generic\DataMapper', array('mapToObject'));
->>>>>>> c186a992
         $dataMapper->expects($this->once())->method('mapToObject')->with($objectData[0])->will($this->returnValue($object));
 
         $dataMapper->mapToObjects($objectData);
@@ -56,19 +48,11 @@
         $objectData = array('identifier' => '1234');
         $object = new \stdClass();
 
-<<<<<<< HEAD
         $mockSession = $this->getMock(\TYPO3\Flow\Persistence\Generic\Session::class);
         $mockSession->expects($this->once())->method('hasIdentifier')->with('1234')->will($this->returnValue(true));
         $mockSession->expects($this->once())->method('getObjectByIdentifier')->with('1234')->will($this->returnValue($object));
 
         $dataMapper = $this->getAccessibleMock(\TYPO3\Flow\Persistence\Generic\DataMapper::class, array('dummy'));
-=======
-        $mockSession = $this->getMock('TYPO3\Flow\Persistence\Generic\Session');
-        $mockSession->expects($this->once())->method('hasIdentifier')->with('1234')->will($this->returnValue(true));
-        $mockSession->expects($this->once())->method('getObjectByIdentifier')->with('1234')->will($this->returnValue($object));
-
-        $dataMapper = $this->getAccessibleMock('TYPO3\Flow\Persistence\Generic\DataMapper', array('dummy'));
->>>>>>> c186a992
         $dataMapper->injectPersistenceSession($mockSession);
         $dataMapper->_call('mapToObject', $objectData);
     }
@@ -82,7 +66,6 @@
     public function mapToObjectReconstitutesExpectedObjectAndRegistersItWithIdentityMapToObjects()
     {
         $mockEntityClassName = 'Entity' . md5(uniqid(mt_rand(), true));
-<<<<<<< HEAD
         $mockEntity = $this->getMock(\TYPO3\Flow\Aop\ProxyInterface::class, array('Flow_Aop_Proxy_invokeJoinPoint', '__wakeup'), array(), $mockEntityClassName);
 
         $objectData = array('identifier' => '1234', 'classname' => $mockEntityClassName, 'properties' => array('foo'));
@@ -96,21 +79,6 @@
         $mockSession->expects($this->once())->method('registerObject')->with($mockEntity, '1234');
 
         $dataMapper = $this->getAccessibleMock(\TYPO3\Flow\Persistence\Generic\DataMapper::class, array('thawProperties'));
-=======
-        $mockEntity = $this->getMock('TYPO3\Flow\Aop\ProxyInterface', array('Flow_Aop_Proxy_invokeJoinPoint', '__wakeup'), array(), $mockEntityClassName);
-
-        $objectData = array('identifier' => '1234', 'classname' => $mockEntityClassName, 'properties' => array('foo'));
-
-        $mockClassSchema = $this->getMock('TYPO3\Flow\Reflection\ClassSchema', array(), array(), '', false);
-        $mockClassSchema->expects($this->any())->method('getModelType')->will($this->returnValue(\TYPO3\Flow\Reflection\ClassSchema::MODELTYPE_ENTITY));
-        $mockReflectionService = $this->getMock('TYPO3\Flow\Reflection\ReflectionService', array(), array(), '', false);
-        $mockReflectionService->expects($this->any())->method('getClassSchema')->with($mockEntityClassName)->will($this->returnValue($mockClassSchema));
-        $mockSession = $this->getMock('TYPO3\Flow\Persistence\Generic\Session');
-        $mockSession->expects($this->once())->method('registerReconstitutedEntity')->with($mockEntity, $objectData);
-        $mockSession->expects($this->once())->method('registerObject')->with($mockEntity, '1234');
-
-        $dataMapper = $this->getAccessibleMock('TYPO3\Flow\Persistence\Generic\DataMapper', array('thawProperties'));
->>>>>>> c186a992
         $dataMapper->expects($this->once())->method('thawProperties')->with($mockEntity, $objectData['identifier'], $objectData);
         $dataMapper->injectPersistenceSession($mockSession);
         $dataMapper->injectReflectionService($mockReflectionService);
@@ -159,17 +127,10 @@
         $classSchema->addProperty('thirdProperty', 'float');
         $classSchema->addProperty('fourthProperty', 'boolean');
 
-<<<<<<< HEAD
-        $mockReflectionService = $this->getMock(\TYPO3\Flow\Reflection\ReflectionService::class);
-        $mockReflectionService->expects($this->once())->method('getClassSchema')->will($this->returnValue($classSchema));
-
-        $dataMapper = $this->getAccessibleMock(\TYPO3\Flow\Persistence\Generic\DataMapper::class, array('dummy'));
-=======
-        $mockReflectionService = $this->getMock('TYPO3\Flow\Reflection\ReflectionService');
-        $mockReflectionService->expects($this->once())->method('getClassSchema')->will($this->returnValue($classSchema));
-
-        $dataMapper = $this->getAccessibleMock('TYPO3\Flow\Persistence\Generic\DataMapper', array('dummy'));
->>>>>>> c186a992
+        $mockReflectionService = $this->getMock(\TYPO3\Flow\Reflection\ReflectionService::class);
+        $mockReflectionService->expects($this->once())->method('getClassSchema')->will($this->returnValue($classSchema));
+
+        $dataMapper = $this->getAccessibleMock(\TYPO3\Flow\Persistence\Generic\DataMapper::class, array('dummy'));
         $dataMapper->injectReflectionService($mockReflectionService);
         $dataMapper->_call('thawProperties', $object, 1234, $objectData);
         $this->assertAttributeEquals('firstValue', 'firstProperty', $object);
@@ -198,17 +159,10 @@
 
         $classSchema = new \TYPO3\Flow\Reflection\ClassSchema('TYPO3\Post');
 
-<<<<<<< HEAD
-        $mockReflectionService = $this->getMock(\TYPO3\Flow\Reflection\ReflectionService::class);
-        $mockReflectionService->expects($this->once())->method('getClassSchema')->will($this->returnValue($classSchema));
-
-        $dataMapper = $this->getAccessibleMock(\TYPO3\Flow\Persistence\Generic\DataMapper::class, array('dummy'));
-=======
-        $mockReflectionService = $this->getMock('TYPO3\Flow\Reflection\ReflectionService');
-        $mockReflectionService->expects($this->once())->method('getClassSchema')->will($this->returnValue($classSchema));
-
-        $dataMapper = $this->getAccessibleMock('TYPO3\Flow\Persistence\Generic\DataMapper', array('dummy'));
->>>>>>> c186a992
+        $mockReflectionService = $this->getMock(\TYPO3\Flow\Reflection\ReflectionService::class);
+        $mockReflectionService->expects($this->once())->method('getClassSchema')->will($this->returnValue($classSchema));
+
+        $dataMapper = $this->getAccessibleMock(\TYPO3\Flow\Persistence\Generic\DataMapper::class, array('dummy'));
         $dataMapper->injectReflectionService($mockReflectionService);
         $dataMapper->_call('thawProperties', $object, $objectData['identifier'], $objectData);
 
@@ -244,11 +198,7 @@
                     'value' => 'theUnixtime'
                 ),
                 'fourthProperty' => array(
-<<<<<<< HEAD
                     'type' => 'TYPO3\Some\Domain\Model',
-=======
-                    'type' => '\TYPO3\Some\Domain\Model',
->>>>>>> c186a992
                     'multivalue' => false,
                     'value' => array('identifier' => 'theMappedObjectIdentifier')
                 )
@@ -259,21 +209,12 @@
         $classSchema->addProperty('firstProperty', 'array');
         $classSchema->addProperty('secondProperty', 'SplObjectStorage');
         $classSchema->addProperty('thirdProperty', 'DateTime');
-<<<<<<< HEAD
         $classSchema->addProperty('fourthProperty', 'TYPO3\Some\Domain\Model');
 
         $mockReflectionService = $this->getMock(\TYPO3\Flow\Reflection\ReflectionService::class);
         $mockReflectionService->expects($this->once())->method('getClassSchema')->will($this->returnValue($classSchema));
 
         $dataMapper = $this->getAccessibleMock(\TYPO3\Flow\Persistence\Generic\DataMapper::class, array('mapDateTime', 'mapArray', 'mapSplObjectStorage', 'mapToObject'));
-=======
-        $classSchema->addProperty('fourthProperty', '\TYPO3\Some\Domain\Model');
-
-        $mockReflectionService = $this->getMock('TYPO3\Flow\Reflection\ReflectionService');
-        $mockReflectionService->expects($this->once())->method('getClassSchema')->will($this->returnValue($classSchema));
-
-        $dataMapper = $this->getAccessibleMock('TYPO3\Flow\Persistence\Generic\DataMapper', array('mapDateTime', 'mapArray', 'mapSplObjectStorage', 'mapToObject'));
->>>>>>> c186a992
         $dataMapper->injectReflectionService($mockReflectionService);
         $dataMapper->expects($this->at(0))->method('mapArray')->with($objectData['properties']['firstProperty']['value']);
         $dataMapper->expects($this->at(1))->method('mapSplObjectStorage')->with($objectData['properties']['secondProperty']['value']);
@@ -322,17 +263,10 @@
         $classSchema->addProperty('secondProperty', 'string');
         $classSchema->addProperty('thirdProperty', 'string');
 
-<<<<<<< HEAD
-        $mockReflectionService = $this->getMock(\TYPO3\Flow\Reflection\ReflectionService::class);
-        $mockReflectionService->expects($this->once())->method('getClassSchema')->will($this->returnValue($classSchema));
-
-        $dataMapper = $this->getAccessibleMock(\TYPO3\Flow\Persistence\Generic\DataMapper::class, array('dummy'));
-=======
-        $mockReflectionService = $this->getMock('TYPO3\Flow\Reflection\ReflectionService');
-        $mockReflectionService->expects($this->once())->method('getClassSchema')->will($this->returnValue($classSchema));
-
-        $dataMapper = $this->getAccessibleMock('TYPO3\Flow\Persistence\Generic\DataMapper', array('dummy'));
->>>>>>> c186a992
+        $mockReflectionService = $this->getMock(\TYPO3\Flow\Reflection\ReflectionService::class);
+        $mockReflectionService->expects($this->once())->method('getClassSchema')->will($this->returnValue($classSchema));
+
+        $dataMapper = $this->getAccessibleMock(\TYPO3\Flow\Persistence\Generic\DataMapper::class, array('dummy'));
         $dataMapper->injectReflectionService($mockReflectionService);
         $dataMapper->_call('thawProperties', $object, 1234, $objectData);
 
@@ -380,17 +314,10 @@
         $classSchema->addProperty('firstProperty', 'string');
         $classSchema->addProperty('thirdProperty', 'string');
 
-<<<<<<< HEAD
-        $mockReflectionService = $this->getMock(\TYPO3\Flow\Reflection\ReflectionService::class);
-        $mockReflectionService->expects($this->once())->method('getClassSchema')->will($this->returnValue($classSchema));
-
-        $dataMapper = $this->getAccessibleMock(\TYPO3\Flow\Persistence\Generic\DataMapper::class, array('dummy'));
-=======
-        $mockReflectionService = $this->getMock('TYPO3\Flow\Reflection\ReflectionService');
-        $mockReflectionService->expects($this->once())->method('getClassSchema')->will($this->returnValue($classSchema));
-
-        $dataMapper = $this->getAccessibleMock('TYPO3\Flow\Persistence\Generic\DataMapper', array('dummy'));
->>>>>>> c186a992
+        $mockReflectionService = $this->getMock(\TYPO3\Flow\Reflection\ReflectionService::class);
+        $mockReflectionService->expects($this->once())->method('getClassSchema')->will($this->returnValue($classSchema));
+
+        $dataMapper = $this->getAccessibleMock(\TYPO3\Flow\Persistence\Generic\DataMapper::class, array('dummy'));
         $dataMapper->injectReflectionService($mockReflectionService);
         $dataMapper->_call('thawProperties', $object, 1234, $objectData);
 
@@ -418,17 +345,10 @@
 
         $classSchema = new \TYPO3\Flow\Reflection\ClassSchema('TYPO3\Post');
 
-<<<<<<< HEAD
-        $mockReflectionService = $this->getMock(\TYPO3\Flow\Reflection\ReflectionService::class);
-        $mockReflectionService->expects($this->once())->method('getClassSchema')->will($this->returnValue($classSchema));
-
-        $dataMapper = $this->getAccessibleMock(\TYPO3\Flow\Persistence\Generic\DataMapper::class, array('dummy'));
-=======
-        $mockReflectionService = $this->getMock('TYPO3\Flow\Reflection\ReflectionService');
-        $mockReflectionService->expects($this->once())->method('getClassSchema')->will($this->returnValue($classSchema));
-
-        $dataMapper = $this->getAccessibleMock('TYPO3\Flow\Persistence\Generic\DataMapper', array('dummy'));
->>>>>>> c186a992
+        $mockReflectionService = $this->getMock(\TYPO3\Flow\Reflection\ReflectionService::class);
+        $mockReflectionService->expects($this->once())->method('getClassSchema')->will($this->returnValue($classSchema));
+
+        $dataMapper = $this->getAccessibleMock(\TYPO3\Flow\Persistence\Generic\DataMapper::class, array('dummy'));
         $dataMapper->injectReflectionService($mockReflectionService);
         $dataMapper->_call('thawProperties', $object, $objectData['identifier'], $objectData);
 
@@ -448,11 +368,7 @@
         $classSchema = new \TYPO3\Flow\Reflection\ClassSchema('TYPO3\Post');
         $classSchema->addProperty('firstProperty', 'SplObjectStorage');
 
-<<<<<<< HEAD
         $dataMapper = $this->getAccessibleMock(\TYPO3\Flow\Persistence\Generic\DataMapper::class, array('mapToObject'));
-=======
-        $dataMapper = $this->getAccessibleMock('TYPO3\Flow\Persistence\Generic\DataMapper', array('mapToObject'));
->>>>>>> c186a992
         $dataMapper->expects($this->at(0))->method('mapToObject')->with($objectData[0]['value'])->will($this->returnValue(new \stdClass()));
         $dataMapper->expects($this->at(1))->method('mapToObject')->with($objectData[1]['value'])->will($this->returnValue(new \stdClass()));
         $dataMapper->_call('mapSplObjectStorage', $objectData);
@@ -464,11 +380,7 @@
     public function mapDateTimeCreatesDateTimeFromTimestamp()
     {
         $expected = new \DateTime();
-<<<<<<< HEAD
-        $dataMapper = $this->getAccessibleMock(\TYPO3\Flow\Persistence\Generic\DataMapper::class, array('dummy'));
-=======
-        $dataMapper = $this->getAccessibleMock('TYPO3\Flow\Persistence\Generic\DataMapper', array('dummy'));
->>>>>>> c186a992
+        $dataMapper = $this->getAccessibleMock(\TYPO3\Flow\Persistence\Generic\DataMapper::class, array('dummy'));
         $this->assertEquals($dataMapper->_call('mapDateTime', $expected->getTimestamp()), $expected);
     }
 
@@ -529,11 +441,7 @@
             )
         );
 
-<<<<<<< HEAD
         $dataMapper = $this->getAccessibleMock(\TYPO3\Flow\Persistence\Generic\DataMapper::class, array('mapDateTime', 'mapToObject', 'mapSplObjectStorage'));
-=======
-        $dataMapper = $this->getAccessibleMock('TYPO3\Flow\Persistence\Generic\DataMapper', array('mapDateTime', 'mapToObject', 'mapSplObjectStorage'));
->>>>>>> c186a992
         $dataMapper->expects($this->once())->method('mapDateTime')->with($arrayValues['five']['value'])->will($this->returnValue($dateTime));
         $dataMapper->expects($this->once())->method('mapToObject')->with($arrayValues['six']['value'])->will($this->returnValue($object));
         $dataMapper->expects($this->once())->method('mapSplObjectStorage')->with($arrayValues['seven']['value'])->will($this->returnValue($splObjectStorage));
@@ -567,11 +475,7 @@
 
         $expected = array('foo' => array('bar' => 'baz', 'quux' => null));
 
-<<<<<<< HEAD
-        $dataMapper = $this->getAccessibleMock(\TYPO3\Flow\Persistence\Generic\DataMapper::class, array('dummy'));
-=======
-        $dataMapper = $this->getAccessibleMock('TYPO3\Flow\Persistence\Generic\DataMapper', array('dummy'));
->>>>>>> c186a992
+        $dataMapper = $this->getAccessibleMock(\TYPO3\Flow\Persistence\Generic\DataMapper::class, array('dummy'));
         $this->assertEquals($expected, $dataMapper->_call('mapArray', $arrayValues));
     }
 }