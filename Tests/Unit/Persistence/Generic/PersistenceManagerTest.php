--- conflicted
+++ resolved
@@ -266,23 +266,6 @@
     /**
      * @test
      */
-<<<<<<< HEAD
-    public function tearDownWithBackendNotSupportingTearDownDoesNothing()
-    {
-        $mockBackend = $this->getMock(\TYPO3\Flow\Persistence\Generic\Backend\BackendInterface::class);
-        $mockBackend->expects($this->never())->method('tearDown');
-
-        $persistenceManager = new \TYPO3\Flow\Persistence\Generic\PersistenceManager();
-        $persistenceManager->injectBackend($mockBackend);
-
-        $persistenceManager->tearDown();
-    }
-
-    /**
-     * @test
-     */
-=======
->>>>>>> 54fc0644
     public function tearDownWithBackendSupportingTearDownDelegatesCallToBackend()
     {
         $methods = array_merge(get_class_methods(\TYPO3\Flow\Persistence\Generic\Backend\BackendInterface::class), array('tearDown'));
