--- conflicted
+++ resolved
@@ -24,11 +24,7 @@
      */
     public function initializeInitializesBackendWithBackendOptions()
     {
-<<<<<<< HEAD
-        $mockBackend = $this->getMock(\TYPO3\Flow\Persistence\Generic\Backend\BackendInterface::class);
-=======
-        $mockBackend = $this->getMock('TYPO3\Flow\Persistence\Generic\Backend\BackendInterface');
->>>>>>> c186a992
+        $mockBackend = $this->getMock(\TYPO3\Flow\Persistence\Generic\Backend\BackendInterface::class);
         $mockBackend->expects($this->once())->method('initialize')->with(array('Foo' => 'Bar'));
 
         $manager = new \TYPO3\Flow\Persistence\Generic\PersistenceManager();
@@ -46,11 +42,7 @@
         $entity2 = new \TYPO3\Flow\Tests\Persistence\Fixture\Model\Entity2();
         $objectStorage = new \SplObjectStorage();
         $objectStorage->attach($entity2);
-<<<<<<< HEAD
-        $mockBackend = $this->getMock(\TYPO3\Flow\Persistence\Generic\Backend\BackendInterface::class);
-=======
-        $mockBackend = $this->getMock('TYPO3\Flow\Persistence\Generic\Backend\BackendInterface');
->>>>>>> c186a992
+        $mockBackend = $this->getMock(\TYPO3\Flow\Persistence\Generic\Backend\BackendInterface::class);
         $mockBackend->expects($this->once())->method('setAggregateRootObjects')->with($objectStorage);
 
         $manager = new \TYPO3\Flow\Persistence\Generic\PersistenceManager();
@@ -68,11 +60,7 @@
         $entity2 = new \TYPO3\Flow\Tests\Persistence\Fixture\Model\Entity2();
         $objectStorage = new \SplObjectStorage();
         $objectStorage->attach($entity2);
-<<<<<<< HEAD
-        $mockBackend = $this->getMock(\TYPO3\Flow\Persistence\Generic\Backend\BackendInterface::class);
-=======
-        $mockBackend = $this->getMock('TYPO3\Flow\Persistence\Generic\Backend\BackendInterface');
->>>>>>> c186a992
+        $mockBackend = $this->getMock(\TYPO3\Flow\Persistence\Generic\Backend\BackendInterface::class);
         $mockBackend->expects($this->once())->method('setDeletedEntities')->with($objectStorage);
 
         $manager = new \TYPO3\Flow\Persistence\Generic\PersistenceManager();
@@ -90,11 +78,7 @@
         $fakeUuid = 'fakeUuid';
         $object = new \stdClass();
 
-<<<<<<< HEAD
-        $mockSession = $this->getMock(\TYPO3\Flow\Persistence\Generic\Session::class);
-=======
-        $mockSession = $this->getMock('TYPO3\Flow\Persistence\Generic\Session');
->>>>>>> c186a992
+        $mockSession = $this->getMock(\TYPO3\Flow\Persistence\Generic\Session::class);
         $mockSession->expects($this->once())->method('getIdentifierByObject')->with($object)->will($this->returnValue($fakeUuid));
 
         $manager = new \TYPO3\Flow\Persistence\Generic\PersistenceManager();
@@ -111,11 +95,7 @@
         $fakeUuid = 'fakeUuid';
         $object = new \stdClass();
 
-<<<<<<< HEAD
-        $mockSession = $this->getMock(\TYPO3\Flow\Persistence\Generic\Session::class);
-=======
-        $mockSession = $this->getMock('TYPO3\Flow\Persistence\Generic\Session');
->>>>>>> c186a992
+        $mockSession = $this->getMock(\TYPO3\Flow\Persistence\Generic\Session::class);
         $mockSession->expects($this->once())->method('hasIdentifier')->with($fakeUuid)->will($this->returnValue(true));
         $mockSession->expects($this->once())->method('getObjectByIdentifier')->with($fakeUuid)->will($this->returnValue($object));
 
@@ -133,7 +113,6 @@
         $fakeUuid = 'fakeUuid';
         $object = new \stdClass();
 
-<<<<<<< HEAD
         $mockSession = $this->getMock(\TYPO3\Flow\Persistence\Generic\Session::class);
         $mockSession->expects($this->once())->method('hasIdentifier')->with($fakeUuid)->will($this->returnValue(false));
 
@@ -141,43 +120,27 @@
         $mockBackend->expects($this->once())->method('getObjectDataByIdentifier')->with($fakeUuid)->will($this->returnValue(array()));
 
         $mockDataMapper = $this->getMock(\TYPO3\Flow\Persistence\Generic\DataMapper::class);
-=======
-        $mockSession = $this->getMock('TYPO3\Flow\Persistence\Generic\Session');
+        $mockDataMapper->expects($this->once())->method('mapToObject')->will($this->returnValue($object));
+
+        $manager = new \TYPO3\Flow\Persistence\Generic\PersistenceManager();
+        $manager->injectPersistenceSession($mockSession);
+        $manager->injectBackend($mockBackend);
+        $manager->injectDataMapper($mockDataMapper);
+
+        $this->assertEquals($manager->getObjectByIdentifier($fakeUuid), $object);
+    }
+
+    /**
+     * @test
+     */
+    public function getObjectByIdentifierReturnsNullForUnknownObject()
+    {
+        $fakeUuid = 'fakeUuid';
+
+        $mockSession = $this->getMock(\TYPO3\Flow\Persistence\Generic\Session::class);
         $mockSession->expects($this->once())->method('hasIdentifier')->with($fakeUuid)->will($this->returnValue(false));
 
-        $mockBackend = $this->getMock('TYPO3\Flow\Persistence\Generic\Backend\BackendInterface');
-        $mockBackend->expects($this->once())->method('getObjectDataByIdentifier')->with($fakeUuid)->will($this->returnValue(array()));
-
-        $mockDataMapper = $this->getMock('TYPO3\Flow\Persistence\Generic\DataMapper');
->>>>>>> c186a992
-        $mockDataMapper->expects($this->once())->method('mapToObject')->will($this->returnValue($object));
-
-        $manager = new \TYPO3\Flow\Persistence\Generic\PersistenceManager();
-        $manager->injectPersistenceSession($mockSession);
-        $manager->injectBackend($mockBackend);
-        $manager->injectDataMapper($mockDataMapper);
-
-        $this->assertEquals($manager->getObjectByIdentifier($fakeUuid), $object);
-    }
-
-    /**
-     * @test
-     */
-    public function getObjectByIdentifierReturnsNullForUnknownObject()
-    {
-        $fakeUuid = 'fakeUuid';
-
-<<<<<<< HEAD
-        $mockSession = $this->getMock(\TYPO3\Flow\Persistence\Generic\Session::class);
-        $mockSession->expects($this->once())->method('hasIdentifier')->with($fakeUuid)->will($this->returnValue(false));
-
-        $mockBackend = $this->getMock(\TYPO3\Flow\Persistence\Generic\Backend\BackendInterface::class);
-=======
-        $mockSession = $this->getMock('TYPO3\Flow\Persistence\Generic\Session');
-        $mockSession->expects($this->once())->method('hasIdentifier')->with($fakeUuid)->will($this->returnValue(false));
-
-        $mockBackend = $this->getMock('TYPO3\Flow\Persistence\Generic\Backend\BackendInterface');
->>>>>>> c186a992
+        $mockBackend = $this->getMock(\TYPO3\Flow\Persistence\Generic\Backend\BackendInterface::class);
         $mockBackend->expects($this->once())->method('getObjectDataByIdentifier')->with($fakeUuid)->will($this->returnValue(false));
 
         $manager = new \TYPO3\Flow\Persistence\Generic\PersistenceManager();
@@ -272,21 +235,12 @@
      */
     public function clearStateForgetsAboutNewObjects()
     {
-<<<<<<< HEAD
         $mockObject = $this->getMock(\TYPO3\Flow\Persistence\Aspect\PersistenceMagicInterface::class);
         $mockObject->Persistence_Object_Identifier = 'abcdefg';
 
         $mockSession = $this->getMock(\TYPO3\Flow\Persistence\Generic\Session::class);
         $mockSession->expects($this->any())->method('hasIdentifier')->will($this->returnValue(false));
         $mockBackend = $this->getMock(\TYPO3\Flow\Persistence\Generic\Backend\BackendInterface::class);
-=======
-        $mockObject = $this->getMock('TYPO3\Flow\Persistence\Aspect\PersistenceMagicInterface');
-        $mockObject->Persistence_Object_Identifier = 'abcdefg';
-
-        $mockSession = $this->getMock('TYPO3\Flow\Persistence\Generic\Session');
-        $mockSession->expects($this->any())->method('hasIdentifier')->will($this->returnValue(false));
-        $mockBackend = $this->getMock('TYPO3\Flow\Persistence\Generic\Backend\BackendInterface');
->>>>>>> c186a992
         $mockBackend->expects($this->any())->method('getObjectDataByIdentifier')->will($this->returnValue(false));
 
         $persistenceManager = new \TYPO3\Flow\Persistence\Generic\PersistenceManager();
@@ -305,11 +259,7 @@
      */
     public function tearDownWithBackendNotSupportingTearDownDoesNothing()
     {
-<<<<<<< HEAD
-        $mockBackend = $this->getMock(\TYPO3\Flow\Persistence\Generic\Backend\BackendInterface::class);
-=======
-        $mockBackend = $this->getMock('TYPO3\Flow\Persistence\Generic\Backend\BackendInterface');
->>>>>>> c186a992
+        $mockBackend = $this->getMock(\TYPO3\Flow\Persistence\Generic\Backend\BackendInterface::class);
         $mockBackend->expects($this->never())->method('tearDown');
 
         $persistenceManager = new \TYPO3\Flow\Persistence\Generic\PersistenceManager();
@@ -323,13 +273,8 @@
      */
     public function tearDownWithBackendSupportingTearDownDelegatesCallToBackend()
     {
-<<<<<<< HEAD
         $methods = array_merge(get_class_methods(\TYPO3\Flow\Persistence\Generic\Backend\BackendInterface::class), array('tearDown'));
         $mockBackend = $this->getMock(\TYPO3\Flow\Persistence\Generic\Backend\BackendInterface::class, $methods);
-=======
-        $methods = array_merge(get_class_methods('TYPO3\Flow\Persistence\Generic\Backend\BackendInterface'), array('tearDown'));
-        $mockBackend = $this->getMock('TYPO3\Flow\Persistence\Generic\Backend\BackendInterface', $methods);
->>>>>>> c186a992
         $mockBackend->expects($this->once())->method('tearDown');
 
         $persistenceManager = new \TYPO3\Flow\Persistence\Generic\PersistenceManager();
