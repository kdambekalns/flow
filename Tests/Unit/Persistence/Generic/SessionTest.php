--- conflicted
+++ resolved
@@ -130,11 +130,7 @@
      */
     public function isDirtyReturnsTrueForUnregisteredReconstitutedEntities()
     {
-<<<<<<< HEAD
         $session = $this->getMock(\TYPO3\Flow\Persistence\Generic\Session::class, array('isReconstitutedEntity'));
-=======
-        $session = $this->getMock('TYPO3\Flow\Persistence\Generic\Session', array('isReconstitutedEntity'));
->>>>>>> c186a992
         $session->expects($this->once())->method('isReconstitutedEntity')->will($this->returnValue(false));
         $this->assertTrue($session->isDirty(new \stdClass(), 'foo'));
     }
@@ -148,11 +144,7 @@
         eval('class ' . $className . ' { public $foo; }');
         $object = new $className();
 
-<<<<<<< HEAD
         $session = $this->getMock(\TYPO3\Flow\Persistence\Generic\Session::class, array('getIdentifierByObject'));
-=======
-        $session = $this->getMock('TYPO3\Flow\Persistence\Generic\Session', array('getIdentifierByObject'));
->>>>>>> c186a992
         $session->registerReconstitutedEntity($object, array('identifier' => 'fakeUuid'));
         $session->expects($this->once())->method('getIdentifierByObject')->will($this->returnValue('fakeUuid'));
 
@@ -179,11 +171,7 @@
                 )
             )
         );
-<<<<<<< HEAD
         $session = $this->getMock(\TYPO3\Flow\Persistence\Generic\Session::class, array('getIdentifierByObject', 'isSingleValuedPropertyDirty'));
-=======
-        $session = $this->getMock('TYPO3\Flow\Persistence\Generic\Session', array('getIdentifierByObject', 'isSingleValuedPropertyDirty'));
->>>>>>> c186a992
         $session->registerReconstitutedEntity($object, $cleanData);
         $session->expects($this->once())->method('getIdentifierByObject')->will($this->returnValue('fakeUuid'));
         $session->expects($this->once())->method('isSingleValuedPropertyDirty')->with('string', 'bar', 'different')->will($this->returnValue(true));
@@ -201,11 +189,7 @@
         $object = new $className();
         $object->Flow_Persistence_LazyLoadingObject_thawProperties = 'dummy';
 
-<<<<<<< HEAD
         $session = $this->getMock(\TYPO3\Flow\Persistence\Generic\Session::class, array('dummy'));
-=======
-        $session = $this->getMock('TYPO3\Flow\Persistence\Generic\Session', array('dummy'));
->>>>>>> c186a992
         $session->registerReconstitutedEntity($object, array('identifier' => 'fakeUuid'));
         $this->assertFalse($session->isDirty($object, 'foo'));
     }
@@ -230,11 +214,7 @@
                 )
             )
         );
-<<<<<<< HEAD
         $session = $this->getMock(\TYPO3\Flow\Persistence\Generic\Session::class, array('getIdentifierByObject'));
-=======
-        $session = $this->getMock('TYPO3\Flow\Persistence\Generic\Session', array('getIdentifierByObject'));
->>>>>>> c186a992
         $session->registerReconstitutedEntity($object, $cleanData);
         $session->expects($this->once())->method('getIdentifierByObject')->will($this->returnValue('fakeUuid'));
 
@@ -268,11 +248,7 @@
                 )
             )
         );
-<<<<<<< HEAD
         $session = $this->getMock(\TYPO3\Flow\Persistence\Generic\Session::class, array('getIdentifierByObject'));
-=======
-        $session = $this->getMock('TYPO3\Flow\Persistence\Generic\Session', array('getIdentifierByObject'));
->>>>>>> c186a992
         $session->registerReconstitutedEntity($object, $cleanData);
         $session->expects($this->once())->method('getIdentifierByObject')->will($this->returnValue('fakeUuid'));
 
@@ -307,11 +283,7 @@
                 )
             )
         );
-<<<<<<< HEAD
         $session = $this->getMock(\TYPO3\Flow\Persistence\Generic\Session::class, array('getIdentifierByObject'));
-=======
-        $session = $this->getMock('TYPO3\Flow\Persistence\Generic\Session', array('getIdentifierByObject'));
->>>>>>> c186a992
         $session->registerReconstitutedEntity($parent, $cleanData);
         $session->expects($this->atLeastOnce())->method('getIdentifierByObject')->will($this->returnValue('fakeUuid'));
 
@@ -348,11 +320,7 @@
                 )
             )
         );
-<<<<<<< HEAD
         $session = $this->getMock(\TYPO3\Flow\Persistence\Generic\Session::class, array('getIdentifierByObject', 'isSingleValuedPropertyDirty'));
-=======
-        $session = $this->getMock('TYPO3\Flow\Persistence\Generic\Session', array('getIdentifierByObject', 'isSingleValuedPropertyDirty'));
->>>>>>> c186a992
         $session->registerReconstitutedEntity($parent, $cleanData);
         $session->expects($this->once())->method('getIdentifierByObject')->will($this->returnValue('fakeUuid'));
         $session->expects($this->once())->method('isSingleValuedPropertyDirty')->will($this->returnValue(true));
@@ -390,11 +358,7 @@
                 )
             )
         );
-<<<<<<< HEAD
         $session = $this->getMock(\TYPO3\Flow\Persistence\Generic\Session::class, array('getIdentifierByObject', 'isSingleValuedPropertyDirty'));
-=======
-        $session = $this->getMock('TYPO3\Flow\Persistence\Generic\Session', array('getIdentifierByObject', 'isSingleValuedPropertyDirty'));
->>>>>>> c186a992
         $session->registerReconstitutedEntity($parent, $cleanData);
         $session->expects($this->once())->method('getIdentifierByObject')->will($this->returnValue('fakeUuid'));
         $session->expects($this->once())->method('isSingleValuedPropertyDirty')->with('Some\Object', array('identifier' => 'cleanHash'), $object)->will($this->returnValue(false));
@@ -437,11 +401,7 @@
                 )
             )
         );
-<<<<<<< HEAD
         $session = $this->getMock(\TYPO3\Flow\Persistence\Generic\Session::class, array('getIdentifierByObject', 'isSingleValuedPropertyDirty'));
-=======
-        $session = $this->getMock('TYPO3\Flow\Persistence\Generic\Session', array('getIdentifierByObject', 'isSingleValuedPropertyDirty'));
->>>>>>> c186a992
         $session->registerReconstitutedEntity($parent, $cleanData);
         $session->expects($this->once())->method('getIdentifierByObject')->will($this->returnValue('fakeUuid'));
         $session->expects($this->once())->method('isSingleValuedPropertyDirty')->will($this->returnValue(false));
@@ -479,11 +439,7 @@
                 )
             )
         );
-<<<<<<< HEAD
         $session = $this->getMock(\TYPO3\Flow\Persistence\Generic\Session::class, array('getIdentifierByObject'));
-=======
-        $session = $this->getMock('TYPO3\Flow\Persistence\Generic\Session', array('getIdentifierByObject'));
->>>>>>> c186a992
         $session->registerReconstitutedEntity($parent, $cleanData);
         $session->expects($this->once())->method('getIdentifierByObject')->will($this->returnValue('fakeUuid'));
 
@@ -514,11 +470,7 @@
             array('Some\ValueObject', $valueObject, array('identifier' => null), false),
             array('Some\ValueObject', $valueObject, array('identifier' => 'dirtyHash'), true),
             array('DateTime', $dateTime, $dateTime->getTimestamp(), false),
-<<<<<<< HEAD
             array('DateTime', $dateTime, $dateTime->getTimestamp() + 1, true),
-=======
-            array('DateTime', $dateTime, $dateTime->getTimestamp()+1, true),
->>>>>>> c186a992
         );
     }
 
@@ -528,11 +480,7 @@
      */
     public function isSingleValuedPropertyDirtyWorksAsExpected($type, $current, $clean, $expected)
     {
-<<<<<<< HEAD
         $session = $this->getMock($this->buildAccessibleProxy(\TYPO3\Flow\Persistence\Generic\Session::class), array('getIdentifierByObject'));
-=======
-        $session = $this->getMock($this->buildAccessibleProxy('TYPO3\Flow\Persistence\Generic\Session'), array('getIdentifierByObject'));
->>>>>>> c186a992
         $this->assertEquals($session->_call('isSingleValuedPropertyDirty', $type, $clean, $current), $expected);
     }
 
@@ -551,11 +499,7 @@
             )
         );
 
-<<<<<<< HEAD
         $session = $this->getAccessibleMock(\TYPO3\Flow\Persistence\Generic\Session::class, array('isReconstitutedEntity', 'getIdentifierByObject'));
-=======
-        $session = $this->getAccessibleMock('TYPO3\Flow\Persistence\Generic\Session', array('isReconstitutedEntity', 'getIdentifierByObject'));
->>>>>>> c186a992
         $session->_set('reconstitutedEntitiesData', $reconstitutedEntitiesData);
 
         $session->expects($this->any())->method('isReconstitutedEntity')->with($entity)->will($this->returnValue(true));
@@ -572,11 +516,7 @@
     {
         $entity = new \stdClass();
 
-<<<<<<< HEAD
         $session = $this->getAccessibleMock(\TYPO3\Flow\Persistence\Generic\Session::class, array('isReconstitutedEntity'));
-=======
-        $session = $this->getAccessibleMock('TYPO3\Flow\Persistence\Generic\Session', array('isReconstitutedEntity'));
->>>>>>> c186a992
 
         $session->expects($this->any())->method('isReconstitutedEntity')->with($entity)->will($this->returnValue(false));
 
@@ -599,11 +539,7 @@
             )
         );
 
-<<<<<<< HEAD
         $session = $this->getAccessibleMock(\TYPO3\Flow\Persistence\Generic\Session::class, array('isReconstitutedEntity', 'getIdentifierByObject'));
-=======
-        $session = $this->getAccessibleMock('TYPO3\Flow\Persistence\Generic\Session', array('isReconstitutedEntity', 'getIdentifierByObject'));
->>>>>>> c186a992
         $session->_set('reconstitutedEntitiesData', $reconstitutedEntitiesData);
 
         $session->expects($this->any())->method('isReconstitutedEntity')->with($entity)->will($this->returnValue(true));
@@ -620,11 +556,7 @@
      */
     public function getIdentifierByObjectReturnsUUIDForKnownObject()
     {
-<<<<<<< HEAD
         $knownObject = $this->getMock(\TYPO3\Flow\Aop\ProxyInterface::class);
-=======
-        $knownObject = $this->getMock('TYPO3\Flow\Aop\ProxyInterface');
->>>>>>> c186a992
         $fakeUUID = '123-456';
 
         $session = new \TYPO3\Flow\Persistence\Generic\Session();
@@ -641,19 +573,11 @@
      */
     public function getIdentifierByObjectReturnsUuidForObjectBeingAOPProxy()
     {
-<<<<<<< HEAD
         $knownObject = $this->getMock(\TYPO3\Flow\Aop\ProxyInterface::class);
         $knownObject->Persistence_Object_Identifier = 'fakeUuid';
 
         $session = new \TYPO3\Flow\Persistence\Generic\Session();
         $session->injectReflectionService($this->getMock(\TYPO3\Flow\Reflection\ReflectionService::class));
-=======
-        $knownObject = $this->getMock('TYPO3\Flow\Aop\ProxyInterface');
-        $knownObject->Persistence_Object_Identifier = 'fakeUuid';
-
-        $session = new \TYPO3\Flow\Persistence\Generic\Session();
-        $session->injectReflectionService($this->getMock('TYPO3\Flow\Reflection\ReflectionService'));
->>>>>>> c186a992
 
         $this->assertEquals('fakeUuid', $session->getIdentifierByObject($knownObject));
     }
@@ -666,19 +590,11 @@
      */
     public function getIdentifierByObjectReturnsHashForObjectBeingAOPProxy()
     {
-<<<<<<< HEAD
         $knownObject = $this->getMock(\TYPO3\Flow\Aop\ProxyInterface::class);
         $knownObject->Persistence_Object_Identifier = 'fakeHash';
 
         $session = new \TYPO3\Flow\Persistence\Generic\Session();
         $session->injectReflectionService($this->getMock(\TYPO3\Flow\Reflection\ReflectionService::class));
-=======
-        $knownObject = $this->getMock('TYPO3\Flow\Aop\ProxyInterface');
-        $knownObject->Persistence_Object_Identifier = 'fakeHash';
-
-        $session = new \TYPO3\Flow\Persistence\Generic\Session();
-        $session->injectReflectionService($this->getMock('TYPO3\Flow\Reflection\ReflectionService'));
->>>>>>> c186a992
 
         $this->assertEquals('fakeHash', $session->getIdentifierByObject($knownObject));
     }
@@ -691,17 +607,10 @@
      */
     public function getIdentifierByObjectReturnsNullForUnknownObjectBeingAOPProxy()
     {
-<<<<<<< HEAD
         $unknownObject = $this->getMock(\TYPO3\Flow\Aop\ProxyInterface::class);
 
         $session = new \TYPO3\Flow\Persistence\Generic\Session();
         $session->injectReflectionService($this->getMock(\TYPO3\Flow\Reflection\ReflectionService::class));
-=======
-        $unknownObject = $this->getMock('TYPO3\Flow\Aop\ProxyInterface');
-
-        $session = new \TYPO3\Flow\Persistence\Generic\Session();
-        $session->injectReflectionService($this->getMock('TYPO3\Flow\Reflection\ReflectionService'));
->>>>>>> c186a992
 
         $this->assertNull($session->getIdentifierByObject($unknownObject));
     }
@@ -711,19 +620,11 @@
      */
     public function getIdentifierByObjectReturnsValueOfPropertyTaggedWithId()
     {
-<<<<<<< HEAD
         $object = $this->getMock(\TYPO3\Flow\Aop\ProxyInterface::class);
         $object->Persistence_Object_Identifier = 'randomlyGeneratedUuid';
         $object->customId = 'customId';
 
         $mockReflectionService = $this->getMock(\TYPO3\Flow\Reflection\ReflectionService::class);
-=======
-        $object = $this->getMock('TYPO3\Flow\Aop\ProxyInterface');
-        $object->Persistence_Object_Identifier = 'randomlyGeneratedUuid';
-        $object->customId = 'customId';
-
-        $mockReflectionService = $this->getMock('TYPO3\Flow\Reflection\ReflectionService');
->>>>>>> c186a992
         $mockReflectionService->expects($this->any())->method('getPropertyNamesByTag')->will($this->returnValue(array('customId')));
 
         $session = new \TYPO3\Flow\Persistence\Generic\Session();
