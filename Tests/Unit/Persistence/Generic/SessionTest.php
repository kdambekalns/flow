--- conflicted
+++ resolved
@@ -137,11 +137,7 @@
      */
     public function isDirtyReturnsTrueForUnregisteredReconstitutedEntities()
     {
-<<<<<<< HEAD
-        $session = $this->getMockBuilder(\TYPO3\Flow\Persistence\Generic\Session::class)->setMethods(array('isReconstitutedEntity'))->getMock();
-=======
         $session = $this->getMockBuilder(Persistence\Generic\Session::class)->setMethods(['isReconstitutedEntity'])->getMock();
->>>>>>> c3f2521f
         $session->expects($this->once())->method('isReconstitutedEntity')->will($this->returnValue(false));
         $this->assertTrue($session->isDirty(new \stdClass(), 'foo'));
     }
@@ -155,13 +151,8 @@
         eval('class ' . $className . ' { public $foo; }');
         $object = new $className();
 
-<<<<<<< HEAD
-        $session = $this->getMockBuilder(\TYPO3\Flow\Persistence\Generic\Session::class)->setMethods(array('getIdentifierByObject'))->getMock();
-        $session->registerReconstitutedEntity($object, array('identifier' => 'fakeUuid'));
-=======
         $session = $this->getMockBuilder(Persistence\Generic\Session::class)->setMethods(['getIdentifierByObject'])->getMock();
         $session->registerReconstitutedEntity($object, ['identifier' => 'fakeUuid']);
->>>>>>> c3f2521f
         $session->expects($this->once())->method('getIdentifierByObject')->will($this->returnValue('fakeUuid'));
 
         $this->assertFalse($session->isDirty($object, 'foo'));
@@ -184,17 +175,10 @@
                     'type' => 'string',
                     'multivalue' => false,
                     'value' => 'bar'
-<<<<<<< HEAD
-                )
-            )
-        );
-        $session = $this->getMockBuilder(\TYPO3\Flow\Persistence\Generic\Session::class)->setMethods(array('getIdentifierByObject', 'isSingleValuedPropertyDirty'))->getMock();
-=======
                 ]
             ]
         ];
         $session = $this->getMockBuilder(Persistence\Generic\Session::class)->setMethods(['getIdentifierByObject', 'isSingleValuedPropertyDirty'])->getMock();
->>>>>>> c3f2521f
         $session->registerReconstitutedEntity($object, $cleanData);
         $session->expects($this->once())->method('getIdentifierByObject')->will($this->returnValue('fakeUuid'));
         $session->expects($this->once())->method('isSingleValuedPropertyDirty')->with('string', 'bar', 'different')->will($this->returnValue(true));
@@ -212,13 +196,8 @@
         $object = new $className();
         $object->Flow_Persistence_LazyLoadingObject_thawProperties = 'dummy';
 
-<<<<<<< HEAD
-        $session = $this->getMockBuilder(\TYPO3\Flow\Persistence\Generic\Session::class)->setMethods(array('dummy'))->getMock();
-        $session->registerReconstitutedEntity($object, array('identifier' => 'fakeUuid'));
-=======
         $session = $this->getMockBuilder(Persistence\Generic\Session::class)->setMethods(['dummy'])->getMock();
         $session->registerReconstitutedEntity($object, ['identifier' => 'fakeUuid']);
->>>>>>> c3f2521f
         $this->assertFalse($session->isDirty($object, 'foo'));
     }
 
@@ -238,19 +217,11 @@
                 'foo' => [
                     'type' => 'string',
                     'multivalue' => true,
-<<<<<<< HEAD
-                    'value' => array(array(), array())
-                )
-            )
-        );
-        $session = $this->getMockBuilder(\TYPO3\Flow\Persistence\Generic\Session::class)->setMethods(array('getIdentifierByObject'))->getMock();
-=======
                     'value' => [[], []]
                 ]
             ]
         ];
         $session = $this->getMockBuilder(Persistence\Generic\Session::class)->setMethods(['getIdentifierByObject'])->getMock();
->>>>>>> c3f2521f
         $session->registerReconstitutedEntity($object, $cleanData);
         $session->expects($this->once())->method('getIdentifierByObject')->will($this->returnValue('fakeUuid'));
 
@@ -278,15 +249,6 @@
                         [
                             'type' => 'array',
                             'index' => 1,
-<<<<<<< HEAD
-                            'value' => array('type' => 'string', 'index' => 0, 'value' => 'bar'),
-                        )
-                    )
-                )
-            )
-        );
-        $session = $this->getMockBuilder(\TYPO3\Flow\Persistence\Generic\Session::class)->setMethods(array('getIdentifierByObject'))->getMock();
-=======
                             'value' => ['type' => 'string', 'index' => 0, 'value' => 'bar'],
                         ]
                     ]
@@ -294,7 +256,6 @@
             ]
         ];
         $session = $this->getMockBuilder(Persistence\Generic\Session::class)->setMethods(['getIdentifierByObject'])->getMock();
->>>>>>> c3f2521f
         $session->registerReconstitutedEntity($object, $cleanData);
         $session->expects($this->once())->method('getIdentifierByObject')->will($this->returnValue('fakeUuid'));
 
@@ -321,17 +282,6 @@
                 'splObjectStorage' => [
                     'type' => 'SplObjectStorage',
                     'multivalue' => true,
-<<<<<<< HEAD
-                    'value' => array(
-                        array(
-                            'value' => array('identifier' => 'cleanUuid')
-                        )
-                    )
-                )
-            )
-        );
-        $session = $this->getMockBuilder(\TYPO3\Flow\Persistence\Generic\Session::class)->setMethods(array('getIdentifierByObject'))->getMock();
-=======
                     'value' => [
                         [
                             'value' => ['identifier' => 'cleanUuid']
@@ -341,7 +291,6 @@
             ]
         ];
         $session = $this->getMockBuilder(Persistence\Generic\Session::class)->setMethods(['getIdentifierByObject'])->getMock();
->>>>>>> c3f2521f
         $session->registerReconstitutedEntity($parent, $cleanData);
         $session->expects($this->atLeastOnce())->method('getIdentifierByObject')->will($this->returnValue('fakeUuid'));
 
@@ -372,15 +321,6 @@
                         [
                             'type' => 'Some\Object',
                             'index' => 0,
-<<<<<<< HEAD
-                            'value' => array('identifier' => 'cleanUuid')
-                        )
-                    )
-                )
-            )
-        );
-        $session = $this->getMockBuilder(\TYPO3\Flow\Persistence\Generic\Session::class)->setMethods(array('getIdentifierByObject', 'isSingleValuedPropertyDirty'))->getMock();
-=======
                             'value' => ['identifier' => 'cleanUuid']
                         ]
                     ]
@@ -388,7 +328,6 @@
             ]
         ];
         $session = $this->getMockBuilder(Persistence\Generic\Session::class)->setMethods(['getIdentifierByObject', 'isSingleValuedPropertyDirty'])->getMock();
->>>>>>> c3f2521f
         $session->registerReconstitutedEntity($parent, $cleanData);
         $session->expects($this->once())->method('getIdentifierByObject')->will($this->returnValue('fakeUuid'));
         $session->expects($this->once())->method('isSingleValuedPropertyDirty')->will($this->returnValue(true));
@@ -420,15 +359,6 @@
                         [
                             'type' => 'Some\Object',
                             'index' => 0,
-<<<<<<< HEAD
-                            'value' => array('identifier' => 'cleanHash')
-                        )
-                    )
-                )
-            )
-        );
-        $session = $this->getMockBuilder(\TYPO3\Flow\Persistence\Generic\Session::class)->setMethods(array('getIdentifierByObject', 'isSingleValuedPropertyDirty'))->getMock();
-=======
                             'value' => ['identifier' => 'cleanHash']
                         ]
                     ]
@@ -436,7 +366,6 @@
             ]
         ];
         $session = $this->getMockBuilder(Persistence\Generic\Session::class)->setMethods(['getIdentifierByObject', 'isSingleValuedPropertyDirty'])->getMock();
->>>>>>> c3f2521f
         $session->registerReconstitutedEntity($parent, $cleanData);
         $session->expects($this->once())->method('getIdentifierByObject')->will($this->returnValue('fakeUuid'));
         $session->expects($this->once())->method('isSingleValuedPropertyDirty')->with('Some\Object', ['identifier' => 'cleanHash'], $object)->will($this->returnValue(false));
@@ -471,17 +400,6 @@
                                 [
                                     'type' => 'Some\Object',
                                     'index' => 0,
-<<<<<<< HEAD
-                                    'value' => array('identifier' => 'cleanHash')
-                                ),
-                            )
-                        )
-                    )
-                )
-            )
-        );
-        $session = $this->getMockBuilder(\TYPO3\Flow\Persistence\Generic\Session::class)->setMethods(array('getIdentifierByObject', 'isSingleValuedPropertyDirty'))->getMock();
-=======
                                     'value' => ['identifier' => 'cleanHash']
                                 ],
                             ]
@@ -491,7 +409,6 @@
             ]
         ];
         $session = $this->getMockBuilder(Persistence\Generic\Session::class)->setMethods(['getIdentifierByObject', 'isSingleValuedPropertyDirty'])->getMock();
->>>>>>> c3f2521f
         $session->registerReconstitutedEntity($parent, $cleanData);
         $session->expects($this->once())->method('getIdentifierByObject')->will($this->returnValue('fakeUuid'));
         $session->expects($this->once())->method('isSingleValuedPropertyDirty')->will($this->returnValue(false));
@@ -523,15 +440,6 @@
                         [
                             'type' => 'Some\Object',
                             'index' => 'new',
-<<<<<<< HEAD
-                            'value' => array('identifier' => 'cleanUuid')
-                        )
-                    )
-                )
-            )
-        );
-        $session = $this->getMockBuilder(\TYPO3\Flow\Persistence\Generic\Session::class)->setMethods(array('getIdentifierByObject'))->getMock();
-=======
                             'value' => ['identifier' => 'cleanUuid']
                         ]
                     ]
@@ -539,7 +447,6 @@
             ]
         ];
         $session = $this->getMockBuilder(Persistence\Generic\Session::class)->setMethods(['getIdentifierByObject'])->getMock();
->>>>>>> c3f2521f
         $session->registerReconstitutedEntity($parent, $cleanData);
         $session->expects($this->once())->method('getIdentifierByObject')->will($this->returnValue('fakeUuid'));
 
@@ -556,24 +463,6 @@
         $entity = new \stdClass();
         $valueObject = new \stdClass();
 
-<<<<<<< HEAD
-        return array(
-            array('string', 'foo', 'foo', false),
-            array('string', 'foo', 'bar', true),
-            array('boolean', true, true, false),
-            array('boolean', true, false, true),
-            array('float', 1.2, 1.2, false),
-            array('float', 1.2, 1.3, true),
-            array('integer', 10, 10, false),
-            array('integer', 10, 12, true),
-            array('Some\Entity', $entity, array('identifier' => null), false),
-            array('Some\Entity', $entity, array('identifier' => 'dirtyUuid'), true),
-            array('Some\ValueObject', $valueObject, array('identifier' => null), false),
-            array('Some\ValueObject', $valueObject, array('identifier' => 'dirtyHash'), true),
-            array('DateTime', $dateTime, $dateTime->getTimestamp(), false),
-            array('DateTime', $dateTime, $dateTime->getTimestamp() + 1, true),
-        );
-=======
         return [
             ['string', 'foo', 'foo', false],
             ['string', 'foo', 'bar', true],
@@ -590,7 +479,6 @@
             ['DateTime', $dateTime, $dateTime->getTimestamp(), false],
             ['DateTime', $dateTime, $dateTime->getTimestamp()+1, true],
         ];
->>>>>>> c3f2521f
     }
 
     /**
@@ -599,11 +487,7 @@
      */
     public function isSingleValuedPropertyDirtyWorksAsExpected($type, $current, $clean, $expected)
     {
-<<<<<<< HEAD
-        $session = $this->getAccessibleMock(\TYPO3\Flow\Persistence\Generic\Session::class, array('getIdentifierByObject'));
-=======
         $session = $this->getAccessibleMock(Persistence\Generic\Session::class, ['getIdentifierByObject']);
->>>>>>> c3f2521f
         $this->assertEquals($session->_call('isSingleValuedPropertyDirty', $type, $clean, $current), $expected);
     }
 
@@ -622,11 +506,7 @@
             ]
         ];
 
-<<<<<<< HEAD
-        $session = $this->getAccessibleMock(\TYPO3\Flow\Persistence\Generic\Session::class, array('isReconstitutedEntity', 'getIdentifierByObject'));
-=======
         $session = $this->getAccessibleMock(Persistence\Generic\Session::class, ['isReconstitutedEntity', 'getIdentifierByObject']);
->>>>>>> c3f2521f
         $session->_set('reconstitutedEntitiesData', $reconstitutedEntitiesData);
 
         $session->expects($this->any())->method('isReconstitutedEntity')->with($entity)->will($this->returnValue(true));
@@ -643,11 +523,7 @@
     {
         $entity = new \stdClass();
 
-<<<<<<< HEAD
-        $session = $this->getAccessibleMock(\TYPO3\Flow\Persistence\Generic\Session::class, array('isReconstitutedEntity'));
-=======
         $session = $this->getAccessibleMock(Persistence\Generic\Session::class, ['isReconstitutedEntity']);
->>>>>>> c3f2521f
 
         $session->expects($this->any())->method('isReconstitutedEntity')->with($entity)->will($this->returnValue(false));
 
@@ -670,11 +546,7 @@
             ]
         ];
 
-<<<<<<< HEAD
-        $session = $this->getAccessibleMock(\TYPO3\Flow\Persistence\Generic\Session::class, array('isReconstitutedEntity', 'getIdentifierByObject'));
-=======
         $session = $this->getAccessibleMock(Persistence\Generic\Session::class, ['isReconstitutedEntity', 'getIdentifierByObject']);
->>>>>>> c3f2521f
         $session->_set('reconstitutedEntitiesData', $reconstitutedEntitiesData);
 
         $session->expects($this->any())->method('isReconstitutedEntity')->with($entity)->will($this->returnValue(true));
@@ -691,11 +563,7 @@
      */
     public function getIdentifierByObjectReturnsUUIDForKnownObject()
     {
-<<<<<<< HEAD
-        $knownObject = $this->createMock(\TYPO3\Flow\Aop\ProxyInterface::class);
-=======
         $knownObject = $this->createMock(ProxyInterface::class);
->>>>>>> c3f2521f
         $fakeUUID = '123-456';
 
         $session = new Persistence\Generic\Session();
@@ -712,19 +580,11 @@
      */
     public function getIdentifierByObjectReturnsUuidForObjectBeingAOPProxy()
     {
-<<<<<<< HEAD
-        $knownObject = $this->createMock(\TYPO3\Flow\Aop\ProxyInterface::class);
-        $knownObject->Persistence_Object_Identifier = 'fakeUuid';
-
-        $session = new \TYPO3\Flow\Persistence\Generic\Session();
-        $session->injectReflectionService($this->createMock(\TYPO3\Flow\Reflection\ReflectionService::class));
-=======
         $knownObject = $this->createMock(ProxyInterface::class);
         $knownObject->Persistence_Object_Identifier = 'fakeUuid';
 
         $session = new Persistence\Generic\Session();
         $session->injectReflectionService($this->createMock(ReflectionService::class));
->>>>>>> c3f2521f
 
         $this->assertEquals('fakeUuid', $session->getIdentifierByObject($knownObject));
     }
@@ -737,19 +597,11 @@
      */
     public function getIdentifierByObjectReturnsHashForObjectBeingAOPProxy()
     {
-<<<<<<< HEAD
-        $knownObject = $this->createMock(\TYPO3\Flow\Aop\ProxyInterface::class);
-        $knownObject->Persistence_Object_Identifier = 'fakeHash';
-
-        $session = new \TYPO3\Flow\Persistence\Generic\Session();
-        $session->injectReflectionService($this->createMock(\TYPO3\Flow\Reflection\ReflectionService::class));
-=======
         $knownObject = $this->createMock(ProxyInterface::class);
         $knownObject->Persistence_Object_Identifier = 'fakeHash';
 
         $session = new Persistence\Generic\Session();
         $session->injectReflectionService($this->createMock(ReflectionService::class));
->>>>>>> c3f2521f
 
         $this->assertEquals('fakeHash', $session->getIdentifierByObject($knownObject));
     }
@@ -762,17 +614,10 @@
      */
     public function getIdentifierByObjectReturnsNullForUnknownObjectBeingAOPProxy()
     {
-<<<<<<< HEAD
-        $unknownObject = $this->createMock(\TYPO3\Flow\Aop\ProxyInterface::class);
-
-        $session = new \TYPO3\Flow\Persistence\Generic\Session();
-        $session->injectReflectionService($this->createMock(\TYPO3\Flow\Reflection\ReflectionService::class));
-=======
         $unknownObject = $this->createMock(ProxyInterface::class);
 
         $session = new Persistence\Generic\Session();
         $session->injectReflectionService($this->createMock(ReflectionService::class));
->>>>>>> c3f2521f
 
         $this->assertNull($session->getIdentifierByObject($unknownObject));
     }
@@ -782,21 +627,12 @@
      */
     public function getIdentifierByObjectReturnsValueOfPropertyTaggedWithId()
     {
-<<<<<<< HEAD
-        $object = $this->createMock(\TYPO3\Flow\Aop\ProxyInterface::class);
-        $object->Persistence_Object_Identifier = 'randomlyGeneratedUuid';
-        $object->customId = 'customId';
-
-        $mockReflectionService = $this->createMock(\TYPO3\Flow\Reflection\ReflectionService::class);
-        $mockReflectionService->expects($this->any())->method('getPropertyNamesByTag')->will($this->returnValue(array('customId')));
-=======
         $object = $this->createMock(ProxyInterface::class);
         $object->Persistence_Object_Identifier = 'randomlyGeneratedUuid';
         $object->customId = 'customId';
 
         $mockReflectionService = $this->createMock(ReflectionService::class);
         $mockReflectionService->expects($this->any())->method('getPropertyNamesByTag')->will($this->returnValue(['customId']));
->>>>>>> c3f2521f
 
         $session = new Persistence\Generic\Session();
         $session->injectReflectionService($mockReflectionService);
