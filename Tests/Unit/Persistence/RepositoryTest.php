<?php
namespace TYPO3\Flow\Tests\Unit\Persistence;

/*
 * This file is part of the TYPO3.Flow package.
 *
 * (c) Contributors of the Neos Project - www.neos.io
 *
 * This package is Open Source Software. For the full copyright and license
 * information, please view the LICENSE file which was distributed with this
 * source code.
 */

require_once('Fixture/Repository/NonstandardEntityRepository.php');

/**
 * Testcase for the base Repository
 *
 */
class RepositoryTest extends \TYPO3\Flow\Tests\UnitTestCase
{
    /**
     * @test
     */
    public function abstractRepositoryImplementsRepositoryInterface()
    {
<<<<<<< HEAD
        $repository = $this->getMock(\TYPO3\Flow\Persistence\Repository::class);
=======
        $repository = $this->createMock('TYPO3\Flow\Persistence\Repository');
>>>>>>> 98d7eb34
        $this->assertTrue($repository instanceof \TYPO3\Flow\Persistence\RepositoryInterface);
    }

    /**
     * dataProvider for constructSetsObjectTypeFromClassName
     */
    public function modelAndRepositoryClassNames()
    {
        $idSuffix = uniqid();
        return array(
            array('TYPO3\Blog\Domain\Repository', 'C' . $idSuffix . 'BlogRepository', 'TYPO3\Blog\Domain\Model\\C' . $idSuffix . 'Blog'),
            array('Domain\Repository\Content', 'C' . $idSuffix . 'PageRepository', 'Domain\Model\\Content\\C' . $idSuffix . 'Page'),
            array('Domain\Repository', 'C' . $idSuffix . 'RepositoryRepository', 'Domain\Model\\C' . $idSuffix . 'Repository')
        );
    }

    /**
     * @test
     * @dataProvider modelAndRepositoryClassNames
     */
    public function constructSetsObjectTypeFromClassName($repositoryNamespace, $repositoryClassName, $modelClassName)
    {
        $mockClassName = $repositoryNamespace . '\\' . $repositoryClassName;
        eval('namespace ' . $repositoryNamespace . '; class ' . $repositoryClassName . ' extends \TYPO3\Flow\Persistence\Repository {}');

        $repository = new $mockClassName();
        $this->assertEquals($modelClassName, $repository->getEntityClassName());
    }

    /**
     * @test
     */
    public function constructSetsObjectTypeFromClassConstant()
    {
        $repositoryNamespace = 'TYPO3\Flow\Tests\Persistence\Fixture\Repository';
        $repositoryClassName = 'NonstandardEntityRepository';
        $modelClassName = 'TYPO3\Flow\Tests\Persistence\Fixture\Model\Entity';
        $fullRepositorClassName = $repositoryNamespace . '\\' . $repositoryClassName;

        $repository = new $fullRepositorClassName();
        $this->assertEquals($modelClassName, $repository->getEntityClassName());
    }

    /**
     * @test
     */
    public function createQueryCallsPersistenceManagerWithExpectedClassName()
    {
<<<<<<< HEAD
        $mockPersistenceManager = $this->getMock(\TYPO3\Flow\Persistence\Generic\PersistenceManager::class);
=======
        $mockPersistenceManager = $this->createMock('TYPO3\Flow\Persistence\Generic\PersistenceManager');
>>>>>>> 98d7eb34
        $mockPersistenceManager->expects($this->once())->method('createQueryForType')->with('ExpectedType');

        $repository = $this->getAccessibleMock(\TYPO3\Flow\Persistence\Repository::class, array('dummy'));
        $repository->_set('entityClassName', 'ExpectedType');
        $this->inject($repository, 'persistenceManager', $mockPersistenceManager);

        $repository->createQuery();
    }

    /**
     * @test
     */
    public function createQuerySetsDefaultOrderingIfDefined()
    {
        $orderings = array('foo' => \TYPO3\Flow\Persistence\QueryInterface::ORDER_ASCENDING);
<<<<<<< HEAD
        $mockQuery = $this->getMock(\TYPO3\Flow\Persistence\QueryInterface::class);
        $mockQuery->expects($this->once())->method('setOrderings')->with($orderings);
        $mockPersistenceManager = $this->getMock(\TYPO3\Flow\Persistence\Generic\PersistenceManager::class);
=======
        $mockQuery = $this->createMock('TYPO3\Flow\Persistence\QueryInterface');
        $mockQuery->expects($this->once())->method('setOrderings')->with($orderings);
        $mockPersistenceManager = $this->createMock('TYPO3\Flow\Persistence\Generic\PersistenceManager');
>>>>>>> 98d7eb34
        $mockPersistenceManager->expects($this->exactly(2))->method('createQueryForType')->with('ExpectedType')->will($this->returnValue($mockQuery));

        $repository = $this->getAccessibleMock(\TYPO3\Flow\Persistence\Repository::class, array('dummy'));
        $repository->_set('entityClassName', 'ExpectedType');
        $this->inject($repository, 'persistenceManager', $mockPersistenceManager);
        $repository->setDefaultOrderings($orderings);
        $repository->createQuery();

        $repository->setDefaultOrderings(array());
        $repository->createQuery();
    }

    /**
     * @test
     */
    public function findAllCreatesQueryAndReturnsResultOfExecuteCall()
    {
<<<<<<< HEAD
        $expectedResult = $this->getMock(\TYPO3\Flow\Persistence\QueryResultInterface::class);

        $mockQuery = $this->getMock(\TYPO3\Flow\Persistence\QueryInterface::class);
        $mockQuery->expects($this->once())->method('execute')->with()->will($this->returnValue($expectedResult));

        $repository = $this->getMock(\TYPO3\Flow\Persistence\Repository::class, array('createQuery'));
=======
        $expectedResult = $this->createMock('TYPO3\Flow\Persistence\QueryResultInterface');

        $mockQuery = $this->createMock('TYPO3\Flow\Persistence\QueryInterface');
        $mockQuery->expects($this->once())->method('execute')->with()->will($this->returnValue($expectedResult));

        $repository = $this->getMockBuilder('TYPO3\Flow\Persistence\Repository')->setMethods(array('createQuery'))->getMock();
>>>>>>> 98d7eb34
        $repository->expects($this->once())->method('createQuery')->will($this->returnValue($mockQuery));

        $this->assertSame($expectedResult, $repository->findAll());
    }

    /**
     * @test
     */
    public function findByidentifierReturnsResultOfGetObjectByIdentifierCall()
    {
        $identifier = '123-456';
        $object = new \stdClass();

<<<<<<< HEAD
        $mockPersistenceManager = $this->getMock(\TYPO3\Flow\Persistence\PersistenceManagerInterface::class);
=======
        $mockPersistenceManager = $this->createMock('TYPO3\Flow\Persistence\PersistenceManagerInterface');
>>>>>>> 98d7eb34
        $mockPersistenceManager->expects($this->once())->method('getObjectByIdentifier')->with($identifier, 'stdClass')->will($this->returnValue($object));

        $repository = $this->getAccessibleMock(\TYPO3\Flow\Persistence\Repository::class, array('createQuery'));
        $this->inject($repository, 'persistenceManager', $mockPersistenceManager);
        $repository->_set('entityClassName', 'stdClass');

        $this->assertSame($object, $repository->findByIdentifier($identifier));
    }

    /**
     * @test
     */
    public function addDelegatesToPersistenceManager()
    {
        $object = new \stdClass();
<<<<<<< HEAD
        $mockPersistenceManager = $this->getMock(\TYPO3\Flow\Persistence\PersistenceManagerInterface::class);
=======
        $mockPersistenceManager = $this->createMock('TYPO3\Flow\Persistence\PersistenceManagerInterface');
>>>>>>> 98d7eb34
        $mockPersistenceManager->expects($this->once())->method('add')->with($object);
        $repository = $this->getAccessibleMock(\TYPO3\Flow\Persistence\Repository::class, array('dummy'));
        $this->inject($repository, 'persistenceManager', $mockPersistenceManager);
        $repository->_set('entityClassName', get_class($object));
        $repository->add($object);
    }

    /**
     * @test
     */
    public function removeDelegatesToPersistenceManager()
    {
        $object = new \stdClass();
<<<<<<< HEAD
        $mockPersistenceManager = $this->getMock(\TYPO3\Flow\Persistence\PersistenceManagerInterface::class);
=======
        $mockPersistenceManager = $this->createMock('TYPO3\Flow\Persistence\PersistenceManagerInterface');
>>>>>>> 98d7eb34
        $mockPersistenceManager->expects($this->once())->method('remove')->with($object);
        $repository = $this->getAccessibleMock(\TYPO3\Flow\Persistence\Repository::class, array('dummy'));
        $this->inject($repository, 'persistenceManager', $mockPersistenceManager);
        $repository->_set('entityClassName', get_class($object));
        $repository->remove($object);
    }

    /**
     * @test
     */
    public function updateDelegatesToPersistenceManager()
    {
        $object = new \stdClass();
<<<<<<< HEAD
        $mockPersistenceManager = $this->getMock(\TYPO3\Flow\Persistence\PersistenceManagerInterface::class);
=======
        $mockPersistenceManager = $this->createMock('TYPO3\Flow\Persistence\PersistenceManagerInterface');
>>>>>>> 98d7eb34
        $mockPersistenceManager->expects($this->once())->method('update')->with($object);
        $repository = $this->getAccessibleMock(\TYPO3\Flow\Persistence\Repository::class, array('dummy'));
        $this->inject($repository, 'persistenceManager', $mockPersistenceManager);
        $repository->_set('entityClassName', get_class($object));
        $repository->update($object);
    }

    /**
     * @test
     */
    public function magicCallMethodAcceptsFindBySomethingCallsAndExecutesAQueryWithThatCriteria()
    {
<<<<<<< HEAD
        $mockQueryResult = $this->getMock(\TYPO3\Flow\Persistence\QueryResultInterface::class);
        $mockQuery = $this->getMock(\TYPO3\Flow\Persistence\QueryInterface::class);
=======
        $mockQueryResult = $this->createMock('TYPO3\Flow\Persistence\QueryResultInterface');
        $mockQuery = $this->createMock('TYPO3\Flow\Persistence\QueryInterface');
>>>>>>> 98d7eb34
        $mockQuery->expects($this->once())->method('equals')->with('foo', 'bar')->will($this->returnValue('matchCriteria'));
        $mockQuery->expects($this->once())->method('matching')->with('matchCriteria')->will($this->returnValue($mockQuery));
        $mockQuery->expects($this->once())->method('execute')->with()->will($this->returnValue($mockQueryResult));

<<<<<<< HEAD
        $repository = $this->getMock(\TYPO3\Flow\Persistence\Repository::class, array('createQuery'));
=======
        $repository = $this->getMockBuilder('TYPO3\Flow\Persistence\Repository')->setMethods(array('createQuery'))->getMock();
>>>>>>> 98d7eb34
        $repository->expects($this->once())->method('createQuery')->will($this->returnValue($mockQuery));

        $this->assertSame($mockQueryResult, $repository->findByFoo('bar'));
    }

    /**
     * @test
     */
    public function magicCallMethodAcceptsFindOneBySomethingCallsAndExecutesAQueryWithThatCriteria()
    {
        $object = new \stdClass();
<<<<<<< HEAD
        $mockQueryResult = $this->getMock(\TYPO3\Flow\Persistence\QueryResultInterface::class);
        $mockQueryResult->expects($this->once())->method('getFirst')->will($this->returnValue($object));
        $mockQuery = $this->getMock(\TYPO3\Flow\Persistence\QueryInterface::class);
=======
        $mockQueryResult = $this->createMock('TYPO3\Flow\Persistence\QueryResultInterface');
        $mockQueryResult->expects($this->once())->method('getFirst')->will($this->returnValue($object));
        $mockQuery = $this->createMock('TYPO3\Flow\Persistence\QueryInterface');
>>>>>>> 98d7eb34
        $mockQuery->expects($this->once())->method('equals')->with('foo', 'bar')->will($this->returnValue('matchCriteria'));
        $mockQuery->expects($this->once())->method('matching')->with('matchCriteria')->will($this->returnValue($mockQuery));
        $mockQuery->expects($this->once())->method('execute')->will($this->returnValue($mockQueryResult));

<<<<<<< HEAD
        $repository = $this->getMock(\TYPO3\Flow\Persistence\Repository::class, array('createQuery'));
=======
        $repository = $this->getMockBuilder('TYPO3\Flow\Persistence\Repository')->setMethods(array('createQuery'))->getMock();
>>>>>>> 98d7eb34
        $repository->expects($this->once())->method('createQuery')->will($this->returnValue($mockQuery));

        $this->assertSame($object, $repository->findOneByFoo('bar'));
    }

    /**
     * @test
     */
    public function magicCallMethodAcceptsCountBySomethingCallsAndExecutesAQueryWithThatCriteria()
    {
<<<<<<< HEAD
        $mockQuery = $this->getMock(\TYPO3\Flow\Persistence\QueryInterface::class);
=======
        $mockQuery = $this->createMock('TYPO3\Flow\Persistence\QueryInterface');
>>>>>>> 98d7eb34
        $mockQuery->expects($this->once())->method('equals')->with('foo', 'bar')->will($this->returnValue('matchCriteria'));
        $mockQuery->expects($this->once())->method('matching')->with('matchCriteria')->will($this->returnValue($mockQuery));
        $mockQuery->expects($this->once())->method('count')->will($this->returnValue(2));

<<<<<<< HEAD
        $repository = $this->getMock(\TYPO3\Flow\Persistence\Repository::class, array('createQuery'));
=======
        $repository = $this->getMockBuilder('TYPO3\Flow\Persistence\Repository')->setMethods(array('createQuery'))->getMock();
>>>>>>> 98d7eb34
        $repository->expects($this->once())->method('createQuery')->will($this->returnValue($mockQuery));

        $this->assertSame(2, $repository->countByFoo('bar'));
    }

    /**
     * @test
     * @expectedException \PHPUnit_Framework_Error
     */
    public function magicCallMethodTriggersAnErrorIfUnknownMethodsAreCalled()
    {
<<<<<<< HEAD
        $repository = $this->getMock(\TYPO3\Flow\Persistence\Repository::class, array('createQuery'));
=======
        $repository = $this->getMockBuilder('TYPO3\Flow\Persistence\Repository')->setMethods(array('createQuery'))->getMock();
>>>>>>> 98d7eb34
        $repository->__call('foo', array());
    }

    /**
     * @test
     * @expectedException \TYPO3\Flow\Persistence\Exception\IllegalObjectTypeException
     */
    public function addChecksObjectType()
    {
        $repository = $this->getAccessibleMock(\TYPO3\Flow\Persistence\Repository::class, array('dummy'));
        $repository->_set('entityClassName', 'ExpectedObjectType');

        $repository->add(new \stdClass());
    }

    /**
     * @test
     * @expectedException \TYPO3\Flow\Persistence\Exception\IllegalObjectTypeException
     */
    public function removeChecksObjectType()
    {
        $repository = $this->getAccessibleMock(\TYPO3\Flow\Persistence\Repository::class, array('dummy'));
        $repository->_set('entityClassName', 'ExpectedObjectType');

        $repository->remove(new \stdClass());
    }
    /**
     * @test
     * @expectedException \TYPO3\Flow\Persistence\Exception\IllegalObjectTypeException
     */
    public function updateChecksObjectType()
    {
        $repository = $this->getAccessibleMock(\TYPO3\Flow\Persistence\Repository::class, array('dummy'));
        $repository->_set('entityClassName', 'ExpectedObjectType');

        $repository->update(new \stdClass());
    }
}<|MERGE_RESOLUTION|>--- conflicted
+++ resolved
@@ -24,11 +24,7 @@
      */
     public function abstractRepositoryImplementsRepositoryInterface()
     {
-<<<<<<< HEAD
-        $repository = $this->getMock(\TYPO3\Flow\Persistence\Repository::class);
-=======
-        $repository = $this->createMock('TYPO3\Flow\Persistence\Repository');
->>>>>>> 98d7eb34
+        $repository = $this->createMock(\TYPO3\Flow\Persistence\Repository::class);
         $this->assertTrue($repository instanceof \TYPO3\Flow\Persistence\RepositoryInterface);
     }
 
@@ -63,9 +59,9 @@
      */
     public function constructSetsObjectTypeFromClassConstant()
     {
-        $repositoryNamespace = 'TYPO3\Flow\Tests\Persistence\Fixture\Repository';
+        $repositoryNamespace = \TYPO3\Flow\Tests\Persistence\Fixture\Repository::class;
         $repositoryClassName = 'NonstandardEntityRepository';
-        $modelClassName = 'TYPO3\Flow\Tests\Persistence\Fixture\Model\Entity';
+        $modelClassName = \TYPO3\Flow\Tests\Persistence\Fixture\Model\Entity::class;
         $fullRepositorClassName = $repositoryNamespace . '\\' . $repositoryClassName;
 
         $repository = new $fullRepositorClassName();
@@ -77,11 +73,7 @@
      */
     public function createQueryCallsPersistenceManagerWithExpectedClassName()
     {
-<<<<<<< HEAD
-        $mockPersistenceManager = $this->getMock(\TYPO3\Flow\Persistence\Generic\PersistenceManager::class);
-=======
-        $mockPersistenceManager = $this->createMock('TYPO3\Flow\Persistence\Generic\PersistenceManager');
->>>>>>> 98d7eb34
+        $mockPersistenceManager = $this->createMock(\TYPO3\Flow\Persistence\Generic\PersistenceManager::class);
         $mockPersistenceManager->expects($this->once())->method('createQueryForType')->with('ExpectedType');
 
         $repository = $this->getAccessibleMock(\TYPO3\Flow\Persistence\Repository::class, array('dummy'));
@@ -97,15 +89,9 @@
     public function createQuerySetsDefaultOrderingIfDefined()
     {
         $orderings = array('foo' => \TYPO3\Flow\Persistence\QueryInterface::ORDER_ASCENDING);
-<<<<<<< HEAD
-        $mockQuery = $this->getMock(\TYPO3\Flow\Persistence\QueryInterface::class);
+        $mockQuery = $this->createMock(\TYPO3\Flow\Persistence\QueryInterface::class);
         $mockQuery->expects($this->once())->method('setOrderings')->with($orderings);
-        $mockPersistenceManager = $this->getMock(\TYPO3\Flow\Persistence\Generic\PersistenceManager::class);
-=======
-        $mockQuery = $this->createMock('TYPO3\Flow\Persistence\QueryInterface');
-        $mockQuery->expects($this->once())->method('setOrderings')->with($orderings);
-        $mockPersistenceManager = $this->createMock('TYPO3\Flow\Persistence\Generic\PersistenceManager');
->>>>>>> 98d7eb34
+        $mockPersistenceManager = $this->createMock(\TYPO3\Flow\Persistence\Generic\PersistenceManager::class);
         $mockPersistenceManager->expects($this->exactly(2))->method('createQueryForType')->with('ExpectedType')->will($this->returnValue($mockQuery));
 
         $repository = $this->getAccessibleMock(\TYPO3\Flow\Persistence\Repository::class, array('dummy'));
@@ -123,21 +109,12 @@
      */
     public function findAllCreatesQueryAndReturnsResultOfExecuteCall()
     {
-<<<<<<< HEAD
-        $expectedResult = $this->getMock(\TYPO3\Flow\Persistence\QueryResultInterface::class);
-
-        $mockQuery = $this->getMock(\TYPO3\Flow\Persistence\QueryInterface::class);
+        $expectedResult = $this->createMock(\TYPO3\Flow\Persistence\QueryResultInterface::class);
+
+        $mockQuery = $this->createMock(\TYPO3\Flow\Persistence\QueryInterface::class);
         $mockQuery->expects($this->once())->method('execute')->with()->will($this->returnValue($expectedResult));
 
-        $repository = $this->getMock(\TYPO3\Flow\Persistence\Repository::class, array('createQuery'));
-=======
-        $expectedResult = $this->createMock('TYPO3\Flow\Persistence\QueryResultInterface');
-
-        $mockQuery = $this->createMock('TYPO3\Flow\Persistence\QueryInterface');
-        $mockQuery->expects($this->once())->method('execute')->with()->will($this->returnValue($expectedResult));
-
-        $repository = $this->getMockBuilder('TYPO3\Flow\Persistence\Repository')->setMethods(array('createQuery'))->getMock();
->>>>>>> 98d7eb34
+        $repository = $this->getMockBuilder(\TYPO3\Flow\Persistence\Repository::class)->setMethods(array('createQuery'))->getMock();
         $repository->expects($this->once())->method('createQuery')->will($this->returnValue($mockQuery));
 
         $this->assertSame($expectedResult, $repository->findAll());
@@ -151,11 +128,7 @@
         $identifier = '123-456';
         $object = new \stdClass();
 
-<<<<<<< HEAD
-        $mockPersistenceManager = $this->getMock(\TYPO3\Flow\Persistence\PersistenceManagerInterface::class);
-=======
-        $mockPersistenceManager = $this->createMock('TYPO3\Flow\Persistence\PersistenceManagerInterface');
->>>>>>> 98d7eb34
+        $mockPersistenceManager = $this->createMock(\TYPO3\Flow\Persistence\PersistenceManagerInterface::class);
         $mockPersistenceManager->expects($this->once())->method('getObjectByIdentifier')->with($identifier, 'stdClass')->will($this->returnValue($object));
 
         $repository = $this->getAccessibleMock(\TYPO3\Flow\Persistence\Repository::class, array('createQuery'));
@@ -171,11 +144,7 @@
     public function addDelegatesToPersistenceManager()
     {
         $object = new \stdClass();
-<<<<<<< HEAD
-        $mockPersistenceManager = $this->getMock(\TYPO3\Flow\Persistence\PersistenceManagerInterface::class);
-=======
-        $mockPersistenceManager = $this->createMock('TYPO3\Flow\Persistence\PersistenceManagerInterface');
->>>>>>> 98d7eb34
+        $mockPersistenceManager = $this->createMock(\TYPO3\Flow\Persistence\PersistenceManagerInterface::class);
         $mockPersistenceManager->expects($this->once())->method('add')->with($object);
         $repository = $this->getAccessibleMock(\TYPO3\Flow\Persistence\Repository::class, array('dummy'));
         $this->inject($repository, 'persistenceManager', $mockPersistenceManager);
@@ -189,11 +158,7 @@
     public function removeDelegatesToPersistenceManager()
     {
         $object = new \stdClass();
-<<<<<<< HEAD
-        $mockPersistenceManager = $this->getMock(\TYPO3\Flow\Persistence\PersistenceManagerInterface::class);
-=======
-        $mockPersistenceManager = $this->createMock('TYPO3\Flow\Persistence\PersistenceManagerInterface');
->>>>>>> 98d7eb34
+        $mockPersistenceManager = $this->createMock(\TYPO3\Flow\Persistence\PersistenceManagerInterface::class);
         $mockPersistenceManager->expects($this->once())->method('remove')->with($object);
         $repository = $this->getAccessibleMock(\TYPO3\Flow\Persistence\Repository::class, array('dummy'));
         $this->inject($repository, 'persistenceManager', $mockPersistenceManager);
@@ -207,11 +172,7 @@
     public function updateDelegatesToPersistenceManager()
     {
         $object = new \stdClass();
-<<<<<<< HEAD
-        $mockPersistenceManager = $this->getMock(\TYPO3\Flow\Persistence\PersistenceManagerInterface::class);
-=======
-        $mockPersistenceManager = $this->createMock('TYPO3\Flow\Persistence\PersistenceManagerInterface');
->>>>>>> 98d7eb34
+        $mockPersistenceManager = $this->createMock(\TYPO3\Flow\Persistence\PersistenceManagerInterface::class);
         $mockPersistenceManager->expects($this->once())->method('update')->with($object);
         $repository = $this->getAccessibleMock(\TYPO3\Flow\Persistence\Repository::class, array('dummy'));
         $this->inject($repository, 'persistenceManager', $mockPersistenceManager);
@@ -224,22 +185,13 @@
      */
     public function magicCallMethodAcceptsFindBySomethingCallsAndExecutesAQueryWithThatCriteria()
     {
-<<<<<<< HEAD
-        $mockQueryResult = $this->getMock(\TYPO3\Flow\Persistence\QueryResultInterface::class);
-        $mockQuery = $this->getMock(\TYPO3\Flow\Persistence\QueryInterface::class);
-=======
-        $mockQueryResult = $this->createMock('TYPO3\Flow\Persistence\QueryResultInterface');
-        $mockQuery = $this->createMock('TYPO3\Flow\Persistence\QueryInterface');
->>>>>>> 98d7eb34
+        $mockQueryResult = $this->createMock(\TYPO3\Flow\Persistence\QueryResultInterface::class);
+        $mockQuery = $this->createMock(\TYPO3\Flow\Persistence\QueryInterface::class);
         $mockQuery->expects($this->once())->method('equals')->with('foo', 'bar')->will($this->returnValue('matchCriteria'));
         $mockQuery->expects($this->once())->method('matching')->with('matchCriteria')->will($this->returnValue($mockQuery));
         $mockQuery->expects($this->once())->method('execute')->with()->will($this->returnValue($mockQueryResult));
 
-<<<<<<< HEAD
-        $repository = $this->getMock(\TYPO3\Flow\Persistence\Repository::class, array('createQuery'));
-=======
-        $repository = $this->getMockBuilder('TYPO3\Flow\Persistence\Repository')->setMethods(array('createQuery'))->getMock();
->>>>>>> 98d7eb34
+        $repository = $this->getMockBuilder(\TYPO3\Flow\Persistence\Repository::class)->setMethods(array('createQuery'))->getMock();
         $repository->expects($this->once())->method('createQuery')->will($this->returnValue($mockQuery));
 
         $this->assertSame($mockQueryResult, $repository->findByFoo('bar'));
@@ -251,24 +203,14 @@
     public function magicCallMethodAcceptsFindOneBySomethingCallsAndExecutesAQueryWithThatCriteria()
     {
         $object = new \stdClass();
-<<<<<<< HEAD
-        $mockQueryResult = $this->getMock(\TYPO3\Flow\Persistence\QueryResultInterface::class);
+        $mockQueryResult = $this->createMock(\TYPO3\Flow\Persistence\QueryResultInterface::class);
         $mockQueryResult->expects($this->once())->method('getFirst')->will($this->returnValue($object));
-        $mockQuery = $this->getMock(\TYPO3\Flow\Persistence\QueryInterface::class);
-=======
-        $mockQueryResult = $this->createMock('TYPO3\Flow\Persistence\QueryResultInterface');
-        $mockQueryResult->expects($this->once())->method('getFirst')->will($this->returnValue($object));
-        $mockQuery = $this->createMock('TYPO3\Flow\Persistence\QueryInterface');
->>>>>>> 98d7eb34
+        $mockQuery = $this->createMock(\TYPO3\Flow\Persistence\QueryInterface::class);
         $mockQuery->expects($this->once())->method('equals')->with('foo', 'bar')->will($this->returnValue('matchCriteria'));
         $mockQuery->expects($this->once())->method('matching')->with('matchCriteria')->will($this->returnValue($mockQuery));
         $mockQuery->expects($this->once())->method('execute')->will($this->returnValue($mockQueryResult));
 
-<<<<<<< HEAD
-        $repository = $this->getMock(\TYPO3\Flow\Persistence\Repository::class, array('createQuery'));
-=======
-        $repository = $this->getMockBuilder('TYPO3\Flow\Persistence\Repository')->setMethods(array('createQuery'))->getMock();
->>>>>>> 98d7eb34
+        $repository = $this->getMockBuilder(\TYPO3\Flow\Persistence\Repository::class)->setMethods(array('createQuery'))->getMock();
         $repository->expects($this->once())->method('createQuery')->will($this->returnValue($mockQuery));
 
         $this->assertSame($object, $repository->findOneByFoo('bar'));
@@ -279,20 +221,12 @@
      */
     public function magicCallMethodAcceptsCountBySomethingCallsAndExecutesAQueryWithThatCriteria()
     {
-<<<<<<< HEAD
-        $mockQuery = $this->getMock(\TYPO3\Flow\Persistence\QueryInterface::class);
-=======
-        $mockQuery = $this->createMock('TYPO3\Flow\Persistence\QueryInterface');
->>>>>>> 98d7eb34
+        $mockQuery = $this->createMock(\TYPO3\Flow\Persistence\QueryInterface::class);
         $mockQuery->expects($this->once())->method('equals')->with('foo', 'bar')->will($this->returnValue('matchCriteria'));
         $mockQuery->expects($this->once())->method('matching')->with('matchCriteria')->will($this->returnValue($mockQuery));
         $mockQuery->expects($this->once())->method('count')->will($this->returnValue(2));
 
-<<<<<<< HEAD
-        $repository = $this->getMock(\TYPO3\Flow\Persistence\Repository::class, array('createQuery'));
-=======
-        $repository = $this->getMockBuilder('TYPO3\Flow\Persistence\Repository')->setMethods(array('createQuery'))->getMock();
->>>>>>> 98d7eb34
+        $repository = $this->getMockBuilder(\TYPO3\Flow\Persistence\Repository::class)->setMethods(array('createQuery'))->getMock();
         $repository->expects($this->once())->method('createQuery')->will($this->returnValue($mockQuery));
 
         $this->assertSame(2, $repository->countByFoo('bar'));
@@ -304,11 +238,7 @@
      */
     public function magicCallMethodTriggersAnErrorIfUnknownMethodsAreCalled()
     {
-<<<<<<< HEAD
-        $repository = $this->getMock(\TYPO3\Flow\Persistence\Repository::class, array('createQuery'));
-=======
-        $repository = $this->getMockBuilder('TYPO3\Flow\Persistence\Repository')->setMethods(array('createQuery'))->getMock();
->>>>>>> 98d7eb34
+        $repository = $this->getMockBuilder(\TYPO3\Flow\Persistence\Repository::class)->setMethods(array('createQuery'))->getMock();
         $repository->__call('foo', array());
     }
 
