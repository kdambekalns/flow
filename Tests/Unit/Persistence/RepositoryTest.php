<?php
namespace TYPO3\Flow\Tests\Unit\Persistence;

/*                                                                        *
 * This script belongs to the Flow framework.                             *
 *                                                                        *
 * It is free software; you can redistribute it and/or modify it under    *
 * the terms of the MIT license.                                          *
 *                                                                        */

require_once('Fixture/Repository/NonstandardEntityRepository.php');

/**
 * Testcase for the base Repository
 *
 */
class RepositoryTest extends \TYPO3\Flow\Tests\UnitTestCase
{
    /**
     * @test
     */
    public function abstractRepositoryImplementsRepositoryInterface()
    {
<<<<<<< HEAD
        $repository = $this->getMock(\TYPO3\Flow\Persistence\Repository::class);
=======
        $repository = $this->getMock('TYPO3\Flow\Persistence\Repository');
>>>>>>> c186a992
        $this->assertTrue($repository instanceof \TYPO3\Flow\Persistence\RepositoryInterface);
    }

    /**
     * dataProvider for constructSetsObjectTypeFromClassName
     */
    public function modelAndRepositoryClassNames()
    {
        $idSuffix = uniqid();
        return array(
<<<<<<< HEAD
            array('TYPO3\Blog\Domain\Repository', 'C' . $idSuffix . 'BlogRepository', 'TYPO3\Blog\Domain\Model\\C' . $idSuffix . 'Blog'),
            array('Domain\Repository\Content', 'C' . $idSuffix . 'PageRepository', 'Domain\Model\\Content\\C' . $idSuffix . 'Page'),
            array('Domain\Repository', 'C' . $idSuffix . 'RepositoryRepository', 'Domain\Model\\C' . $idSuffix . 'Repository')
=======
            array('TYPO3\Blog\Domain\Repository', 'C' . $idSuffix . 'BlogRepository', 'TYPO3\Blog\Domain\Model\\' . 'C' . $idSuffix . 'Blog'),
            array('Domain\Repository\Content', 'C' . $idSuffix . 'PageRepository', 'Domain\Model\\Content\\' . 'C' . $idSuffix . 'Page'),
            array('Domain\Repository', 'C' . $idSuffix . 'RepositoryRepository', 'Domain\Model\\' . 'C' . $idSuffix . 'Repository')
>>>>>>> c186a992
        );
    }

    /**
     * @test
     * @dataProvider modelAndRepositoryClassNames
     */
    public function constructSetsObjectTypeFromClassName($repositoryNamespace, $repositoryClassName, $modelClassName)
    {
        $mockClassName = $repositoryNamespace . '\\' . $repositoryClassName;
        eval('namespace ' . $repositoryNamespace . '; class ' . $repositoryClassName . ' extends \TYPO3\Flow\Persistence\Repository {}');

        $repository = new $mockClassName();
        $this->assertEquals($modelClassName, $repository->getEntityClassName());
    }

    /**
     * @test
     */
    public function constructSetsObjectTypeFromClassConstant()
    {
        $repositoryNamespace = 'TYPO3\Flow\Tests\Persistence\Fixture\Repository';
        $repositoryClassName = 'NonstandardEntityRepository';
        $modelClassName = 'TYPO3\Flow\Tests\Persistence\Fixture\Model\Entity';
        $fullRepositorClassName = $repositoryNamespace . '\\' . $repositoryClassName;

        $repository = new $fullRepositorClassName();
        $this->assertEquals($modelClassName, $repository->getEntityClassName());
    }

    /**
     * @test
     */
    public function createQueryCallsPersistenceManagerWithExpectedClassName()
    {
<<<<<<< HEAD
        $mockPersistenceManager = $this->getMock(\TYPO3\Flow\Persistence\Generic\PersistenceManager::class);
        $mockPersistenceManager->expects($this->once())->method('createQueryForType')->with('ExpectedType');

        $repository = $this->getAccessibleMock(\TYPO3\Flow\Persistence\Repository::class, array('dummy'));
=======
        $mockPersistenceManager = $this->getMock('TYPO3\Flow\Persistence\Generic\PersistenceManager');
        $mockPersistenceManager->expects($this->once())->method('createQueryForType')->with('ExpectedType');

        $repository = $this->getAccessibleMock('TYPO3\Flow\Persistence\Repository', array('dummy'));
>>>>>>> c186a992
        $repository->_set('entityClassName', 'ExpectedType');
        $this->inject($repository, 'persistenceManager', $mockPersistenceManager);

        $repository->createQuery();
    }

    /**
     * @test
     */
    public function createQuerySetsDefaultOrderingIfDefined()
    {
        $orderings = array('foo' => \TYPO3\Flow\Persistence\QueryInterface::ORDER_ASCENDING);
<<<<<<< HEAD
        $mockQuery = $this->getMock(\TYPO3\Flow\Persistence\QueryInterface::class);
        $mockQuery->expects($this->once())->method('setOrderings')->with($orderings);
        $mockPersistenceManager = $this->getMock(\TYPO3\Flow\Persistence\Generic\PersistenceManager::class);
        $mockPersistenceManager->expects($this->exactly(2))->method('createQueryForType')->with('ExpectedType')->will($this->returnValue($mockQuery));

        $repository = $this->getAccessibleMock(\TYPO3\Flow\Persistence\Repository::class, array('dummy'));
=======
        $mockQuery = $this->getMock('TYPO3\Flow\Persistence\QueryInterface');
        $mockQuery->expects($this->once())->method('setOrderings')->with($orderings);
        $mockPersistenceManager = $this->getMock('TYPO3\Flow\Persistence\Generic\PersistenceManager');
        $mockPersistenceManager->expects($this->exactly(2))->method('createQueryForType')->with('ExpectedType')->will($this->returnValue($mockQuery));

        $repository = $this->getAccessibleMock('TYPO3\Flow\Persistence\Repository', array('dummy'));
>>>>>>> c186a992
        $repository->_set('entityClassName', 'ExpectedType');
        $this->inject($repository, 'persistenceManager', $mockPersistenceManager);
        $repository->setDefaultOrderings($orderings);
        $repository->createQuery();

        $repository->setDefaultOrderings(array());
        $repository->createQuery();
    }

    /**
     * @test
     */
    public function findAllCreatesQueryAndReturnsResultOfExecuteCall()
    {
<<<<<<< HEAD
        $expectedResult = $this->getMock(\TYPO3\Flow\Persistence\QueryResultInterface::class);

        $mockQuery = $this->getMock(\TYPO3\Flow\Persistence\QueryInterface::class);
        $mockQuery->expects($this->once())->method('execute')->with()->will($this->returnValue($expectedResult));

        $repository = $this->getMock(\TYPO3\Flow\Persistence\Repository::class, array('createQuery'));
=======
        $expectedResult = $this->getMock('TYPO3\Flow\Persistence\QueryResultInterface');

        $mockQuery = $this->getMock('TYPO3\Flow\Persistence\QueryInterface');
        $mockQuery->expects($this->once())->method('execute')->with()->will($this->returnValue($expectedResult));

        $repository = $this->getMock('TYPO3\Flow\Persistence\Repository', array('createQuery'));
>>>>>>> c186a992
        $repository->expects($this->once())->method('createQuery')->will($this->returnValue($mockQuery));

        $this->assertSame($expectedResult, $repository->findAll());
    }

    /**
     * @test
     */
    public function findByidentifierReturnsResultOfGetObjectByIdentifierCall()
    {
        $identifier = '123-456';
        $object = new \stdClass();

<<<<<<< HEAD
        $mockPersistenceManager = $this->getMock(\TYPO3\Flow\Persistence\PersistenceManagerInterface::class);
        $mockPersistenceManager->expects($this->once())->method('getObjectByIdentifier')->with($identifier, 'stdClass')->will($this->returnValue($object));

        $repository = $this->getAccessibleMock(\TYPO3\Flow\Persistence\Repository::class, array('createQuery'));
=======
        $mockPersistenceManager = $this->getMock('TYPO3\Flow\Persistence\PersistenceManagerInterface');
        $mockPersistenceManager->expects($this->once())->method('getObjectByIdentifier')->with($identifier, 'stdClass')->will($this->returnValue($object));

        $repository = $this->getAccessibleMock('TYPO3\Flow\Persistence\Repository', array('createQuery'));
>>>>>>> c186a992
        $this->inject($repository, 'persistenceManager', $mockPersistenceManager);
        $repository->_set('entityClassName', 'stdClass');

        $this->assertSame($object, $repository->findByIdentifier($identifier));
    }

    /**
     * @test
     */
    public function addDelegatesToPersistenceManager()
    {
        $object = new \stdClass();
<<<<<<< HEAD
        $mockPersistenceManager = $this->getMock(\TYPO3\Flow\Persistence\PersistenceManagerInterface::class);
        $mockPersistenceManager->expects($this->once())->method('add')->with($object);
        $repository = $this->getAccessibleMock(\TYPO3\Flow\Persistence\Repository::class, array('dummy'));
=======
        $mockPersistenceManager = $this->getMock('TYPO3\Flow\Persistence\PersistenceManagerInterface');
        $mockPersistenceManager->expects($this->once())->method('add')->with($object);
        $repository = $this->getAccessibleMock('TYPO3\Flow\Persistence\Repository', array('dummy'));
>>>>>>> c186a992
        $this->inject($repository, 'persistenceManager', $mockPersistenceManager);
        $repository->_set('entityClassName', get_class($object));
        $repository->add($object);
    }

    /**
     * @test
     */
    public function removeDelegatesToPersistenceManager()
    {
        $object = new \stdClass();
<<<<<<< HEAD
        $mockPersistenceManager = $this->getMock(\TYPO3\Flow\Persistence\PersistenceManagerInterface::class);
        $mockPersistenceManager->expects($this->once())->method('remove')->with($object);
        $repository = $this->getAccessibleMock(\TYPO3\Flow\Persistence\Repository::class, array('dummy'));
=======
        $mockPersistenceManager = $this->getMock('TYPO3\Flow\Persistence\PersistenceManagerInterface');
        $mockPersistenceManager->expects($this->once())->method('remove')->with($object);
        $repository = $this->getAccessibleMock('TYPO3\Flow\Persistence\Repository', array('dummy'));
>>>>>>> c186a992
        $this->inject($repository, 'persistenceManager', $mockPersistenceManager);
        $repository->_set('entityClassName', get_class($object));
        $repository->remove($object);
    }

    /**
     * @test
     */
    public function updateDelegatesToPersistenceManager()
    {
        $object = new \stdClass();
<<<<<<< HEAD
        $mockPersistenceManager = $this->getMock(\TYPO3\Flow\Persistence\PersistenceManagerInterface::class);
        $mockPersistenceManager->expects($this->once())->method('update')->with($object);
        $repository = $this->getAccessibleMock(\TYPO3\Flow\Persistence\Repository::class, array('dummy'));
=======
        $mockPersistenceManager = $this->getMock('TYPO3\Flow\Persistence\PersistenceManagerInterface');
        $mockPersistenceManager->expects($this->once())->method('update')->with($object);
        $repository = $this->getAccessibleMock('TYPO3\Flow\Persistence\Repository', array('dummy'));
>>>>>>> c186a992
        $this->inject($repository, 'persistenceManager', $mockPersistenceManager);
        $repository->_set('entityClassName', get_class($object));
        $repository->update($object);
    }

    /**
     * @test
     */
    public function magicCallMethodAcceptsFindBySomethingCallsAndExecutesAQueryWithThatCriteria()
    {
<<<<<<< HEAD
        $mockQueryResult = $this->getMock(\TYPO3\Flow\Persistence\QueryResultInterface::class);
        $mockQuery = $this->getMock(\TYPO3\Flow\Persistence\QueryInterface::class);
=======
        $mockQueryResult = $this->getMock('TYPO3\Flow\Persistence\QueryResultInterface');
        $mockQuery = $this->getMock('TYPO3\Flow\Persistence\QueryInterface');
>>>>>>> c186a992
        $mockQuery->expects($this->once())->method('equals')->with('foo', 'bar')->will($this->returnValue('matchCriteria'));
        $mockQuery->expects($this->once())->method('matching')->with('matchCriteria')->will($this->returnValue($mockQuery));
        $mockQuery->expects($this->once())->method('execute')->with()->will($this->returnValue($mockQueryResult));

<<<<<<< HEAD
        $repository = $this->getMock(\TYPO3\Flow\Persistence\Repository::class, array('createQuery'));
=======
        $repository = $this->getMock('TYPO3\Flow\Persistence\Repository', array('createQuery'));
>>>>>>> c186a992
        $repository->expects($this->once())->method('createQuery')->will($this->returnValue($mockQuery));

        $this->assertSame($mockQueryResult, $repository->findByFoo('bar'));
    }

    /**
     * @test
     */
    public function magicCallMethodAcceptsFindOneBySomethingCallsAndExecutesAQueryWithThatCriteria()
    {
        $object = new \stdClass();
<<<<<<< HEAD
        $mockQueryResult = $this->getMock(\TYPO3\Flow\Persistence\QueryResultInterface::class);
        $mockQueryResult->expects($this->once())->method('getFirst')->will($this->returnValue($object));
        $mockQuery = $this->getMock(\TYPO3\Flow\Persistence\QueryInterface::class);
=======
        $mockQueryResult = $this->getMock('TYPO3\Flow\Persistence\QueryResultInterface');
        $mockQueryResult->expects($this->once())->method('getFirst')->will($this->returnValue($object));
        $mockQuery = $this->getMock('TYPO3\Flow\Persistence\QueryInterface');
>>>>>>> c186a992
        $mockQuery->expects($this->once())->method('equals')->with('foo', 'bar')->will($this->returnValue('matchCriteria'));
        $mockQuery->expects($this->once())->method('matching')->with('matchCriteria')->will($this->returnValue($mockQuery));
        $mockQuery->expects($this->once())->method('execute')->will($this->returnValue($mockQueryResult));

<<<<<<< HEAD
        $repository = $this->getMock(\TYPO3\Flow\Persistence\Repository::class, array('createQuery'));
=======
        $repository = $this->getMock('TYPO3\Flow\Persistence\Repository', array('createQuery'));
>>>>>>> c186a992
        $repository->expects($this->once())->method('createQuery')->will($this->returnValue($mockQuery));

        $this->assertSame($object, $repository->findOneByFoo('bar'));
    }

    /**
     * @test
     */
    public function magicCallMethodAcceptsCountBySomethingCallsAndExecutesAQueryWithThatCriteria()
    {
<<<<<<< HEAD
        $mockQuery = $this->getMock(\TYPO3\Flow\Persistence\QueryInterface::class);
=======
        $mockQuery = $this->getMock('TYPO3\Flow\Persistence\QueryInterface');
>>>>>>> c186a992
        $mockQuery->expects($this->once())->method('equals')->with('foo', 'bar')->will($this->returnValue('matchCriteria'));
        $mockQuery->expects($this->once())->method('matching')->with('matchCriteria')->will($this->returnValue($mockQuery));
        $mockQuery->expects($this->once())->method('count')->will($this->returnValue(2));

<<<<<<< HEAD
        $repository = $this->getMock(\TYPO3\Flow\Persistence\Repository::class, array('createQuery'));
=======
        $repository = $this->getMock('TYPO3\Flow\Persistence\Repository', array('createQuery'));
>>>>>>> c186a992
        $repository->expects($this->once())->method('createQuery')->will($this->returnValue($mockQuery));

        $this->assertSame(2, $repository->countByFoo('bar'));
    }

    /**
     * @test
<<<<<<< HEAD
     * @expectedException \PHPUnit_Framework_Error
     */
    public function magicCallMethodTriggersAnErrorIfUnknownMethodsAreCalled()
    {
        $repository = $this->getMock(\TYPO3\Flow\Persistence\Repository::class, array('createQuery'));
=======
     * @expectedException PHPUnit_Framework_Error
     */
    public function magicCallMethodTriggersAnErrorIfUnknownMethodsAreCalled()
    {
        $repository = $this->getMock('TYPO3\Flow\Persistence\Repository', array('createQuery'));
>>>>>>> c186a992
        $repository->__call('foo', array());
    }

    /**
     * @test
<<<<<<< HEAD
     * @expectedException \TYPO3\Flow\Persistence\Exception\IllegalObjectTypeException
     */
    public function addChecksObjectType()
    {
        $repository = $this->getAccessibleMock(\TYPO3\Flow\Persistence\Repository::class, array('dummy'));
=======
     * @expectedException TYPO3\Flow\Persistence\Exception\IllegalObjectTypeException
     */
    public function addChecksObjectType()
    {
        $repository = $this->getAccessibleMock('TYPO3\Flow\Persistence\Repository', array('dummy'));
>>>>>>> c186a992
        $repository->_set('entityClassName', 'ExpectedObjectType');

        $repository->add(new \stdClass());
    }

    /**
     * @test
<<<<<<< HEAD
     * @expectedException \TYPO3\Flow\Persistence\Exception\IllegalObjectTypeException
     */
    public function removeChecksObjectType()
    {
        $repository = $this->getAccessibleMock(\TYPO3\Flow\Persistence\Repository::class, array('dummy'));
=======
     * @expectedException TYPO3\Flow\Persistence\Exception\IllegalObjectTypeException
     */
    public function removeChecksObjectType()
    {
        $repository = $this->getAccessibleMock('TYPO3\Flow\Persistence\Repository', array('dummy'));
>>>>>>> c186a992
        $repository->_set('entityClassName', 'ExpectedObjectType');

        $repository->remove(new \stdClass());
    }
    /**
     * @test
<<<<<<< HEAD
     * @expectedException \TYPO3\Flow\Persistence\Exception\IllegalObjectTypeException
     */
    public function updateChecksObjectType()
    {
        $repository = $this->getAccessibleMock(\TYPO3\Flow\Persistence\Repository::class, array('dummy'));
=======
     * @expectedException TYPO3\Flow\Persistence\Exception\IllegalObjectTypeException
     */
    public function updateChecksObjectType()
    {
        $repository = $this->getAccessibleMock('TYPO3\Flow\Persistence\Repository', array('dummy'));
>>>>>>> c186a992
        $repository->_set('entityClassName', 'ExpectedObjectType');

        $repository->update(new \stdClass());
    }
}<|MERGE_RESOLUTION|>--- conflicted
+++ resolved
@@ -21,11 +21,7 @@
      */
     public function abstractRepositoryImplementsRepositoryInterface()
     {
-<<<<<<< HEAD
         $repository = $this->getMock(\TYPO3\Flow\Persistence\Repository::class);
-=======
-        $repository = $this->getMock('TYPO3\Flow\Persistence\Repository');
->>>>>>> c186a992
         $this->assertTrue($repository instanceof \TYPO3\Flow\Persistence\RepositoryInterface);
     }
 
@@ -36,15 +32,9 @@
     {
         $idSuffix = uniqid();
         return array(
-<<<<<<< HEAD
             array('TYPO3\Blog\Domain\Repository', 'C' . $idSuffix . 'BlogRepository', 'TYPO3\Blog\Domain\Model\\C' . $idSuffix . 'Blog'),
             array('Domain\Repository\Content', 'C' . $idSuffix . 'PageRepository', 'Domain\Model\\Content\\C' . $idSuffix . 'Page'),
             array('Domain\Repository', 'C' . $idSuffix . 'RepositoryRepository', 'Domain\Model\\C' . $idSuffix . 'Repository')
-=======
-            array('TYPO3\Blog\Domain\Repository', 'C' . $idSuffix . 'BlogRepository', 'TYPO3\Blog\Domain\Model\\' . 'C' . $idSuffix . 'Blog'),
-            array('Domain\Repository\Content', 'C' . $idSuffix . 'PageRepository', 'Domain\Model\\Content\\' . 'C' . $idSuffix . 'Page'),
-            array('Domain\Repository', 'C' . $idSuffix . 'RepositoryRepository', 'Domain\Model\\' . 'C' . $idSuffix . 'Repository')
->>>>>>> c186a992
         );
     }
 
@@ -80,17 +70,10 @@
      */
     public function createQueryCallsPersistenceManagerWithExpectedClassName()
     {
-<<<<<<< HEAD
         $mockPersistenceManager = $this->getMock(\TYPO3\Flow\Persistence\Generic\PersistenceManager::class);
         $mockPersistenceManager->expects($this->once())->method('createQueryForType')->with('ExpectedType');
 
         $repository = $this->getAccessibleMock(\TYPO3\Flow\Persistence\Repository::class, array('dummy'));
-=======
-        $mockPersistenceManager = $this->getMock('TYPO3\Flow\Persistence\Generic\PersistenceManager');
-        $mockPersistenceManager->expects($this->once())->method('createQueryForType')->with('ExpectedType');
-
-        $repository = $this->getAccessibleMock('TYPO3\Flow\Persistence\Repository', array('dummy'));
->>>>>>> c186a992
         $repository->_set('entityClassName', 'ExpectedType');
         $this->inject($repository, 'persistenceManager', $mockPersistenceManager);
 
@@ -103,21 +86,12 @@
     public function createQuerySetsDefaultOrderingIfDefined()
     {
         $orderings = array('foo' => \TYPO3\Flow\Persistence\QueryInterface::ORDER_ASCENDING);
-<<<<<<< HEAD
         $mockQuery = $this->getMock(\TYPO3\Flow\Persistence\QueryInterface::class);
         $mockQuery->expects($this->once())->method('setOrderings')->with($orderings);
         $mockPersistenceManager = $this->getMock(\TYPO3\Flow\Persistence\Generic\PersistenceManager::class);
         $mockPersistenceManager->expects($this->exactly(2))->method('createQueryForType')->with('ExpectedType')->will($this->returnValue($mockQuery));
 
         $repository = $this->getAccessibleMock(\TYPO3\Flow\Persistence\Repository::class, array('dummy'));
-=======
-        $mockQuery = $this->getMock('TYPO3\Flow\Persistence\QueryInterface');
-        $mockQuery->expects($this->once())->method('setOrderings')->with($orderings);
-        $mockPersistenceManager = $this->getMock('TYPO3\Flow\Persistence\Generic\PersistenceManager');
-        $mockPersistenceManager->expects($this->exactly(2))->method('createQueryForType')->with('ExpectedType')->will($this->returnValue($mockQuery));
-
-        $repository = $this->getAccessibleMock('TYPO3\Flow\Persistence\Repository', array('dummy'));
->>>>>>> c186a992
         $repository->_set('entityClassName', 'ExpectedType');
         $this->inject($repository, 'persistenceManager', $mockPersistenceManager);
         $repository->setDefaultOrderings($orderings);
@@ -132,21 +106,12 @@
      */
     public function findAllCreatesQueryAndReturnsResultOfExecuteCall()
     {
-<<<<<<< HEAD
         $expectedResult = $this->getMock(\TYPO3\Flow\Persistence\QueryResultInterface::class);
 
         $mockQuery = $this->getMock(\TYPO3\Flow\Persistence\QueryInterface::class);
         $mockQuery->expects($this->once())->method('execute')->with()->will($this->returnValue($expectedResult));
 
         $repository = $this->getMock(\TYPO3\Flow\Persistence\Repository::class, array('createQuery'));
-=======
-        $expectedResult = $this->getMock('TYPO3\Flow\Persistence\QueryResultInterface');
-
-        $mockQuery = $this->getMock('TYPO3\Flow\Persistence\QueryInterface');
-        $mockQuery->expects($this->once())->method('execute')->with()->will($this->returnValue($expectedResult));
-
-        $repository = $this->getMock('TYPO3\Flow\Persistence\Repository', array('createQuery'));
->>>>>>> c186a992
         $repository->expects($this->once())->method('createQuery')->will($this->returnValue($mockQuery));
 
         $this->assertSame($expectedResult, $repository->findAll());
@@ -160,17 +125,10 @@
         $identifier = '123-456';
         $object = new \stdClass();
 
-<<<<<<< HEAD
         $mockPersistenceManager = $this->getMock(\TYPO3\Flow\Persistence\PersistenceManagerInterface::class);
         $mockPersistenceManager->expects($this->once())->method('getObjectByIdentifier')->with($identifier, 'stdClass')->will($this->returnValue($object));
 
         $repository = $this->getAccessibleMock(\TYPO3\Flow\Persistence\Repository::class, array('createQuery'));
-=======
-        $mockPersistenceManager = $this->getMock('TYPO3\Flow\Persistence\PersistenceManagerInterface');
-        $mockPersistenceManager->expects($this->once())->method('getObjectByIdentifier')->with($identifier, 'stdClass')->will($this->returnValue($object));
-
-        $repository = $this->getAccessibleMock('TYPO3\Flow\Persistence\Repository', array('createQuery'));
->>>>>>> c186a992
         $this->inject($repository, 'persistenceManager', $mockPersistenceManager);
         $repository->_set('entityClassName', 'stdClass');
 
@@ -183,15 +141,9 @@
     public function addDelegatesToPersistenceManager()
     {
         $object = new \stdClass();
-<<<<<<< HEAD
         $mockPersistenceManager = $this->getMock(\TYPO3\Flow\Persistence\PersistenceManagerInterface::class);
         $mockPersistenceManager->expects($this->once())->method('add')->with($object);
         $repository = $this->getAccessibleMock(\TYPO3\Flow\Persistence\Repository::class, array('dummy'));
-=======
-        $mockPersistenceManager = $this->getMock('TYPO3\Flow\Persistence\PersistenceManagerInterface');
-        $mockPersistenceManager->expects($this->once())->method('add')->with($object);
-        $repository = $this->getAccessibleMock('TYPO3\Flow\Persistence\Repository', array('dummy'));
->>>>>>> c186a992
         $this->inject($repository, 'persistenceManager', $mockPersistenceManager);
         $repository->_set('entityClassName', get_class($object));
         $repository->add($object);
@@ -203,15 +155,9 @@
     public function removeDelegatesToPersistenceManager()
     {
         $object = new \stdClass();
-<<<<<<< HEAD
         $mockPersistenceManager = $this->getMock(\TYPO3\Flow\Persistence\PersistenceManagerInterface::class);
         $mockPersistenceManager->expects($this->once())->method('remove')->with($object);
         $repository = $this->getAccessibleMock(\TYPO3\Flow\Persistence\Repository::class, array('dummy'));
-=======
-        $mockPersistenceManager = $this->getMock('TYPO3\Flow\Persistence\PersistenceManagerInterface');
-        $mockPersistenceManager->expects($this->once())->method('remove')->with($object);
-        $repository = $this->getAccessibleMock('TYPO3\Flow\Persistence\Repository', array('dummy'));
->>>>>>> c186a992
         $this->inject($repository, 'persistenceManager', $mockPersistenceManager);
         $repository->_set('entityClassName', get_class($object));
         $repository->remove($object);
@@ -223,15 +169,9 @@
     public function updateDelegatesToPersistenceManager()
     {
         $object = new \stdClass();
-<<<<<<< HEAD
         $mockPersistenceManager = $this->getMock(\TYPO3\Flow\Persistence\PersistenceManagerInterface::class);
         $mockPersistenceManager->expects($this->once())->method('update')->with($object);
         $repository = $this->getAccessibleMock(\TYPO3\Flow\Persistence\Repository::class, array('dummy'));
-=======
-        $mockPersistenceManager = $this->getMock('TYPO3\Flow\Persistence\PersistenceManagerInterface');
-        $mockPersistenceManager->expects($this->once())->method('update')->with($object);
-        $repository = $this->getAccessibleMock('TYPO3\Flow\Persistence\Repository', array('dummy'));
->>>>>>> c186a992
         $this->inject($repository, 'persistenceManager', $mockPersistenceManager);
         $repository->_set('entityClassName', get_class($object));
         $repository->update($object);
@@ -242,22 +182,13 @@
      */
     public function magicCallMethodAcceptsFindBySomethingCallsAndExecutesAQueryWithThatCriteria()
     {
-<<<<<<< HEAD
         $mockQueryResult = $this->getMock(\TYPO3\Flow\Persistence\QueryResultInterface::class);
         $mockQuery = $this->getMock(\TYPO3\Flow\Persistence\QueryInterface::class);
-=======
-        $mockQueryResult = $this->getMock('TYPO3\Flow\Persistence\QueryResultInterface');
-        $mockQuery = $this->getMock('TYPO3\Flow\Persistence\QueryInterface');
->>>>>>> c186a992
         $mockQuery->expects($this->once())->method('equals')->with('foo', 'bar')->will($this->returnValue('matchCriteria'));
         $mockQuery->expects($this->once())->method('matching')->with('matchCriteria')->will($this->returnValue($mockQuery));
         $mockQuery->expects($this->once())->method('execute')->with()->will($this->returnValue($mockQueryResult));
 
-<<<<<<< HEAD
-        $repository = $this->getMock(\TYPO3\Flow\Persistence\Repository::class, array('createQuery'));
-=======
-        $repository = $this->getMock('TYPO3\Flow\Persistence\Repository', array('createQuery'));
->>>>>>> c186a992
+        $repository = $this->getMock(\TYPO3\Flow\Persistence\Repository::class, array('createQuery'));
         $repository->expects($this->once())->method('createQuery')->will($this->returnValue($mockQuery));
 
         $this->assertSame($mockQueryResult, $repository->findByFoo('bar'));
@@ -269,24 +200,14 @@
     public function magicCallMethodAcceptsFindOneBySomethingCallsAndExecutesAQueryWithThatCriteria()
     {
         $object = new \stdClass();
-<<<<<<< HEAD
         $mockQueryResult = $this->getMock(\TYPO3\Flow\Persistence\QueryResultInterface::class);
         $mockQueryResult->expects($this->once())->method('getFirst')->will($this->returnValue($object));
         $mockQuery = $this->getMock(\TYPO3\Flow\Persistence\QueryInterface::class);
-=======
-        $mockQueryResult = $this->getMock('TYPO3\Flow\Persistence\QueryResultInterface');
-        $mockQueryResult->expects($this->once())->method('getFirst')->will($this->returnValue($object));
-        $mockQuery = $this->getMock('TYPO3\Flow\Persistence\QueryInterface');
->>>>>>> c186a992
         $mockQuery->expects($this->once())->method('equals')->with('foo', 'bar')->will($this->returnValue('matchCriteria'));
         $mockQuery->expects($this->once())->method('matching')->with('matchCriteria')->will($this->returnValue($mockQuery));
         $mockQuery->expects($this->once())->method('execute')->will($this->returnValue($mockQueryResult));
 
-<<<<<<< HEAD
-        $repository = $this->getMock(\TYPO3\Flow\Persistence\Repository::class, array('createQuery'));
-=======
-        $repository = $this->getMock('TYPO3\Flow\Persistence\Repository', array('createQuery'));
->>>>>>> c186a992
+        $repository = $this->getMock(\TYPO3\Flow\Persistence\Repository::class, array('createQuery'));
         $repository->expects($this->once())->method('createQuery')->will($this->returnValue($mockQuery));
 
         $this->assertSame($object, $repository->findOneByFoo('bar'));
@@ -297,20 +218,12 @@
      */
     public function magicCallMethodAcceptsCountBySomethingCallsAndExecutesAQueryWithThatCriteria()
     {
-<<<<<<< HEAD
-        $mockQuery = $this->getMock(\TYPO3\Flow\Persistence\QueryInterface::class);
-=======
-        $mockQuery = $this->getMock('TYPO3\Flow\Persistence\QueryInterface');
->>>>>>> c186a992
+        $mockQuery = $this->getMock(\TYPO3\Flow\Persistence\QueryInterface::class);
         $mockQuery->expects($this->once())->method('equals')->with('foo', 'bar')->will($this->returnValue('matchCriteria'));
         $mockQuery->expects($this->once())->method('matching')->with('matchCriteria')->will($this->returnValue($mockQuery));
         $mockQuery->expects($this->once())->method('count')->will($this->returnValue(2));
 
-<<<<<<< HEAD
-        $repository = $this->getMock(\TYPO3\Flow\Persistence\Repository::class, array('createQuery'));
-=======
-        $repository = $this->getMock('TYPO3\Flow\Persistence\Repository', array('createQuery'));
->>>>>>> c186a992
+        $repository = $this->getMock(\TYPO3\Flow\Persistence\Repository::class, array('createQuery'));
         $repository->expects($this->once())->method('createQuery')->will($this->returnValue($mockQuery));
 
         $this->assertSame(2, $repository->countByFoo('bar'));
@@ -318,37 +231,21 @@
 
     /**
      * @test
-<<<<<<< HEAD
      * @expectedException \PHPUnit_Framework_Error
      */
     public function magicCallMethodTriggersAnErrorIfUnknownMethodsAreCalled()
     {
         $repository = $this->getMock(\TYPO3\Flow\Persistence\Repository::class, array('createQuery'));
-=======
-     * @expectedException PHPUnit_Framework_Error
-     */
-    public function magicCallMethodTriggersAnErrorIfUnknownMethodsAreCalled()
-    {
-        $repository = $this->getMock('TYPO3\Flow\Persistence\Repository', array('createQuery'));
->>>>>>> c186a992
         $repository->__call('foo', array());
     }
 
     /**
      * @test
-<<<<<<< HEAD
      * @expectedException \TYPO3\Flow\Persistence\Exception\IllegalObjectTypeException
      */
     public function addChecksObjectType()
     {
         $repository = $this->getAccessibleMock(\TYPO3\Flow\Persistence\Repository::class, array('dummy'));
-=======
-     * @expectedException TYPO3\Flow\Persistence\Exception\IllegalObjectTypeException
-     */
-    public function addChecksObjectType()
-    {
-        $repository = $this->getAccessibleMock('TYPO3\Flow\Persistence\Repository', array('dummy'));
->>>>>>> c186a992
         $repository->_set('entityClassName', 'ExpectedObjectType');
 
         $repository->add(new \stdClass());
@@ -356,38 +253,22 @@
 
     /**
      * @test
-<<<<<<< HEAD
      * @expectedException \TYPO3\Flow\Persistence\Exception\IllegalObjectTypeException
      */
     public function removeChecksObjectType()
     {
         $repository = $this->getAccessibleMock(\TYPO3\Flow\Persistence\Repository::class, array('dummy'));
-=======
-     * @expectedException TYPO3\Flow\Persistence\Exception\IllegalObjectTypeException
-     */
-    public function removeChecksObjectType()
-    {
-        $repository = $this->getAccessibleMock('TYPO3\Flow\Persistence\Repository', array('dummy'));
->>>>>>> c186a992
         $repository->_set('entityClassName', 'ExpectedObjectType');
 
         $repository->remove(new \stdClass());
     }
     /**
      * @test
-<<<<<<< HEAD
      * @expectedException \TYPO3\Flow\Persistence\Exception\IllegalObjectTypeException
      */
     public function updateChecksObjectType()
     {
         $repository = $this->getAccessibleMock(\TYPO3\Flow\Persistence\Repository::class, array('dummy'));
-=======
-     * @expectedException TYPO3\Flow\Persistence\Exception\IllegalObjectTypeException
-     */
-    public function updateChecksObjectType()
-    {
-        $repository = $this->getAccessibleMock('TYPO3\Flow\Persistence\Repository', array('dummy'));
->>>>>>> c186a992
         $repository->_set('entityClassName', 'ExpectedObjectType');
 
         $repository->update(new \stdClass());
