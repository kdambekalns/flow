<?php
namespace TYPO3\Flow\Tests\Unit\Persistence;

/*
 * This file is part of the TYPO3.Flow package.
 *
 * (c) Contributors of the Neos Project - www.neos.io
 *
 * This package is Open Source Software. For the full copyright and license
 * information, please view the LICENSE file which was distributed with this
 * source code.
 */

use TYPO3\Flow\Tests\UnitTestCase;
use TYPO3\Flow\Persistence;
use TYPO3\Flow\Tests\Persistence\Fixture;

require_once('Fixture/Repository/NonstandardEntityRepository.php');

/**
 * Testcase for the base Repository
 */
class RepositoryTest extends UnitTestCase
{
    /**
     * @test
     */
    public function abstractRepositoryImplementsRepositoryInterface()
    {
<<<<<<< HEAD
        $repository = $this->createMock(\TYPO3\Flow\Persistence\Repository::class);
        $this->assertTrue($repository instanceof \TYPO3\Flow\Persistence\RepositoryInterface);
=======
        $repository = $this->createMock(Persistence\Repository::class);
        $this->assertTrue($repository instanceof Persistence\RepositoryInterface);
>>>>>>> c3f2521f
    }

    /**
     * dataProvider for constructSetsObjectTypeFromClassName
     */
    public function modelAndRepositoryClassNames()
    {
        $idSuffix = uniqid();
<<<<<<< HEAD
        return array(
            array('TYPO3\Blog\Domain\Repository', 'C' . $idSuffix . 'BlogRepository', 'TYPO3\Blog\Domain\Model\\C' . $idSuffix . 'Blog'),
            array('Domain\Repository\Content', 'C' . $idSuffix . 'PageRepository', 'Domain\Model\\Content\\C' . $idSuffix . 'Page'),
            array('Domain\Repository', 'C' . $idSuffix . 'RepositoryRepository', 'Domain\Model\\C' . $idSuffix . 'Repository')
        );
=======
        return [
            ['TYPO3\Blog\Domain\Repository', 'C' . $idSuffix . 'BlogRepository', 'TYPO3\Blog\Domain\Model\\' . 'C' . $idSuffix . 'Blog'],
            ['Domain\Repository\Content', 'C' . $idSuffix . 'PageRepository', 'Domain\Model\\Content\\' . 'C' . $idSuffix . 'Page'],
            ['Domain\Repository', 'C' . $idSuffix . 'RepositoryRepository', 'Domain\Model\\' . 'C' . $idSuffix . 'Repository']
        ];
>>>>>>> c3f2521f
    }

    /**
     * @test
     * @dataProvider modelAndRepositoryClassNames
     */
    public function constructSetsObjectTypeFromClassName($repositoryNamespace, $repositoryClassName, $modelClassName)
    {
        $mockClassName = $repositoryNamespace . '\\' . $repositoryClassName;
        eval('namespace ' . $repositoryNamespace . '; class ' . $repositoryClassName . ' extends \TYPO3\Flow\Persistence\Repository {}');

        $repository = new $mockClassName();
        $this->assertEquals($modelClassName, $repository->getEntityClassName());
    }

    /**
     * @test
     */
    public function constructSetsObjectTypeFromClassConstant()
    {
        $repositoryNamespace = \TYPO3\Flow\Tests\Persistence\Fixture\Repository::class;
        $repositoryClassName = 'NonstandardEntityRepository';
<<<<<<< HEAD
        $modelClassName = \TYPO3\Flow\Tests\Persistence\Fixture\Model\Entity::class;
=======
        $modelClassName = Fixture\Model\Entity::class;
>>>>>>> c3f2521f
        $fullRepositorClassName = $repositoryNamespace . '\\' . $repositoryClassName;

        $repository = new $fullRepositorClassName();
        $this->assertEquals($modelClassName, $repository->getEntityClassName());
    }

    /**
     * @test
     */
    public function createQueryCallsPersistenceManagerWithExpectedClassName()
    {
<<<<<<< HEAD
        $mockPersistenceManager = $this->createMock(\TYPO3\Flow\Persistence\Generic\PersistenceManager::class);
        $mockPersistenceManager->expects($this->once())->method('createQueryForType')->with('ExpectedType');

        $repository = $this->getAccessibleMock(\TYPO3\Flow\Persistence\Repository::class, array('dummy'));
=======
        $mockPersistenceManager = $this->createMock(Persistence\Generic\PersistenceManager::class);
        $mockPersistenceManager->expects($this->once())->method('createQueryForType')->with('ExpectedType');

        $repository = $this->getAccessibleMock(Persistence\Repository::class, ['dummy']);
>>>>>>> c3f2521f
        $repository->_set('entityClassName', 'ExpectedType');
        $this->inject($repository, 'persistenceManager', $mockPersistenceManager);

        $repository->createQuery();
    }

    /**
     * @test
     */
    public function createQuerySetsDefaultOrderingIfDefined()
    {
<<<<<<< HEAD
        $orderings = array('foo' => \TYPO3\Flow\Persistence\QueryInterface::ORDER_ASCENDING);
        $mockQuery = $this->createMock(\TYPO3\Flow\Persistence\QueryInterface::class);
        $mockQuery->expects($this->once())->method('setOrderings')->with($orderings);
        $mockPersistenceManager = $this->createMock(\TYPO3\Flow\Persistence\Generic\PersistenceManager::class);
        $mockPersistenceManager->expects($this->exactly(2))->method('createQueryForType')->with('ExpectedType')->will($this->returnValue($mockQuery));

        $repository = $this->getAccessibleMock(\TYPO3\Flow\Persistence\Repository::class, array('dummy'));
=======
        $orderings = ['foo' => Persistence\QueryInterface::ORDER_ASCENDING];
        $mockQuery = $this->createMock(Persistence\QueryInterface::class);
        $mockQuery->expects($this->once())->method('setOrderings')->with($orderings);
        $mockPersistenceManager = $this->createMock(Persistence\Generic\PersistenceManager::class);
        $mockPersistenceManager->expects($this->exactly(2))->method('createQueryForType')->with('ExpectedType')->will($this->returnValue($mockQuery));

        $repository = $this->getAccessibleMock(Persistence\Repository::class, ['dummy']);
>>>>>>> c3f2521f
        $repository->_set('entityClassName', 'ExpectedType');
        $this->inject($repository, 'persistenceManager', $mockPersistenceManager);
        $repository->setDefaultOrderings($orderings);
        $repository->createQuery();

        $repository->setDefaultOrderings([]);
        $repository->createQuery();
    }

    /**
     * @test
     */
    public function findAllCreatesQueryAndReturnsResultOfExecuteCall()
    {
<<<<<<< HEAD
        $expectedResult = $this->createMock(\TYPO3\Flow\Persistence\QueryResultInterface::class);

        $mockQuery = $this->createMock(\TYPO3\Flow\Persistence\QueryInterface::class);
        $mockQuery->expects($this->once())->method('execute')->with()->will($this->returnValue($expectedResult));

        $repository = $this->getMockBuilder(\TYPO3\Flow\Persistence\Repository::class)->setMethods(array('createQuery'))->getMock();
=======
        $expectedResult = $this->createMock(Persistence\QueryResultInterface::class);

        $mockQuery = $this->createMock(Persistence\QueryInterface::class);
        $mockQuery->expects($this->once())->method('execute')->with()->will($this->returnValue($expectedResult));

        $repository = $this->getMockBuilder(Persistence\Repository::class)->setMethods(['createQuery'])->getMock();
>>>>>>> c3f2521f
        $repository->expects($this->once())->method('createQuery')->will($this->returnValue($mockQuery));

        $this->assertSame($expectedResult, $repository->findAll());
    }

    /**
     * @test
     */
    public function findByidentifierReturnsResultOfGetObjectByIdentifierCall()
    {
        $identifier = '123-456';
        $object = new \stdClass();

<<<<<<< HEAD
        $mockPersistenceManager = $this->createMock(\TYPO3\Flow\Persistence\PersistenceManagerInterface::class);
        $mockPersistenceManager->expects($this->once())->method('getObjectByIdentifier')->with($identifier, 'stdClass')->will($this->returnValue($object));

        $repository = $this->getAccessibleMock(\TYPO3\Flow\Persistence\Repository::class, array('createQuery'));
=======
        $mockPersistenceManager = $this->createMock(Persistence\PersistenceManagerInterface::class);
        $mockPersistenceManager->expects($this->once())->method('getObjectByIdentifier')->with($identifier, 'stdClass')->will($this->returnValue($object));

        $repository = $this->getAccessibleMock(Persistence\Repository::class, ['createQuery']);
>>>>>>> c3f2521f
        $this->inject($repository, 'persistenceManager', $mockPersistenceManager);
        $repository->_set('entityClassName', 'stdClass');

        $this->assertSame($object, $repository->findByIdentifier($identifier));
    }

    /**
     * @test
     */
    public function addDelegatesToPersistenceManager()
    {
        $object = new \stdClass();
<<<<<<< HEAD
        $mockPersistenceManager = $this->createMock(\TYPO3\Flow\Persistence\PersistenceManagerInterface::class);
        $mockPersistenceManager->expects($this->once())->method('add')->with($object);
        $repository = $this->getAccessibleMock(\TYPO3\Flow\Persistence\Repository::class, array('dummy'));
=======
        $mockPersistenceManager = $this->createMock(Persistence\PersistenceManagerInterface::class);
        $mockPersistenceManager->expects($this->once())->method('add')->with($object);
        $repository = $this->getAccessibleMock(Persistence\Repository::class, ['dummy']);
>>>>>>> c3f2521f
        $this->inject($repository, 'persistenceManager', $mockPersistenceManager);
        $repository->_set('entityClassName', get_class($object));
        $repository->add($object);
    }

    /**
     * @test
     */
    public function removeDelegatesToPersistenceManager()
    {
        $object = new \stdClass();
<<<<<<< HEAD
        $mockPersistenceManager = $this->createMock(\TYPO3\Flow\Persistence\PersistenceManagerInterface::class);
        $mockPersistenceManager->expects($this->once())->method('remove')->with($object);
        $repository = $this->getAccessibleMock(\TYPO3\Flow\Persistence\Repository::class, array('dummy'));
=======
        $mockPersistenceManager = $this->createMock(Persistence\PersistenceManagerInterface::class);
        $mockPersistenceManager->expects($this->once())->method('remove')->with($object);
        $repository = $this->getAccessibleMock(Persistence\Repository::class, ['dummy']);
>>>>>>> c3f2521f
        $this->inject($repository, 'persistenceManager', $mockPersistenceManager);
        $repository->_set('entityClassName', get_class($object));
        $repository->remove($object);
    }

    /**
     * @test
     */
    public function updateDelegatesToPersistenceManager()
    {
        $object = new \stdClass();
<<<<<<< HEAD
        $mockPersistenceManager = $this->createMock(\TYPO3\Flow\Persistence\PersistenceManagerInterface::class);
        $mockPersistenceManager->expects($this->once())->method('update')->with($object);
        $repository = $this->getAccessibleMock(\TYPO3\Flow\Persistence\Repository::class, array('dummy'));
=======
        $mockPersistenceManager = $this->createMock(Persistence\PersistenceManagerInterface::class);
        $mockPersistenceManager->expects($this->once())->method('update')->with($object);
        $repository = $this->getAccessibleMock(Persistence\Repository::class, ['dummy']);
>>>>>>> c3f2521f
        $this->inject($repository, 'persistenceManager', $mockPersistenceManager);
        $repository->_set('entityClassName', get_class($object));
        $repository->update($object);
    }

    /**
     * @test
     */
    public function magicCallMethodAcceptsFindBySomethingCallsAndExecutesAQueryWithThatCriteria()
    {
<<<<<<< HEAD
        $mockQueryResult = $this->createMock(\TYPO3\Flow\Persistence\QueryResultInterface::class);
        $mockQuery = $this->createMock(\TYPO3\Flow\Persistence\QueryInterface::class);
=======
        $mockQueryResult = $this->createMock(Persistence\QueryResultInterface::class);
        $mockQuery = $this->createMock(Persistence\QueryInterface::class);
>>>>>>> c3f2521f
        $mockQuery->expects($this->once())->method('equals')->with('foo', 'bar')->will($this->returnValue('matchCriteria'));
        $mockQuery->expects($this->once())->method('matching')->with('matchCriteria')->will($this->returnValue($mockQuery));
        $mockQuery->expects($this->once())->method('execute')->with()->will($this->returnValue($mockQueryResult));

<<<<<<< HEAD
        $repository = $this->getMockBuilder(\TYPO3\Flow\Persistence\Repository::class)->setMethods(array('createQuery'))->getMock();
=======
        $repository = $this->getMockBuilder(Persistence\Repository::class)->setMethods(['createQuery'])->getMock();
>>>>>>> c3f2521f
        $repository->expects($this->once())->method('createQuery')->will($this->returnValue($mockQuery));

        $this->assertSame($mockQueryResult, $repository->findByFoo('bar'));
    }

    /**
     * @test
     */
    public function magicCallMethodAcceptsFindOneBySomethingCallsAndExecutesAQueryWithThatCriteria()
    {
        $object = new \stdClass();
<<<<<<< HEAD
        $mockQueryResult = $this->createMock(\TYPO3\Flow\Persistence\QueryResultInterface::class);
        $mockQueryResult->expects($this->once())->method('getFirst')->will($this->returnValue($object));
        $mockQuery = $this->createMock(\TYPO3\Flow\Persistence\QueryInterface::class);
=======
        $mockQueryResult = $this->createMock(Persistence\QueryResultInterface::class);
        $mockQueryResult->expects($this->once())->method('getFirst')->will($this->returnValue($object));
        $mockQuery = $this->createMock(Persistence\QueryInterface::class);
>>>>>>> c3f2521f
        $mockQuery->expects($this->once())->method('equals')->with('foo', 'bar')->will($this->returnValue('matchCriteria'));
        $mockQuery->expects($this->once())->method('matching')->with('matchCriteria')->will($this->returnValue($mockQuery));
        $mockQuery->expects($this->once())->method('execute')->will($this->returnValue($mockQueryResult));

<<<<<<< HEAD
        $repository = $this->getMockBuilder(\TYPO3\Flow\Persistence\Repository::class)->setMethods(array('createQuery'))->getMock();
=======
        $repository = $this->getMockBuilder(Persistence\Repository::class)->setMethods(['createQuery'])->getMock();
>>>>>>> c3f2521f
        $repository->expects($this->once())->method('createQuery')->will($this->returnValue($mockQuery));

        $this->assertSame($object, $repository->findOneByFoo('bar'));
    }

    /**
     * @test
     */
    public function magicCallMethodAcceptsCountBySomethingCallsAndExecutesAQueryWithThatCriteria()
    {
<<<<<<< HEAD
        $mockQuery = $this->createMock(\TYPO3\Flow\Persistence\QueryInterface::class);
=======
        $mockQuery = $this->createMock(Persistence\QueryInterface::class);
>>>>>>> c3f2521f
        $mockQuery->expects($this->once())->method('equals')->with('foo', 'bar')->will($this->returnValue('matchCriteria'));
        $mockQuery->expects($this->once())->method('matching')->with('matchCriteria')->will($this->returnValue($mockQuery));
        $mockQuery->expects($this->once())->method('count')->will($this->returnValue(2));

<<<<<<< HEAD
        $repository = $this->getMockBuilder(\TYPO3\Flow\Persistence\Repository::class)->setMethods(array('createQuery'))->getMock();
=======
        $repository = $this->getMockBuilder(Persistence\Repository::class)->setMethods(['createQuery'])->getMock();
>>>>>>> c3f2521f
        $repository->expects($this->once())->method('createQuery')->will($this->returnValue($mockQuery));

        $this->assertSame(2, $repository->countByFoo('bar'));
    }

    /**
     * @test
     * @expectedException \PHPUnit_Framework_Error
     */
    public function magicCallMethodTriggersAnErrorIfUnknownMethodsAreCalled()
    {
<<<<<<< HEAD
        $repository = $this->getMockBuilder(\TYPO3\Flow\Persistence\Repository::class)->setMethods(array('createQuery'))->getMock();
        $repository->__call('foo', array());
=======
        $repository = $this->getMockBuilder(Persistence\Repository::class)->setMethods(['createQuery'])->getMock();
        $repository->__call('foo', []);
>>>>>>> c3f2521f
    }

    /**
     * @test
     * @expectedException \TYPO3\Flow\Persistence\Exception\IllegalObjectTypeException
     */
    public function addChecksObjectType()
    {
<<<<<<< HEAD
        $repository = $this->getAccessibleMock(\TYPO3\Flow\Persistence\Repository::class, array('dummy'));
=======
        $repository = $this->getAccessibleMock(Persistence\Repository::class, ['dummy']);
>>>>>>> c3f2521f
        $repository->_set('entityClassName', 'ExpectedObjectType');

        $repository->add(new \stdClass());
    }

    /**
     * @test
     * @expectedException \TYPO3\Flow\Persistence\Exception\IllegalObjectTypeException
     */
    public function removeChecksObjectType()
    {
<<<<<<< HEAD
        $repository = $this->getAccessibleMock(\TYPO3\Flow\Persistence\Repository::class, array('dummy'));
=======
        $repository = $this->getAccessibleMock(Persistence\Repository::class, ['dummy']);
>>>>>>> c3f2521f
        $repository->_set('entityClassName', 'ExpectedObjectType');

        $repository->remove(new \stdClass());
    }
    /**
     * @test
     * @expectedException \TYPO3\Flow\Persistence\Exception\IllegalObjectTypeException
     */
    public function updateChecksObjectType()
    {
<<<<<<< HEAD
        $repository = $this->getAccessibleMock(\TYPO3\Flow\Persistence\Repository::class, array('dummy'));
=======
        $repository = $this->getAccessibleMock(Persistence\Repository::class, ['dummy']);
>>>>>>> c3f2521f
        $repository->_set('entityClassName', 'ExpectedObjectType');

        $repository->update(new \stdClass());
    }
}<|MERGE_RESOLUTION|>--- conflicted
+++ resolved
@@ -27,13 +27,8 @@
      */
     public function abstractRepositoryImplementsRepositoryInterface()
     {
-<<<<<<< HEAD
-        $repository = $this->createMock(\TYPO3\Flow\Persistence\Repository::class);
-        $this->assertTrue($repository instanceof \TYPO3\Flow\Persistence\RepositoryInterface);
-=======
         $repository = $this->createMock(Persistence\Repository::class);
         $this->assertTrue($repository instanceof Persistence\RepositoryInterface);
->>>>>>> c3f2521f
     }
 
     /**
@@ -42,19 +37,11 @@
     public function modelAndRepositoryClassNames()
     {
         $idSuffix = uniqid();
-<<<<<<< HEAD
-        return array(
-            array('TYPO3\Blog\Domain\Repository', 'C' . $idSuffix . 'BlogRepository', 'TYPO3\Blog\Domain\Model\\C' . $idSuffix . 'Blog'),
-            array('Domain\Repository\Content', 'C' . $idSuffix . 'PageRepository', 'Domain\Model\\Content\\C' . $idSuffix . 'Page'),
-            array('Domain\Repository', 'C' . $idSuffix . 'RepositoryRepository', 'Domain\Model\\C' . $idSuffix . 'Repository')
-        );
-=======
         return [
             ['TYPO3\Blog\Domain\Repository', 'C' . $idSuffix . 'BlogRepository', 'TYPO3\Blog\Domain\Model\\' . 'C' . $idSuffix . 'Blog'],
             ['Domain\Repository\Content', 'C' . $idSuffix . 'PageRepository', 'Domain\Model\\Content\\' . 'C' . $idSuffix . 'Page'],
             ['Domain\Repository', 'C' . $idSuffix . 'RepositoryRepository', 'Domain\Model\\' . 'C' . $idSuffix . 'Repository']
         ];
->>>>>>> c3f2521f
     }
 
     /**
@@ -75,13 +62,9 @@
      */
     public function constructSetsObjectTypeFromClassConstant()
     {
-        $repositoryNamespace = \TYPO3\Flow\Tests\Persistence\Fixture\Repository::class;
+        $repositoryNamespace = 'TYPO3\Flow\Tests\Persistence\Fixture\Repository';
         $repositoryClassName = 'NonstandardEntityRepository';
-<<<<<<< HEAD
-        $modelClassName = \TYPO3\Flow\Tests\Persistence\Fixture\Model\Entity::class;
-=======
         $modelClassName = Fixture\Model\Entity::class;
->>>>>>> c3f2521f
         $fullRepositorClassName = $repositoryNamespace . '\\' . $repositoryClassName;
 
         $repository = new $fullRepositorClassName();
@@ -93,17 +76,10 @@
      */
     public function createQueryCallsPersistenceManagerWithExpectedClassName()
     {
-<<<<<<< HEAD
-        $mockPersistenceManager = $this->createMock(\TYPO3\Flow\Persistence\Generic\PersistenceManager::class);
-        $mockPersistenceManager->expects($this->once())->method('createQueryForType')->with('ExpectedType');
-
-        $repository = $this->getAccessibleMock(\TYPO3\Flow\Persistence\Repository::class, array('dummy'));
-=======
         $mockPersistenceManager = $this->createMock(Persistence\Generic\PersistenceManager::class);
         $mockPersistenceManager->expects($this->once())->method('createQueryForType')->with('ExpectedType');
 
         $repository = $this->getAccessibleMock(Persistence\Repository::class, ['dummy']);
->>>>>>> c3f2521f
         $repository->_set('entityClassName', 'ExpectedType');
         $this->inject($repository, 'persistenceManager', $mockPersistenceManager);
 
@@ -115,15 +91,6 @@
      */
     public function createQuerySetsDefaultOrderingIfDefined()
     {
-<<<<<<< HEAD
-        $orderings = array('foo' => \TYPO3\Flow\Persistence\QueryInterface::ORDER_ASCENDING);
-        $mockQuery = $this->createMock(\TYPO3\Flow\Persistence\QueryInterface::class);
-        $mockQuery->expects($this->once())->method('setOrderings')->with($orderings);
-        $mockPersistenceManager = $this->createMock(\TYPO3\Flow\Persistence\Generic\PersistenceManager::class);
-        $mockPersistenceManager->expects($this->exactly(2))->method('createQueryForType')->with('ExpectedType')->will($this->returnValue($mockQuery));
-
-        $repository = $this->getAccessibleMock(\TYPO3\Flow\Persistence\Repository::class, array('dummy'));
-=======
         $orderings = ['foo' => Persistence\QueryInterface::ORDER_ASCENDING];
         $mockQuery = $this->createMock(Persistence\QueryInterface::class);
         $mockQuery->expects($this->once())->method('setOrderings')->with($orderings);
@@ -131,7 +98,6 @@
         $mockPersistenceManager->expects($this->exactly(2))->method('createQueryForType')->with('ExpectedType')->will($this->returnValue($mockQuery));
 
         $repository = $this->getAccessibleMock(Persistence\Repository::class, ['dummy']);
->>>>>>> c3f2521f
         $repository->_set('entityClassName', 'ExpectedType');
         $this->inject($repository, 'persistenceManager', $mockPersistenceManager);
         $repository->setDefaultOrderings($orderings);
@@ -146,21 +112,12 @@
      */
     public function findAllCreatesQueryAndReturnsResultOfExecuteCall()
     {
-<<<<<<< HEAD
-        $expectedResult = $this->createMock(\TYPO3\Flow\Persistence\QueryResultInterface::class);
-
-        $mockQuery = $this->createMock(\TYPO3\Flow\Persistence\QueryInterface::class);
+        $expectedResult = $this->createMock(Persistence\QueryResultInterface::class);
+
+        $mockQuery = $this->createMock(Persistence\QueryInterface::class);
         $mockQuery->expects($this->once())->method('execute')->with()->will($this->returnValue($expectedResult));
 
-        $repository = $this->getMockBuilder(\TYPO3\Flow\Persistence\Repository::class)->setMethods(array('createQuery'))->getMock();
-=======
-        $expectedResult = $this->createMock(Persistence\QueryResultInterface::class);
-
-        $mockQuery = $this->createMock(Persistence\QueryInterface::class);
-        $mockQuery->expects($this->once())->method('execute')->with()->will($this->returnValue($expectedResult));
-
-        $repository = $this->getMockBuilder(Persistence\Repository::class)->setMethods(['createQuery'])->getMock();
->>>>>>> c3f2521f
+        $repository = $this->getMockBuilder(Persistence\Repository::class)->setMethods(['createQuery'])->getMock();
         $repository->expects($this->once())->method('createQuery')->will($this->returnValue($mockQuery));
 
         $this->assertSame($expectedResult, $repository->findAll());
@@ -174,17 +131,10 @@
         $identifier = '123-456';
         $object = new \stdClass();
 
-<<<<<<< HEAD
-        $mockPersistenceManager = $this->createMock(\TYPO3\Flow\Persistence\PersistenceManagerInterface::class);
+        $mockPersistenceManager = $this->createMock(Persistence\PersistenceManagerInterface::class);
         $mockPersistenceManager->expects($this->once())->method('getObjectByIdentifier')->with($identifier, 'stdClass')->will($this->returnValue($object));
 
-        $repository = $this->getAccessibleMock(\TYPO3\Flow\Persistence\Repository::class, array('createQuery'));
-=======
-        $mockPersistenceManager = $this->createMock(Persistence\PersistenceManagerInterface::class);
-        $mockPersistenceManager->expects($this->once())->method('getObjectByIdentifier')->with($identifier, 'stdClass')->will($this->returnValue($object));
-
         $repository = $this->getAccessibleMock(Persistence\Repository::class, ['createQuery']);
->>>>>>> c3f2521f
         $this->inject($repository, 'persistenceManager', $mockPersistenceManager);
         $repository->_set('entityClassName', 'stdClass');
 
@@ -197,15 +147,9 @@
     public function addDelegatesToPersistenceManager()
     {
         $object = new \stdClass();
-<<<<<<< HEAD
-        $mockPersistenceManager = $this->createMock(\TYPO3\Flow\Persistence\PersistenceManagerInterface::class);
+        $mockPersistenceManager = $this->createMock(Persistence\PersistenceManagerInterface::class);
         $mockPersistenceManager->expects($this->once())->method('add')->with($object);
-        $repository = $this->getAccessibleMock(\TYPO3\Flow\Persistence\Repository::class, array('dummy'));
-=======
-        $mockPersistenceManager = $this->createMock(Persistence\PersistenceManagerInterface::class);
-        $mockPersistenceManager->expects($this->once())->method('add')->with($object);
-        $repository = $this->getAccessibleMock(Persistence\Repository::class, ['dummy']);
->>>>>>> c3f2521f
+        $repository = $this->getAccessibleMock(Persistence\Repository::class, ['dummy']);
         $this->inject($repository, 'persistenceManager', $mockPersistenceManager);
         $repository->_set('entityClassName', get_class($object));
         $repository->add($object);
@@ -217,15 +161,9 @@
     public function removeDelegatesToPersistenceManager()
     {
         $object = new \stdClass();
-<<<<<<< HEAD
-        $mockPersistenceManager = $this->createMock(\TYPO3\Flow\Persistence\PersistenceManagerInterface::class);
+        $mockPersistenceManager = $this->createMock(Persistence\PersistenceManagerInterface::class);
         $mockPersistenceManager->expects($this->once())->method('remove')->with($object);
-        $repository = $this->getAccessibleMock(\TYPO3\Flow\Persistence\Repository::class, array('dummy'));
-=======
-        $mockPersistenceManager = $this->createMock(Persistence\PersistenceManagerInterface::class);
-        $mockPersistenceManager->expects($this->once())->method('remove')->with($object);
-        $repository = $this->getAccessibleMock(Persistence\Repository::class, ['dummy']);
->>>>>>> c3f2521f
+        $repository = $this->getAccessibleMock(Persistence\Repository::class, ['dummy']);
         $this->inject($repository, 'persistenceManager', $mockPersistenceManager);
         $repository->_set('entityClassName', get_class($object));
         $repository->remove($object);
@@ -237,15 +175,9 @@
     public function updateDelegatesToPersistenceManager()
     {
         $object = new \stdClass();
-<<<<<<< HEAD
-        $mockPersistenceManager = $this->createMock(\TYPO3\Flow\Persistence\PersistenceManagerInterface::class);
+        $mockPersistenceManager = $this->createMock(Persistence\PersistenceManagerInterface::class);
         $mockPersistenceManager->expects($this->once())->method('update')->with($object);
-        $repository = $this->getAccessibleMock(\TYPO3\Flow\Persistence\Repository::class, array('dummy'));
-=======
-        $mockPersistenceManager = $this->createMock(Persistence\PersistenceManagerInterface::class);
-        $mockPersistenceManager->expects($this->once())->method('update')->with($object);
-        $repository = $this->getAccessibleMock(Persistence\Repository::class, ['dummy']);
->>>>>>> c3f2521f
+        $repository = $this->getAccessibleMock(Persistence\Repository::class, ['dummy']);
         $this->inject($repository, 'persistenceManager', $mockPersistenceManager);
         $repository->_set('entityClassName', get_class($object));
         $repository->update($object);
@@ -256,22 +188,13 @@
      */
     public function magicCallMethodAcceptsFindBySomethingCallsAndExecutesAQueryWithThatCriteria()
     {
-<<<<<<< HEAD
-        $mockQueryResult = $this->createMock(\TYPO3\Flow\Persistence\QueryResultInterface::class);
-        $mockQuery = $this->createMock(\TYPO3\Flow\Persistence\QueryInterface::class);
-=======
         $mockQueryResult = $this->createMock(Persistence\QueryResultInterface::class);
         $mockQuery = $this->createMock(Persistence\QueryInterface::class);
->>>>>>> c3f2521f
         $mockQuery->expects($this->once())->method('equals')->with('foo', 'bar')->will($this->returnValue('matchCriteria'));
         $mockQuery->expects($this->once())->method('matching')->with('matchCriteria')->will($this->returnValue($mockQuery));
         $mockQuery->expects($this->once())->method('execute')->with()->will($this->returnValue($mockQueryResult));
 
-<<<<<<< HEAD
-        $repository = $this->getMockBuilder(\TYPO3\Flow\Persistence\Repository::class)->setMethods(array('createQuery'))->getMock();
-=======
-        $repository = $this->getMockBuilder(Persistence\Repository::class)->setMethods(['createQuery'])->getMock();
->>>>>>> c3f2521f
+        $repository = $this->getMockBuilder(Persistence\Repository::class)->setMethods(['createQuery'])->getMock();
         $repository->expects($this->once())->method('createQuery')->will($this->returnValue($mockQuery));
 
         $this->assertSame($mockQueryResult, $repository->findByFoo('bar'));
@@ -283,24 +206,14 @@
     public function magicCallMethodAcceptsFindOneBySomethingCallsAndExecutesAQueryWithThatCriteria()
     {
         $object = new \stdClass();
-<<<<<<< HEAD
-        $mockQueryResult = $this->createMock(\TYPO3\Flow\Persistence\QueryResultInterface::class);
-        $mockQueryResult->expects($this->once())->method('getFirst')->will($this->returnValue($object));
-        $mockQuery = $this->createMock(\TYPO3\Flow\Persistence\QueryInterface::class);
-=======
         $mockQueryResult = $this->createMock(Persistence\QueryResultInterface::class);
         $mockQueryResult->expects($this->once())->method('getFirst')->will($this->returnValue($object));
         $mockQuery = $this->createMock(Persistence\QueryInterface::class);
->>>>>>> c3f2521f
         $mockQuery->expects($this->once())->method('equals')->with('foo', 'bar')->will($this->returnValue('matchCriteria'));
         $mockQuery->expects($this->once())->method('matching')->with('matchCriteria')->will($this->returnValue($mockQuery));
         $mockQuery->expects($this->once())->method('execute')->will($this->returnValue($mockQueryResult));
 
-<<<<<<< HEAD
-        $repository = $this->getMockBuilder(\TYPO3\Flow\Persistence\Repository::class)->setMethods(array('createQuery'))->getMock();
-=======
-        $repository = $this->getMockBuilder(Persistence\Repository::class)->setMethods(['createQuery'])->getMock();
->>>>>>> c3f2521f
+        $repository = $this->getMockBuilder(Persistence\Repository::class)->setMethods(['createQuery'])->getMock();
         $repository->expects($this->once())->method('createQuery')->will($this->returnValue($mockQuery));
 
         $this->assertSame($object, $repository->findOneByFoo('bar'));
@@ -311,20 +224,12 @@
      */
     public function magicCallMethodAcceptsCountBySomethingCallsAndExecutesAQueryWithThatCriteria()
     {
-<<<<<<< HEAD
-        $mockQuery = $this->createMock(\TYPO3\Flow\Persistence\QueryInterface::class);
-=======
-        $mockQuery = $this->createMock(Persistence\QueryInterface::class);
->>>>>>> c3f2521f
+        $mockQuery = $this->createMock(Persistence\QueryInterface::class);
         $mockQuery->expects($this->once())->method('equals')->with('foo', 'bar')->will($this->returnValue('matchCriteria'));
         $mockQuery->expects($this->once())->method('matching')->with('matchCriteria')->will($this->returnValue($mockQuery));
         $mockQuery->expects($this->once())->method('count')->will($this->returnValue(2));
 
-<<<<<<< HEAD
-        $repository = $this->getMockBuilder(\TYPO3\Flow\Persistence\Repository::class)->setMethods(array('createQuery'))->getMock();
-=======
-        $repository = $this->getMockBuilder(Persistence\Repository::class)->setMethods(['createQuery'])->getMock();
->>>>>>> c3f2521f
+        $repository = $this->getMockBuilder(Persistence\Repository::class)->setMethods(['createQuery'])->getMock();
         $repository->expects($this->once())->method('createQuery')->will($this->returnValue($mockQuery));
 
         $this->assertSame(2, $repository->countByFoo('bar'));
@@ -336,13 +241,8 @@
      */
     public function magicCallMethodTriggersAnErrorIfUnknownMethodsAreCalled()
     {
-<<<<<<< HEAD
-        $repository = $this->getMockBuilder(\TYPO3\Flow\Persistence\Repository::class)->setMethods(array('createQuery'))->getMock();
-        $repository->__call('foo', array());
-=======
         $repository = $this->getMockBuilder(Persistence\Repository::class)->setMethods(['createQuery'])->getMock();
         $repository->__call('foo', []);
->>>>>>> c3f2521f
     }
 
     /**
@@ -351,11 +251,7 @@
      */
     public function addChecksObjectType()
     {
-<<<<<<< HEAD
-        $repository = $this->getAccessibleMock(\TYPO3\Flow\Persistence\Repository::class, array('dummy'));
-=======
-        $repository = $this->getAccessibleMock(Persistence\Repository::class, ['dummy']);
->>>>>>> c3f2521f
+        $repository = $this->getAccessibleMock(Persistence\Repository::class, ['dummy']);
         $repository->_set('entityClassName', 'ExpectedObjectType');
 
         $repository->add(new \stdClass());
@@ -367,11 +263,7 @@
      */
     public function removeChecksObjectType()
     {
-<<<<<<< HEAD
-        $repository = $this->getAccessibleMock(\TYPO3\Flow\Persistence\Repository::class, array('dummy'));
-=======
-        $repository = $this->getAccessibleMock(Persistence\Repository::class, ['dummy']);
->>>>>>> c3f2521f
+        $repository = $this->getAccessibleMock(Persistence\Repository::class, ['dummy']);
         $repository->_set('entityClassName', 'ExpectedObjectType');
 
         $repository->remove(new \stdClass());
@@ -382,11 +274,7 @@
      */
     public function updateChecksObjectType()
     {
-<<<<<<< HEAD
-        $repository = $this->getAccessibleMock(\TYPO3\Flow\Persistence\Repository::class, array('dummy'));
-=======
-        $repository = $this->getAccessibleMock(Persistence\Repository::class, ['dummy']);
->>>>>>> c3f2521f
+        $repository = $this->getAccessibleMock(Persistence\Repository::class, ['dummy']);
         $repository->_set('entityClassName', 'ExpectedObjectType');
 
         $repository->update(new \stdClass());
