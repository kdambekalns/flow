--- conflicted
+++ resolved
@@ -118,11 +118,7 @@
      */
     public function setTypeConverterOptionsCanBeRetrievedAgain()
     {
-<<<<<<< HEAD
-        $mockTypeConverterClass = $this->getMockClass(\TYPO3\Flow\Property\TypeConverterInterface::class);
-=======
-        $mockTypeConverterClass = $this->getMockClass(TypeConverterInterface::class);
->>>>>>> c3f2521f
+        $mockTypeConverterClass = $this->getMockClass(TypeConverterInterface::class);
 
         $this->propertyMappingConfiguration->setTypeConverterOptions($mockTypeConverterClass, ['k1' => 'v1', 'k2' => 'v2']);
         $this->assertEquals('v1', $this->propertyMappingConfiguration->getConfigurationValue($mockTypeConverterClass, 'k1'));
@@ -134,7 +130,7 @@
      */
     public function nonexistentTypeConverterOptionsReturnNull()
     {
-        $this->assertNull($this->propertyMappingConfiguration->getConfigurationValue(\foo::class, 'bar'));
+        $this->assertNull($this->propertyMappingConfiguration->getConfigurationValue('foo', 'bar'));
     }
 
     /**
@@ -142,15 +138,9 @@
      */
     public function setTypeConverterOptionsShouldOverrideAlreadySetOptions()
     {
-<<<<<<< HEAD
-        $mockTypeConverterClass = $this->getMockClass(\TYPO3\Flow\Property\TypeConverterInterface::class);
-        $this->propertyMappingConfiguration->setTypeConverterOptions($mockTypeConverterClass, array('k1' => 'v1', 'k2' => 'v2'));
-        $this->propertyMappingConfiguration->setTypeConverterOptions($mockTypeConverterClass, array('k3' => 'v3'));
-=======
         $mockTypeConverterClass = $this->getMockClass(TypeConverterInterface::class);
         $this->propertyMappingConfiguration->setTypeConverterOptions($mockTypeConverterClass, ['k1' => 'v1', 'k2' => 'v2']);
         $this->propertyMappingConfiguration->setTypeConverterOptions($mockTypeConverterClass, ['k3' => 'v3']);
->>>>>>> c3f2521f
 
         $this->assertEquals('v3', $this->propertyMappingConfiguration->getConfigurationValue($mockTypeConverterClass, 'k3'));
         $this->assertNull($this->propertyMappingConfiguration->getConfigurationValue($mockTypeConverterClass, 'k2'));
@@ -161,13 +151,8 @@
      */
     public function setTypeConverterOptionShouldOverrideAlreadySetOptions()
     {
-<<<<<<< HEAD
-        $mockTypeConverterClass = $this->getMockClass(\TYPO3\Flow\Property\TypeConverterInterface::class);
-        $this->propertyMappingConfiguration->setTypeConverterOptions($mockTypeConverterClass, array('k1' => 'v1', 'k2' => 'v2'));
-=======
         $mockTypeConverterClass = $this->getMockClass(TypeConverterInterface::class);
         $this->propertyMappingConfiguration->setTypeConverterOptions($mockTypeConverterClass, ['k1' => 'v1', 'k2' => 'v2']);
->>>>>>> c3f2521f
         $this->propertyMappingConfiguration->setTypeConverterOption($mockTypeConverterClass, 'k1', 'v3');
 
         $this->assertEquals('v3', $this->propertyMappingConfiguration->getConfigurationValue($mockTypeConverterClass, 'k1'));
@@ -187,11 +172,7 @@
      */
     public function getTypeConverterReturnsTypeConverterIfItHasBeenSet()
     {
-<<<<<<< HEAD
-        $mockTypeConverter = $this->createMock(\TYPO3\Flow\Property\TypeConverterInterface::class);
-=======
         $mockTypeConverter = $this->createMock(TypeConverterInterface::class);
->>>>>>> c3f2521f
         $this->propertyMappingConfiguration->setTypeConverter($mockTypeConverter);
         $this->assertSame($mockTypeConverter, $this->propertyMappingConfiguration->getTypeConverter());
     }
@@ -222,19 +203,6 @@
      */
     public function fluentInterfaceMethodsDataProvider()
     {
-<<<<<<< HEAD
-        $mockTypeConverterClass = $this->getMockClass(\TYPO3\Flow\Property\TypeConverterInterface::class);
-
-        return array(
-            array('allowAllProperties'),
-            array('allowProperties'),
-            array('allowAllPropertiesExcept'),
-            array('setMapping', array('k1', 'k1a')),
-            array('setTypeConverterOptions', array($mockTypeConverterClass, array('k1' => 'v1', 'k2' => 'v2'))),
-            array('setTypeConverterOption', array($mockTypeConverterClass, 'k1', 'v3')),
-            array('setTypeConverter', array($this->createMock(\TYPO3\Flow\Property\TypeConverterInterface::class))),
-        );
-=======
         $mockTypeConverterClass = $this->getMockClass(TypeConverterInterface::class);
 
         return [
@@ -246,7 +214,6 @@
             ['setTypeConverterOption', [$mockTypeConverterClass, 'k1', 'v3']],
             ['setTypeConverter', [$this->createMock(TypeConverterInterface::class)]],
         ];
->>>>>>> c3f2521f
     }
 
     /**
