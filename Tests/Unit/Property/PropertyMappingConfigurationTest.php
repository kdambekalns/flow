--- conflicted
+++ resolved
@@ -111,11 +111,7 @@
      */
     public function setTypeConverterOptionsCanBeRetrievedAgain()
     {
-<<<<<<< HEAD
-        $mockTypeConverterClass = $this->getMockClass(\TYPO3\Flow\Property\TypeConverterInterface::class);
-=======
-        $mockTypeConverterClass = $this->getMockClass('TYPO3\Flow\Property\TypeConverterInterface');
->>>>>>> c186a992
+        $mockTypeConverterClass = $this->getMockClass(\TYPO3\Flow\Property\TypeConverterInterface::class);
 
         $this->propertyMappingConfiguration->setTypeConverterOptions($mockTypeConverterClass, array('k1' => 'v1', 'k2' => 'v2'));
         $this->assertEquals('v1', $this->propertyMappingConfiguration->getConfigurationValue($mockTypeConverterClass, 'k1'));
@@ -127,11 +123,7 @@
      */
     public function nonexistentTypeConverterOptionsReturnNull()
     {
-<<<<<<< HEAD
         $this->assertNull($this->propertyMappingConfiguration->getConfigurationValue(\foo::class, 'bar'));
-=======
-        $this->assertNull($this->propertyMappingConfiguration->getConfigurationValue('foo', 'bar'));
->>>>>>> c186a992
     }
 
     /**
@@ -139,11 +131,7 @@
      */
     public function setTypeConverterOptionsShouldOverrideAlreadySetOptions()
     {
-<<<<<<< HEAD
-        $mockTypeConverterClass = $this->getMockClass(\TYPO3\Flow\Property\TypeConverterInterface::class);
-=======
-        $mockTypeConverterClass = $this->getMockClass('TYPO3\Flow\Property\TypeConverterInterface');
->>>>>>> c186a992
+        $mockTypeConverterClass = $this->getMockClass(\TYPO3\Flow\Property\TypeConverterInterface::class);
         $this->propertyMappingConfiguration->setTypeConverterOptions($mockTypeConverterClass, array('k1' => 'v1', 'k2' => 'v2'));
         $this->propertyMappingConfiguration->setTypeConverterOptions($mockTypeConverterClass, array('k3' => 'v3'));
 
@@ -156,11 +144,7 @@
      */
     public function setTypeConverterOptionShouldOverrideAlreadySetOptions()
     {
-<<<<<<< HEAD
-        $mockTypeConverterClass = $this->getMockClass(\TYPO3\Flow\Property\TypeConverterInterface::class);
-=======
-        $mockTypeConverterClass = $this->getMockClass('TYPO3\Flow\Property\TypeConverterInterface');
->>>>>>> c186a992
+        $mockTypeConverterClass = $this->getMockClass(\TYPO3\Flow\Property\TypeConverterInterface::class);
         $this->propertyMappingConfiguration->setTypeConverterOptions($mockTypeConverterClass, array('k1' => 'v1', 'k2' => 'v2'));
         $this->propertyMappingConfiguration->setTypeConverterOption($mockTypeConverterClass, 'k1', 'v3');
 
@@ -181,11 +165,7 @@
      */
     public function getTypeConverterReturnsTypeConverterIfItHasBeenSet()
     {
-<<<<<<< HEAD
         $mockTypeConverter = $this->getMock(\TYPO3\Flow\Property\TypeConverterInterface::class);
-=======
-        $mockTypeConverter = $this->getMock('TYPO3\Flow\Property\TypeConverterInterface');
->>>>>>> c186a992
         $this->propertyMappingConfiguration->setTypeConverter($mockTypeConverter);
         $this->assertSame($mockTypeConverter, $this->propertyMappingConfiguration->getTypeConverter());
     }
@@ -216,11 +196,7 @@
      */
     public function fluentInterfaceMethodsDataProvider()
     {
-<<<<<<< HEAD
-        $mockTypeConverterClass = $this->getMockClass(\TYPO3\Flow\Property\TypeConverterInterface::class);
-=======
-        $mockTypeConverterClass = $this->getMockClass('TYPO3\Flow\Property\TypeConverterInterface');
->>>>>>> c186a992
+        $mockTypeConverterClass = $this->getMockClass(\TYPO3\Flow\Property\TypeConverterInterface::class);
 
         return array(
             array('allowAllProperties'),
@@ -229,11 +205,7 @@
             array('setMapping', array('k1', 'k1a')),
             array('setTypeConverterOptions', array($mockTypeConverterClass, array('k1' => 'v1', 'k2' => 'v2'))),
             array('setTypeConverterOption', array($mockTypeConverterClass, 'k1', 'v3')),
-<<<<<<< HEAD
             array('setTypeConverter', array($this->getMock(\TYPO3\Flow\Property\TypeConverterInterface::class))),
-=======
-            array('setTypeConverter', array($this->getMock('TYPO3\Flow\Property\TypeConverterInterface'))),
->>>>>>> c186a992
         );
     }
 
@@ -256,11 +228,7 @@
         $this->propertyMappingConfiguration->forProperty('items.*')->setTypeConverterOptions('stdClass', array('k1' => 'v1'));
 
         $configuration = $this->propertyMappingConfiguration->getConfigurationFor('items')->getConfigurationFor('6');
-<<<<<<< HEAD
         $this->assertSame('v1', $configuration->getConfigurationValue(\stdClass::class, 'k1'));
-=======
-        $this->assertSame('v1', $configuration->getConfigurationValue('stdClass', 'k1'));
->>>>>>> c186a992
     }
 
     /**
@@ -272,11 +240,7 @@
         $this->propertyMappingConfiguration->forProperty('items.*.foo')->setTypeConverterOptions('stdClass', array('k1' => 'v1'));
 
         $configuration = $this->propertyMappingConfiguration->forProperty('items.6.foo');
-<<<<<<< HEAD
         $this->assertSame('v1', $configuration->getConfigurationValue(\stdClass::class, 'k1'));
-=======
-        $this->assertSame('v1', $configuration->getConfigurationValue('stdClass', 'k1'));
->>>>>>> c186a992
     }
 
     /**
