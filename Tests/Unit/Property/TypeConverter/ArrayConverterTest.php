--- conflicted
+++ resolved
@@ -20,7 +20,6 @@
      * @var ArrayConverter
      */
     protected $converter;
-<<<<<<< HEAD
 
     public function setUp()
     {
@@ -54,27 +53,10 @@
             array('', array(), array()),
             array('[1,2,"foo"]', array(1,2, 'foo'), array(ArrayConverter::CONFIGURATION_STRING_FORMAT => ArrayConverter::STRING_FORMAT_JSON))
         );
-=======
-
-    public function setUp()
-    {
-        $this->converter = new ArrayConverter();
     }
 
     /**
      * @test
-     */
-    public function checkMetadata()
-    {
-        $this->assertEquals(array('array', 'string', 'TYPO3\Flow\Resource\Resource'), $this->converter->getSupportedSourceTypes(), 'Source types do not match');
-        $this->assertEquals('array', $this->converter->getSupportedTargetType(), 'Target type does not match');
-        $this->assertEquals(1, $this->converter->getPriority(), 'Priority does not match');
->>>>>>> c186a992
-    }
-
-    /**
-     * @test
-<<<<<<< HEAD
      * @dataProvider stringToArrayDataProvider
      */
     public function canConvertFromStringToArray($source, $expectedResult, $mappingConfiguration)
@@ -87,39 +69,6 @@
         }
 
         $propertyMappingConfiguration = $this->getMock(\TYPO3\Flow\Property\PropertyMappingConfiguration::class);
-=======
-     */
-    public function convertFromDoesNotModifyTheSourceArray()
-    {
-        $sourceArray = array('Foo' => 'Bar', 'Baz');
-        $this->assertEquals($sourceArray, $this->converter->convertFrom($sourceArray, 'array'));
-    }
-
-    public function stringToArrayDataProvider()
-    {
-        return array(
-            array('Foo,Bar,Baz', array('Foo', 'Bar', 'Baz'), array()),
-            array('Foo, Bar, Baz', array('Foo', 'Bar', 'Baz'), array(ArrayConverter::CONFIGURATION_STRING_DELIMITER => ', ')),
-            array('', array(), array()),
-            array('[1,2,"foo"]', array(1,2, 'foo'), array(ArrayConverter::CONFIGURATION_STRING_FORMAT => ArrayConverter::STRING_FORMAT_JSON))
-        );
-    }
-
-    /**
-     * @test
-     * @dataProvider stringToArrayDataProvider
-     */
-    public function canConvertFromStringToArray($source, $expectedResult, $mappingConfiguration)
-    {
-
-        // Create a map of arguments to return values.
-        $configurationValueMap = array();
-        foreach ($mappingConfiguration as $setting => $value) {
-            $configurationValueMap[] = array('TYPO3\Flow\Property\TypeConverter\ArrayConverter', $setting, $value);
-        }
-
-        $propertyMappingConfiguration = $this->getMock('\TYPO3\Flow\Property\PropertyMappingConfiguration');
->>>>>>> c186a992
         $propertyMappingConfiguration
             ->expects($this->any())
             ->method('getConfigurationValue')
