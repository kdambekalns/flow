<?php
namespace TYPO3\Flow\Tests\Unit\Property\TypeConverter;

/*                                                                        *
 * This script belongs to the Flow framework.                             *
 *                                                                        *
 * It is free software; you can redistribute it and/or modify it under    *
 * the terms of the MIT license.                                          *
 *                                                                        */

use TYPO3\Flow\Property\TypeConverter\ArrayConverter;

/**
 * Testcase for the Array converter
 *
 */
class ArrayConverterTest extends \TYPO3\Flow\Tests\UnitTestCase
{
    /**
     * @var ArrayConverter
     */
    protected $converter;
<<<<<<< HEAD

    public function setUp()
    {
        $this->converter = new ArrayConverter();
    }

    /**
     * @test
     */
    public function checkMetadata()
    {
        $this->assertEquals(array('array', 'string', 'TYPO3\Flow\Resource\Resource'), $this->converter->getSupportedSourceTypes(), 'Source types do not match');
        $this->assertEquals('array', $this->converter->getSupportedTargetType(), 'Target type does not match');
        $this->assertEquals(1, $this->converter->getPriority(), 'Priority does not match');
    }

    /**
     * @test
     */
    public function convertFromDoesNotModifyTheSourceArray()
    {
        $sourceArray = array('Foo' => 'Bar', 'Baz');
        $this->assertEquals($sourceArray, $this->converter->convertFrom($sourceArray, 'array'));
    }

    public function stringToArrayDataProvider()
    {
        return array(
            array('Foo,Bar,Baz', array('Foo', 'Bar', 'Baz'), array()),
            array('Foo, Bar, Baz', array('Foo', 'Bar', 'Baz'), array(ArrayConverter::CONFIGURATION_STRING_DELIMITER => ', ')),
            array('', array(), array()),
            array('[1,2,"foo"]', array(1,2, 'foo'), array(ArrayConverter::CONFIGURATION_STRING_FORMAT => ArrayConverter::STRING_FORMAT_JSON))
        );
=======

    public function setUp()
    {
        $this->converter = new ArrayConverter();
    }

    /**
     * @test
     */
    public function checkMetadata()
    {
        $this->assertEquals(array('array', 'string', 'TYPO3\Flow\Resource\Resource'), $this->converter->getSupportedSourceTypes(), 'Source types do not match');
        $this->assertEquals('array', $this->converter->getSupportedTargetType(), 'Target type does not match');
        $this->assertEquals(1, $this->converter->getPriority(), 'Priority does not match');
>>>>>>> d040582c
    }

    /**
     * @test
<<<<<<< HEAD
     * @dataProvider stringToArrayDataProvider
     */
    public function canConvertFromStringToArray($source, $expectedResult, $mappingConfiguration)
    {

        // Create a map of arguments to return values.
        $configurationValueMap = array();
        foreach ($mappingConfiguration as $setting => $value) {
            $configurationValueMap[] = array('TYPO3\Flow\Property\TypeConverter\ArrayConverter', $setting, $value);
        }

=======
     */
    public function convertFromDoesNotModifyTheSourceArray()
    {
        $sourceArray = array('Foo' => 'Bar', 'Baz');
        $this->assertEquals($sourceArray, $this->converter->convertFrom($sourceArray, 'array'));
    }

    public function stringToArrayDataProvider()
    {
        return array(
            array('Foo,Bar,Baz', array('Foo', 'Bar', 'Baz'), array()),
            array('Foo, Bar, Baz', array('Foo', 'Bar', 'Baz'), array(ArrayConverter::CONFIGURATION_STRING_DELIMITER => ', ')),
            array('', array(), array()),
            array('[1,2,"foo"]', array(1,2, 'foo'), array(ArrayConverter::CONFIGURATION_STRING_FORMAT => ArrayConverter::STRING_FORMAT_JSON))
        );
    }

    /**
     * @test
     * @dataProvider stringToArrayDataProvider
     */
    public function canConvertFromStringToArray($source, $expectedResult, $mappingConfiguration)
    {

        // Create a map of arguments to return values.
        $configurationValueMap = array();
        foreach ($mappingConfiguration as $setting => $value) {
            $configurationValueMap[] = array('TYPO3\Flow\Property\TypeConverter\ArrayConverter', $setting, $value);
        }

>>>>>>> d040582c
        $propertyMappingConfiguration = $this->getMock('\TYPO3\Flow\Property\PropertyMappingConfiguration');
        $propertyMappingConfiguration
            ->expects($this->any())
            ->method('getConfigurationValue')
            ->will($this->returnValueMap($configurationValueMap));

        $this->assertEquals($expectedResult, $this->converter->convertFrom($source, 'array', array(), $propertyMappingConfiguration));
    }
}<|MERGE_RESOLUTION|>--- conflicted
+++ resolved
@@ -20,7 +20,6 @@
      * @var ArrayConverter
      */
     protected $converter;
-<<<<<<< HEAD
 
     public function setUp()
     {
@@ -54,54 +53,6 @@
             array('', array(), array()),
             array('[1,2,"foo"]', array(1,2, 'foo'), array(ArrayConverter::CONFIGURATION_STRING_FORMAT => ArrayConverter::STRING_FORMAT_JSON))
         );
-=======
-
-    public function setUp()
-    {
-        $this->converter = new ArrayConverter();
-    }
-
-    /**
-     * @test
-     */
-    public function checkMetadata()
-    {
-        $this->assertEquals(array('array', 'string', 'TYPO3\Flow\Resource\Resource'), $this->converter->getSupportedSourceTypes(), 'Source types do not match');
-        $this->assertEquals('array', $this->converter->getSupportedTargetType(), 'Target type does not match');
-        $this->assertEquals(1, $this->converter->getPriority(), 'Priority does not match');
->>>>>>> d040582c
-    }
-
-    /**
-     * @test
-<<<<<<< HEAD
-     * @dataProvider stringToArrayDataProvider
-     */
-    public function canConvertFromStringToArray($source, $expectedResult, $mappingConfiguration)
-    {
-
-        // Create a map of arguments to return values.
-        $configurationValueMap = array();
-        foreach ($mappingConfiguration as $setting => $value) {
-            $configurationValueMap[] = array('TYPO3\Flow\Property\TypeConverter\ArrayConverter', $setting, $value);
-        }
-
-=======
-     */
-    public function convertFromDoesNotModifyTheSourceArray()
-    {
-        $sourceArray = array('Foo' => 'Bar', 'Baz');
-        $this->assertEquals($sourceArray, $this->converter->convertFrom($sourceArray, 'array'));
-    }
-
-    public function stringToArrayDataProvider()
-    {
-        return array(
-            array('Foo,Bar,Baz', array('Foo', 'Bar', 'Baz'), array()),
-            array('Foo, Bar, Baz', array('Foo', 'Bar', 'Baz'), array(ArrayConverter::CONFIGURATION_STRING_DELIMITER => ', ')),
-            array('', array(), array()),
-            array('[1,2,"foo"]', array(1,2, 'foo'), array(ArrayConverter::CONFIGURATION_STRING_FORMAT => ArrayConverter::STRING_FORMAT_JSON))
-        );
     }
 
     /**
@@ -117,7 +68,6 @@
             $configurationValueMap[] = array('TYPO3\Flow\Property\TypeConverter\ArrayConverter', $setting, $value);
         }
 
->>>>>>> d040582c
         $propertyMappingConfiguration = $this->getMock('\TYPO3\Flow\Property\PropertyMappingConfiguration');
         $propertyMappingConfiguration
             ->expects($this->any())
