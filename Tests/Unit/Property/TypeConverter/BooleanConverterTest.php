<?php
namespace TYPO3\Flow\Tests\Unit\Property\TypeConverter;

/*                                                                        *
 * This script belongs to the Flow framework.                             *
 *                                                                        *
 * It is free software; you can redistribute it and/or modify it under    *
 * the terms of the MIT license.                                          *
 *                                                                        */

/**
 * Testcase for the Boolean converter
 *
 */
class BooleanConverterTest extends \TYPO3\Flow\Tests\UnitTestCase
{
    /**
     * @var \TYPO3\Flow\Property\TypeConverter\BooleanConverter
     */
    protected $converter;
<<<<<<< HEAD

    public function setUp()
    {
        $this->converter = new \TYPO3\Flow\Property\TypeConverter\BooleanConverter();
    }

    /**
     * @test
     */
    public function checkMetadata()
    {
        $this->assertEquals(array('boolean', 'string', 'integer', 'float'), $this->converter->getSupportedSourceTypes(), 'Source types do not match');
        $this->assertEquals('boolean', $this->converter->getSupportedTargetType(), 'Target type does not match');
        $this->assertEquals(1, $this->converter->getPriority(), 'Priority does not match');
    }

    /**
     * @test
     */
    public function convertFromDoesNotModifyTheBooleanSource()
    {
        $source = true;
        $this->assertSame($source, $this->converter->convertFrom($source, 'boolean'));
=======

    public function setUp()
    {
        $this->converter = new \TYPO3\Flow\Property\TypeConverter\BooleanConverter();
>>>>>>> c186a992
    }

    /**
     * @test
     */
<<<<<<< HEAD
    public function convertFromCastsSourceStringToBoolean()
    {
        $source = 'true';
        $this->assertTrue($this->converter->convertFrom($source, 'boolean'));
=======
    public function checkMetadata()
    {
        $this->assertEquals(array('boolean', 'string', 'integer', 'float'), $this->converter->getSupportedSourceTypes(), 'Source types do not match');
        $this->assertEquals('boolean', $this->converter->getSupportedTargetType(), 'Target type does not match');
        $this->assertEquals(1, $this->converter->getPriority(), 'Priority does not match');
>>>>>>> c186a992
    }

    /**
     * @test
     */
<<<<<<< HEAD
    public function convertFromCastsNumericSourceStringToBoolean()
    {
        $source = '1';
        $this->assertTrue($this->converter->convertFrom($source, 'boolean'));
    }

    public function convertFromDataProvider()
    {
        return array(
            array('', false),
            array('0', false),
            array('1', true),
            array('false', false),
            array('true', true),
            array('some string', true),
            array('FaLsE', false),
            array('tRuE', true),
            array('tRuE', true),
            array('off', false),
            array('N', false),
            array('no', false),
            array('not no', true),
            array(true, true),
            array(false, false),
            array(1, true),
            array(0, false),
            array(1.0, true),
        );
=======
    public function convertFromDoesNotModifyTheBooleanSource()
    {
        $source = true;
        $this->assertSame($source, $this->converter->convertFrom($source, 'boolean'));
    }

    /**
     * @test
     */
    public function convertFromCastsSourceStringToBoolean()
    {
        $source = 'true';
        $this->assertTrue($this->converter->convertFrom($source, 'boolean'));
>>>>>>> c186a992
    }

    /**
     * @test
<<<<<<< HEAD
=======
     */
    public function convertFromCastsNumericSourceStringToBoolean()
    {
        $source = '1';
        $this->assertTrue($this->converter->convertFrom($source, 'boolean'));
    }

    public function convertFromDataProvider()
    {
        return array(
            array('', false),
            array('0', false),
            array('1', true),
            array('false', false),
            array('true', true),
            array('some string', true),
            array('FaLsE', false),
            array('tRuE', true),
            array('tRuE', true),
            array('off', false),
            array('N', false),
            array('no', false),
            array('not no', true),
            array(true, true),
            array(false, false),
            array(1, true),
            array(0, false),
            array(1.0, true),
        );
    }

    /**
     * @test
>>>>>>> c186a992
     * @param mixed $source
     * @param boolean $expected
     * @dataProvider convertFromDataProvider
     */
    public function convertFromTests($source, $expected)
    {
        $this->assertSame($expected, $this->converter->convertFrom($source, 'boolean'));
    }
}<|MERGE_RESOLUTION|>--- conflicted
+++ resolved
@@ -18,7 +18,6 @@
      * @var \TYPO3\Flow\Property\TypeConverter\BooleanConverter
      */
     protected $converter;
-<<<<<<< HEAD
 
     public function setUp()
     {
@@ -42,68 +41,6 @@
     {
         $source = true;
         $this->assertSame($source, $this->converter->convertFrom($source, 'boolean'));
-=======
-
-    public function setUp()
-    {
-        $this->converter = new \TYPO3\Flow\Property\TypeConverter\BooleanConverter();
->>>>>>> c186a992
-    }
-
-    /**
-     * @test
-     */
-<<<<<<< HEAD
-    public function convertFromCastsSourceStringToBoolean()
-    {
-        $source = 'true';
-        $this->assertTrue($this->converter->convertFrom($source, 'boolean'));
-=======
-    public function checkMetadata()
-    {
-        $this->assertEquals(array('boolean', 'string', 'integer', 'float'), $this->converter->getSupportedSourceTypes(), 'Source types do not match');
-        $this->assertEquals('boolean', $this->converter->getSupportedTargetType(), 'Target type does not match');
-        $this->assertEquals(1, $this->converter->getPriority(), 'Priority does not match');
->>>>>>> c186a992
-    }
-
-    /**
-     * @test
-     */
-<<<<<<< HEAD
-    public function convertFromCastsNumericSourceStringToBoolean()
-    {
-        $source = '1';
-        $this->assertTrue($this->converter->convertFrom($source, 'boolean'));
-    }
-
-    public function convertFromDataProvider()
-    {
-        return array(
-            array('', false),
-            array('0', false),
-            array('1', true),
-            array('false', false),
-            array('true', true),
-            array('some string', true),
-            array('FaLsE', false),
-            array('tRuE', true),
-            array('tRuE', true),
-            array('off', false),
-            array('N', false),
-            array('no', false),
-            array('not no', true),
-            array(true, true),
-            array(false, false),
-            array(1, true),
-            array(0, false),
-            array(1.0, true),
-        );
-=======
-    public function convertFromDoesNotModifyTheBooleanSource()
-    {
-        $source = true;
-        $this->assertSame($source, $this->converter->convertFrom($source, 'boolean'));
     }
 
     /**
@@ -113,13 +50,10 @@
     {
         $source = 'true';
         $this->assertTrue($this->converter->convertFrom($source, 'boolean'));
->>>>>>> c186a992
     }
 
     /**
      * @test
-<<<<<<< HEAD
-=======
      */
     public function convertFromCastsNumericSourceStringToBoolean()
     {
@@ -153,7 +87,6 @@
 
     /**
      * @test
->>>>>>> c186a992
      * @param mixed $source
      * @param boolean $expected
      * @dataProvider convertFromDataProvider
