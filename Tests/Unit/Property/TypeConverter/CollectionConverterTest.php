--- conflicted
+++ resolved
@@ -39,11 +39,7 @@
      */
     public function getTypeOfChildPropertyReturnsElementTypeFromTargetTypeIfGiven()
     {
-<<<<<<< HEAD
         $this->assertEquals('FooBar', $this->converter->getTypeOfChildProperty('array<FooBar>', '', $this->getMock(\TYPO3\Flow\Property\PropertyMappingConfigurationInterface::class)));
-=======
-        $this->assertEquals('FooBar', $this->converter->getTypeOfChildProperty('array<FooBar>', '', $this->getMock('TYPO3\Flow\Property\PropertyMappingConfigurationInterface')));
->>>>>>> c186a992
     }
 
     /**
@@ -51,10 +47,6 @@
      */
     public function getTypeOfChildPropertyReturnsEmptyStringForElementTypeIfNotGivenInTargetType()
     {
-<<<<<<< HEAD
         $this->assertEquals('', $this->converter->getTypeOfChildProperty('array', '', $this->getMock(\TYPO3\Flow\Property\PropertyMappingConfigurationInterface::class)));
-=======
-        $this->assertEquals('', $this->converter->getTypeOfChildProperty('array', '', $this->getMock('TYPO3\Flow\Property\PropertyMappingConfigurationInterface')));
->>>>>>> c186a992
     }
 }