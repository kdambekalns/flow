<?php
namespace TYPO3\Flow\Tests\Unit\Property\TypeConverter;

/*                                                                        *
 * This script belongs to the Flow framework.                             *
 *                                                                        *
 * It is free software; you can redistribute it and/or modify it under    *
 * the terms of the MIT license.                                          *
 *                                                                        */

/**
 * Testcase for the DateTime converter
 *
 * @covers \TYPO3\Flow\Property\TypeConverter\DateTimeConverter<extended>
 */
class DateTimeConverterTest extends \TYPO3\Flow\Tests\UnitTestCase
{
    /**
     * @var \TYPO3\Flow\Property\TypeConverter\DateTimeConverter
     */
    protected $converter;

    public function setUp()
    {
        $this->converter = new \TYPO3\Flow\Property\TypeConverter\DateTimeConverter();
    }

    /**
     * @test
     */
    public function checkMetadata()
    {
        $this->assertEquals(array('string', 'integer', 'array'), $this->converter->getSupportedSourceTypes(), 'Source types do not match');
        $this->assertEquals('DateTime', $this->converter->getSupportedTargetType(), 'Target type does not match');
        $this->assertEquals(1, $this->converter->getPriority(), 'Priority does not match');
    }


    /** String to DateTime testcases  **/

    /**
     * @test
     */
    public function canConvertFromReturnsFalseIfTargetTypeIsNotDateTime()
    {
        $this->assertFalse($this->converter->canConvertFrom('Foo', 'SomeOtherType'));
    }

    /**
     * @test
     */
    public function canConvertFromReturnsTrueIfSourceTypeIsAString()
    {
        $this->assertTrue($this->converter->canConvertFrom('Foo', 'DateTime'));
    }

    /**
     * @test
     */
    public function canConvertFromReturnsTrueIfSourceTypeIsAnEmptyString()
    {
        $this->assertTrue($this->converter->canConvertFrom('', 'DateTime'));
    }

    /**
     * @test
     */
    public function convertFromReturnsErrorIfGivenStringCantBeConverted()
    {
        $error = $this->converter->convertFrom('1980-12-13', 'DateTime');
<<<<<<< HEAD
        $this->assertInstanceOf(\TYPO3\Flow\Error\Error::class, $error);
=======
        $this->assertInstanceOf('TYPO3\Flow\Error\Error', $error);
>>>>>>> c186a992
    }

    /**
     * @test
     */
    public function convertFromProperlyConvertsStringWithDefaultDateFormat()
    {
        $expectedResult = '1980-12-13T20:15:07+01:23';
        $date = $this->converter->convertFrom($expectedResult, 'DateTime');
        $actualResult = $date->format('Y-m-d\TH:i:sP');
        $this->assertSame($expectedResult, $actualResult);
    }

    /**
     * @test
     */
    public function convertFromUsesDefaultDateFormatIfItIsNotConfigured()
    {
        $expectedResult = '1980-12-13T20:15:07+01:23';
<<<<<<< HEAD
        $mockMappingConfiguration = $this->getMock(\TYPO3\Flow\Property\PropertyMappingConfigurationInterface::class);
        $mockMappingConfiguration
                ->expects($this->atLeastOnce())
                ->method('getConfigurationValue')
                ->with(\TYPO3\Flow\Property\TypeConverter\DateTimeConverter::class, \TYPO3\Flow\Property\TypeConverter\DateTimeConverter::CONFIGURATION_DATE_FORMAT)
=======
        $mockMappingConfiguration = $this->getMock('TYPO3\Flow\Property\PropertyMappingConfigurationInterface');
        $mockMappingConfiguration
                ->expects($this->atLeastOnce())
                ->method('getConfigurationValue')
                ->with('TYPO3\Flow\Property\TypeConverter\DateTimeConverter', \TYPO3\Flow\Property\TypeConverter\DateTimeConverter::CONFIGURATION_DATE_FORMAT)
>>>>>>> c186a992
                ->will($this->returnValue(null));

        $date = $this->converter->convertFrom($expectedResult, 'DateTime', array(), $mockMappingConfiguration);
        $actualResult = $date->format(\TYPO3\Flow\Property\TypeConverter\DateTimeConverter::DEFAULT_DATE_FORMAT);
        $this->assertSame($expectedResult, $actualResult);
    }

    /**
     * @test
     */
    public function convertFromEmptyStringReturnsNull()
    {
        $date = $this->converter->convertFrom('', 'DateTime', array(), null);
        $this->assertNull($date);
    }

    /**
     * @return array
     * @see convertFromStringTests()
     */
    public function convertFromStringDataProvider()
    {
        return array(
            array('1308174051', '', false),
            array('13-12-1980', 'd.m.Y', false),
            array('1308174051', 'Y-m-d', false),
            array('12:13', 'H:i', true),
            array('13.12.1980', 'd.m.Y', true),
            array('2005-08-15T15:52:01+00:00', null, true),
            array('2005-08-15T15:52:01+0000', \DateTime::ISO8601, true),
            array('1308174051', 'U', true),
        );
    }

    /**
     * @param string $source the string to be converted
     * @param string $dateFormat the expected date format
     * @param boolean $isValid TRUE if the conversion is expected to be successful, otherwise FALSE
     * @test
     * @dataProvider convertFromStringDataProvider
     */
    public function convertFromStringTests($source, $dateFormat, $isValid)
    {
        if ($dateFormat !== null) {
<<<<<<< HEAD
            $mockMappingConfiguration = $this->getMock(\TYPO3\Flow\Property\PropertyMappingConfigurationInterface::class);
            $mockMappingConfiguration
                    ->expects($this->atLeastOnce())
                    ->method('getConfigurationValue')
                    ->with(\TYPO3\Flow\Property\TypeConverter\DateTimeConverter::class, \TYPO3\Flow\Property\TypeConverter\DateTimeConverter::CONFIGURATION_DATE_FORMAT)
=======
            $mockMappingConfiguration = $this->getMock('TYPO3\Flow\Property\PropertyMappingConfigurationInterface');
            $mockMappingConfiguration
                    ->expects($this->atLeastOnce())
                    ->method('getConfigurationValue')
                    ->with('TYPO3\Flow\Property\TypeConverter\DateTimeConverter', \TYPO3\Flow\Property\TypeConverter\DateTimeConverter::CONFIGURATION_DATE_FORMAT)
>>>>>>> c186a992
                    ->will($this->returnValue($dateFormat));
        } else {
            $mockMappingConfiguration = null;
        }
        $date = $this->converter->convertFrom($source, 'DateTime', array(), $mockMappingConfiguration);
        if ($isValid !== true) {
<<<<<<< HEAD
            $this->assertInstanceOf(\TYPO3\Flow\Error\Error::class, $date);
            return;
        }
        $this->assertInstanceOf(\DateTime::class, $date);
=======
            $this->assertInstanceOf('TYPO3\Flow\Error\Error', $date);
            return;
        }
        $this->assertInstanceOf('DateTime', $date);
>>>>>>> c186a992

        if ($dateFormat === null) {
            $dateFormat = \TYPO3\Flow\Property\TypeConverter\DateTimeConverter::DEFAULT_DATE_FORMAT;
        }
        $this->assertSame($source, $date->format($dateFormat));
    }

    /**
     * @return array
     * @see convertFromIntegerOrDigitStringWithoutConfigurationTests()
     * @see convertFromIntegerOrDigitStringInArrayWithoutConfigurationTests()
     */
    public function convertFromIntegerOrDigitStringsWithoutConfigurationDataProvider()
    {
        return array(
            array('1308174051'),
            array(1308174051),
        );
    }

    /**
     * @test
     * @param $source
     * @dataProvider convertFromIntegerOrDigitStringsWithoutConfigurationDataProvider
     */
    public function convertFromIntegerOrDigitStringWithoutConfigurationTests($source)
    {
        $date = $this->converter->convertFrom($source, 'DateTime', array(), null);
<<<<<<< HEAD
        $this->assertInstanceOf(\DateTime::class, $date);
=======
        $this->assertInstanceOf('DateTime', $date);
>>>>>>> c186a992
        $this->assertSame(strval($source), $date->format('U'));
    }

    /** Array to DateTime testcases  **/

    /**
     * @test
     * @param $source
     * @dataProvider convertFromIntegerOrDigitStringsWithoutConfigurationDataProvider
     */
    public function convertFromIntegerOrDigitStringInArrayWithoutConfigurationTests($source)
    {
        $date = $this->converter->convertFrom(array('date' => $source), 'DateTime', array(), null);
<<<<<<< HEAD
        $this->assertInstanceOf(\DateTime::class, $date);
=======
        $this->assertInstanceOf('DateTime', $date);
>>>>>>> c186a992
        $this->assertSame(strval($source), $date->format('U'));
    }

    /**
     * @test
     */
    public function canConvertFromReturnsTrueIfSourceTypeIsAnArray()
    {
        $this->assertTrue($this->converter->canConvertFrom(array(), 'DateTime'));
    }

    /**
     * @test
     */
    public function convertFromReturnsErrorIfGivenArrayCantBeConverted()
    {
        $error = $this->converter->convertFrom(array('date' => '1980-12-13'), 'DateTime');
<<<<<<< HEAD
        $this->assertInstanceOf(\TYPO3\Flow\Error\Error::class, $error);
=======
        $this->assertInstanceOf('TYPO3\Flow\Error\Error', $error);
>>>>>>> c186a992
    }

    /**
     * @test
     * @expectedException \TYPO3\Flow\Property\Exception\TypeConverterException
     */
    public function convertFromThrowsExceptionIfGivenArrayDoesNotSpecifyTheDate()
    {
        $this->converter->convertFrom(array('hour' => '12', 'minute' => '30'), 'DateTime');
    }

    /**
     * @test
     */
    public function convertFromProperlyConvertsArrayWithDefaultDateFormat()
    {
        $expectedResult = '1980-12-13T20:15:07+01:23';
        $date = $this->converter->convertFrom(array('date' => $expectedResult), 'DateTime');
        $actualResult = $date->format('Y-m-d\TH:i:sP');
        $this->assertSame($expectedResult, $actualResult);
    }

    /**
     * @return array
     * @see convertFromThrowsExceptionIfDatePartKeysHaveInvalidValuesSpecified
     */
    public function invalidDatePartKeyValuesDataProvider()
    {
        return array(
            array(array('day' => '13.0', 'month' => '10', 'year' => '2010')),
            array(array('day' => '13', 'month' => '10.0', 'year' => '2010')),
            array(array('day' => '13', 'month' => '10', 'year' => '2010.0')),
            array(array('day' => '-13', 'month' => '10', 'year' => '2010')),
            array(array('day' => '13', 'month' => '-10', 'year' => '2010')),
            array(array('day' => '13', 'month' => '10', 'year' => '-2010')),
        );
    }

    /**
     * @test
     * @expectedException \TYPO3\Flow\Property\Exception\TypeConverterException
     * @dataProvider invalidDatePartKeyValuesDataProvider
     */
    public function convertFromThrowsExceptionIfDatePartKeysHaveInvalidValuesSpecified($source)
    {
        $this->converter->convertFrom($source, 'DateTime');
    }

    /**
     * @test
     */
    public function convertFromProperlyConvertsArrayWithDateAsArray()
    {
        $source = array('day' => '13', 'month' => '10', 'year' => '2010');
        $mappingConfiguration = new \TYPO3\Flow\Property\PropertyMappingConfiguration();
        $mappingConfiguration->setTypeConverterOption(
<<<<<<< HEAD
                \TYPO3\Flow\Property\TypeConverter\DateTimeConverter::class,
=======
                'TYPO3\Flow\Property\TypeConverter\DateTimeConverter',
>>>>>>> c186a992
                \TYPO3\Flow\Property\TypeConverter\DateTimeConverter::CONFIGURATION_DATE_FORMAT,
                'Y-m-d'
        );

        $date = $this->converter->convertFrom($source, 'DateTime', array(), $mappingConfiguration);
        $actualResult = $date->format('Y-m-d');
        $this->assertSame('2010-10-13', $actualResult);
    }

    /**
     * @test
     */
    public function convertFromAllowsToOverrideTheTime()
    {
        $source = array(
            'date' => '2011-06-16',
            'dateFormat' => 'Y-m-d',
            'hour' => '12',
            'minute' => '30',
            'second' => '59',
        );
        $date = $this->converter->convertFrom($source, 'DateTime');
        $this->assertSame('2011-06-16', $date->format('Y-m-d'));
        $this->assertSame('12', $date->format('H'));
        $this->assertSame('30', $date->format('i'));
        $this->assertSame('59', $date->format('s'));
    }

    /**
     * @test
     */
    public function convertFromAllowsToOverrideTheTimezone()
    {
        $source = array(
            'date' => '2011-06-16 12:30:59',
            'dateFormat' => 'Y-m-d H:i:s',
            'timezone' => 'Atlantic/Reykjavik',
        );
        $date = $this->converter->convertFrom($source, 'DateTime');
        $this->assertSame('2011-06-16', $date->format('Y-m-d'));
        $this->assertSame('12', $date->format('H'));
        $this->assertSame('30', $date->format('i'));
        $this->assertSame('59', $date->format('s'));
        $this->assertSame('Atlantic/Reykjavik', $date->getTimezone()->getName());
    }

    /**
     * @test
     * @expectedException \TYPO3\Flow\Property\Exception\TypeConverterException
     */
    public function convertFromThrowsExceptionIfSpecifiedTimezoneIsInvalid()
    {
        $source = array(
            'date' => '2011-06-16',
            'dateFormat' => 'Y-m-d',
            'timezone' => 'Invalid/Timezone',
        );
        $this->converter->convertFrom($source, 'DateTime');
    }

    /**
     * @test
     * @expectedException \TYPO3\Flow\Property\Exception\TypeConverterException
     */
    public function convertFromArrayThrowsExceptionForEmptyArray()
    {
        $this->converter->convertFrom(array(), 'DateTime', array(), null);
    }

    /**
     * @test
     */
    public function convertFromArrayReturnsNullForEmptyDate()
    {
        $this->assertNull($this->converter->convertFrom(array('date' => ''), 'DateTime', array(), null));
    }

    /**
     * @return array
     * @see convertFromArrayTests()
     */
    public function convertFromArrayDataProvider()
    {
        return array(
            array(array('date' => '2005-08-15T15:52:01+01:00'), true),
            array(array('date' => '1308174051', 'dateFormat' => ''), false),
            array(array('date' => '13-12-1980', 'dateFormat' => 'd.m.Y'), false),
            array(array('date' => '1308174051', 'dateFormat' => 'Y-m-d'), false),
            array(array('date' => '12:13', 'dateFormat' => 'H:i'), true),
            array(array('date' => '13.12.1980', 'dateFormat' => 'd.m.Y'), true),
            array(array('date' => '2005-08-15T15:52:01+00:00', 'dateFormat' => ''), true),
            array(array('date' => '2005-08-15T15:52:01+0000', 'dateFormat' => \DateTime::ISO8601), true),
            array(array('date' => '1308174051', 'dateFormat' => 'U'), true),
            array(array('date' => 1308174051, 'dateFormat' => 'U'), true),
        );
    }

    /**
     * @param array $source the array to be converted
     * @param boolean $isValid TRUE if the conversion is expected to be successful, otherwise FALSE
     * @test
     * @dataProvider convertFromArrayDataProvider
     */
    public function convertFromArrayTests(array $source, $isValid)
    {
        $dateFormat = isset($source['dateFormat']) && strlen($source['dateFormat']) > 0 ? $source['dateFormat'] : null;
        if ($dateFormat !== null) {
<<<<<<< HEAD
            $mockMappingConfiguration = $this->getMock(\TYPO3\Flow\Property\PropertyMappingConfigurationInterface::class);
            $mockMappingConfiguration
                    ->expects($this->atLeastOnce())
                    ->method('getConfigurationValue')
                    ->with(\TYPO3\Flow\Property\TypeConverter\DateTimeConverter::class, \TYPO3\Flow\Property\TypeConverter\DateTimeConverter::CONFIGURATION_DATE_FORMAT)
=======
            $mockMappingConfiguration = $this->getMock('TYPO3\Flow\Property\PropertyMappingConfigurationInterface');
            $mockMappingConfiguration
                    ->expects($this->atLeastOnce())
                    ->method('getConfigurationValue')
                    ->with('TYPO3\Flow\Property\TypeConverter\DateTimeConverter', \TYPO3\Flow\Property\TypeConverter\DateTimeConverter::CONFIGURATION_DATE_FORMAT)
>>>>>>> c186a992
                    ->will($this->returnValue($dateFormat));
        } else {
            $mockMappingConfiguration = null;
        }
        $date = $this->converter->convertFrom($source, 'DateTime', array(), $mockMappingConfiguration);

        if ($isValid !== true) {
<<<<<<< HEAD
            $this->assertInstanceOf(\TYPO3\Flow\Error\Error::class, $date);
            return;
        }

        $this->assertInstanceOf(\DateTime::class, $date);
=======
            $this->assertInstanceOf('TYPO3\Flow\Error\Error', $date);
            return;
        }

        $this->assertInstanceOf('DateTime', $date);
>>>>>>> c186a992
        if ($dateFormat === null) {
            $dateFormat = \TYPO3\Flow\Property\TypeConverter\DateTimeConverter::DEFAULT_DATE_FORMAT;
        }
        $dateAsString = isset($source['date']) ? strval($source['date']) : '';
        $this->assertSame($dateAsString, $date->format($dateFormat));
    }

    /**
     * @test
     */
    public function convertFromSupportsDateTimeSubClasses()
    {
        $className = 'DateTimeSubClass' . md5(uniqid(mt_rand(), true));
        if (version_compare(PHP_VERSION, '7.0.0-dev')) {
            eval('
			class ' . $className . ' extends \\DateTime {
				public static function createFromFormat($format, $time, $timezone = NULL) {
					return new ' . $className . '();
				}
				public function foo() { return "Bar"; }
			}
		');
        } else {
            eval('
				class ' . $className . ' extends \\DateTime {
					public static function createFromFormat($format, $time, \\DateTimeZone $timezone = NULL) {
						return new ' . $className . '();
					}
					public function foo() { return "Bar"; }
				}
			');
        }
        $date = $this->converter->convertFrom('2005-08-15T15:52:01+00:00', $className);

        $this->assertInstanceOf($className, $date);
        $this->assertSame('Bar', $date->foo());
    }
}<|MERGE_RESOLUTION|>--- conflicted
+++ resolved
@@ -68,11 +68,7 @@
     public function convertFromReturnsErrorIfGivenStringCantBeConverted()
     {
         $error = $this->converter->convertFrom('1980-12-13', 'DateTime');
-<<<<<<< HEAD
         $this->assertInstanceOf(\TYPO3\Flow\Error\Error::class, $error);
-=======
-        $this->assertInstanceOf('TYPO3\Flow\Error\Error', $error);
->>>>>>> c186a992
     }
 
     /**
@@ -92,19 +88,11 @@
     public function convertFromUsesDefaultDateFormatIfItIsNotConfigured()
     {
         $expectedResult = '1980-12-13T20:15:07+01:23';
-<<<<<<< HEAD
         $mockMappingConfiguration = $this->getMock(\TYPO3\Flow\Property\PropertyMappingConfigurationInterface::class);
         $mockMappingConfiguration
                 ->expects($this->atLeastOnce())
                 ->method('getConfigurationValue')
                 ->with(\TYPO3\Flow\Property\TypeConverter\DateTimeConverter::class, \TYPO3\Flow\Property\TypeConverter\DateTimeConverter::CONFIGURATION_DATE_FORMAT)
-=======
-        $mockMappingConfiguration = $this->getMock('TYPO3\Flow\Property\PropertyMappingConfigurationInterface');
-        $mockMappingConfiguration
-                ->expects($this->atLeastOnce())
-                ->method('getConfigurationValue')
-                ->with('TYPO3\Flow\Property\TypeConverter\DateTimeConverter', \TYPO3\Flow\Property\TypeConverter\DateTimeConverter::CONFIGURATION_DATE_FORMAT)
->>>>>>> c186a992
                 ->will($this->returnValue(null));
 
         $date = $this->converter->convertFrom($expectedResult, 'DateTime', array(), $mockMappingConfiguration);
@@ -149,36 +137,21 @@
     public function convertFromStringTests($source, $dateFormat, $isValid)
     {
         if ($dateFormat !== null) {
-<<<<<<< HEAD
             $mockMappingConfiguration = $this->getMock(\TYPO3\Flow\Property\PropertyMappingConfigurationInterface::class);
             $mockMappingConfiguration
                     ->expects($this->atLeastOnce())
                     ->method('getConfigurationValue')
                     ->with(\TYPO3\Flow\Property\TypeConverter\DateTimeConverter::class, \TYPO3\Flow\Property\TypeConverter\DateTimeConverter::CONFIGURATION_DATE_FORMAT)
-=======
-            $mockMappingConfiguration = $this->getMock('TYPO3\Flow\Property\PropertyMappingConfigurationInterface');
-            $mockMappingConfiguration
-                    ->expects($this->atLeastOnce())
-                    ->method('getConfigurationValue')
-                    ->with('TYPO3\Flow\Property\TypeConverter\DateTimeConverter', \TYPO3\Flow\Property\TypeConverter\DateTimeConverter::CONFIGURATION_DATE_FORMAT)
->>>>>>> c186a992
                     ->will($this->returnValue($dateFormat));
         } else {
             $mockMappingConfiguration = null;
         }
         $date = $this->converter->convertFrom($source, 'DateTime', array(), $mockMappingConfiguration);
         if ($isValid !== true) {
-<<<<<<< HEAD
             $this->assertInstanceOf(\TYPO3\Flow\Error\Error::class, $date);
             return;
         }
         $this->assertInstanceOf(\DateTime::class, $date);
-=======
-            $this->assertInstanceOf('TYPO3\Flow\Error\Error', $date);
-            return;
-        }
-        $this->assertInstanceOf('DateTime', $date);
->>>>>>> c186a992
 
         if ($dateFormat === null) {
             $dateFormat = \TYPO3\Flow\Property\TypeConverter\DateTimeConverter::DEFAULT_DATE_FORMAT;
@@ -207,11 +180,7 @@
     public function convertFromIntegerOrDigitStringWithoutConfigurationTests($source)
     {
         $date = $this->converter->convertFrom($source, 'DateTime', array(), null);
-<<<<<<< HEAD
         $this->assertInstanceOf(\DateTime::class, $date);
-=======
-        $this->assertInstanceOf('DateTime', $date);
->>>>>>> c186a992
         $this->assertSame(strval($source), $date->format('U'));
     }
 
@@ -225,11 +194,7 @@
     public function convertFromIntegerOrDigitStringInArrayWithoutConfigurationTests($source)
     {
         $date = $this->converter->convertFrom(array('date' => $source), 'DateTime', array(), null);
-<<<<<<< HEAD
         $this->assertInstanceOf(\DateTime::class, $date);
-=======
-        $this->assertInstanceOf('DateTime', $date);
->>>>>>> c186a992
         $this->assertSame(strval($source), $date->format('U'));
     }
 
@@ -247,11 +212,7 @@
     public function convertFromReturnsErrorIfGivenArrayCantBeConverted()
     {
         $error = $this->converter->convertFrom(array('date' => '1980-12-13'), 'DateTime');
-<<<<<<< HEAD
         $this->assertInstanceOf(\TYPO3\Flow\Error\Error::class, $error);
-=======
-        $this->assertInstanceOf('TYPO3\Flow\Error\Error', $error);
->>>>>>> c186a992
     }
 
     /**
@@ -308,11 +269,7 @@
         $source = array('day' => '13', 'month' => '10', 'year' => '2010');
         $mappingConfiguration = new \TYPO3\Flow\Property\PropertyMappingConfiguration();
         $mappingConfiguration->setTypeConverterOption(
-<<<<<<< HEAD
                 \TYPO3\Flow\Property\TypeConverter\DateTimeConverter::class,
-=======
-                'TYPO3\Flow\Property\TypeConverter\DateTimeConverter',
->>>>>>> c186a992
                 \TYPO3\Flow\Property\TypeConverter\DateTimeConverter::CONFIGURATION_DATE_FORMAT,
                 'Y-m-d'
         );
@@ -420,19 +377,11 @@
     {
         $dateFormat = isset($source['dateFormat']) && strlen($source['dateFormat']) > 0 ? $source['dateFormat'] : null;
         if ($dateFormat !== null) {
-<<<<<<< HEAD
             $mockMappingConfiguration = $this->getMock(\TYPO3\Flow\Property\PropertyMappingConfigurationInterface::class);
             $mockMappingConfiguration
                     ->expects($this->atLeastOnce())
                     ->method('getConfigurationValue')
                     ->with(\TYPO3\Flow\Property\TypeConverter\DateTimeConverter::class, \TYPO3\Flow\Property\TypeConverter\DateTimeConverter::CONFIGURATION_DATE_FORMAT)
-=======
-            $mockMappingConfiguration = $this->getMock('TYPO3\Flow\Property\PropertyMappingConfigurationInterface');
-            $mockMappingConfiguration
-                    ->expects($this->atLeastOnce())
-                    ->method('getConfigurationValue')
-                    ->with('TYPO3\Flow\Property\TypeConverter\DateTimeConverter', \TYPO3\Flow\Property\TypeConverter\DateTimeConverter::CONFIGURATION_DATE_FORMAT)
->>>>>>> c186a992
                     ->will($this->returnValue($dateFormat));
         } else {
             $mockMappingConfiguration = null;
@@ -440,19 +389,11 @@
         $date = $this->converter->convertFrom($source, 'DateTime', array(), $mockMappingConfiguration);
 
         if ($isValid !== true) {
-<<<<<<< HEAD
             $this->assertInstanceOf(\TYPO3\Flow\Error\Error::class, $date);
             return;
         }
 
         $this->assertInstanceOf(\DateTime::class, $date);
-=======
-            $this->assertInstanceOf('TYPO3\Flow\Error\Error', $date);
-            return;
-        }
-
-        $this->assertInstanceOf('DateTime', $date);
->>>>>>> c186a992
         if ($dateFormat === null) {
             $dateFormat = \TYPO3\Flow\Property\TypeConverter\DateTimeConverter::DEFAULT_DATE_FORMAT;
         }
