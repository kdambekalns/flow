--- conflicted
+++ resolved
@@ -19,7 +19,6 @@
      * @var \TYPO3\Flow\Property\TypeConverterInterface
      */
     protected $converter;
-<<<<<<< HEAD
 
     public function setUp()
     {
@@ -34,119 +33,59 @@
         $this->assertEquals(array('float', 'integer', 'string'), $this->converter->getSupportedSourceTypes(), 'Source types do not match');
         $this->assertEquals('float', $this->converter->getSupportedTargetType(), 'Target type does not match');
         $this->assertEquals(1, $this->converter->getPriority(), 'Priority does not match');
-=======
-
-    public function setUp()
-    {
-        $this->converter = new \TYPO3\Flow\Property\TypeConverter\FloatConverter();
->>>>>>> c186a992
     }
 
     /**
      * @test
      */
-<<<<<<< HEAD
     public function convertFromShouldCastTheStringToFloat()
     {
         $this->assertSame(1.5, $this->converter->convertFrom('1.5', 'float'));
-=======
-    public function checkMetadata()
-    {
-        $this->assertEquals(array('float', 'integer', 'string'), $this->converter->getSupportedSourceTypes(), 'Source types do not match');
-        $this->assertEquals('float', $this->converter->getSupportedTargetType(), 'Target type does not match');
-        $this->assertEquals(1, $this->converter->getPriority(), 'Priority does not match');
->>>>>>> c186a992
     }
 
     /**
      * @test
      */
-<<<<<<< HEAD
     public function convertFromReturnsNullIfEmptyStringSpecified()
     {
         $this->assertNull($this->converter->convertFrom('', 'float'));
-=======
-    public function convertFromShouldCastTheStringToFloat()
-    {
-        $this->assertSame(1.5, $this->converter->convertFrom('1.5', 'float'));
->>>>>>> c186a992
     }
 
     /**
      * @test
      */
-<<<<<<< HEAD
     public function convertFromShouldAcceptIntegers()
     {
         $this->assertSame((float)123, $this->converter->convertFrom(123, 'float'));
-=======
-    public function convertFromReturnsNullIfEmptyStringSpecified()
-    {
-        $this->assertNull($this->converter->convertFrom('', 'float'));
->>>>>>> c186a992
     }
 
     /**
      * @test
      */
-<<<<<<< HEAD
     public function convertFromReturnsAnErrorIfSpecifiedStringIsNotNumeric()
     {
         $this->assertInstanceOf(\TYPO3\Flow\Error\Error::class, $this->converter->convertFrom('not numeric', 'float'));
-=======
-    public function convertFromShouldAcceptIntegers()
-    {
-        $this->assertSame((float)123, $this->converter->convertFrom(123, 'float'));
->>>>>>> c186a992
     }
 
     /**
      * @test
      */
-<<<<<<< HEAD
     public function canConvertFromShouldReturnTrue()
     {
         $this->assertTrue($this->converter->canConvertFrom('1.5', 'float'));
-=======
-    public function convertFromReturnsAnErrorIfSpecifiedStringIsNotNumeric()
-    {
-        $this->assertInstanceOf('TYPO3\Flow\Error\Error', $this->converter->convertFrom('not numeric', 'float'));
->>>>>>> c186a992
     }
 
     /**
      * @test
      */
-<<<<<<< HEAD
     public function canConvertFromShouldReturnTrueForAnEmptyValue()
     {
         $this->assertTrue($this->converter->canConvertFrom('', 'integer'));
-=======
-    public function canConvertFromShouldReturnTrue()
-    {
-        $this->assertTrue($this->converter->canConvertFrom('1.5', 'float'));
->>>>>>> c186a992
     }
 
     /**
      * @test
      */
-<<<<<<< HEAD
-    public function canConvertFromShouldReturnTrueForANullValue()
-    {
-        $this->assertTrue($this->converter->canConvertFrom(null, 'integer'));
-=======
-    public function canConvertFromShouldReturnTrueForAnEmptyValue()
-    {
-        $this->assertTrue($this->converter->canConvertFrom('', 'integer'));
->>>>>>> c186a992
-    }
-
-    /**
-     * @test
-     */
-<<<<<<< HEAD
-=======
     public function canConvertFromShouldReturnTrueForANullValue()
     {
         $this->assertTrue($this->converter->canConvertFrom(null, 'integer'));
@@ -155,7 +94,6 @@
     /**
      * @test
      */
->>>>>>> c186a992
     public function getSourceChildPropertiesToBeConvertedShouldReturnEmptyArray()
     {
         $this->assertEquals(array(), $this->converter->getSourceChildPropertiesToBeConverted('myString'));
