<?php
namespace TYPO3\Flow\Tests\Unit\Property\TypeConverter;

/*                                                                        *
 * This script belongs to the Flow framework.                             *
 *                                                                        *
 * It is free software; you can redistribute it and/or modify it under    *
 * the terms of the MIT license.                                          *
 *                                                                        */

/**
 * Testcase for the Integer converter
 *
 * @covers \TYPO3\Flow\Property\TypeConverter\IntegerConverter<extended>
 */
class IntegerConverterTest extends \TYPO3\Flow\Tests\UnitTestCase
{
    /**
     * @var \TYPO3\Flow\Property\TypeConverterInterface
     */
    protected $converter;

    public function setUp()
    {
        $this->converter = new \TYPO3\Flow\Property\TypeConverter\IntegerConverter();
    }

    /**
     * @test
     */
    public function checkMetadata()
    {
        $this->assertEquals(array('integer', 'string', 'DateTime'), $this->converter->getSupportedSourceTypes(), 'Source types do not match');
        $this->assertEquals('integer', $this->converter->getSupportedTargetType(), 'Target type does not match');
        $this->assertEquals(1, $this->converter->getPriority(), 'Priority does not match');
    }

    /**
     * @test
     */
    public function convertFromCastsStringToInteger()
    {
        $this->assertSame(15, $this->converter->convertFrom('15', 'integer'));
    }

    /**
     * @test
     */
    public function convertFromCastsDateTimeToInteger()
    {
        $dateTime = new \DateTime();
        $this->assertSame($dateTime->format('U'), $this->converter->convertFrom($dateTime, 'integer'));
    }

    /**
     * @test
     */
    public function convertFromDoesNotModifyIntegers()
    {
        $source = 123;
        $this->assertSame($source, $this->converter->convertFrom($source, 'integer'));
    }

    /**
     * @test
     */
    public function convertFromReturnsNullIfEmptyStringSpecified()
    {
        $this->assertNull($this->converter->convertFrom('', 'integer'));
    }

    /**
     * @test
     */
    public function convertFromReturnsAnErrorIfSpecifiedStringIsNotNumeric()
    {
<<<<<<< HEAD
        $this->assertInstanceOf(\TYPO3\Flow\Error\Error::class, $this->converter->convertFrom('not numeric', 'integer'));
=======
        $this->assertInstanceOf('TYPO3\Flow\Error\Error', $this->converter->convertFrom('not numeric', 'integer'));
>>>>>>> c186a992
    }

    /**
     * @test
     */
    public function canConvertFromShouldReturnTrueForANumericStringSource()
    {
        $this->assertTrue($this->converter->canConvertFrom('15', 'integer'));
    }

    /**
     * @test
     */
    public function canConvertFromShouldReturnTrueForAnIntegerSource()
    {
        $this->assertTrue($this->converter->canConvertFrom(123, 'integer'));
    }

    /**
     * @test
     */
    public function canConvertFromShouldReturnTrueForAnEmptyValue()
    {
        $this->assertTrue($this->converter->canConvertFrom('', 'integer'));
    }

    /**
     * @test
     */
    public function canConvertFromShouldReturnTrueForANullValue()
    {
        $this->assertTrue($this->converter->canConvertFrom(null, 'integer'));
    }

    /**
     * @test
     */
    public function canConvertFromShouldReturnTrueForADateTimeValue()
    {
        $this->assertTrue($this->converter->canConvertFrom(new \DateTime(), 'integer'));
    }

    /**
     * @test
     */
    public function getSourceChildPropertiesToBeConvertedShouldReturnEmptyArray()
    {
        $this->assertEquals(array(), $this->converter->getSourceChildPropertiesToBeConverted('myString'));
    }
}<|MERGE_RESOLUTION|>--- conflicted
+++ resolved
@@ -74,11 +74,7 @@
      */
     public function convertFromReturnsAnErrorIfSpecifiedStringIsNotNumeric()
     {
-<<<<<<< HEAD
         $this->assertInstanceOf(\TYPO3\Flow\Error\Error::class, $this->converter->convertFrom('not numeric', 'integer'));
-=======
-        $this->assertInstanceOf('TYPO3\Flow\Error\Error', $this->converter->convertFrom('not numeric', 'integer'));
->>>>>>> c186a992
     }
 
     /**
