--- conflicted
+++ resolved
@@ -19,7 +19,6 @@
      * @var \TYPO3\Flow\Property\TypeConverter\ObjectConverter
      */
     protected $converter;
-<<<<<<< HEAD
 
     /**
      * @var \TYPO3\Flow\Reflection\ReflectionService
@@ -58,32 +57,10 @@
             array(false, true, false), // is valueobject => cannot convert
             array(false, false, true) // is no entity and no value object => can convert
         );
-=======
-
-    /**
-     * @var \TYPO3\Flow\Reflection\ReflectionService
-     */
-    protected $mockReflectionService;
-
-    /**
-     * @var \TYPO3\Flow\Object\ObjectManagerInterface
-     */
-    protected $mockObjectManager;
-
-    public function setUp()
-    {
-        $this->mockReflectionService = $this->getMock('TYPO3\Flow\Reflection\ReflectionService');
-        $this->mockObjectManager = $this->getMock('TYPO3\Flow\Object\ObjectManagerInterface');
-
-        $this->converter = new \TYPO3\Flow\Property\TypeConverter\ObjectConverter();
-        $this->inject($this->converter, 'reflectionService', $this->mockReflectionService);
-        $this->inject($this->converter, 'objectManager', $this->mockObjectManager);
->>>>>>> c186a992
     }
 
     /**
      * @test
-<<<<<<< HEAD
      * @dataProvider dataProviderForCanConvert
      */
     public function canConvertFromReturnsTrueIfClassIsTaggedWithEntityOrValueObject($isEntity, $isValueObject, $expected)
@@ -95,38 +72,6 @@
             $this->mockReflectionService->expects($this->at(1))->method('isClassAnnotatedWith')->with('TheTargetType', \TYPO3\Flow\Annotations\ValueObject::class)->will($this->returnValue($isValueObject));
         }
 
-=======
-     */
-    public function checkMetadata()
-    {
-        $this->assertEquals(array('array'), $this->converter->getSupportedSourceTypes(), 'Source types do not match');
-        $this->assertEquals('object', $this->converter->getSupportedTargetType(), 'Target type does not match');
-        $this->assertEquals(0, $this->converter->getPriority(), 'Priority does not match');
-    }
-
-    public function dataProviderForCanConvert()
-    {
-        return array(
-            array(true, false, false), // is entity => cannot convert
-            array(false, true, false), // is valueobject => cannot convert
-            array(false, false, true) // is no entity and no value object => can convert
-        );
-    }
-
-    /**
-     * @test
-     * @dataProvider dataProviderForCanConvert
-     */
-    public function canConvertFromReturnsTrueIfClassIsTaggedWithEntityOrValueObject($isEntity, $isValueObject, $expected)
-    {
-        if ($isEntity) {
-            $this->mockReflectionService->expects($this->once())->method('isClassAnnotatedWith')->with('TheTargetType', 'TYPO3\Flow\Annotations\Entity')->will($this->returnValue($isEntity));
-        } else {
-            $this->mockReflectionService->expects($this->at(0))->method('isClassAnnotatedWith')->with('TheTargetType', 'TYPO3\Flow\Annotations\Entity')->will($this->returnValue($isEntity));
-            $this->mockReflectionService->expects($this->at(1))->method('isClassAnnotatedWith')->with('TheTargetType', 'TYPO3\Flow\Annotations\ValueObject')->will($this->returnValue($isValueObject));
-        }
-
->>>>>>> c186a992
         $this->assertEquals($expected, $this->converter->canConvertFrom('myInputData', 'TheTargetType'));
     }
 
@@ -143,11 +88,7 @@
             )
         )));
         $configuration = new \TYPO3\Flow\Property\PropertyMappingConfiguration();
-<<<<<<< HEAD
         $configuration->setTypeConverterOptions(\TYPO3\Flow\Property\TypeConverter\ObjectConverter::class, array());
-=======
-        $configuration->setTypeConverterOptions('TYPO3\Flow\Property\TypeConverter\ObjectConverter', array());
->>>>>>> c186a992
         $this->assertEquals('TheTypeOfSubObject', $this->converter->getTypeOfChildProperty('TheTargetType', 'thePropertyName', $configuration));
     }
 }