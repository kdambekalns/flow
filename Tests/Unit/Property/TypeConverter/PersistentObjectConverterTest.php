<?php
namespace TYPO3\Flow\Tests\Unit\Property\TypeConverter;

/*                                                                        *
 * This script belongs to the Flow framework.                             *
 *                                                                        *
 * It is free software; you can redistribute it and/or modify it under    *
 * the terms of the MIT license.                                          *
 *                                                                        */

<<<<<<< HEAD
use TYPO3\Flow\Fixtures\ClassWithSetters;
use TYPO3\Flow\Fixtures\ClassWithSettersAndConstructor;
use TYPO3\Flow\Object\ObjectManagerInterface;
use TYPO3\Flow\Persistence\PersistenceManagerInterface;
use TYPO3\Flow\Property\PropertyMappingConfiguration;
use TYPO3\Flow\Property\TypeConverter\Error\TargetNotFoundError;
use TYPO3\Flow\Property\TypeConverter\PersistentObjectConverter;
use TYPO3\Flow\Property\TypeConverterInterface;
use TYPO3\Flow\Reflection\ReflectionService;
use TYPO3\Flow\Tests\UnitTestCase;

=======
>>>>>>> d040582c
require_once(__DIR__ . '/../../Fixtures/ClassWithSetters.php');
require_once(__DIR__ . '/../../Fixtures/ClassWithSettersAndConstructor.php');

/**
 * Testcase for the PersistentObjectConverter
 */
<<<<<<< HEAD
class PersistentObjectConverterTest extends UnitTestCase
{
    /**
     * @var TypeConverterInterface
     */
    protected $converter;

    /**
     * @var ReflectionService|\PHPUnit_Framework_MockObject_MockObject
     */
    protected $mockReflectionService;

    /**
     * @var PersistenceManagerInterface|\PHPUnit_Framework_MockObject_MockObject
     */
    protected $mockPersistenceManager;

    /**
     * @var ObjectManagerInterface|\PHPUnit_Framework_MockObject_MockObject
     */
=======
class PersistentObjectConverterTest extends \TYPO3\Flow\Tests\UnitTestCase
{
    /**
     * @var \TYPO3\Flow\Property\TypeConverterInterface
     */
    protected $converter;

    protected $mockReflectionService;
    protected $mockPersistenceManager;
>>>>>>> d040582c
    protected $mockObjectManager;

    public function setUp()
    {
<<<<<<< HEAD
        $this->converter = new PersistentObjectConverter();
=======
        $this->converter = new \TYPO3\Flow\Property\TypeConverter\PersistentObjectConverter();
>>>>>>> d040582c
        $this->mockReflectionService = $this->getMock('TYPO3\Flow\Reflection\ReflectionService');
        $this->inject($this->converter, 'reflectionService', $this->mockReflectionService);

        $this->mockPersistenceManager = $this->getMock('TYPO3\Flow\Persistence\PersistenceManagerInterface');
        $this->inject($this->converter, 'persistenceManager', $this->mockPersistenceManager);

        $this->mockObjectManager = $this->getMock('TYPO3\Flow\Object\ObjectManagerInterface');
        $this->inject($this->converter, 'objectManager', $this->mockObjectManager);
    }

    /**
     * @test
     */
    public function checkMetadata()
    {
        $this->assertEquals(array('string', 'array'), $this->converter->getSupportedSourceTypes(), 'Source types do not match');
        $this->assertEquals('object', $this->converter->getSupportedTargetType(), 'Target type does not match');
        $this->assertEquals(1, $this->converter->getPriority(), 'Priority does not match');
    }

<<<<<<< HEAD
    /**
     * @return array
     */
=======
>>>>>>> d040582c
    public function dataProviderForCanConvert()
    {
        return array(
            array(true, false, true), // is entity => can convert
            array(false, true, true), // is valueobject => can convert
            array(false, false, false) // is no entity and no value object => can not convert
        );
    }

    /**
     * @test
<<<<<<< HEAD
     * @param boolean $isEntity
     * @param boolean $isValueObject
     * @param boolean $expected
=======
>>>>>>> d040582c
     * @dataProvider dataProviderForCanConvert
     */
    public function canConvertFromReturnsTrueIfClassIsTaggedWithEntityOrValueObject($isEntity, $isValueObject, $expected)
    {
        if ($isEntity) {
            $this->mockReflectionService->expects($this->once())->method('isClassAnnotatedWith')->with('TheTargetType', 'TYPO3\Flow\Annotations\Entity')->will($this->returnValue($isEntity));
        } else {
            $this->mockReflectionService->expects($this->at(0))->method('isClassAnnotatedWith')->with('TheTargetType', 'TYPO3\Flow\Annotations\Entity')->will($this->returnValue($isEntity));
            $this->mockReflectionService->expects($this->at(1))->method('isClassAnnotatedWith')->with('TheTargetType', 'TYPO3\Flow\Annotations\ValueObject')->will($this->returnValue($isValueObject));
        }

        $this->assertEquals($expected, $this->converter->canConvertFrom('myInputData', 'TheTargetType'));
    }

    /**
     * @test
     */
    public function getSourceChildPropertiesToBeConvertedReturnsAllPropertiesExceptTheIdentityProperty()
    {
        $source = array(
            'k1' => 'v1',
            '__identity' => 'someIdentity',
            'k2' => 'v2'
        );
        $expected = array(
            'k1' => 'v1',
            'k2' => 'v2'
        );
        $this->assertEquals($expected, $this->converter->getSourceChildPropertiesToBeConverted($source));
    }

    /**
     * @test
     */
    public function getTypeOfChildPropertyShouldUseReflectionServiceToDetermineType()
    {
        $mockSchema = $this->getMockBuilder('TYPO3\Flow\Reflection\ClassSchema')->disableOriginalConstructor()->getMock();
        $this->mockReflectionService->expects($this->any())->method('getClassSchema')->with('TheTargetType')->will($this->returnValue($mockSchema));

        $mockSchema->expects($this->any())->method('hasProperty')->with('thePropertyName')->will($this->returnValue(true));
        $mockSchema->expects($this->any())->method('getProperty')->with('thePropertyName')->will($this->returnValue(array(
            'type' => 'TheTypeOfSubObject',
            'elementType' => null
        )));
        $configuration = $this->buildConfiguration(array());
        $this->assertEquals('TheTypeOfSubObject', $this->converter->getTypeOfChildProperty('TheTargetType', 'thePropertyName', $configuration));
    }

    /**
     * @test
     */
    public function getTypeOfChildPropertyShouldUseConfiguredTypeIfItWasSet()
    {
        $this->mockReflectionService->expects($this->never())->method('getClassSchema');

        $configuration = $this->buildConfiguration(array());
<<<<<<< HEAD
        $configuration->forProperty('thePropertyName')->setTypeConverterOption('TYPO3\Flow\Property\TypeConverter\PersistentObjectConverter', PersistentObjectConverter::CONFIGURATION_TARGET_TYPE, 'Foo\Bar');
=======
        $configuration->forProperty('thePropertyName')->setTypeConverterOption('TYPO3\Flow\Property\TypeConverter\PersistentObjectConverter', \TYPO3\Flow\Property\TypeConverter\PersistentObjectConverter::CONFIGURATION_TARGET_TYPE, 'Foo\Bar');
>>>>>>> d040582c
        $this->assertEquals('Foo\Bar', $this->converter->getTypeOfChildProperty('foo', 'thePropertyName', $configuration));
    }

    /**
     * @test
     */
    public function getTypeOfChildPropertyShouldConsiderSetters()
    {
        $mockSchema = $this->getMockBuilder('TYPO3\Flow\Reflection\ClassSchema')->disableOriginalConstructor()->getMock();
        $this->mockReflectionService->expects($this->any())->method('getClassSchema')->with('TheTargetType')->will($this->returnValue($mockSchema));

        $mockSchema->expects($this->any())->method('hasProperty')->with('virtualPropertyName')->will($this->returnValue(false));

        $this->mockReflectionService->expects($this->any())->method('hasMethod')->with('TheTargetType', 'setVirtualPropertyName')->will($this->returnValue(true));
        $this->mockReflectionService->expects($this->any())->method('getMethodParameters')->with('TheTargetType', 'setVirtualPropertyName')->will($this->returnValue(array(
            array('type' => 'TheTypeOfSubObject')
        )));

        $configuration = $this->buildConfiguration(array());
        $this->assertEquals('TheTypeOfSubObject', $this->converter->getTypeOfChildProperty('TheTargetType', 'virtualPropertyName', $configuration));
    }

    /**
     * @test
     */
    public function convertFromShouldFetchObjectFromPersistenceIfUuidStringIsGiven()
    {
        $identifier = '550e8400-e29b-11d4-a716-446655440000';
        $object = new \stdClass();


        $this->mockPersistenceManager->expects($this->once())->method('getObjectByIdentifier')->with($identifier)->will($this->returnValue($object));
        $this->assertSame($object, $this->converter->convertFrom($identifier, 'MySpecialType'));
    }

    /**
     * @test
     */
    public function convertFromShouldFetchObjectFromPersistenceIfNonUuidStringIsGiven()
    {
        $identifier = 'someIdentifier';
        $object = new \stdClass();

        $this->mockPersistenceManager->expects($this->once())->method('getObjectByIdentifier')->with($identifier)->will($this->returnValue($object));
        $this->assertSame($object, $this->converter->convertFrom($identifier, 'MySpecialType'));
    }

    /**
     * @test
     */
    public function convertFromShouldFetchObjectFromPersistenceIfOnlyIdentityArrayGiven()
    {
        $identifier = '550e8400-e29b-11d4-a716-446655440000';
        $object = new \stdClass();

        $source = array(
            '__identity' => $identifier
        );
        $this->mockPersistenceManager->expects($this->once())->method('getObjectByIdentifier')->with($identifier)->will($this->returnValue($object));
        $this->assertSame($object, $this->converter->convertFrom($source, 'MySpecialType'));
    }

    /**
     * @test
     * @expectedException \TYPO3\Flow\Property\Exception\InvalidPropertyMappingConfigurationException
     */
    public function convertFromShouldThrowExceptionIfObjectNeedsToBeModifiedButConfigurationIsNotSet()
    {
        $identifier = '550e8400-e29b-11d4-a716-446655440000';
        $object = new \stdClass();
        $object->someProperty = 'asdf';

        $source = array(
            '__identity' => $identifier,
            'foo' => 'bar'
        );
        $this->mockPersistenceManager->expects($this->once())->method('getObjectByIdentifier')->with($identifier)->will($this->returnValue($object));
<<<<<<< HEAD
        $this->converter->convertFrom($source, 'MySpecialType', array('foo' => 'bar'));
    }

    /**
     * @test
     */
    public function convertFromReturnsTargetNotFoundErrorIfHandleArrayDataFails()
    {
        $identifier = '550e8400-e29b-11d4-a716-446655440000';
        $object = new \stdClass();
        $object->someProperty = 'asdf';

        $source = array(
            '__identity' => $identifier,
            'foo' => 'bar'
        );
        $this->mockPersistenceManager->expects($this->once())->method('getObjectByIdentifier')->with($identifier)->will($this->returnValue(null));
        $actualResult = $this->converter->convertFrom($source, 'MySpecialType', array('foo' => 'bar'));

        $this->assertInstanceOf(TargetNotFoundError::class, $actualResult);
=======
        $this->converter->convertFrom($source, 'MySpecialType');
>>>>>>> d040582c
    }

    /**
     * @param array $typeConverterOptions
<<<<<<< HEAD
     * @return PropertyMappingConfiguration
     */
    protected function buildConfiguration($typeConverterOptions)
    {
        $configuration = new PropertyMappingConfiguration();
=======
     * @return \TYPO3\Flow\Property\PropertyMappingConfiguration
     */
    protected function buildConfiguration($typeConverterOptions)
    {
        $configuration = new \TYPO3\Flow\Property\PropertyMappingConfiguration();
>>>>>>> d040582c
        $configuration->setTypeConverterOptions('TYPO3\Flow\Property\TypeConverter\PersistentObjectConverter', $typeConverterOptions);
        return $configuration;
    }

    /**
     * @param integer $numberOfResults
     * @param \PHPUnit_Framework_MockObject_Matcher_Invocation $howOftenIsGetFirstCalled
     * @return \stdClass
     */
    public function setupMockQuery($numberOfResults, $howOftenIsGetFirstCalled)
    {
        $mockClassSchema = $this->getMock('TYPO3\Flow\Reflection\ClassSchema', array(), array('Dummy'));
        $mockClassSchema->expects($this->once())->method('getIdentityProperties')->will($this->returnValue(array('key1' => 'someType')));
        $this->mockReflectionService->expects($this->once())->method('getClassSchema')->with('SomeType')->will($this->returnValue($mockClassSchema));

        $mockConstraint = $this->getMockBuilder('TYPO3\Flow\Persistence\Generic\Qom\Comparison')->disableOriginalConstructor()->getMock();

        $mockObject = new \stdClass();
        $mockQuery = $this->getMock('TYPO3\Flow\Persistence\QueryInterface');
        $mockQueryResult = $this->getMock('TYPO3\Flow\Persistence\QueryResultInterface');
        $mockQueryResult->expects($this->once())->method('count')->will($this->returnValue($numberOfResults));
        $mockQueryResult->expects($howOftenIsGetFirstCalled)->method('getFirst')->will($this->returnValue($mockObject));
        $mockQuery->expects($this->once())->method('equals')->with('key1', 'value1')->will($this->returnValue($mockConstraint));
        $mockQuery->expects($this->once())->method('matching')->with($mockConstraint)->will($this->returnValue($mockQuery));
        $mockQuery->expects($this->once())->method('execute')->will($this->returnValue($mockQueryResult));

        $this->mockPersistenceManager->expects($this->once())->method('createQueryForType')->with('SomeType')->will($this->returnValue($mockQuery));

        return $mockObject;
    }

    /**
     * @test
     */
    public function convertFromShouldReturnFirstMatchingObjectIfMultipleIdentityPropertiesExist()
    {
        $mockObject = $this->setupMockQuery(1, $this->once());

        $source = array(
            '__identity' => array('key1' => 'value1', 'key2' => 'value2')
        );
        $actual = $this->converter->convertFrom($source, 'SomeType');
        $this->assertSame($mockObject, $actual);
    }

    /**
     * @test
<<<<<<< HEAD
     */
    public function convertFromShouldReturnTargetNotFoundErrorIfNoMatchingObjectWasFound()
=======
     * @expectedException \TYPO3\Flow\Property\Exception\TargetNotFoundException
     */
    public function convertFromShouldReturnExceptionIfNoMatchingObjectWasFound()
>>>>>>> d040582c
    {
        $this->setupMockQuery(0, $this->never());

        $source = array(
            '__identity' => array('key1' => 'value1', 'key2' => 'value2')
        );
        $actual = $this->converter->convertFrom($source, 'SomeType');
<<<<<<< HEAD
        $this->assertInstanceOf('TYPO3\Flow\Property\TypeConverter\Error\TargetNotFoundError', $actual);
    }

    /**
     * @test
     * @expectedException \TYPO3\Flow\Property\Exception\InvalidSourceException
     */
    public function convertFromShouldThrowExceptionIfIdentityIsOfInvalidType()
    {
        $source = array(
            '__identity' => new \stdClass(),
        );
        $this->converter->convertFrom($source, 'SomeType');
=======
        $this->assertNull($actual);
>>>>>>> d040582c
    }

    /**
     * @test
     * @expectedException \TYPO3\Flow\Property\Exception\DuplicateObjectException
     */
    public function convertFromShouldThrowExceptionIfMoreThanOneObjectWasFound()
    {
        $this->setupMockQuery(2, $this->never());

        $source = array(
            '__identity' => array('key1' => 'value1', 'key2' => 'value2')
        );
        $this->converter->convertFrom($source, 'SomeType');
    }

    /**
     * @test
     * @expectedException \TYPO3\Flow\Property\Exception\InvalidPropertyMappingConfigurationException
     */
    public function convertFromShouldThrowExceptionIfObjectNeedsToBeCreatedButConfigurationIsNotSet()
    {
        $source = array(
            'foo' => 'bar'
        );
        $this->converter->convertFrom($source, 'MySpecialType');
    }

    /**
     * @test
     */
    public function convertFromShouldCreateObject()
    {
        $source = array(
            'propertyX' => 'bar'
        );
        $convertedChildProperties = array(
            'property1' => 'bar'
        );
<<<<<<< HEAD
        $expectedObject = new ClassWithSetters();
=======
        $expectedObject = new \TYPO3\Flow\Fixtures\ClassWithSetters();
>>>>>>> d040582c
        $expectedObject->property1 = 'bar';

        $this->mockReflectionService->expects($this->once())->method('hasMethod')->with('TYPO3\Flow\Fixtures\ClassWithSetters', '__construct')->will($this->returnValue(false));
        $this->mockObjectManager->expects($this->once())->method('getClassNameByObjectName')->with('TYPO3\Flow\Fixtures\ClassWithSetters')->will($this->returnValue('TYPO3\Flow\Fixtures\ClassWithSetters'));
<<<<<<< HEAD
        $configuration = $this->buildConfiguration(array(PersistentObjectConverter::CONFIGURATION_CREATION_ALLOWED => true));
=======
        $configuration = $this->buildConfiguration(array(\TYPO3\Flow\Property\TypeConverter\PersistentObjectConverter::CONFIGURATION_CREATION_ALLOWED => true));
>>>>>>> d040582c
        $result = $this->converter->convertFrom($source, 'TYPO3\Flow\Fixtures\ClassWithSetters', $convertedChildProperties, $configuration);
        $this->assertEquals($expectedObject, $result);
    }

    /**
     * @test
     * @expectedException \TYPO3\Flow\Property\Exception\InvalidTargetException
     */
    public function convertFromShouldThrowExceptionIfPropertyOnTargetObjectCouldNotBeSet()
    {
        $source = array(
            'propertyX' => 'bar'
        );
<<<<<<< HEAD
        $object = new ClassWithSetters();
=======
        $object = new \TYPO3\Flow\Fixtures\ClassWithSetters();
>>>>>>> d040582c
        $convertedChildProperties = array(
            'propertyNotExisting' => 'bar'
        );

        $this->mockReflectionService->expects($this->once())->method('hasMethod')->with('TYPO3\Flow\Fixtures\ClassWithSetters', '__construct')->will($this->returnValue(false));
        $this->mockObjectManager->expects($this->once())->method('getClassNameByObjectName')->with('TYPO3\Flow\Fixtures\ClassWithSetters')->will($this->returnValue('TYPO3\Flow\Fixtures\ClassWithSetters'));
<<<<<<< HEAD
        $configuration = $this->buildConfiguration(array(PersistentObjectConverter::CONFIGURATION_CREATION_ALLOWED => true));
=======
        $configuration = $this->buildConfiguration(array(\TYPO3\Flow\Property\TypeConverter\PersistentObjectConverter::CONFIGURATION_CREATION_ALLOWED => true));
>>>>>>> d040582c
        $result = $this->converter->convertFrom($source, 'TYPO3\Flow\Fixtures\ClassWithSetters', $convertedChildProperties, $configuration);
        $this->assertSame($object, $result);
    }

    /**
     * @test
     */
    public function convertFromShouldCreateObjectWhenThereAreConstructorParameters()
    {
        $source = array(
            'propertyX' => 'bar'
        );
        $convertedChildProperties = array(
            'property1' => 'param1',
            'property2' => 'bar'
        );
<<<<<<< HEAD
        $expectedObject = new ClassWithSettersAndConstructor('param1');
=======
        $expectedObject = new \TYPO3\Flow\Fixtures\ClassWithSettersAndConstructor('param1');
>>>>>>> d040582c
        $expectedObject->setProperty2('bar');

        $this->mockReflectionService->expects($this->once())->method('hasMethod')->with('TYPO3\Flow\Fixtures\ClassWithSettersAndConstructor', '__construct')->will($this->returnValue(true));
        $this->mockReflectionService->expects($this->once())->method('getMethodParameters')->with('TYPO3\Flow\Fixtures\ClassWithSettersAndConstructor', '__construct')->will($this->returnValue(array(
            'property1' => array('optional' => false)
        )));
        $this->mockObjectManager->expects($this->once())->method('getClassNameByObjectName')->with('TYPO3\Flow\Fixtures\ClassWithSettersAndConstructor')->will($this->returnValue('TYPO3\Flow\Fixtures\ClassWithSettersAndConstructor'));
<<<<<<< HEAD
        $configuration = $this->buildConfiguration(array(PersistentObjectConverter::CONFIGURATION_CREATION_ALLOWED => true));
=======
        $configuration = $this->buildConfiguration(array(\TYPO3\Flow\Property\TypeConverter\PersistentObjectConverter::CONFIGURATION_CREATION_ALLOWED => true));
>>>>>>> d040582c
        $result = $this->converter->convertFrom($source, 'TYPO3\Flow\Fixtures\ClassWithSettersAndConstructor', $convertedChildProperties, $configuration);
        $this->assertEquals($expectedObject, $result);
        $this->assertEquals('bar', $expectedObject->getProperty2());
    }

    /**
     * @test
     */
    public function convertFromShouldCreateObjectWhenThereAreOptionalConstructorParameters()
    {
        $source = array(
            'propertyX' => 'bar'
        );
<<<<<<< HEAD
        $expectedObject = new ClassWithSettersAndConstructor('thisIsTheDefaultValue');
=======
        $expectedObject = new \TYPO3\Flow\Fixtures\ClassWithSettersAndConstructor('thisIsTheDefaultValue');
>>>>>>> d040582c

        $this->mockReflectionService->expects($this->once())->method('hasMethod')->with('TYPO3\Flow\Fixtures\ClassWithSettersAndConstructor', '__construct')->will($this->returnValue(true));
        $this->mockReflectionService->expects($this->once())->method('getMethodParameters')->with('TYPO3\Flow\Fixtures\ClassWithSettersAndConstructor', '__construct')->will($this->returnValue(array(
            'property1' => array('optional' => true, 'defaultValue' => 'thisIsTheDefaultValue')
        )));
        $this->mockObjectManager->expects($this->once())->method('getClassNameByObjectName')->with('TYPO3\Flow\Fixtures\ClassWithSettersAndConstructor')->will($this->returnValue('TYPO3\Flow\Fixtures\ClassWithSettersAndConstructor'));
<<<<<<< HEAD
        $configuration = $this->buildConfiguration(array(PersistentObjectConverter::CONFIGURATION_CREATION_ALLOWED => true));
=======
        $configuration = $this->buildConfiguration(array(\TYPO3\Flow\Property\TypeConverter\PersistentObjectConverter::CONFIGURATION_CREATION_ALLOWED => true));
>>>>>>> d040582c
        $result = $this->converter->convertFrom($source, 'TYPO3\Flow\Fixtures\ClassWithSettersAndConstructor', array(), $configuration);
        $this->assertEquals($expectedObject, $result);
    }

    /**
     * @test
     * @expectedException \TYPO3\Flow\Property\Exception\InvalidTargetException
     */
    public function convertFromShouldThrowExceptionIfRequiredConstructorParameterWasNotFound()
    {
        $source = array(
            'propertyX' => 'bar'
        );
<<<<<<< HEAD
        $object = new ClassWithSettersAndConstructor('param1');
=======
        $object = new \TYPO3\Flow\Fixtures\ClassWithSettersAndConstructor('param1');
>>>>>>> d040582c
        $convertedChildProperties = array(
            'property2' => 'bar'
        );

        $this->mockReflectionService->expects($this->once())->method('hasMethod')->with('TYPO3\Flow\Fixtures\ClassWithSettersAndConstructor', '__construct')->will($this->returnValue(true));
        $this->mockReflectionService->expects($this->once())->method('getMethodParameters')->with('TYPO3\Flow\Fixtures\ClassWithSettersAndConstructor', '__construct')->will($this->returnValue(array(
            'property1' => array('optional' => false)
        )));
        $this->mockObjectManager->expects($this->once())->method('getClassNameByObjectName')->with('TYPO3\Flow\Fixtures\ClassWithSettersAndConstructor')->will($this->returnValue('TYPO3\Flow\Fixtures\ClassWithSettersAndConstructor'));
<<<<<<< HEAD
        $configuration = $this->buildConfiguration(array(PersistentObjectConverter::CONFIGURATION_CREATION_ALLOWED => true));
=======
        $configuration = $this->buildConfiguration(array(\TYPO3\Flow\Property\TypeConverter\PersistentObjectConverter::CONFIGURATION_CREATION_ALLOWED => true));
>>>>>>> d040582c
        $result = $this->converter->convertFrom($source, 'TYPO3\Flow\Fixtures\ClassWithSettersAndConstructor', $convertedChildProperties, $configuration);
        $this->assertSame($object, $result);
    }

    /**
     * @test
     */
    public function convertFromShouldReturnNullForEmptyString()
    {
        $source = '';
        $result = $this->converter->convertFrom($source, 'TYPO3\Flow\Fixtures\ClassWithSettersAndConstructor');
        $this->assertNull($result);
    }
}<|MERGE_RESOLUTION|>--- conflicted
+++ resolved
@@ -8,7 +8,6 @@
  * the terms of the MIT license.                                          *
  *                                                                        */
 
-<<<<<<< HEAD
 use TYPO3\Flow\Fixtures\ClassWithSetters;
 use TYPO3\Flow\Fixtures\ClassWithSettersAndConstructor;
 use TYPO3\Flow\Object\ObjectManagerInterface;
@@ -20,15 +19,12 @@
 use TYPO3\Flow\Reflection\ReflectionService;
 use TYPO3\Flow\Tests\UnitTestCase;
 
-=======
->>>>>>> d040582c
 require_once(__DIR__ . '/../../Fixtures/ClassWithSetters.php');
 require_once(__DIR__ . '/../../Fixtures/ClassWithSettersAndConstructor.php');
 
 /**
  * Testcase for the PersistentObjectConverter
  */
-<<<<<<< HEAD
 class PersistentObjectConverterTest extends UnitTestCase
 {
     /**
@@ -49,26 +45,11 @@
     /**
      * @var ObjectManagerInterface|\PHPUnit_Framework_MockObject_MockObject
      */
-=======
-class PersistentObjectConverterTest extends \TYPO3\Flow\Tests\UnitTestCase
-{
-    /**
-     * @var \TYPO3\Flow\Property\TypeConverterInterface
-     */
-    protected $converter;
-
-    protected $mockReflectionService;
-    protected $mockPersistenceManager;
->>>>>>> d040582c
     protected $mockObjectManager;
 
     public function setUp()
     {
-<<<<<<< HEAD
         $this->converter = new PersistentObjectConverter();
-=======
-        $this->converter = new \TYPO3\Flow\Property\TypeConverter\PersistentObjectConverter();
->>>>>>> d040582c
         $this->mockReflectionService = $this->getMock('TYPO3\Flow\Reflection\ReflectionService');
         $this->inject($this->converter, 'reflectionService', $this->mockReflectionService);
 
@@ -89,12 +70,9 @@
         $this->assertEquals(1, $this->converter->getPriority(), 'Priority does not match');
     }
 
-<<<<<<< HEAD
     /**
      * @return array
      */
-=======
->>>>>>> d040582c
     public function dataProviderForCanConvert()
     {
         return array(
@@ -106,12 +84,9 @@
 
     /**
      * @test
-<<<<<<< HEAD
      * @param boolean $isEntity
      * @param boolean $isValueObject
      * @param boolean $expected
-=======
->>>>>>> d040582c
      * @dataProvider dataProviderForCanConvert
      */
     public function canConvertFromReturnsTrueIfClassIsTaggedWithEntityOrValueObject($isEntity, $isValueObject, $expected)
@@ -168,11 +143,7 @@
         $this->mockReflectionService->expects($this->never())->method('getClassSchema');
 
         $configuration = $this->buildConfiguration(array());
-<<<<<<< HEAD
         $configuration->forProperty('thePropertyName')->setTypeConverterOption('TYPO3\Flow\Property\TypeConverter\PersistentObjectConverter', PersistentObjectConverter::CONFIGURATION_TARGET_TYPE, 'Foo\Bar');
-=======
-        $configuration->forProperty('thePropertyName')->setTypeConverterOption('TYPO3\Flow\Property\TypeConverter\PersistentObjectConverter', \TYPO3\Flow\Property\TypeConverter\PersistentObjectConverter::CONFIGURATION_TARGET_TYPE, 'Foo\Bar');
->>>>>>> d040582c
         $this->assertEquals('Foo\Bar', $this->converter->getTypeOfChildProperty('foo', 'thePropertyName', $configuration));
     }
 
@@ -250,7 +221,6 @@
             'foo' => 'bar'
         );
         $this->mockPersistenceManager->expects($this->once())->method('getObjectByIdentifier')->with($identifier)->will($this->returnValue($object));
-<<<<<<< HEAD
         $this->converter->convertFrom($source, 'MySpecialType', array('foo' => 'bar'));
     }
 
@@ -271,26 +241,15 @@
         $actualResult = $this->converter->convertFrom($source, 'MySpecialType', array('foo' => 'bar'));
 
         $this->assertInstanceOf(TargetNotFoundError::class, $actualResult);
-=======
-        $this->converter->convertFrom($source, 'MySpecialType');
->>>>>>> d040582c
     }
 
     /**
      * @param array $typeConverterOptions
-<<<<<<< HEAD
      * @return PropertyMappingConfiguration
      */
     protected function buildConfiguration($typeConverterOptions)
     {
         $configuration = new PropertyMappingConfiguration();
-=======
-     * @return \TYPO3\Flow\Property\PropertyMappingConfiguration
-     */
-    protected function buildConfiguration($typeConverterOptions)
-    {
-        $configuration = new \TYPO3\Flow\Property\PropertyMappingConfiguration();
->>>>>>> d040582c
         $configuration->setTypeConverterOptions('TYPO3\Flow\Property\TypeConverter\PersistentObjectConverter', $typeConverterOptions);
         return $configuration;
     }
@@ -338,14 +297,8 @@
 
     /**
      * @test
-<<<<<<< HEAD
      */
     public function convertFromShouldReturnTargetNotFoundErrorIfNoMatchingObjectWasFound()
-=======
-     * @expectedException \TYPO3\Flow\Property\Exception\TargetNotFoundException
-     */
-    public function convertFromShouldReturnExceptionIfNoMatchingObjectWasFound()
->>>>>>> d040582c
     {
         $this->setupMockQuery(0, $this->never());
 
@@ -353,7 +306,6 @@
             '__identity' => array('key1' => 'value1', 'key2' => 'value2')
         );
         $actual = $this->converter->convertFrom($source, 'SomeType');
-<<<<<<< HEAD
         $this->assertInstanceOf('TYPO3\Flow\Property\TypeConverter\Error\TargetNotFoundError', $actual);
     }
 
@@ -367,9 +319,6 @@
             '__identity' => new \stdClass(),
         );
         $this->converter->convertFrom($source, 'SomeType');
-=======
-        $this->assertNull($actual);
->>>>>>> d040582c
     }
 
     /**
@@ -409,20 +358,12 @@
         $convertedChildProperties = array(
             'property1' => 'bar'
         );
-<<<<<<< HEAD
         $expectedObject = new ClassWithSetters();
-=======
-        $expectedObject = new \TYPO3\Flow\Fixtures\ClassWithSetters();
->>>>>>> d040582c
         $expectedObject->property1 = 'bar';
 
         $this->mockReflectionService->expects($this->once())->method('hasMethod')->with('TYPO3\Flow\Fixtures\ClassWithSetters', '__construct')->will($this->returnValue(false));
         $this->mockObjectManager->expects($this->once())->method('getClassNameByObjectName')->with('TYPO3\Flow\Fixtures\ClassWithSetters')->will($this->returnValue('TYPO3\Flow\Fixtures\ClassWithSetters'));
-<<<<<<< HEAD
         $configuration = $this->buildConfiguration(array(PersistentObjectConverter::CONFIGURATION_CREATION_ALLOWED => true));
-=======
-        $configuration = $this->buildConfiguration(array(\TYPO3\Flow\Property\TypeConverter\PersistentObjectConverter::CONFIGURATION_CREATION_ALLOWED => true));
->>>>>>> d040582c
         $result = $this->converter->convertFrom($source, 'TYPO3\Flow\Fixtures\ClassWithSetters', $convertedChildProperties, $configuration);
         $this->assertEquals($expectedObject, $result);
     }
@@ -436,22 +377,14 @@
         $source = array(
             'propertyX' => 'bar'
         );
-<<<<<<< HEAD
         $object = new ClassWithSetters();
-=======
-        $object = new \TYPO3\Flow\Fixtures\ClassWithSetters();
->>>>>>> d040582c
         $convertedChildProperties = array(
             'propertyNotExisting' => 'bar'
         );
 
         $this->mockReflectionService->expects($this->once())->method('hasMethod')->with('TYPO3\Flow\Fixtures\ClassWithSetters', '__construct')->will($this->returnValue(false));
         $this->mockObjectManager->expects($this->once())->method('getClassNameByObjectName')->with('TYPO3\Flow\Fixtures\ClassWithSetters')->will($this->returnValue('TYPO3\Flow\Fixtures\ClassWithSetters'));
-<<<<<<< HEAD
         $configuration = $this->buildConfiguration(array(PersistentObjectConverter::CONFIGURATION_CREATION_ALLOWED => true));
-=======
-        $configuration = $this->buildConfiguration(array(\TYPO3\Flow\Property\TypeConverter\PersistentObjectConverter::CONFIGURATION_CREATION_ALLOWED => true));
->>>>>>> d040582c
         $result = $this->converter->convertFrom($source, 'TYPO3\Flow\Fixtures\ClassWithSetters', $convertedChildProperties, $configuration);
         $this->assertSame($object, $result);
     }
@@ -468,11 +401,7 @@
             'property1' => 'param1',
             'property2' => 'bar'
         );
-<<<<<<< HEAD
         $expectedObject = new ClassWithSettersAndConstructor('param1');
-=======
-        $expectedObject = new \TYPO3\Flow\Fixtures\ClassWithSettersAndConstructor('param1');
->>>>>>> d040582c
         $expectedObject->setProperty2('bar');
 
         $this->mockReflectionService->expects($this->once())->method('hasMethod')->with('TYPO3\Flow\Fixtures\ClassWithSettersAndConstructor', '__construct')->will($this->returnValue(true));
@@ -480,11 +409,7 @@
             'property1' => array('optional' => false)
         )));
         $this->mockObjectManager->expects($this->once())->method('getClassNameByObjectName')->with('TYPO3\Flow\Fixtures\ClassWithSettersAndConstructor')->will($this->returnValue('TYPO3\Flow\Fixtures\ClassWithSettersAndConstructor'));
-<<<<<<< HEAD
         $configuration = $this->buildConfiguration(array(PersistentObjectConverter::CONFIGURATION_CREATION_ALLOWED => true));
-=======
-        $configuration = $this->buildConfiguration(array(\TYPO3\Flow\Property\TypeConverter\PersistentObjectConverter::CONFIGURATION_CREATION_ALLOWED => true));
->>>>>>> d040582c
         $result = $this->converter->convertFrom($source, 'TYPO3\Flow\Fixtures\ClassWithSettersAndConstructor', $convertedChildProperties, $configuration);
         $this->assertEquals($expectedObject, $result);
         $this->assertEquals('bar', $expectedObject->getProperty2());
@@ -498,22 +423,14 @@
         $source = array(
             'propertyX' => 'bar'
         );
-<<<<<<< HEAD
         $expectedObject = new ClassWithSettersAndConstructor('thisIsTheDefaultValue');
-=======
-        $expectedObject = new \TYPO3\Flow\Fixtures\ClassWithSettersAndConstructor('thisIsTheDefaultValue');
->>>>>>> d040582c
 
         $this->mockReflectionService->expects($this->once())->method('hasMethod')->with('TYPO3\Flow\Fixtures\ClassWithSettersAndConstructor', '__construct')->will($this->returnValue(true));
         $this->mockReflectionService->expects($this->once())->method('getMethodParameters')->with('TYPO3\Flow\Fixtures\ClassWithSettersAndConstructor', '__construct')->will($this->returnValue(array(
             'property1' => array('optional' => true, 'defaultValue' => 'thisIsTheDefaultValue')
         )));
         $this->mockObjectManager->expects($this->once())->method('getClassNameByObjectName')->with('TYPO3\Flow\Fixtures\ClassWithSettersAndConstructor')->will($this->returnValue('TYPO3\Flow\Fixtures\ClassWithSettersAndConstructor'));
-<<<<<<< HEAD
         $configuration = $this->buildConfiguration(array(PersistentObjectConverter::CONFIGURATION_CREATION_ALLOWED => true));
-=======
-        $configuration = $this->buildConfiguration(array(\TYPO3\Flow\Property\TypeConverter\PersistentObjectConverter::CONFIGURATION_CREATION_ALLOWED => true));
->>>>>>> d040582c
         $result = $this->converter->convertFrom($source, 'TYPO3\Flow\Fixtures\ClassWithSettersAndConstructor', array(), $configuration);
         $this->assertEquals($expectedObject, $result);
     }
@@ -527,11 +444,7 @@
         $source = array(
             'propertyX' => 'bar'
         );
-<<<<<<< HEAD
         $object = new ClassWithSettersAndConstructor('param1');
-=======
-        $object = new \TYPO3\Flow\Fixtures\ClassWithSettersAndConstructor('param1');
->>>>>>> d040582c
         $convertedChildProperties = array(
             'property2' => 'bar'
         );
@@ -541,11 +454,7 @@
             'property1' => array('optional' => false)
         )));
         $this->mockObjectManager->expects($this->once())->method('getClassNameByObjectName')->with('TYPO3\Flow\Fixtures\ClassWithSettersAndConstructor')->will($this->returnValue('TYPO3\Flow\Fixtures\ClassWithSettersAndConstructor'));
-<<<<<<< HEAD
         $configuration = $this->buildConfiguration(array(PersistentObjectConverter::CONFIGURATION_CREATION_ALLOWED => true));
-=======
-        $configuration = $this->buildConfiguration(array(\TYPO3\Flow\Property\TypeConverter\PersistentObjectConverter::CONFIGURATION_CREATION_ALLOWED => true));
->>>>>>> d040582c
         $result = $this->converter->convertFrom($source, 'TYPO3\Flow\Fixtures\ClassWithSettersAndConstructor', $convertedChildProperties, $configuration);
         $this->assertSame($object, $result);
     }
