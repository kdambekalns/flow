<?php
namespace TYPO3\Flow\Tests\Unit\Property\TypeConverter;

/*                                                                        *
 * This script belongs to the Flow framework.                             *
 *                                                                        *
 * It is free software; you can redistribute it and/or modify it under    *
 * the terms of the MIT license.                                          *
 *                                                                        */

use TYPO3\Flow\Property\TypeConverter\StringConverter;

/**
 * Testcase for the String converter
 *
 * @covers \TYPO3\Flow\Property\TypeConverter\StringConverter<extended>
 */
class StringConverterTest extends \TYPO3\Flow\Tests\UnitTestCase
{
    /**
     * @var \TYPO3\Flow\Property\TypeConverterInterface
     */
    protected $converter;
<<<<<<< HEAD

    public function setUp()
    {
        $this->converter = new StringConverter();
    }

    /**
     * @test
     */
    public function checkMetadata()
    {
        $this->assertEquals(array('string', 'integer', 'float', 'boolean', 'array', 'DateTime'), $this->converter->getSupportedSourceTypes(), 'Source types do not match');
        $this->assertEquals('string', $this->converter->getSupportedTargetType(), 'Target type does not match');
        $this->assertEquals(1, $this->converter->getPriority(), 'Priority does not match');
=======

    public function setUp()
    {
        $this->converter = new StringConverter();
>>>>>>> d040582c
    }

    /**
     * @test
     */
<<<<<<< HEAD
    public function convertFromShouldReturnSourceString()
    {
        $this->assertEquals('myString', $this->converter->convertFrom('myString', 'string'));
=======
    public function checkMetadata()
    {
        $this->assertEquals(array('string', 'integer', 'float', 'boolean', 'array', 'DateTime'), $this->converter->getSupportedSourceTypes(), 'Source types do not match');
        $this->assertEquals('string', $this->converter->getSupportedTargetType(), 'Target type does not match');
        $this->assertEquals(1, $this->converter->getPriority(), 'Priority does not match');
>>>>>>> d040582c
    }

    /**
     * @test
     */
<<<<<<< HEAD
    public function canConvertFromShouldReturnTrue()
    {
        $this->assertTrue($this->converter->canConvertFrom('myString', 'string'));
=======
    public function convertFromShouldReturnSourceString()
    {
        $this->assertEquals('myString', $this->converter->convertFrom('myString', 'string'));
>>>>>>> d040582c
    }

    /**
     * @test
     */
<<<<<<< HEAD
    public function getSourceChildPropertiesToBeConvertedShouldReturnEmptyArray()
    {
        $this->assertEquals(array(), $this->converter->getSourceChildPropertiesToBeConverted('myString'));
    }

=======
    public function canConvertFromShouldReturnTrue()
    {
        $this->assertTrue($this->converter->canConvertFrom('myString', 'string'));
    }

    /**
     * @test
     */
    public function getSourceChildPropertiesToBeConvertedShouldReturnEmptyArray()
    {
        $this->assertEquals(array(), $this->converter->getSourceChildPropertiesToBeConverted('myString'));
    }
>>>>>>> d040582c

    public function arrayToStringDataProvider()
    {
        return array(
            array(array('Foo', 'Bar', 'Baz'), 'Foo,Bar,Baz', array()),
            array(array('Foo', 'Bar', 'Baz'), 'Foo, Bar, Baz', array(StringConverter::CONFIGURATION_CSV_DELIMITER => ', ')),
            array(array(), '', array()),
            array(array(1,2, 'foo'), '[1,2,"foo"]', array(StringConverter::CONFIGURATION_ARRAY_FORMAT => StringConverter::ARRAY_FORMAT_JSON))
        );
    }

<<<<<<< HEAD
    /**
     * @test
     * @dataProvider arrayToStringDataProvider
     */
    public function canConvertFromStringToArray($source, $expectedResult, $mappingConfiguration)
    {

        // Create a map of arguments to return values.
        $configurationValueMap = array();
        foreach ($mappingConfiguration as $setting => $value) {
            $configurationValueMap[] = array('TYPO3\Flow\Property\TypeConverter\StringConverter', $setting, $value);
        }

        $propertyMappingConfiguration = $this->getMock('\TYPO3\Flow\Property\PropertyMappingConfiguration');
        $propertyMappingConfiguration
            ->expects($this->any())
            ->method('getConfigurationValue')
            ->will($this->returnValueMap($configurationValueMap));

=======
    public function arrayToStringDataProvider()
    {
        return array(
            array(array('Foo', 'Bar', 'Baz'), 'Foo,Bar,Baz', array()),
            array(array('Foo', 'Bar', 'Baz'), 'Foo, Bar, Baz', array(StringConverter::CONFIGURATION_CSV_DELIMITER => ', ')),
            array(array(), '', array()),
            array(array(1,2, 'foo'), '[1,2,"foo"]', array(StringConverter::CONFIGURATION_ARRAY_FORMAT => StringConverter::ARRAY_FORMAT_JSON))
        );
    }

    /**
     * @test
     * @dataProvider arrayToStringDataProvider
     */
    public function canConvertFromStringToArray($source, $expectedResult, $mappingConfiguration)
    {

        // Create a map of arguments to return values.
        $configurationValueMap = array();
        foreach ($mappingConfiguration as $setting => $value) {
            $configurationValueMap[] = array('TYPO3\Flow\Property\TypeConverter\StringConverter', $setting, $value);
        }

        $propertyMappingConfiguration = $this->getMock('\TYPO3\Flow\Property\PropertyMappingConfiguration');
        $propertyMappingConfiguration
            ->expects($this->any())
            ->method('getConfigurationValue')
            ->will($this->returnValueMap($configurationValueMap));

>>>>>>> d040582c
        $this->assertEquals($expectedResult, $this->converter->convertFrom($source, 'array', array(), $propertyMappingConfiguration));
    }
}<|MERGE_RESOLUTION|>--- conflicted
+++ resolved
@@ -21,7 +21,6 @@
      * @var \TYPO3\Flow\Property\TypeConverterInterface
      */
     protected $converter;
-<<<<<<< HEAD
 
     public function setUp()
     {
@@ -36,54 +35,19 @@
         $this->assertEquals(array('string', 'integer', 'float', 'boolean', 'array', 'DateTime'), $this->converter->getSupportedSourceTypes(), 'Source types do not match');
         $this->assertEquals('string', $this->converter->getSupportedTargetType(), 'Target type does not match');
         $this->assertEquals(1, $this->converter->getPriority(), 'Priority does not match');
-=======
-
-    public function setUp()
-    {
-        $this->converter = new StringConverter();
->>>>>>> d040582c
     }
 
     /**
      * @test
      */
-<<<<<<< HEAD
     public function convertFromShouldReturnSourceString()
     {
         $this->assertEquals('myString', $this->converter->convertFrom('myString', 'string'));
-=======
-    public function checkMetadata()
-    {
-        $this->assertEquals(array('string', 'integer', 'float', 'boolean', 'array', 'DateTime'), $this->converter->getSupportedSourceTypes(), 'Source types do not match');
-        $this->assertEquals('string', $this->converter->getSupportedTargetType(), 'Target type does not match');
-        $this->assertEquals(1, $this->converter->getPriority(), 'Priority does not match');
->>>>>>> d040582c
     }
 
     /**
      * @test
      */
-<<<<<<< HEAD
-    public function canConvertFromShouldReturnTrue()
-    {
-        $this->assertTrue($this->converter->canConvertFrom('myString', 'string'));
-=======
-    public function convertFromShouldReturnSourceString()
-    {
-        $this->assertEquals('myString', $this->converter->convertFrom('myString', 'string'));
->>>>>>> d040582c
-    }
-
-    /**
-     * @test
-     */
-<<<<<<< HEAD
-    public function getSourceChildPropertiesToBeConvertedShouldReturnEmptyArray()
-    {
-        $this->assertEquals(array(), $this->converter->getSourceChildPropertiesToBeConverted('myString'));
-    }
-
-=======
     public function canConvertFromShouldReturnTrue()
     {
         $this->assertTrue($this->converter->canConvertFrom('myString', 'string'));
@@ -96,39 +60,8 @@
     {
         $this->assertEquals(array(), $this->converter->getSourceChildPropertiesToBeConverted('myString'));
     }
->>>>>>> d040582c
 
-    public function arrayToStringDataProvider()
-    {
-        return array(
-            array(array('Foo', 'Bar', 'Baz'), 'Foo,Bar,Baz', array()),
-            array(array('Foo', 'Bar', 'Baz'), 'Foo, Bar, Baz', array(StringConverter::CONFIGURATION_CSV_DELIMITER => ', ')),
-            array(array(), '', array()),
-            array(array(1,2, 'foo'), '[1,2,"foo"]', array(StringConverter::CONFIGURATION_ARRAY_FORMAT => StringConverter::ARRAY_FORMAT_JSON))
-        );
-    }
 
-<<<<<<< HEAD
-    /**
-     * @test
-     * @dataProvider arrayToStringDataProvider
-     */
-    public function canConvertFromStringToArray($source, $expectedResult, $mappingConfiguration)
-    {
-
-        // Create a map of arguments to return values.
-        $configurationValueMap = array();
-        foreach ($mappingConfiguration as $setting => $value) {
-            $configurationValueMap[] = array('TYPO3\Flow\Property\TypeConverter\StringConverter', $setting, $value);
-        }
-
-        $propertyMappingConfiguration = $this->getMock('\TYPO3\Flow\Property\PropertyMappingConfiguration');
-        $propertyMappingConfiguration
-            ->expects($this->any())
-            ->method('getConfigurationValue')
-            ->will($this->returnValueMap($configurationValueMap));
-
-=======
     public function arrayToStringDataProvider()
     {
         return array(
@@ -158,7 +91,6 @@
             ->method('getConfigurationValue')
             ->will($this->returnValueMap($configurationValueMap));
 
->>>>>>> d040582c
         $this->assertEquals($expectedResult, $this->converter->convertFrom($source, 'array', array(), $propertyMappingConfiguration));
     }
 }