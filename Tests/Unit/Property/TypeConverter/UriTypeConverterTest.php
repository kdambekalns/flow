--- conflicted
+++ resolved
@@ -49,11 +49,7 @@
      */
     public function targetTypeIsUri()
     {
-<<<<<<< HEAD
-        $this->assertSame(\TYPO3\Flow\Http\Uri::class, $this->typeConverter->getSupportedTargetType());
-=======
         $this->assertSame(Http\Uri::class, $this->typeConverter->getSupportedTargetType());
->>>>>>> c3f2521f
     }
 
     /**
@@ -61,11 +57,7 @@
      */
     public function typeConverterReturnsUriOnValidUri()
     {
-<<<<<<< HEAD
-        $this->assertInstanceOf(\TYPO3\Flow\Http\Uri::class, $this->typeConverter->convertFrom('http://localhost/foo', \TYPO3\Flow\Http\Uri::class));
-=======
         $this->assertInstanceOf(Http\Uri::class, $this->typeConverter->convertFrom('http://localhost/foo', Http\Uri::class));
->>>>>>> c3f2521f
     }
 
     /**
@@ -73,12 +65,7 @@
      */
     public function typeConverterReturnsErrorOnMalformedUri()
     {
-<<<<<<< HEAD
-        $actual = $this->typeConverter->convertFrom('http:////localhost', \TYPO3\Flow\Http\Uri::class);
-        $this->assertInstanceOf(\TYPO3\Flow\Error\Error::class, $actual);
-=======
         $actual = $this->typeConverter->convertFrom('http:////localhost', Http\Uri::class);
         $this->assertInstanceOf(FlowError\Error::class, $actual);
->>>>>>> c3f2521f
     }
 }