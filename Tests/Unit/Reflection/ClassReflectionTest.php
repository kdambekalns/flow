--- conflicted
+++ resolved
@@ -22,7 +22,6 @@
      * @var mixed
      */
     protected $someProperty;
-<<<<<<< HEAD
 
     /**
      * @var mixed
@@ -49,30 +48,11 @@
         $class = new \TYPO3\Flow\Reflection\ClassReflection(__CLASS__);
         $this->assertInstanceOf('TYPO3\Flow\Reflection\PropertyReflection', $class->getProperty('someProperty'), 'The returned property is not of type \TYPO3\Flow\Reflection\PropertyReflection.');
         $this->assertEquals('someProperty', $class->getProperty('someProperty')->getName(), 'The returned property seems not to be the right one.');
-=======
-
-    /**
-     * @var mixed
-     */
-    protected static $someStaticProperty = 'statix';
-
-    /**
-     * @test
-     */
-    public function getPropertiesReturnsFlowsPropertyReflection()
-    {
-        $class = new \TYPO3\Flow\Reflection\ClassReflection(__CLASS__);
-        $properties = $class->getProperties();
-
-        $this->assertTrue(is_array($properties), 'The returned value is no array.');
-        $this->assertInstanceOf('TYPO3\Flow\Reflection\PropertyReflection', array_pop($properties), 'The returned properties are not of type \TYPO3\Flow\Reflection\PropertyReflection.');
->>>>>>> d040582c
     }
 
     /**
      * @test
      */
-<<<<<<< HEAD
     public function getMethodsReturnsFlowsMethodReflection()
     {
         $class = new \TYPO3\Flow\Reflection\ClassReflection(__CLASS__);
@@ -80,46 +60,11 @@
         foreach ($methods as $method) {
             $this->assertInstanceOf('TYPO3\Flow\Reflection\MethodReflection', $method, 'The returned methods are not of type \TYPO3\Flow\Reflection\MethodReflection.');
         }
-=======
-    public function getPropertyReturnsFlowsPropertyReflection()
-    {
-        $class = new \TYPO3\Flow\Reflection\ClassReflection(__CLASS__);
-        $this->assertInstanceOf('TYPO3\Flow\Reflection\PropertyReflection', $class->getProperty('someProperty'), 'The returned property is not of type \TYPO3\Flow\Reflection\PropertyReflection.');
-        $this->assertEquals('someProperty', $class->getProperty('someProperty')->getName(), 'The returned property seems not to be the right one.');
->>>>>>> d040582c
     }
 
     /**
      * @test
      */
-<<<<<<< HEAD
-    public function getMethodsReturnsArrayWithNumericIndex()
-    {
-        $class = new \TYPO3\Flow\Reflection\ClassReflection(__CLASS__);
-        $methods = $class->getMethods();
-        foreach (array_keys($methods) as $key) {
-            $this->assertInternalType('integer', $key, 'The index was not an integer.');
-=======
-    public function getMethodsReturnsFlowsMethodReflection()
-    {
-        $class = new \TYPO3\Flow\Reflection\ClassReflection(__CLASS__);
-        $methods = $class->getMethods();
-        foreach ($methods as $method) {
-            $this->assertInstanceOf('TYPO3\Flow\Reflection\MethodReflection', $method, 'The returned methods are not of type \TYPO3\Flow\Reflection\MethodReflection.');
->>>>>>> d040582c
-        }
-    }
-
-    /**
-     * @test
-     */
-<<<<<<< HEAD
-    public function getMethodReturnsFlowsMethodReflection()
-    {
-        $class = new \TYPO3\Flow\Reflection\ClassReflection(__CLASS__);
-        $method = $class->getMethod('getMethodReturnsFlowsMethodReflection');
-        $this->assertInstanceOf('TYPO3\Flow\Reflection\MethodReflection', $method, 'The returned method is not of type \TYPO3\Flow\Reflection\MethodReflection.');
-=======
     public function getMethodsReturnsArrayWithNumericIndex()
     {
         $class = new \TYPO3\Flow\Reflection\ClassReflection(__CLASS__);
@@ -127,52 +72,31 @@
         foreach (array_keys($methods) as $key) {
             $this->assertInternalType('integer', $key, 'The index was not an integer.');
         }
->>>>>>> d040582c
     }
 
     /**
      * @test
      */
-<<<<<<< HEAD
+    public function getMethodReturnsFlowsMethodReflection()
+    {
+        $class = new \TYPO3\Flow\Reflection\ClassReflection(__CLASS__);
+        $method = $class->getMethod('getMethodReturnsFlowsMethodReflection');
+        $this->assertInstanceOf('TYPO3\Flow\Reflection\MethodReflection', $method, 'The returned method is not of type \TYPO3\Flow\Reflection\MethodReflection.');
+    }
+
+    /**
+     * @test
+     */
     public function getConstructorReturnsFlowsMethodReflection()
     {
         $class = new \TYPO3\Flow\Reflection\ClassReflection(__CLASS__);
         $constructor = $class->getConstructor();
         $this->assertInstanceOf('TYPO3\Flow\Reflection\MethodReflection', $constructor, 'The returned method is not of type \TYPO3\Flow\Reflection\MethodReflection.');
-=======
-    public function getMethodReturnsFlowsMethodReflection()
-    {
-        $class = new \TYPO3\Flow\Reflection\ClassReflection(__CLASS__);
-        $method = $class->getMethod('getMethodReturnsFlowsMethodReflection');
-        $this->assertInstanceOf('TYPO3\Flow\Reflection\MethodReflection', $method, 'The returned method is not of type \TYPO3\Flow\Reflection\MethodReflection.');
->>>>>>> d040582c
     }
 
     /**
      * @test
      */
-<<<<<<< HEAD
-    public function getInterfacesReturnsFlowsClassReflection()
-    {
-        $class = new \TYPO3\Flow\Reflection\ClassReflection(__CLASS__);
-        $interfaces = $class->getInterfaces();
-        foreach ($interfaces as $interface) {
-            $this->assertInstanceOf('TYPO3\Flow\Reflection\ClassReflection', $interface);
-        }
-=======
-    public function getConstructorReturnsFlowsMethodReflection()
-    {
-        $class = new \TYPO3\Flow\Reflection\ClassReflection(__CLASS__);
-        $constructor = $class->getConstructor();
-        $this->assertInstanceOf('TYPO3\Flow\Reflection\MethodReflection', $constructor, 'The returned method is not of type \TYPO3\Flow\Reflection\MethodReflection.');
->>>>>>> d040582c
-    }
-
-    /**
-     * @test
-     */
-<<<<<<< HEAD
-=======
     public function getInterfacesReturnsFlowsClassReflection()
     {
         $class = new \TYPO3\Flow\Reflection\ClassReflection(__CLASS__);
@@ -185,7 +109,6 @@
     /**
      * @test
      */
->>>>>>> d040582c
     public function getParentClassReturnsFlowsClassReflection()
     {
         $class = new \TYPO3\Flow\Reflection\ClassReflection(__CLASS__);
