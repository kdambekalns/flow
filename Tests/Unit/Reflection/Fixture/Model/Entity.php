--- conflicted
+++ resolved
@@ -24,7 +24,6 @@
      * @Flow\Identity
      */
     protected $someIdentifier;
-<<<<<<< HEAD
 
     /**
      * Just a normal string
@@ -69,52 +68,6 @@
     protected $someBoolean;
 
     /**
-=======
-
-    /**
-     * Just a normal string
-     *
-     * @var string
-     */
-    protected $someString;
-
-    /**
-     * @var integer
-     */
-    protected $someInteger;
-
-    /**
-     * @var float
-     */
-    protected $someFloat;
-
-    /**
-     * @var \DateTime
-     * @Flow\Identity
-     */
-    protected $someDate;
-
-    /**
-     * @var \SplObjectStorage
-     * @Flow\Lazy
-     */
-    protected $someSplObjectStorage;
-
-    /**
-     * A transient string
-     *
-     * @var string
-     * @Flow\Transient
-     */
-    protected $someTransientString;
-
-    /**
-     * @var boolean
-     */
-    protected $someBoolean;
-
-    /**
->>>>>>> c186a992
      * Just an empty constructor
      *
      */
