<?php
namespace TYPO3\Flow\Tests\Unit\Reflection;

/*                                                                        *
 * This script belongs to the Flow framework.                             *
 *                                                                        *
 * It is free software; you can redistribute it and/or modify it under    *
 * the terms of the MIT license.                                          *
 *                                                                        */


/**
 * Testcase for MethodReflection
 *
 */
class MethodReflectionTest extends \TYPO3\Flow\Tests\UnitTestCase
{
    /**
     * @var mixed
     */
    protected $someProperty;
<<<<<<< HEAD

    /**
     * @test
     */
    public function getDeclaringClassReturnsFlowsClassReflection()
    {
        $method = new \TYPO3\Flow\Reflection\MethodReflection(__CLASS__, __FUNCTION__);
        $this->assertInstanceOf(\TYPO3\Flow\Reflection\ClassReflection::class, $method->getDeclaringClass());
    }
=======
>>>>>>> c186a992

    /**
     * @test
     */
<<<<<<< HEAD
=======
    public function getDeclaringClassReturnsFlowsClassReflection()
    {
        $method = new \TYPO3\Flow\Reflection\MethodReflection(__CLASS__, __FUNCTION__);
        $this->assertInstanceOf('TYPO3\Flow\Reflection\ClassReflection', $method->getDeclaringClass());
    }

    /**
     * @test
     */
>>>>>>> c186a992
    public function getParametersReturnsFlowsParameterReflection($dummyArg1 = null, $dummyArg2 = null)
    {
        $method = new \TYPO3\Flow\Reflection\MethodReflection(__CLASS__, __FUNCTION__);
        foreach ($method->getParameters() as $parameter) {
<<<<<<< HEAD
            $this->assertInstanceOf(\TYPO3\Flow\Reflection\ParameterReflection::class, $parameter);
=======
            $this->assertInstanceOf('TYPO3\Flow\Reflection\ParameterReflection', $parameter);
>>>>>>> c186a992
            $this->assertEquals(__CLASS__, $parameter->getDeclaringClass()->getName());
        }
    }
}<|MERGE_RESOLUTION|>--- conflicted
+++ resolved
@@ -19,7 +19,6 @@
      * @var mixed
      */
     protected $someProperty;
-<<<<<<< HEAD
 
     /**
      * @test
@@ -29,33 +28,15 @@
         $method = new \TYPO3\Flow\Reflection\MethodReflection(__CLASS__, __FUNCTION__);
         $this->assertInstanceOf(\TYPO3\Flow\Reflection\ClassReflection::class, $method->getDeclaringClass());
     }
-=======
->>>>>>> c186a992
 
     /**
      * @test
      */
-<<<<<<< HEAD
-=======
-    public function getDeclaringClassReturnsFlowsClassReflection()
-    {
-        $method = new \TYPO3\Flow\Reflection\MethodReflection(__CLASS__, __FUNCTION__);
-        $this->assertInstanceOf('TYPO3\Flow\Reflection\ClassReflection', $method->getDeclaringClass());
-    }
-
-    /**
-     * @test
-     */
->>>>>>> c186a992
     public function getParametersReturnsFlowsParameterReflection($dummyArg1 = null, $dummyArg2 = null)
     {
         $method = new \TYPO3\Flow\Reflection\MethodReflection(__CLASS__, __FUNCTION__);
         foreach ($method->getParameters() as $parameter) {
-<<<<<<< HEAD
             $this->assertInstanceOf(\TYPO3\Flow\Reflection\ParameterReflection::class, $parameter);
-=======
-            $this->assertInstanceOf('TYPO3\Flow\Reflection\ParameterReflection', $parameter);
->>>>>>> c186a992
             $this->assertEquals(__CLASS__, $parameter->getDeclaringClass()->getName());
         }
     }
