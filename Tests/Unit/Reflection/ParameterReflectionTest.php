<?php
namespace TYPO3\Flow\Tests\Unit\Reflection;

/*                                                                        *
 * This script belongs to the Flow framework.                             *
 *                                                                        *
 * It is free software; you can redistribute it and/or modify it under    *
 * the terms of the MIT license.                                          *
 *                                                                        */

/**
 * Testcase for the ParameterReflection
 *
 */
class ParameterReflectionTest extends \TYPO3\Flow\Tests\UnitTestCase
{
    /**
     * @test
     */
    public function getDeclaringClassReturnsFlowsClassReflection($dummy = null)
    {
        $parameter = new \TYPO3\Flow\Reflection\ParameterReflection(array(__CLASS__, 'fixtureMethod'), 'arg2');
        $this->assertInstanceOf('TYPO3\Flow\Reflection\ClassReflection', $parameter->getDeclaringClass());
    }
<<<<<<< HEAD

    /**
     * @test
     */
    public function getClassReturnsFlowsClassReflection($dummy = null)
    {
        $parameter = new \TYPO3\Flow\Reflection\ParameterReflection(array(__CLASS__, 'fixtureMethod'), 'arg1');
        $this->assertInstanceOf('TYPO3\Flow\Reflection\ClassReflection', $parameter->getClass());
    }

    /**
=======

    /**
     * @test
     */
    public function getClassReturnsFlowsClassReflection($dummy = null)
    {
        $parameter = new \TYPO3\Flow\Reflection\ParameterReflection(array(__CLASS__, 'fixtureMethod'), 'arg1');
        $this->assertInstanceOf('TYPO3\Flow\Reflection\ClassReflection', $parameter->getClass());
    }

    /**
>>>>>>> d040582c
     * Just a fixture method
     */
    protected function fixtureMethod(\ArrayObject $arg1, $arg2 = null)
    {
    }
}<|MERGE_RESOLUTION|>--- conflicted
+++ resolved
@@ -22,7 +22,6 @@
         $parameter = new \TYPO3\Flow\Reflection\ParameterReflection(array(__CLASS__, 'fixtureMethod'), 'arg2');
         $this->assertInstanceOf('TYPO3\Flow\Reflection\ClassReflection', $parameter->getDeclaringClass());
     }
-<<<<<<< HEAD
 
     /**
      * @test
@@ -34,19 +33,6 @@
     }
 
     /**
-=======
-
-    /**
-     * @test
-     */
-    public function getClassReturnsFlowsClassReflection($dummy = null)
-    {
-        $parameter = new \TYPO3\Flow\Reflection\ParameterReflection(array(__CLASS__, 'fixtureMethod'), 'arg1');
-        $this->assertInstanceOf('TYPO3\Flow\Reflection\ClassReflection', $parameter->getClass());
-    }
-
-    /**
->>>>>>> d040582c
      * Just a fixture method
      */
     protected function fixtureMethod(\ArrayObject $arg1, $arg2 = null)
