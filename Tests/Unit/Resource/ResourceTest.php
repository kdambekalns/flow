--- conflicted
+++ resolved
@@ -13,27 +13,18 @@
 /**
  * Test case for the Resource class
  */
-<<<<<<< HEAD
 class ResourceTest extends UnitTestCase
-=======
-class ResourceTest extends \TYPO3\Flow\Tests\UnitTestCase
->>>>>>> d040582c
 {
     /**
      * @test
      */
     public function setFilenameStoresTheFileExtensionInLowerCase()
     {
-<<<<<<< HEAD
         $resource = new Resource();
-=======
-        $resource = new \TYPO3\Flow\Resource\Resource();
->>>>>>> d040582c
         $resource->setFilename('Something.Jpeg');
         $this->assertSame('jpeg', $resource->getFileExtension());
         $this->assertSame('Something.jpeg', $resource->getFilename());
     }
-<<<<<<< HEAD
 
     /**
      * @test
@@ -61,42 +52,11 @@
         $resource->setFilename('FileWithoutExtension');
         $this->assertSame('', $resource->getFileExtension());
         $this->assertSame('FileWithoutExtension', $resource->getFilename());
-=======
-
-    /**
-     * @test
-     */
-    public function setFilenameDoesNotAppendFileExtensionIfItIsEmpty()
-    {
-        $resource = new \TYPO3\Flow\Resource\Resource();
-        $resource->setFilename('FileWithoutExtension');
-        $this->assertSame('', $resource->getFileExtension());
-        $this->assertSame('FileWithoutExtension', $resource->getFilename());
     }
 
     /**
      * @test
      */
-    public function getMediaTypeReturnsMediaTypeBasedOnFileExtension()
-    {
-        $resource = new \TYPO3\Flow\Resource\Resource();
-        $resource->setFilename('file.jpg');
-        $this->assertSame('image/jpeg', $resource->getMediaType());
-
-        $resource = new \TYPO3\Flow\Resource\Resource();
-        $resource->setFilename('file.zip');
-        $this->assertSame('application/zip', $resource->getMediaType());
-
-        $resource = new \TYPO3\Flow\Resource\Resource();
-        $resource->setFilename('file.someunknownextension');
-        $this->assertSame('application/octet-stream', $resource->getMediaType());
->>>>>>> d040582c
-    }
-
-    /**
-     * @test
-     */
-<<<<<<< HEAD
     public function getMediaTypeReturnsMediaTypeBasedOnFileExtension()
     {
         $resource = new Resource();
@@ -110,26 +70,5 @@
         $resource = new Resource();
         $resource->setFilename('file.someunknownextension');
         $this->assertSame('application/octet-stream', $resource->getMediaType());
-=======
-    public function getUriReturnsResourceWrapperUri()
-    {
-        $mockResourcePointer = $this->getMock('TYPO3\Flow\Resource\ResourcePointer', array(), array(), '', false);
-        $mockResourcePointer->expects($this->atLeastOnce())->method('__toString')->will($this->returnValue('fakeSha1'));
-        $resource = new \TYPO3\Flow\Resource\Resource();
-        $resource->setResourcePointer($mockResourcePointer);
-        $this->assertEquals('resource://fakeSha1', $resource->getUri());
-    }
-
-    /**
-     * @test
-     */
-    public function toStringReturnsResourcePointerStringRepresentation()
-    {
-        $mockResourcePointer = $this->getMock('TYPO3\Flow\Resource\ResourcePointer', array(), array(), '', false);
-        $mockResourcePointer->expects($this->atLeastOnce())->method('__toString')->will($this->returnValue('fakeSha1'));
-        $resource = new \TYPO3\Flow\Resource\Resource();
-        $resource->setResourcePointer($mockResourcePointer);
-        $this->assertEquals('fakeSha1', (string) $resource);
->>>>>>> d040582c
     }
 }