<?php
namespace TYPO3\Flow\Tests\Unit\Resource;

<<<<<<< HEAD
/*                                                                        *
 * This script belongs to the Flow framework.                             *
 *                                                                        *
 * It is free software; you can redistribute it and/or modify it under    *
 * the terms of the MIT license.                                          *
 *                                                                        */
use TYPO3\Flow\Resource\Resource;
use TYPO3\Flow\Tests\UnitTestCase;
=======
/*
 * This file is part of the TYPO3.Flow package.
 *
 * (c) Contributors of the Neos Project - www.neos.io
 *
 * This package is Open Source Software. For the full copyright and license
 * information, please view the LICENSE file which was distributed with this
 * source code.
 */
>>>>>>> 28813401

/**
 * Test case for the Resource class
 */
class ResourceTest extends UnitTestCase
{
    /**
     * @test
     */
    public function setFilenameStoresTheFileExtensionInLowerCase()
    {
        $resource = new Resource();
        $resource->setFilename('Something.Jpeg');
        $this->assertSame('jpeg', $resource->getFileExtension());
        $this->assertSame('Something.jpeg', $resource->getFilename());
    }

    /**
     * @test
     */
    public function setFilenameSetsTheMediaType()
    {
        $resource = new Resource();

        $resource->setFilename('Something.jpg');
        $this->assertSame('image/jpeg', $resource->getMediaType());

        $resource->setFilename('Something.png');
        $this->assertSame('image/png', $resource->getMediaType());

        $resource->setFilename('Something.Jpeg');
        $this->assertSame('image/jpeg', $resource->getMediaType());
    }

    /**
     * @test
     */
    public function setFilenameDoesNotAppendFileExtensionIfItIsEmpty()
    {
        $resource = new Resource();
        $resource->setFilename('FileWithoutExtension');
        $this->assertSame('', $resource->getFileExtension());
        $this->assertSame('FileWithoutExtension', $resource->getFilename());
    }

    /**
     * @test
     */
    public function getMediaTypeReturnsMediaTypeBasedOnFileExtension()
    {
        $resource = new Resource();
        $resource->setFilename('file.jpg');
        $this->assertSame('image/jpeg', $resource->getMediaType());

        $resource = new Resource();
        $resource->setFilename('file.zip');
        $this->assertSame('application/zip', $resource->getMediaType());

        $resource = new Resource();
        $resource->setFilename('file.someunknownextension');
        $this->assertSame('application/octet-stream', $resource->getMediaType());
    }
}<|MERGE_RESOLUTION|>--- conflicted
+++ resolved
@@ -1,16 +1,6 @@
 <?php
 namespace TYPO3\Flow\Tests\Unit\Resource;
 
-<<<<<<< HEAD
-/*                                                                        *
- * This script belongs to the Flow framework.                             *
- *                                                                        *
- * It is free software; you can redistribute it and/or modify it under    *
- * the terms of the MIT license.                                          *
- *                                                                        */
-use TYPO3\Flow\Resource\Resource;
-use TYPO3\Flow\Tests\UnitTestCase;
-=======
 /*
  * This file is part of the TYPO3.Flow package.
  *
@@ -20,7 +10,9 @@
  * information, please view the LICENSE file which was distributed with this
  * source code.
  */
->>>>>>> 28813401
+
+use TYPO3\Flow\Resource\Resource;
+use TYPO3\Flow\Tests\UnitTestCase;
 
 /**
  * Test case for the Resource class
