<?php
namespace TYPO3\Flow\Tests\Unit\Resource;

/*                                                                        *
 * This script belongs to the Flow framework.                             *
 *                                                                        *
 * It is free software; you can redistribute it and/or modify it under    *
 * the terms of the MIT license.                                          *
 *                                                                        */
use TYPO3\Flow\Resource\Resource;
use TYPO3\Flow\Tests\UnitTestCase;

/**
 * Test case for the Resource class
 */
class ResourceTest extends UnitTestCase
{
    /**
     * @test
     */
    public function setFilenameStoresTheFileExtensionInLowerCase()
    {
        $resource = new Resource();
        $resource->setFilename('Something.Jpeg');
        $this->assertSame('jpeg', $resource->getFileExtension());
        $this->assertSame('Something.jpeg', $resource->getFilename());
    }
<<<<<<< HEAD

    /**
     * @test
     */
    public function setFilenameSetsTheMediaType()
    {
        $resource = new Resource();

        $resource->setFilename('Something.jpg');
        $this->assertSame('image/jpeg', $resource->getMediaType());

        $resource->setFilename('Something.png');
        $this->assertSame('image/png', $resource->getMediaType());

        $resource->setFilename('Something.Jpeg');
        $this->assertSame('image/jpeg', $resource->getMediaType());
    }

    /**
     * @test
     */
    public function setFilenameDoesNotAppendFileExtensionIfItIsEmpty()
    {
        $resource = new Resource();
        $resource->setFilename('FileWithoutExtension');
        $this->assertSame('', $resource->getFileExtension());
        $this->assertSame('FileWithoutExtension', $resource->getFilename());
    }

    /**
     * @test
     */
    public function getMediaTypeReturnsMediaTypeBasedOnFileExtension()
    {
        $resource = new Resource();
        $resource->setFilename('file.jpg');
        $this->assertSame('image/jpeg', $resource->getMediaType());

=======

    /**
     * @test
     */
    public function setFilenameSetsTheMediaType()
    {
        $resource = new Resource();

        $resource->setFilename('Something.jpg');
        $this->assertSame('image/jpeg', $resource->getMediaType());

        $resource->setFilename('Something.png');
        $this->assertSame('image/png', $resource->getMediaType());

        $resource->setFilename('Something.Jpeg');
        $this->assertSame('image/jpeg', $resource->getMediaType());
    }

    /**
     * @test
     */
    public function setFilenameDoesNotAppendFileExtensionIfItIsEmpty()
    {
        $resource = new Resource();
        $resource->setFilename('FileWithoutExtension');
        $this->assertSame('', $resource->getFileExtension());
        $this->assertSame('FileWithoutExtension', $resource->getFilename());
    }

    /**
     * @test
     */
    public function getMediaTypeReturnsMediaTypeBasedOnFileExtension()
    {
        $resource = new Resource();
        $resource->setFilename('file.jpg');
        $this->assertSame('image/jpeg', $resource->getMediaType());

>>>>>>> c186a992
        $resource = new Resource();
        $resource->setFilename('file.zip');
        $this->assertSame('application/zip', $resource->getMediaType());

        $resource = new Resource();
        $resource->setFilename('file.someunknownextension');
        $this->assertSame('application/octet-stream', $resource->getMediaType());
    }
}<|MERGE_RESOLUTION|>--- conflicted
+++ resolved
@@ -25,7 +25,6 @@
         $this->assertSame('jpeg', $resource->getFileExtension());
         $this->assertSame('Something.jpeg', $resource->getFilename());
     }
-<<<<<<< HEAD
 
     /**
      * @test
@@ -64,46 +63,6 @@
         $resource->setFilename('file.jpg');
         $this->assertSame('image/jpeg', $resource->getMediaType());
 
-=======
-
-    /**
-     * @test
-     */
-    public function setFilenameSetsTheMediaType()
-    {
-        $resource = new Resource();
-
-        $resource->setFilename('Something.jpg');
-        $this->assertSame('image/jpeg', $resource->getMediaType());
-
-        $resource->setFilename('Something.png');
-        $this->assertSame('image/png', $resource->getMediaType());
-
-        $resource->setFilename('Something.Jpeg');
-        $this->assertSame('image/jpeg', $resource->getMediaType());
-    }
-
-    /**
-     * @test
-     */
-    public function setFilenameDoesNotAppendFileExtensionIfItIsEmpty()
-    {
-        $resource = new Resource();
-        $resource->setFilename('FileWithoutExtension');
-        $this->assertSame('', $resource->getFileExtension());
-        $this->assertSame('FileWithoutExtension', $resource->getFilename());
-    }
-
-    /**
-     * @test
-     */
-    public function getMediaTypeReturnsMediaTypeBasedOnFileExtension()
-    {
-        $resource = new Resource();
-        $resource->setFilename('file.jpg');
-        $this->assertSame('image/jpeg', $resource->getMediaType());
-
->>>>>>> c186a992
         $resource = new Resource();
         $resource->setFilename('file.zip');
         $this->assertSame('application/zip', $resource->getMediaType());
