--- conflicted
+++ resolved
@@ -14,11 +14,7 @@
 /**
  * Test case for the ResourceTypeConverter class
  */
-<<<<<<< HEAD
 class ResourceTypeConverterTest extends UnitTestCase
-=======
-class ResourceTypeConverterTest extends \TYPO3\Flow\Tests\UnitTestCase
->>>>>>> d040582c
 {
     /**
      * @var \TYPO3\Flow\Resource\ResourceTypeConverter
@@ -67,15 +63,9 @@
     /**
      * @test
      */
-<<<<<<< HEAD
     public function canConvertFromReturnsTrueIfSourceTypeIsAnArrayWithOriginallySubmittedResourceSet()
     {
         $this->assertTrue($this->resourceTypeConverter->canConvertFrom(array('originallySubmittedResource' => 'SomeResource'), 'TYPO3\Flow\Resource\Resource'));
-=======
-    public function canConvertFromReturnsTrueIfSourceTypeIsAnArrayWithSubmittedFileSet()
-    {
-        $this->assertTrue($this->resourceTypeConverter->canConvertFrom(array('submittedFile' => 'somehash'), 'TYPO3\Flow\Resource\Resource'));
->>>>>>> d040582c
     }
 
     /**
@@ -102,7 +92,6 @@
     {
         $source = array(
             'error' => \UPLOAD_ERR_NO_FILE,
-<<<<<<< HEAD
             'originallySubmittedResource' => array(
                 '__identity' => '79ecda60-1a27-69ca-17bf-a5d9e80e6c39'
             )
@@ -116,24 +105,11 @@
 
         $this->assertInstanceOf('TYPO3\Flow\Resource\Resource', $actualResource);
         $this->assertSame($expectedResource, $actualResource);
-=======
-            'submittedFile' => array(
-                'filename' => 'SomeFilename',
-                'resourcePointer' => 'someResourcePointer',
-            )
-        );
-        $mockResourcePointer = $this->getMockBuilder('TYPO3\Flow\Resource\ResourcePointer')->disableOriginalConstructor()->getMock();
-        $this->mockPersistenceManager->expects($this->once())->method('getObjectByIdentifier')->with('someResourcePointer', 'TYPO3\Flow\Resource\ResourcePointer')->will($this->returnValue($mockResourcePointer));
-        $resource = $this->resourceTypeConverter->convertFrom($source, 'TYPO3\Flow\Resource\Resource');
-        $this->assertInstanceOf('TYPO3\Flow\Resource\Resource', $resource);
-        $this->assertSame($mockResourcePointer, $resource->getResourcePointer());
->>>>>>> d040582c
     }
 
     /**
      * @test
      */
-<<<<<<< HEAD
     public function convertFromReturnsNullIfSpecifiedResourceCantBeFound()
     {
         $source = array(
@@ -149,19 +125,6 @@
         $actualResource = $this->resourceTypeConverter->convertFrom($source, 'TYPO3\Flow\Resource\Resource');
 
         $this->assertNull($actualResource);
-=======
-    public function convertFromReturnsNullIfSpecifiedResourcePointerCantBeFound()
-    {
-        $source = array(
-            'error' => \UPLOAD_ERR_NO_FILE,
-            'submittedFile' => array(
-                'filename' => 'SomeFilename',
-                'resourcePointer' => 'someNonExistingResourcePointer',
-            )
-        );
-        $this->mockPersistenceManager->expects($this->once())->method('getObjectByIdentifier')->with('someNonExistingResourcePointer', 'TYPO3\Flow\Resource\ResourcePointer')->will($this->returnValue(null));
-        $this->assertNull($this->resourceTypeConverter->convertFrom($source, 'TYPO3\Flow\Resource\Resource'));
->>>>>>> d040582c
     }
 
     /**
