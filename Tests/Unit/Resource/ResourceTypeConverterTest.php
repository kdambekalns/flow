--- conflicted
+++ resolved
@@ -33,21 +33,12 @@
 
     public function setUp()
     {
-<<<<<<< HEAD
         $this->resourceTypeConverter = $this->getAccessibleMock(\TYPO3\Flow\Resource\ResourceTypeConverter::class, array('dummy'));
 
         $this->mockPersistenceManager = $this->getMockBuilder(\TYPO3\Flow\Persistence\PersistenceManagerInterface::class)->getMock();
         $this->resourceTypeConverter->_set('persistenceManager', $this->mockPersistenceManager);
 
         $this->mockResourceManager = $this->getMockBuilder(\TYPO3\Flow\Resource\ResourceManager::class)->getMock();
-=======
-        $this->resourceTypeConverter = $this->getAccessibleMock('TYPO3\Flow\Resource\ResourceTypeConverter', array('dummy'));
-
-        $this->mockPersistenceManager = $this->getMockBuilder('TYPO3\Flow\Persistence\PersistenceManagerInterface')->getMock();
-        $this->resourceTypeConverter->_set('persistenceManager', $this->mockPersistenceManager);
-
-        $this->mockResourceManager = $this->getMockBuilder('TYPO3\Flow\Resource\ResourceManager')->getMock();
->>>>>>> c186a992
         $this->resourceTypeConverter->_set('resourceManager', $this->mockResourceManager);
     }
 
@@ -57,11 +48,7 @@
     public function checkMetadata()
     {
         $this->assertEquals(array('string', 'array'), $this->resourceTypeConverter->getSupportedSourceTypes(), 'Source types do not match');
-<<<<<<< HEAD
         $this->assertEquals(\TYPO3\Flow\Resource\Resource::class, $this->resourceTypeConverter->getSupportedTargetType(), 'Target type does not match');
-=======
-        $this->assertEquals('TYPO3\Flow\Resource\Resource', $this->resourceTypeConverter->getSupportedTargetType(), 'Target type does not match');
->>>>>>> c186a992
         $this->assertEquals(1, $this->resourceTypeConverter->getPriority(), 'Priority does not match');
     }
 
@@ -70,11 +57,7 @@
      */
     public function canConvertFromReturnsTrueIfSourceTypeIsAnArrayWithErrorSet()
     {
-<<<<<<< HEAD
         $this->assertTrue($this->resourceTypeConverter->canConvertFrom(array('error' => \UPLOAD_ERR_OK), \TYPO3\Flow\Resource\Resource::class));
-=======
-        $this->assertTrue($this->resourceTypeConverter->canConvertFrom(array('error' => \UPLOAD_ERR_OK), 'TYPO3\Flow\Resource\Resource'));
->>>>>>> c186a992
     }
 
     /**
@@ -82,11 +65,7 @@
      */
     public function canConvertFromReturnsTrueIfSourceTypeIsAnArrayWithOriginallySubmittedResourceSet()
     {
-<<<<<<< HEAD
         $this->assertTrue($this->resourceTypeConverter->canConvertFrom(array('originallySubmittedResource' => 'SomeResource'), \TYPO3\Flow\Resource\Resource::class));
-=======
-        $this->assertTrue($this->resourceTypeConverter->canConvertFrom(array('originallySubmittedResource' => 'SomeResource'), 'TYPO3\Flow\Resource\Resource'));
->>>>>>> c186a992
     }
 
     /**
@@ -94,11 +73,7 @@
      */
     public function convertFromReturnsNullIfSourceArrayIsEmpty()
     {
-<<<<<<< HEAD
         $this->assertNull($this->resourceTypeConverter->convertFrom(array(), \TYPO3\Flow\Resource\Resource::class));
-=======
-        $this->assertNull($this->resourceTypeConverter->convertFrom(array(), 'TYPO3\Flow\Resource\Resource'));
->>>>>>> c186a992
     }
 
     /**
@@ -107,11 +82,7 @@
     public function convertFromReturnsNullIfNoFileWasUploaded()
     {
         $source = array('error' => \UPLOAD_ERR_NO_FILE);
-<<<<<<< HEAD
         $this->assertNull($this->resourceTypeConverter->convertFrom($source, \TYPO3\Flow\Resource\Resource::class));
-=======
-        $this->assertNull($this->resourceTypeConverter->convertFrom($source, 'TYPO3\Flow\Resource\Resource'));
->>>>>>> c186a992
     }
 
     /**
@@ -128,19 +99,11 @@
 
         $expectedResource = new Resource();
         $this->inject($this->resourceTypeConverter, 'persistenceManager', $this->mockPersistenceManager);
-<<<<<<< HEAD
         $this->mockPersistenceManager->expects($this->once())->method('getObjectByIdentifier')->with('79ecda60-1a27-69ca-17bf-a5d9e80e6c39', \TYPO3\Flow\Resource\Resource::class)->will($this->returnValue($expectedResource));
 
         $actualResource = $this->resourceTypeConverter->convertFrom($source, \TYPO3\Flow\Resource\Resource::class);
 
         $this->assertInstanceOf(\TYPO3\Flow\Resource\Resource::class, $actualResource);
-=======
-        $this->mockPersistenceManager->expects($this->once())->method('getObjectByIdentifier')->with('79ecda60-1a27-69ca-17bf-a5d9e80e6c39', 'TYPO3\Flow\Resource\Resource')->will($this->returnValue($expectedResource));
-
-        $actualResource = $this->resourceTypeConverter->convertFrom($source, 'TYPO3\Flow\Resource\Resource');
-
-        $this->assertInstanceOf('TYPO3\Flow\Resource\Resource', $actualResource);
->>>>>>> c186a992
         $this->assertSame($expectedResource, $actualResource);
     }
 
@@ -157,15 +120,9 @@
         );
 
         $this->inject($this->resourceTypeConverter, 'persistenceManager', $this->mockPersistenceManager);
-<<<<<<< HEAD
         $this->mockPersistenceManager->expects($this->once())->method('getObjectByIdentifier')->with('79ecda60-1a27-69ca-17bf-a5d9e80e6c39', \TYPO3\Flow\Resource\Resource::class)->will($this->returnValue(null));
 
         $actualResource = $this->resourceTypeConverter->convertFrom($source, \TYPO3\Flow\Resource\Resource::class);
-=======
-        $this->mockPersistenceManager->expects($this->once())->method('getObjectByIdentifier')->with('79ecda60-1a27-69ca-17bf-a5d9e80e6c39', 'TYPO3\Flow\Resource\Resource')->will($this->returnValue(null));
-
-        $actualResource = $this->resourceTypeConverter->convertFrom($source, 'TYPO3\Flow\Resource\Resource');
->>>>>>> c186a992
 
         $this->assertNull($actualResource);
     }
@@ -179,13 +136,8 @@
             'error' => \UPLOAD_ERR_PARTIAL
         );
 
-<<<<<<< HEAD
         $actualResult = $this->resourceTypeConverter->convertFrom($source, \TYPO3\Flow\Resource\Resource::class);
         $this->assertInstanceOf(\TYPO3\Flow\Error\Error::class, $actualResult);
-=======
-        $actualResult = $this->resourceTypeConverter->convertFrom($source, 'TYPO3\Flow\Resource\Resource');
-        $this->assertInstanceOf('TYPO3\Flow\Error\Error', $actualResult);
->>>>>>> c186a992
     }
 
     /**
@@ -197,19 +149,11 @@
             'error' => \UPLOAD_ERR_CANT_WRITE
         );
 
-<<<<<<< HEAD
         $mockSystemLogger = $this->getMockBuilder(\TYPO3\Flow\Log\SystemLoggerInterface::class)->getMock();
         $mockSystemLogger->expects($this->once())->method('log');
         $this->resourceTypeConverter->_set('systemLogger', $mockSystemLogger);
 
         $this->resourceTypeConverter->convertFrom($source, \TYPO3\Flow\Resource\Resource::class);
-=======
-        $mockSystemLogger = $this->getMockBuilder('TYPO3\Flow\Log\SystemLoggerInterface')->getMock();
-        $mockSystemLogger->expects($this->once())->method('log');
-        $this->resourceTypeConverter->_set('systemLogger', $mockSystemLogger);
-
-        $this->resourceTypeConverter->convertFrom($source, 'TYPO3\Flow\Resource\Resource');
->>>>>>> c186a992
     }
 
 
@@ -222,17 +166,10 @@
             'tmp_name' => 'SomeFilename',
             'error' => \UPLOAD_ERR_OK
         );
-<<<<<<< HEAD
         $mockResource = $this->getMockBuilder(\TYPO3\Flow\Resource\Resource::class)->getMock();
         $this->mockResourceManager->expects($this->once())->method('importUploadedResource')->with($source)->will($this->returnValue($mockResource));
 
         $actualResult = $this->resourceTypeConverter->convertFrom($source, \TYPO3\Flow\Resource\Resource::class);
-=======
-        $mockResource = $this->getMockBuilder('TYPO3\Flow\Resource\Resource')->getMock();
-        $this->mockResourceManager->expects($this->once())->method('importUploadedResource')->with($source)->will($this->returnValue($mockResource));
-
-        $actualResult = $this->resourceTypeConverter->convertFrom($source, 'TYPO3\Flow\Resource\Resource');
->>>>>>> c186a992
         $this->assertSame($mockResource, $actualResult);
     }
 
@@ -247,12 +184,7 @@
         );
         $this->mockResourceManager->expects($this->once())->method('importUploadedResource')->with($source)->will($this->returnValue(false));
 
-<<<<<<< HEAD
         $actualResult = $this->resourceTypeConverter->convertFrom($source, \TYPO3\Flow\Resource\Resource::class);
         $this->assertInstanceOf(\TYPO3\Flow\Error\Error::class, $actualResult);
-=======
-        $actualResult = $this->resourceTypeConverter->convertFrom($source, 'TYPO3\Flow\Resource\Resource');
-        $this->assertInstanceOf('TYPO3\Flow\Error\Error', $actualResult);
->>>>>>> c186a992
     }
 }