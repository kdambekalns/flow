--- conflicted
+++ resolved
@@ -65,7 +65,6 @@
     public function openResolvesALowerCaseSha1HashUsingTheResourceManager()
     {
         $sha1Hash = '68ac906495480a3404beee4874ed853a037a7a8f';
-<<<<<<< HEAD
 
         $tempFile = tmpfile();
 
@@ -75,18 +74,6 @@
 
         $openedPathAndFilename = '';
         $this->assertSame($tempFile, $this->resourceStreamWrapper->open('resource://' . $sha1Hash, 'r', 0, $openedPathAndFilename));
-=======
-        $persistentResourcesStorageBaseUri = 'vfs://Foo/Some/';
-        $absoluteResourcePath = $persistentResourcesStorageBaseUri . $sha1Hash;
-        mkdir($persistentResourcesStorageBaseUri);
-        file_put_contents('vfs://Foo/Some/' . $sha1Hash, 'fixture');
-
-        $this->mockResourceManager->expects($this->once())->method('getPersistentResourcesStorageBaseUri')->will($this->returnValue($persistentResourcesStorageBaseUri));
-
-        $openedPathAndFilename = '';
-        $this->assertTrue($this->resourceStreamWrapper->open('resource://' . $sha1Hash, 'r', 0, $openedPathAndFilename));
-        $this->assertSame($absoluteResourcePath, $openedPathAndFilename);
->>>>>>> d040582c
     }
 
     /**
@@ -95,7 +82,6 @@
     public function openResolvesAnUpperCaseSha1HashUsingTheResourceManager()
     {
         $sha1Hash = '68AC906495480A3404BEEE4874ED853A037A7A8F';
-<<<<<<< HEAD
 
         $tempFile = tmpfile();
 
@@ -105,18 +91,6 @@
 
         $openedPathAndFilename = '';
         $this->assertSame($tempFile, $this->resourceStreamWrapper->open('resource://' . $sha1Hash, 'r', 0, $openedPathAndFilename));
-=======
-        $persistentResourcesStorageBaseUri = 'vfs://Foo/Some/';
-        $absoluteResourcePath = $persistentResourcesStorageBaseUri . $sha1Hash;
-        mkdir($persistentResourcesStorageBaseUri);
-        file_put_contents('vfs://Foo/Some/' . $sha1Hash, 'fixture');
-
-        $this->mockResourceManager->expects($this->once())->method('getPersistentResourcesStorageBaseUri')->will($this->returnValue($persistentResourcesStorageBaseUri));
-
-        $openedPathAndFilename = '';
-        $this->assertTrue($this->resourceStreamWrapper->open('resource://' . $sha1Hash, 'r', 0, $openedPathAndFilename));
-        $this->assertSame($absoluteResourcePath, $openedPathAndFilename);
->>>>>>> d040582c
     }
 
     /**
