--- conflicted
+++ resolved
@@ -134,12 +134,9 @@
      */
     public function stream_castTest()
     {
-<<<<<<< HEAD
         if (defined('HHVM_VERSION')) {
             $this->markTestSkipped('stream_cast is not supported in HHVM (see http://docs.hhvm.com/manual/en/streamwrapper.stream-cast.php)');
         }
-=======
->>>>>>> d040582c
         $castAs = STREAM_CAST_FOR_SELECT;
 
         $this->mockStreamWrapper->expects($this->once())->method('cast')->with($castAs)->will($this->returnValue(true));
@@ -249,12 +246,9 @@
      */
     public function stream_set_optionTest()
     {
-<<<<<<< HEAD
         if (defined('HHVM_VERSION')) {
             $this->markTestSkipped('stream_set_option is not supported in HHVM (see http://docs.hhvm.com/manual/en/streamwrapper.stream-set-option.php)');
         }
-=======
->>>>>>> d040582c
         $option = STREAM_OPTION_READ_TIMEOUT;
         $arg1 = 123;
         $arg2 = 123000000;
