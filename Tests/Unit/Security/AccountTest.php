<?php
namespace TYPO3\Flow\Tests\Unit\Security;

/*                                                                        *
 * This script belongs to the Flow framework.                             *
 *                                                                        *
 * It is free software; you can redistribute it and/or modify it under    *
 * the terms of the MIT license.                                          *
 *                                                                        */

use TYPO3\Flow\Security\Account;
use TYPO3\Flow\Security\Exception\NoSuchRoleException;
use TYPO3\Flow\Security\Policy\Role;
use TYPO3\Flow\Tests\UnitTestCase;

/**
 * Test case for the account
 */
class AccountTest extends UnitTestCase
{
    /**
     * @var Role
     */
    protected $administratorRole;

    /**
     * @var Role
     */
    protected $customerRole;

    /**
     * @var Account
     */
    protected $account;

    /**
     * Setup function for the test case
     */
    public function setUp()
    {
        $administratorRole = new Role('TYPO3.Flow:Administrator');
        $this->administratorRole = $administratorRole;
        $customerRole = new Role('TYPO3.Flow:Customer');
        $this->customerRole = $customerRole;

<<<<<<< HEAD
        $mockPolicyService = $this->getMock(\TYPO3\Flow\Security\Policy\PolicyService::class);
=======
        $mockPolicyService = $this->getMock('TYPO3\Flow\Security\Policy\PolicyService');
>>>>>>> c186a992
        $mockPolicyService->expects($this->any())->method('getRole')->will($this->returnCallback(function ($roleIdentifier) use ($administratorRole, $customerRole) {
            switch ($roleIdentifier) {
                case 'TYPO3.Flow:Administrator':
                    return $administratorRole;
<<<<<<< HEAD
                case 'TYPO3.Flow:Customer':
                    return $customerRole;
=======
                    break;
                case 'TYPO3.Flow:Customer':
                    return $customerRole;
                    break;
>>>>>>> c186a992
                default:
                    throw new NoSuchRoleException();
            }
        }));
        $mockPolicyService->expects($this->any())->method('hasRole')->will($this->returnCallback(function ($roleIdentifier) use ($administratorRole, $customerRole) {
            switch ($roleIdentifier) {
                case 'TYPO3.Flow:Administrator':
                case 'TYPO3.Flow:Customer':
                    return true;
<<<<<<< HEAD
=======
                    break;
>>>>>>> c186a992
                default:
                    return false;
            }
        }));

<<<<<<< HEAD
        $this->account = $this->getAccessibleMock(\TYPO3\Flow\Security\Account::class, array('dummy'));
=======
        $this->account = $this->getAccessibleMock('TYPO3\Flow\Security\Account', array('dummy'));
>>>>>>> c186a992
        $this->account->_set('policyService', $mockPolicyService);
    }

    /**
     * @test
     */
    public function addRoleAddsRoleToAccountIfNotAssigned()
    {
        $this->account->setRoles(array($this->administratorRole));
        $this->account->addRole($this->customerRole);
        $this->assertCount(2, $this->account->getRoles());
    }

    /**
     * @test
     */
    public function addRoleSkipsRoleIfAssigned()
    {
        $this->account->setRoles(array($this->administratorRole));
        $this->account->addRole($this->administratorRole);

        $this->assertCount(1, $this->account->getRoles());
    }

    /**
     * @test
     */
    public function removeRoleRemovesRoleFromAccountIfAssigned()
    {
        $this->account->setRoles(array($this->administratorRole, $this->customerRole));
        $this->account->removeRole($this->customerRole);

        $this->assertCount(1, $this->account->getRoles());
    }

    /**
     * @test
     */
    public function removeRoleSkipsRemovalIfRoleNotAssigned()
    {
        $this->account->setRoles(array($this->administratorRole));
        $this->account->removeRole($this->customerRole);

        $this->assertCount(1, $this->account->getRoles());
    }

    /**
     * @test
     */
    public function hasRoleWorks()
    {
        $this->account->setRoles(array($this->administratorRole));

        $this->assertTrue($this->account->hasRole($this->administratorRole));
        $this->assertFalse($this->account->hasRole($this->customerRole));
    }

    /**
     * @test
     */
    public function getRolesReturnsOnlyExistingRoles()
    {
        $this->inject($this->account, 'roleIdentifiers', array('Acme.Demo:NoLongerThere', $this->administratorRole->getIdentifier()));

        $roles = $this->account->getRoles();
        $this->assertCount(1, $roles);
        $this->assertArrayHasKey($this->administratorRole->getIdentifier(), $roles);
    }

    /**
     * @test
     */
    public function hasRoleReturnsFalseForAssignedButNonExistentRole()
    {
        $this->inject($this->account, 'roleIdentifiers', array('Acme.Demo:NoLongerThere', $this->administratorRole->getIdentifier()));

        $this->assertTrue($this->account->hasRole($this->administratorRole));
        $this->assertFalse($this->account->hasRole(new Role('Acme.Demo:NoLongerThere')));
    }

    /**
     * @test
     */
    public function setRolesWorks()
    {
        $roles = array($this->administratorRole, $this->customerRole);
        $expectedRoles = array($this->administratorRole->getIdentifier() => $this->administratorRole, $this->customerRole->getIdentifier() => $this->customerRole);
        $this->account->setRoles($roles);

        $this->assertSame($expectedRoles, $this->account->getRoles());
    }

    /**
     * @test
     */
    public function expirationDateCanBeSetNull()
    {
        $this->account->setExpirationDate(new \DateTime());
        $this->account->setExpirationDate(null);

        $this->assertEquals(null, $this->account->getExpirationDate());
    }

    /**
     * @test
     */
    public function isActiveReturnsTrueIfTheAccountHasNoExpirationDate()
    {
        $this->account->setExpirationDate(null);
        $this->assertTrue($this->account->isActive());
    }

    /**
     * @test
     */
    public function isActiveReturnsTrueIfTheAccountHasAnExpirationDateInTheFuture()
    {
        $this->inject($this->account, 'now', new \DateTime());

        $this->account->setExpirationDate(new \DateTime('tomorrow'));
        $this->assertTrue($this->account->isActive());
    }

    /**
     * @test
     */
    public function isActiveReturnsFalseIfTheAccountHasAnExpirationDateInThePast()
    {
        $this->inject($this->account, 'now', new \DateTime());

        $this->account->setExpirationDate(new \DateTime('yesterday'));
        $this->assertFalse($this->account->isActive());
    }


    /**
     * @expectedException \TYPO3\Flow\Security\Exception
     * @expectedExceptionCode 1397747246
     * @test
     */
    public function callingGetPartyWithoutIdentifierThrowsException()
    {
        $account = new Account();
        $account->getParty();
    }

    /**
     * @test
     */
    public function callingGetPartyInvokesPartyDomainServiceWithAccountAndReturnsItsValue()
    {
        $account = new Account();
        $partyService = $this->getMock('TYPO3\Party\Domain\Service\PartyService', array('getAssignedPartyOfAccount'));
        $partyService->expects($this->once())->method('getAssignedPartyOfAccount')->with($account)->will($this->returnValue('ReturnedValue'));

<<<<<<< HEAD
        $objectManager = $this->getMock(\TYPO3\Flow\Object\ObjectManagerInterface::class);
=======
        $objectManager = $this->getMock('TYPO3\Flow\Object\ObjectManagerInterface');
>>>>>>> c186a992
        $objectManager->expects($this->once())->method('isRegistered')->with('TYPO3\Party\Domain\Service\PartyService')->will($this->returnValue(true));
        $objectManager->expects($this->once())->method('get')->with('TYPO3\Party\Domain\Service\PartyService')->will($this->returnValue($partyService));

        $this->inject($account, 'objectManager', $objectManager);

        $account->setAccountIdentifier('AccountIdentifierToCheck');
        $this->assertEquals('ReturnedValue', $account->getParty());
    }

    /**
     * @expectedException \TYPO3\Flow\Security\Exception
     * @expectedExceptionCode 1397745354
     * @test
     */
    public function callingSetPartyWithoutIdentifierThrowsException()
    {
        $account = new Account();

        $mockParty = $this->getMock('TYPO3\Party\Domain\Model\AbstractParty');
        $account->setParty($mockParty);
    }

    /**
     * @test
     */
    public function callingSetPartyInvokesPartyDomainServiceWithAccountIdentifier()
    {
        $partyMock = $this->getMock('TYPO3\Party\Domain\Model\AbstractParty');
        $account = new Account();
        $partyService = $this->getMock('DummyService', array('assignAccountToParty'));
        $partyService->expects($this->once())->method('assignAccountToParty')->with($account, $partyMock);

<<<<<<< HEAD
        $objectManager = $this->getMock(\TYPO3\Flow\Object\ObjectManagerInterface::class);
=======
        $objectManager = $this->getMock('TYPO3\Flow\Object\ObjectManagerInterface');
>>>>>>> c186a992
        $objectManager->expects($this->once())->method('isRegistered')->with('TYPO3\Party\Domain\Service\PartyService')->will($this->returnValue(true));
        $objectManager->expects($this->once())->method('get')->with('TYPO3\Party\Domain\Service\PartyService')->will($this->returnValue($partyService));

        $this->inject($account, 'objectManager', $objectManager);

        $account->setAccountIdentifier('AccountIdentifierToCheck');
        $account->setParty($partyMock);
    }
}<|MERGE_RESOLUTION|>--- conflicted
+++ resolved
@@ -43,24 +43,13 @@
         $customerRole = new Role('TYPO3.Flow:Customer');
         $this->customerRole = $customerRole;
 
-<<<<<<< HEAD
         $mockPolicyService = $this->getMock(\TYPO3\Flow\Security\Policy\PolicyService::class);
-=======
-        $mockPolicyService = $this->getMock('TYPO3\Flow\Security\Policy\PolicyService');
->>>>>>> c186a992
         $mockPolicyService->expects($this->any())->method('getRole')->will($this->returnCallback(function ($roleIdentifier) use ($administratorRole, $customerRole) {
             switch ($roleIdentifier) {
                 case 'TYPO3.Flow:Administrator':
                     return $administratorRole;
-<<<<<<< HEAD
                 case 'TYPO3.Flow:Customer':
                     return $customerRole;
-=======
-                    break;
-                case 'TYPO3.Flow:Customer':
-                    return $customerRole;
-                    break;
->>>>>>> c186a992
                 default:
                     throw new NoSuchRoleException();
             }
@@ -70,20 +59,12 @@
                 case 'TYPO3.Flow:Administrator':
                 case 'TYPO3.Flow:Customer':
                     return true;
-<<<<<<< HEAD
-=======
-                    break;
->>>>>>> c186a992
                 default:
                     return false;
             }
         }));
 
-<<<<<<< HEAD
         $this->account = $this->getAccessibleMock(\TYPO3\Flow\Security\Account::class, array('dummy'));
-=======
-        $this->account = $this->getAccessibleMock('TYPO3\Flow\Security\Account', array('dummy'));
->>>>>>> c186a992
         $this->account->_set('policyService', $mockPolicyService);
     }
 
@@ -239,11 +220,7 @@
         $partyService = $this->getMock('TYPO3\Party\Domain\Service\PartyService', array('getAssignedPartyOfAccount'));
         $partyService->expects($this->once())->method('getAssignedPartyOfAccount')->with($account)->will($this->returnValue('ReturnedValue'));
 
-<<<<<<< HEAD
         $objectManager = $this->getMock(\TYPO3\Flow\Object\ObjectManagerInterface::class);
-=======
-        $objectManager = $this->getMock('TYPO3\Flow\Object\ObjectManagerInterface');
->>>>>>> c186a992
         $objectManager->expects($this->once())->method('isRegistered')->with('TYPO3\Party\Domain\Service\PartyService')->will($this->returnValue(true));
         $objectManager->expects($this->once())->method('get')->with('TYPO3\Party\Domain\Service\PartyService')->will($this->returnValue($partyService));
 
@@ -276,11 +253,7 @@
         $partyService = $this->getMock('DummyService', array('assignAccountToParty'));
         $partyService->expects($this->once())->method('assignAccountToParty')->with($account, $partyMock);
 
-<<<<<<< HEAD
         $objectManager = $this->getMock(\TYPO3\Flow\Object\ObjectManagerInterface::class);
-=======
-        $objectManager = $this->getMock('TYPO3\Flow\Object\ObjectManagerInterface');
->>>>>>> c186a992
         $objectManager->expects($this->once())->method('isRegistered')->with('TYPO3\Party\Domain\Service\PartyService')->will($this->returnValue(true));
         $objectManager->expects($this->once())->method('get')->with('TYPO3\Party\Domain\Service\PartyService')->will($this->returnValue($partyService));
 
