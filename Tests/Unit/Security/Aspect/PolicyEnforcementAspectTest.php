--- conflicted
+++ resolved
@@ -43,17 +43,10 @@
 
     public function setUp()
     {
-<<<<<<< HEAD
         $this->mockJoinPoint = $this->getMock(\TYPO3\Flow\Aop\JoinPointInterface::class, array(), array(), '', false);
         $this->mockAdviceChain = $this->getMock(\TYPO3\Flow\Aop\Advice\AdviceChain::class, array(), array(), '', false);
         $this->mockPolicyEnforcementInterceptor = $this->getMock(\TYPO3\Flow\Security\Authorization\Interceptor\PolicyEnforcement::class, array(), array(), '', false);
         $this->mockSecurityContext = $this->getMock(\TYPO3\Flow\Security\Context::class);
-=======
-        $this->mockJoinPoint = $this->getMock('TYPO3\Flow\Aop\JoinPointInterface', array(), array(), '', false);
-        $this->mockAdviceChain = $this->getMock('TYPO3\Flow\Aop\Advice\AdviceChain', array(), array(), '', false);
-        $this->mockPolicyEnforcementInterceptor = $this->getMock('TYPO3\Flow\Security\Authorization\Interceptor\PolicyEnforcement', array(), array(), '', false);
-        $this->mockSecurityContext = $this->getMock('TYPO3\Flow\Security\Context');
->>>>>>> c186a992
         $this->policyEnforcementAspect = new PolicyEnforcementAspect($this->mockPolicyEnforcementInterceptor, $this->mockSecurityContext);
     }
 
@@ -87,11 +80,7 @@
         $this->markTestSkipped('Currently the AfterInvocationInterceptor is not used.');
 
         $this->mockJoinPoint->expects($this->once())->method('getAdviceChain')->will($this->returnValue($this->mockAdviceChain));
-<<<<<<< HEAD
         // $this->mockAfterInvocationInterceptor->expects($this->once())->method('setJoinPoint')->with($this->mockJoinPoint);
-=======
-        //$this->mockAfterInvocationInterceptor->expects($this->once())->method('setJoinPoint')->with($this->mockJoinPoint);
->>>>>>> c186a992
 
         $this->policyEnforcementAspect->enforcePolicy($this->mockJoinPoint);
     }
@@ -107,11 +96,7 @@
 
         $this->mockAdviceChain->expects($this->once())->method('proceed')->will($this->returnValue($someResult));
         $this->mockJoinPoint->expects($this->once())->method('getAdviceChain')->will($this->returnValue($this->mockAdviceChain));
-<<<<<<< HEAD
         // $this->mockAfterInvocationInterceptor->expects($this->once())->method('setResult')->with($someResult);
-=======
-        //$this->mockAfterInvocationInterceptor->expects($this->once())->method('setResult')->with($someResult);
->>>>>>> c186a992
 
         $this->policyEnforcementAspect->enforcePolicy($this->mockJoinPoint);
     }
@@ -124,11 +109,7 @@
         $this->markTestSkipped('Currently the AfterInvocationInterceptor is not used.');
 
         $this->mockJoinPoint->expects($this->once())->method('getAdviceChain')->will($this->returnValue($this->mockAdviceChain));
-<<<<<<< HEAD
         // $this->mockAfterInvocationInterceptor->expects($this->once())->method('invoke');
-=======
-        //$this->mockAfterInvocationInterceptor->expects($this->once())->method('invoke');
->>>>>>> c186a992
 
         $this->policyEnforcementAspect->enforcePolicy($this->mockJoinPoint);
     }
@@ -155,14 +136,8 @@
 
         $this->mockJoinPoint->expects($this->once())->method('getAdviceChain')->will($this->returnValue($this->mockAdviceChain));
         $this->mockAdviceChain->expects($this->once())->method('proceed')->will($this->returnValue($someResult));
-<<<<<<< HEAD
         // $this->mockAfterInvocationInterceptor->expects($this->once())->method('invoke')->will($this->returnValue($someResult));
 
-=======
-        //$this->mockAfterInvocationInterceptor->expects($this->once())->method('invoke')->will($this->returnValue($someResult));
-
-        //
->>>>>>> c186a992
         $this->assertEquals($someResult, $this->policyEnforcementAspect->enforcePolicy($this->mockJoinPoint));
     }
 
