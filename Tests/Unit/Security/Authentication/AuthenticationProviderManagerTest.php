--- conflicted
+++ resolved
@@ -88,11 +88,7 @@
         $account = new Account();
         $account->setAccountIdentifier('admin');
 
-<<<<<<< HEAD
-        $securityContext = $this->getMock(\TYPO3\Flow\Security\Context::class, array('getAuthenticationStrategy', 'getAuthenticationTokens', 'refreshTokens'), array(), '', false);
-=======
-        $securityContext = $this->getMock('TYPO3\Flow\Security\Context', array('getAuthenticationStrategy', 'getAuthenticationTokens', 'refreshTokens', 'refreshRoles'), array(), '', false);
->>>>>>> ca2915e7
+        $securityContext = $this->getMock(\TYPO3\Flow\Security\Context::class, array('getAuthenticationStrategy', 'getAuthenticationTokens', 'refreshTokens', 'refreshRoles'), array(), '', false);
 
         $token = $this->getMock(\TYPO3\Flow\Security\Authentication\TokenInterface::class);
         $token->expects($this->any())->method('getAccount')->will($this->returnValue($account));
