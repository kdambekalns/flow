--- conflicted
+++ resolved
@@ -18,53 +18,34 @@
 /**
  * Test case for authentication provider manager
  */
-<<<<<<< HEAD
 class AuthenticationProviderManagerTest extends UnitTestCase
 {
     /**
      * @var AuthenticationProviderManager
-=======
-class AuthenticationProviderManagerTest extends \TYPO3\Flow\Tests\UnitTestCase
-{
-    /**
-     * @var \TYPO3\Flow\Security\Authentication\AuthenticationProviderManager
->>>>>>> d040582c
      */
     protected $authenticationProviderManager;
 
     /**
-<<<<<<< HEAD
      * @var SessionInterface|\PHPUnit_Framework_MockObject_MockObject
-=======
-     * @var \TYPO3\Flow\Session\SessionInterface
->>>>>>> d040582c
      */
     protected $mockSession;
 
     /**
-<<<<<<< HEAD
      * @var Context|\PHPUnit_Framework_MockObject_MockObject
      */
     protected $mockSecurityContext;
 
     /**
-=======
->>>>>>> d040582c
      * Sets up this test case
      */
     public function setUp()
     {
         $this->authenticationProviderManager = $this->getAccessibleMock('TYPO3\Flow\Security\Authentication\AuthenticationProviderManager', array('dummy'), array(), '', false);
-<<<<<<< HEAD
         $this->mockSession = $this->getMockBuilder('TYPO3\Flow\Session\SessionInterface')->getMock();
         $this->inject($this->authenticationProviderManager, 'session', $this->mockSession);
 
         $this->mockSecurityContext = $this->getMockBuilder('TYPO3\Flow\Security\Context')->disableOriginalConstructor()->getMock();
         $this->inject($this->authenticationProviderManager, 'securityContext', $this->mockSecurityContext);
-=======
-        $this->mockSession = $this->getMock('TYPO3\Flow\Session\SessionInterface');
-        $this->authenticationProviderManager->_set('session', $this->mockSession);
->>>>>>> d040582c
     }
 
     /**
@@ -72,10 +53,6 @@
      */
     public function authenticateDelegatesAuthenticationToTheCorrectProvidersInTheCorrectOrder()
     {
-<<<<<<< HEAD
-=======
-        $securityContext = $this->getMock('TYPO3\Flow\Security\Context', array(), array(), '', false);
->>>>>>> d040582c
         $mockProvider1 = $this->getMock('TYPO3\Flow\Security\Authentication\AuthenticationProviderInterface', array(), array(), 'mockAuthenticationProvider1');
         $mockProvider2 = $this->getMock('TYPO3\Flow\Security\Authentication\AuthenticationProviderInterface', array(), array(), 'mockAuthenticationProvider2');
         $mockToken1 = $this->getMock('TYPO3\Flow\Security\Authentication\TokenInterface', array(), array(), 'mockAuthenticationToken1');
@@ -83,13 +60,8 @@
 
         $mockToken1->expects($this->atLeastOnce())->method('isAuthenticated')->will($this->returnValue(true));
         $mockToken2->expects($this->atLeastOnce())->method('isAuthenticated')->will($this->returnValue(true));
-<<<<<<< HEAD
         $mockToken1->expects($this->any())->method('getAuthenticationStatus')->will($this->returnValue(TokenInterface::AUTHENTICATION_NEEDED));
         $mockToken2->expects($this->any())->method('getAuthenticationStatus')->will($this->returnValue(TokenInterface::AUTHENTICATION_NEEDED));
-=======
-        $mockToken1->expects($this->any())->method('getAuthenticationStatus')->will($this->returnValue(\TYPO3\Flow\Security\Authentication\TokenInterface::AUTHENTICATION_NEEDED));
-        $mockToken2->expects($this->any())->method('getAuthenticationStatus')->will($this->returnValue(\TYPO3\Flow\Security\Authentication\TokenInterface::AUTHENTICATION_NEEDED));
->>>>>>> d040582c
 
         $mockProvider1->expects($this->atLeastOnce())->method('canAuthenticate')->will($this->onConsecutiveCalls(true, false));
         $mockProvider2->expects($this->atLeastOnce())->method('canAuthenticate')->will($this->returnValue(true));
@@ -97,7 +69,6 @@
         $mockProvider1->expects($this->once())->method('authenticate')->with($mockToken1);
         $mockProvider2->expects($this->once())->method('authenticate')->with($mockToken2);
 
-<<<<<<< HEAD
         $this->mockSecurityContext->expects($this->atLeastOnce())->method('getAuthenticationStrategy')->will($this->returnValue(Context::AUTHENTICATE_ALL_TOKENS));
         $this->mockSecurityContext->expects($this->atLeastOnce())->method('getAuthenticationTokens')->will($this->returnValue(array($mockToken1, $mockToken2)));
 
@@ -125,12 +96,6 @@
         $this->mockSession->expects($this->once())->method('addTag')->with('TYPO3-Flow-Security-Account-21232f297a57a5a743894a0e4a801fc3');
 
         $this->authenticationProviderManager->_set('providers', array());
-=======
-        $securityContext->expects($this->atLeastOnce())->method('getAuthenticationStrategy')->will($this->returnValue(\TYPO3\Flow\Security\Context::AUTHENTICATE_ALL_TOKENS));
-        $securityContext->expects($this->atLeastOnce())->method('getAuthenticationTokens')->will($this->returnValue(array($mockToken1, $mockToken2)));
-
-        $this->authenticationProviderManager->_set('providers', array($mockProvider1, $mockProvider2));
->>>>>>> d040582c
         $this->authenticationProviderManager->_set('securityContext', $securityContext);
 
         $this->authenticationProviderManager->authenticate();
@@ -141,10 +106,6 @@
      */
     public function authenticateAuthenticatesOnlyTokensWithStatusAuthenticationNeeded()
     {
-<<<<<<< HEAD
-=======
-        $securityContext = $this->getMock('TYPO3\Flow\Security\Context', array(), array(), '', false);
->>>>>>> d040582c
         $mockProvider = $this->getMock('TYPO3\Flow\Security\Authentication\AuthenticationProviderInterface');
         $mockToken1 = $this->getMock('TYPO3\Flow\Security\Authentication\TokenInterface', array(), array(), 'mockAuthenticationToken11');
         $mockToken2 = $this->getMock('TYPO3\Flow\Security\Authentication\TokenInterface', array(), array(), 'mockAuthenticationToken12');
@@ -154,103 +115,56 @@
         $mockToken2->expects($this->any())->method('isAuthenticated')->will($this->returnValue(false));
         $mockToken3->expects($this->any())->method('isAuthenticated')->will($this->returnValue(true));
 
-<<<<<<< HEAD
         $mockToken1->expects($this->any())->method('getAuthenticationStatus')->will($this->returnValue(TokenInterface::WRONG_CREDENTIALS));
         $mockToken2->expects($this->any())->method('getAuthenticationStatus')->will($this->returnValue(TokenInterface::NO_CREDENTIALS_GIVEN));
         $mockToken3->expects($this->any())->method('getAuthenticationStatus')->will($this->returnValue(TokenInterface::AUTHENTICATION_NEEDED));
-=======
-        $mockToken1->expects($this->any())->method('getAuthenticationStatus')->will($this->returnValue(\TYPO3\Flow\Security\Authentication\TokenInterface::WRONG_CREDENTIALS));
-        $mockToken2->expects($this->any())->method('getAuthenticationStatus')->will($this->returnValue(\TYPO3\Flow\Security\Authentication\TokenInterface::NO_CREDENTIALS_GIVEN));
-        $mockToken3->expects($this->any())->method('getAuthenticationStatus')->will($this->returnValue(\TYPO3\Flow\Security\Authentication\TokenInterface::AUTHENTICATION_NEEDED));
->>>>>>> d040582c
 
         $mockProvider->expects($this->any())->method('canAuthenticate')->will($this->returnValue(true));
         $mockProvider->expects($this->once())->method('authenticate')->with($mockToken3);
 
-<<<<<<< HEAD
         $this->mockSecurityContext->expects($this->atLeastOnce())->method('getAuthenticationStrategy')->will($this->returnValue(Context::AUTHENTICATE_ONE_TOKEN));
         $this->mockSecurityContext->expects($this->atLeastOnce())->method('getAuthenticationTokens')->will($this->returnValue(array($mockToken1, $mockToken2, $mockToken3)));
 
         $this->inject($this->authenticationProviderManager, 'providers', array($mockProvider));
-=======
-        $securityContext->expects($this->atLeastOnce())->method('getAuthenticationStrategy')->will($this->returnValue(\TYPO3\Flow\Security\Context::AUTHENTICATE_ONE_TOKEN));
-        $securityContext->expects($this->atLeastOnce())->method('getAuthenticationTokens')->will($this->returnValue(array($mockToken1, $mockToken2, $mockToken3)));
-
-        $this->authenticationProviderManager->_set('providers', array($mockProvider));
-        $this->authenticationProviderManager->_set('securityContext', $securityContext);
->>>>>>> d040582c
 
         $this->authenticationProviderManager->authenticate();
     }
 
     /**
      * @test
-<<<<<<< HEAD
      * @expectedException \TYPO3\Flow\Security\Exception\AuthenticationRequiredException
      */
     public function authenticateThrowsAnExceptionIfNoTokenCouldBeAuthenticated()
     {
-=======
-     * @expectedException TYPO3\Flow\Security\Exception\AuthenticationRequiredException
-     */
-    public function authenticateThrowsAnExceptionIfNoTokenCouldBeAuthenticated()
-    {
-        $securityContext = $this->getMock('TYPO3\Flow\Security\Context', array(), array(), '', false);
-
->>>>>>> d040582c
         $token1 = $this->getMock('TYPO3\Flow\Security\Authentication\TokenInterface');
         $token2 = $this->getMock('TYPO3\Flow\Security\Authentication\TokenInterface');
 
         $token1->expects($this->atLeastOnce())->method('isAuthenticated')->will($this->returnValue(false));
         $token2->expects($this->atLeastOnce())->method('isAuthenticated')->will($this->returnValue(false));
 
-<<<<<<< HEAD
         $this->mockSecurityContext->expects($this->atLeastOnce())->method('getAuthenticationTokens')->will($this->returnValue(array($token1, $token2)));
 
         $this->inject($this->authenticationProviderManager, 'providers', array());
-=======
-        $securityContext->expects($this->atLeastOnce())->method('getAuthenticationTokens')->will($this->returnValue(array($token1, $token2)));
-
-        $this->authenticationProviderManager->_set('providers', array());
-        $this->authenticationProviderManager->_set('securityContext', $securityContext);
->>>>>>> d040582c
 
         $this->authenticationProviderManager->authenticate();
     }
 
     /**
      * @test
-<<<<<<< HEAD
      * @expectedException \TYPO3\Flow\Security\Exception\AuthenticationRequiredException
      */
     public function authenticateThrowsAnExceptionIfAuthenticateAllTokensIsTrueButATokenCouldNotBeAuthenticated()
     {
-=======
-     * @expectedException TYPO3\Flow\Security\Exception\AuthenticationRequiredException
-     */
-    public function authenticateThrowsAnExceptionIfAuthenticateAllTokensIsTrueButATokenCouldNotBeAuthenticated()
-    {
-        $securityContext = $this->getMock('TYPO3\Flow\Security\Context', array(), array(), '', false);
-
->>>>>>> d040582c
         $token1 = $this->getMock('TYPO3\Flow\Security\Authentication\TokenInterface');
         $token2 = $this->getMock('TYPO3\Flow\Security\Authentication\TokenInterface');
 
         $token1->expects($this->atLeastOnce())->method('isAuthenticated')->will($this->returnValue(true));
         $token2->expects($this->atLeastOnce())->method('isAuthenticated')->will($this->returnValue(false));
 
-<<<<<<< HEAD
         $this->mockSecurityContext->expects($this->atLeastOnce())->method('getAuthenticationTokens')->will($this->returnValue(array($token1, $token2)));
         $this->mockSecurityContext->expects($this->atLeastOnce())->method('getAuthenticationStrategy')->will($this->returnValue(Context::AUTHENTICATE_ALL_TOKENS));
 
         $this->inject($this->authenticationProviderManager, 'providers', array());
-=======
-        $securityContext->expects($this->atLeastOnce())->method('getAuthenticationTokens')->will($this->returnValue(array($token1, $token2)));
-        $securityContext->expects($this->atLeastOnce())->method('getAuthenticationStrategy')->will($this->returnValue(\TYPO3\Flow\Security\Context::AUTHENTICATE_ALL_TOKENS));
-
-        $this->authenticationProviderManager->_set('providers', array());
-        $this->authenticationProviderManager->_set('securityContext', $securityContext);
->>>>>>> d040582c
 
         $this->authenticationProviderManager->authenticate();
     }
@@ -263,13 +177,7 @@
         $mockToken = $this->getMock('TYPO3\Flow\Security\Authentication\TokenInterface', array(), array(), '', false);
         $mockToken->expects($this->once())->method('isAuthenticated')->will($this->returnValue(true));
 
-<<<<<<< HEAD
         $this->mockSecurityContext->expects($this->once())->method('getAuthenticationTokens')->will($this->returnValue(array($mockToken)));
-=======
-        $mockContext = $this->getMock('TYPO3\Flow\Security\Context', array(), array(), '', false);
-        $mockContext->expects($this->once())->method('getAuthenticationTokens')->will($this->returnValue(array($mockToken)));
-        $this->authenticationProviderManager->setSecurityContext($mockContext);
->>>>>>> d040582c
 
         $this->assertTrue($this->authenticationProviderManager->isAuthenticated());
     }
@@ -286,13 +194,7 @@
 
         $authenticationTokens = array($token1, $token2);
 
-<<<<<<< HEAD
         $this->mockSecurityContext->expects($this->atLeastOnce())->method('getAuthenticationTokens')->will($this->returnValue($authenticationTokens));
-=======
-        $mockContext = $this->getMock('TYPO3\Flow\Security\Context', array(), array(), '', false);
-        $mockContext->expects($this->atLeastOnce())->method('getAuthenticationTokens')->will($this->returnValue($authenticationTokens));
-        $this->authenticationProviderManager->setSecurityContext($mockContext);
->>>>>>> d040582c
 
         $this->assertFalse($this->authenticationProviderManager->isAuthenticated());
     }
@@ -309,13 +211,7 @@
 
         $authenticationTokens = array($token1, $token2);
 
-<<<<<<< HEAD
         $this->mockSecurityContext->expects($this->atLeastOnce())->method('getAuthenticationTokens')->will($this->returnValue($authenticationTokens));
-=======
-        $mockContext = $this->getMock('TYPO3\Flow\Security\Context', array(), array(), '', false);
-        $mockContext->expects($this->atLeastOnce())->method('getAuthenticationTokens')->will($this->returnValue($authenticationTokens));
-        $this->authenticationProviderManager->setSecurityContext($mockContext);
->>>>>>> d040582c
 
         $this->assertTrue($this->authenticationProviderManager->isAuthenticated());
     }
@@ -332,15 +228,8 @@
 
         $authenticationTokens = array($token1, $token2);
 
-<<<<<<< HEAD
         $this->mockSecurityContext->expects($this->any())->method('getAuthenticationStrategy')->will($this->returnValue(Context::AUTHENTICATE_ANY_TOKEN));
         $this->mockSecurityContext->expects($this->atLeastOnce())->method('getAuthenticationTokens')->will($this->returnValue($authenticationTokens));
-=======
-        $mockContext = $this->getMock('TYPO3\Flow\Security\Context', array(), array(), '', false);
-        $mockContext->expects($this->any())->method('getAuthenticationStrategy')->will($this->returnValue(\TYPO3\Flow\Security\Context::AUTHENTICATE_ANY_TOKEN));
-        $mockContext->expects($this->atLeastOnce())->method('getAuthenticationTokens')->will($this->returnValue($authenticationTokens));
-        $this->authenticationProviderManager->setSecurityContext($mockContext);
->>>>>>> d040582c
 
         $this->assertFalse($this->authenticationProviderManager->isAuthenticated());
     }
@@ -357,15 +246,8 @@
 
         $authenticationTokens = array($token1, $token2);
 
-<<<<<<< HEAD
         $this->mockSecurityContext->expects($this->any())->method('getAuthenticationStrategy')->will($this->returnValue(Context::AUTHENTICATE_ANY_TOKEN));
         $this->mockSecurityContext->expects($this->atLeastOnce())->method('getAuthenticationTokens')->will($this->returnValue($authenticationTokens));
-=======
-        $mockContext = $this->getMock('TYPO3\Flow\Security\Context', array(), array(), '', false);
-        $mockContext->expects($this->any())->method('getAuthenticationStrategy')->will($this->returnValue(\TYPO3\Flow\Security\Context::AUTHENTICATE_ANY_TOKEN));
-        $mockContext->expects($this->atLeastOnce())->method('getAuthenticationTokens')->will($this->returnValue($authenticationTokens));
-        $this->authenticationProviderManager->setSecurityContext($mockContext);
->>>>>>> d040582c
 
         $this->assertTrue($this->authenticationProviderManager->isAuthenticated());
     }
@@ -375,18 +257,10 @@
      */
     public function logoutReturnsIfNoAccountIsAuthenticated()
     {
-<<<<<<< HEAD
         $this->mockSecurityContext->expects($this->never())->method('isInitialized');
         /** @var AuthenticationProviderManager|\PHPUnit_Framework_MockObject_MockObject $authenticationProviderManager */
         $authenticationProviderManager = $this->getAccessibleMock('TYPO3\Flow\Security\Authentication\AuthenticationProviderManager', array('isAuthenticated'), array(), '', false);
         $authenticationProviderManager->expects($this->once())->method('isAuthenticated')->will($this->returnValue(false));
-=======
-        $mockContext = $this->getMock('TYPO3\Flow\Security\Context', array(), array(), '', false);
-        $mockContext->expects($this->never())->method('isInitialized');
-        $authenticationProviderManager = $this->getAccessibleMock('TYPO3\Flow\Security\Authentication\AuthenticationProviderManager', array('isAuthenticated'), array(), '', false);
-        $authenticationProviderManager->expects($this->once())->method('isAuthenticated')->will($this->returnValue(false));
-        $authenticationProviderManager->setSecurityContext($mockContext);
->>>>>>> d040582c
         $authenticationProviderManager->logout();
     }
 
@@ -397,7 +271,6 @@
     {
         $token1 = $this->getMock('TYPO3\Flow\Security\Authentication\TokenInterface', array(), array(), '', false);
         $token1->expects($this->once())->method('isAuthenticated')->will($this->returnValue(true));
-<<<<<<< HEAD
         $token1->expects($this->once())->method('setAuthenticationStatus')->with(TokenInterface::NO_CREDENTIALS_GIVEN);
         $token2 = $this->getMock('TYPO3\Flow\Security\Authentication\TokenInterface', array(), array(), '', false);
         $token2->expects($this->once())->method('setAuthenticationStatus')->with(TokenInterface::NO_CREDENTIALS_GIVEN);
@@ -405,18 +278,6 @@
         $authenticationTokens = array($token1, $token2);
 
         $this->mockSecurityContext->expects($this->atLeastOnce())->method('getAuthenticationTokens')->will($this->returnValue($authenticationTokens));
-=======
-        $token1->expects($this->once())->method('setAuthenticationStatus')->with(\TYPO3\Flow\Security\Authentication\TokenInterface::NO_CREDENTIALS_GIVEN);
-        $token2 = $this->getMock('TYPO3\Flow\Security\Authentication\TokenInterface', array(), array(), '', false);
-        $token2->expects($this->once())->method('setAuthenticationStatus')->with(\TYPO3\Flow\Security\Authentication\TokenInterface::NO_CREDENTIALS_GIVEN);
-
-        $authenticationTokens = array($token1, $token2);
-
-        $mockContext = $this->getMock('TYPO3\Flow\Security\Context', array(), array(), '', false);
-        $mockContext->expects($this->atLeastOnce())->method('getAuthenticationTokens')->will($this->returnValue($authenticationTokens));
-
-        $this->authenticationProviderManager->setSecurityContext($mockContext);
->>>>>>> d040582c
 
         $this->authenticationProviderManager->logout();
     }
@@ -427,12 +288,8 @@
     public function logoutDestroysSessionIfStarted()
     {
         $this->authenticationProviderManager = $this->getAccessibleMock('TYPO3\Flow\Security\Authentication\AuthenticationProviderManager', array('emitLoggedOut'), array(), '', false);
-<<<<<<< HEAD
         $this->inject($this->authenticationProviderManager, 'securityContext', $this->mockSecurityContext);
         $this->inject($this->authenticationProviderManager, 'session', $this->mockSession);
-=======
-        $this->authenticationProviderManager->_set('session', $this->mockSession);
->>>>>>> d040582c
 
         $this->mockSession->expects($this->any())->method('canBeResumed')->will($this->returnValue(true));
         $this->mockSession->expects($this->any())->method('isStarted')->will($this->returnValue(true));
@@ -440,19 +297,10 @@
         $token = $this->getMock('TYPO3\Flow\Security\Authentication\TokenInterface', array(), array(), '', false);
         $token->expects($this->any())->method('isAuthenticated')->will($this->returnValue(true));
 
-<<<<<<< HEAD
         $this->mockSecurityContext->expects($this->any())->method('getAuthenticationTokens')->will($this->returnValue(array($token)));
 
         $this->mockSession->expects($this->once())->method('destroy');
 
-=======
-        $mockContext = $this->getMock('TYPO3\Flow\Security\Context', array(), array(), '', false);
-        $mockContext->expects($this->any())->method('getAuthenticationTokens')->will($this->returnValue(array($token)));
-
-        $this->mockSession->expects($this->once())->method('destroy');
-
-        $this->authenticationProviderManager->setSecurityContext($mockContext);
->>>>>>> d040582c
         $this->authenticationProviderManager->logout();
     }
 
@@ -462,29 +310,16 @@
     public function logoutDoesNotDestroySessionIfNotStarted()
     {
         $this->authenticationProviderManager = $this->getAccessibleMock('TYPO3\Flow\Security\Authentication\AuthenticationProviderManager', array('emitLoggedOut'), array(), '', false);
-<<<<<<< HEAD
         $this->inject($this->authenticationProviderManager, 'securityContext', $this->mockSecurityContext);
         $this->inject($this->authenticationProviderManager, 'session', $this->mockSession);
-=======
-        $this->authenticationProviderManager->_set('session', $this->mockSession);
->>>>>>> d040582c
 
         $token = $this->getMock('TYPO3\Flow\Security\Authentication\TokenInterface', array(), array(), '', false);
         $token->expects($this->any())->method('isAuthenticated')->will($this->returnValue(true));
 
-<<<<<<< HEAD
         $this->mockSecurityContext->expects($this->any())->method('getAuthenticationTokens')->will($this->returnValue(array($token)));
 
         $this->mockSession->expects($this->never())->method('destroy');
 
-=======
-        $mockContext = $this->getMock('TYPO3\Flow\Security\Context', array(), array(), '', false);
-        $mockContext->expects($this->any())->method('getAuthenticationTokens')->will($this->returnValue(array($token)));
-
-        $this->mockSession->expects($this->never())->method('destroy');
-
-        $this->authenticationProviderManager->setSecurityContext($mockContext);
->>>>>>> d040582c
         $this->authenticationProviderManager->logout();
     }
 
@@ -494,12 +329,8 @@
     public function logoutEmitsLoggedOutSignalBeforeDestroyingSession()
     {
         $this->authenticationProviderManager = $this->getAccessibleMock('TYPO3\Flow\Security\Authentication\AuthenticationProviderManager', array('emitLoggedOut'), array(), '', false);
-<<<<<<< HEAD
         $this->inject($this->authenticationProviderManager, 'securityContext', $this->mockSecurityContext);
         $this->inject($this->authenticationProviderManager, 'session', $this->mockSession);
-=======
-        $this->authenticationProviderManager->_set('session', $this->mockSession);
->>>>>>> d040582c
 
         $this->mockSession->expects($this->any())->method('canBeResumed')->will($this->returnValue(true));
         $this->mockSession->expects($this->any())->method('isStarted')->will($this->returnValue(true));
@@ -507,12 +338,7 @@
         $token = $this->getMock('TYPO3\Flow\Security\Authentication\TokenInterface', array(), array(), '', false);
         $token->expects($this->any())->method('isAuthenticated')->will($this->returnValue(true));
 
-<<<<<<< HEAD
         $this->mockSecurityContext->expects($this->any())->method('getAuthenticationTokens')->will($this->returnValue(array($token)));
-=======
-        $mockContext = $this->getMock('TYPO3\Flow\Security\Context', array(), array(), '', false);
-        $mockContext->expects($this->any())->method('getAuthenticationTokens')->will($this->returnValue(array($token)));
->>>>>>> d040582c
 
         $loggedOutEmitted = false;
         $this->authenticationProviderManager->expects($this->once())->method('emitLoggedOut')->will($this->returnCallback(function () use (&$loggedOutEmitted) {
@@ -524,7 +350,6 @@
             }
         }));
 
-<<<<<<< HEAD
         $this->authenticationProviderManager->logout();
     }
 
@@ -547,9 +372,6 @@
 
         $this->mockSecurityContext->expects($this->once())->method('refreshTokens');
 
-=======
-        $this->authenticationProviderManager->setSecurityContext($mockContext);
->>>>>>> d040582c
         $this->authenticationProviderManager->logout();
     }
 
@@ -569,11 +391,7 @@
 
     /**
      * @test
-<<<<<<< HEAD
      * @expectedException \TYPO3\Flow\Security\Exception\InvalidAuthenticationProviderException
-=======
-     * @expectedException TYPO3\Flow\Security\Exception\InvalidAuthenticationProviderException
->>>>>>> d040582c
      */
     public function anExceptionIsThrownIfTheConfiguredProviderDoesNotExist()
     {
