<?php
namespace TYPO3\Flow\Tests\Unit\Security\Authentication\Provider;

/*                                                                        *
 * This script belongs to the Flow framework.                             *
 *                                                                        *
 * It is free software; you can redistribute it and/or modify it under    *
 * the terms of the MIT license.                                          *
 *                                                                        */

use TYPO3\Flow\Security\Authentication\Provider\FileBasedSimpleKeyProvider;
use TYPO3\Flow\Security\Authentication\Token\PasswordToken;
use TYPO3\Flow\Security\Authentication\TokenInterface;
use TYPO3\Flow\Security\Cryptography\FileBasedSimpleKeyService;
use TYPO3\Flow\Security\Cryptography\HashService;
use TYPO3\Flow\Security\Policy\PolicyService;
use TYPO3\Flow\Security\Policy\Role;
use TYPO3\Flow\Tests\UnitTestCase;

/**
 * Testcase for file based simple key authentication provider.
 *
 */
class FileBasedSimpleKeyProviderTest extends UnitTestCase
{
    /**
     * @var string
     */
    protected $testKeyClearText = 'password';

    /**
     * @var string
     */
    protected $testKeyHashed = 'pbkdf2=>DPIFYou4eD8=,nMRkJ9708Ryq3zIZcCLQrBiLQ0ktNfG8tVRJoKPTGcG/6N+tyzQHObfH5y5HCra1hAVTBrbgfMjPU6BipIe9xg==%';

    /**
     * @var PolicyService|\PHPUnit_Framework_MockObject_MockObject
     */
    protected $mockPolicyService;

    /**
     * @var FileBasedSimpleKeyService|\PHPUnit_Framework_MockObject_MockObject
     */
    protected $mockFileBasedSimpleKeyService;

    /**
     * @var HashService|\PHPUnit_Framework_MockObject_MockObject
     */
    protected $mockHashService;

    /**
     * @var Role|\PHPUnit_Framework_MockObject_MockObject
     */
    protected $mockRole;

    /**
     * @var PasswordToken|\PHPUnit_Framework_MockObject_MockObject
     */
    protected $mockToken;

    public function setUp()
    {
<<<<<<< HEAD
        $this->mockRole = $this->getMockBuilder(\TYPO3\Flow\Security\Policy\Role::class)->disableOriginalConstructor()->getMock();
        $this->mockRole->expects($this->any())->method('getIdentifier')->will($this->returnValue('TYPO3.Flow:TestRoleIdentifier'));

        $this->mockPolicyService = $this->getMockBuilder(\TYPO3\Flow\Security\Policy\PolicyService::class)->disableOriginalConstructor()->getMock();
        $this->mockPolicyService->expects($this->any())->method('getRole')->with('TYPO3.Flow:TestRoleIdentifier')->will($this->returnValue($this->mockRole));

        $this->mockHashService = $this->getMockBuilder(\TYPO3\Flow\Security\Cryptography\HashService::class)->disableOriginalConstructor()->getMock();
=======
        $this->mockRole = $this->getMockBuilder('TYPO3\Flow\Security\Policy\Role')->disableOriginalConstructor()->getMock();
        $this->mockRole->expects($this->any())->method('getIdentifier')->will($this->returnValue('TYPO3.Flow:TestRoleIdentifier'));

        $this->mockPolicyService = $this->getMockBuilder('TYPO3\Flow\Security\Policy\PolicyService')->disableOriginalConstructor()->getMock();
        $this->mockPolicyService->expects($this->any())->method('getRole')->with('TYPO3.Flow:TestRoleIdentifier')->will($this->returnValue($this->mockRole));

        $this->mockHashService = $this->getMockBuilder('TYPO3\Flow\Security\Cryptography\HashService')->disableOriginalConstructor()->getMock();
>>>>>>> c186a992

        $expectedPassword = $this->testKeyClearText;
        $expectedHashedPasswordAndSalt = $this->testKeyHashed;
        $this->mockHashService->expects($this->any())->method('validatePassword')->will($this->returnCallback(function ($password, $hashedPasswordAndSalt) use ($expectedPassword, $expectedHashedPasswordAndSalt) {
            return $hashedPasswordAndSalt === $expectedHashedPasswordAndSalt && $password === $expectedPassword;
        }));

<<<<<<< HEAD
        $this->mockFileBasedSimpleKeyService = $this->getMockBuilder(\TYPO3\Flow\Security\Cryptography\FileBasedSimpleKeyService::class)->disableOriginalConstructor()->getMock();
        $this->mockFileBasedSimpleKeyService->expects($this->any())->method('getKey')->with('testKey')->will($this->returnValue($this->testKeyHashed));

        $this->mockToken = $this->getMockBuilder(\TYPO3\Flow\Security\Authentication\Token\PasswordToken::class)->disableOriginalConstructor()->getMock();
=======
        $this->mockFileBasedSimpleKeyService = $this->getMockBuilder('TYPO3\Flow\Security\Cryptography\FileBasedSimpleKeyService')->disableOriginalConstructor()->getMock();
        $this->mockFileBasedSimpleKeyService->expects($this->any())->method('getKey')->with('testKey')->will($this->returnValue($this->testKeyHashed));

        $this->mockToken = $this->getMockBuilder('TYPO3\Flow\Security\Authentication\Token\PasswordToken')->disableOriginalConstructor()->getMock();
>>>>>>> c186a992
    }

    /**
     * @test
     */
    public function authenticatingAPasswordTokenChecksIfTheGivenClearTextPasswordMatchesThePersistedHashedPassword()
    {
        $this->mockToken->expects($this->once())->method('getCredentials')->will($this->returnValue(array('password' => $this->testKeyClearText)));
        $this->mockToken->expects($this->once())->method('setAuthenticationStatus')->with(TokenInterface::AUTHENTICATION_SUCCESSFUL);

        $authenticationProvider = new FileBasedSimpleKeyProvider('myProvider', array('keyName' => 'testKey', 'authenticateRoles' => array('TYPO3.Flow:TestRoleIdentifier')));
        $this->inject($authenticationProvider, 'policyService', $this->mockPolicyService);
        $this->inject($authenticationProvider, 'hashService', $this->mockHashService);
        $this->inject($authenticationProvider, 'fileBasedSimpleKeyService', $this->mockFileBasedSimpleKeyService);

        $authenticationProvider->authenticate($this->mockToken);
    }

    /**
     * @test
     */
    public function authenticationAddsAnAccountHoldingTheConfiguredRoles()
    {
<<<<<<< HEAD
        $this->mockToken = $this->getMockBuilder(\TYPO3\Flow\Security\Authentication\Token\PasswordToken::class)->disableOriginalConstructor()->setMethods(array('getCredentials'))->getMock();
=======
        $this->mockToken = $this->getMockBuilder('TYPO3\Flow\Security\Authentication\Token\PasswordToken')->disableOriginalConstructor()->setMethods(array('getCredentials'))->getMock();
>>>>>>> c186a992
        $this->mockToken->expects($this->once())->method('getCredentials')->will($this->returnValue(array('password' => $this->testKeyClearText)));

        $authenticationProvider = new FileBasedSimpleKeyProvider('myProvider', array('keyName' => 'testKey', 'authenticateRoles' => array('TYPO3.Flow:TestRoleIdentifier')));
        $this->inject($authenticationProvider, 'policyService', $this->mockPolicyService);
        $this->inject($authenticationProvider, 'hashService', $this->mockHashService);
        $this->inject($authenticationProvider, 'fileBasedSimpleKeyService', $this->mockFileBasedSimpleKeyService);

        $authenticationProvider->authenticate($this->mockToken);

        $authenticatedRoles = $this->mockToken->getAccount()->getRoles();
        $this->assertTrue(in_array('TYPO3.Flow:TestRoleIdentifier', array_keys($authenticatedRoles)));
    }

    /**
     * @test
     */
    public function authenticationFailsWithWrongCredentialsInAPasswordToken()
    {
        $this->mockToken->expects($this->once())->method('getCredentials')->will($this->returnValue(array('password' => 'wrong password')));
        $this->mockToken->expects($this->once())->method('setAuthenticationStatus')->with(TokenInterface::WRONG_CREDENTIALS);

        $authenticationProvider = new FileBasedSimpleKeyProvider('myProvider', array('keyName' => 'testKey', 'authenticateRoles' => array('TYPO3.Flow:TestRoleIdentifier')));
        $this->inject($authenticationProvider, 'policyService', $this->mockPolicyService);
        $this->inject($authenticationProvider, 'hashService', $this->mockHashService);
        $this->inject($authenticationProvider, 'fileBasedSimpleKeyService', $this->mockFileBasedSimpleKeyService);

        $authenticationProvider->authenticate($this->mockToken);
    }

    /**
     * @test
     */
    public function authenticationIsSkippedIfNoCredentialsInAPasswordToken()
    {
        $this->mockToken->expects($this->once())->method('getCredentials')->will($this->returnValue(array()));
        $this->mockToken->expects($this->once())->method('setAuthenticationStatus')->with(TokenInterface::NO_CREDENTIALS_GIVEN);

        $authenticationProvider = new FileBasedSimpleKeyProvider('myProvider', array('keyName' => 'testKey', 'authenticateRoles' => array('TYPO3.Flow:TestRoleIdentifier')));
        $this->inject($authenticationProvider, 'policyService', $this->mockPolicyService);
        $this->inject($authenticationProvider, 'hashService', $this->mockHashService);
        $this->inject($authenticationProvider, 'fileBasedSimpleKeyService', $this->mockFileBasedSimpleKeyService);

        $authenticationProvider->authenticate($this->mockToken);
    }

    /**
     * @test
     */
    public function getTokenClassNameReturnsCorrectClassNames()
    {
        $authenticationProvider = new FileBasedSimpleKeyProvider('myProvider');
<<<<<<< HEAD
        $this->assertSame($authenticationProvider->getTokenClassNames(), array(\TYPO3\Flow\Security\Authentication\Token\PasswordToken::class));
=======
        $this->assertSame($authenticationProvider->getTokenClassNames(), array('TYPO3\Flow\Security\Authentication\Token\PasswordToken'));
>>>>>>> c186a992
    }

    /**
     * @test
     * @expectedException \TYPO3\Flow\Security\Exception\UnsupportedAuthenticationTokenException
     */
    public function authenticatingAnUnsupportedTokenThrowsAnException()
    {
<<<<<<< HEAD
        $someInvalidToken = $this->getMock(\TYPO3\Flow\Security\Authentication\TokenInterface::class);
=======
        $someInvalidToken = $this->getMock('TYPO3\Flow\Security\Authentication\TokenInterface');
>>>>>>> c186a992

        $authenticationProvider = new FileBasedSimpleKeyProvider('myProvider');

        $authenticationProvider->authenticate($someInvalidToken);
    }

    /**
     * @test
     */
    public function canAuthenticateReturnsTrueOnlyForAnTokenThatHasTheCorrectProviderNameSet()
    {
<<<<<<< HEAD
        $mockToken1 = $this->getMock(\TYPO3\Flow\Security\Authentication\TokenInterface::class);
        $mockToken1->expects($this->once())->method('getAuthenticationProviderName')->will($this->returnValue('myProvider'));
        $mockToken2 = $this->getMock(\TYPO3\Flow\Security\Authentication\TokenInterface::class);
=======
        $mockToken1 = $this->getMock('TYPO3\Flow\Security\Authentication\TokenInterface');
        $mockToken1->expects($this->once())->method('getAuthenticationProviderName')->will($this->returnValue('myProvider'));
        $mockToken2 = $this->getMock('TYPO3\Flow\Security\Authentication\TokenInterface');
>>>>>>> c186a992
        $mockToken2->expects($this->once())->method('getAuthenticationProviderName')->will($this->returnValue('someOtherProvider'));

        $authenticationProvider = new FileBasedSimpleKeyProvider('myProvider');

        $this->assertTrue($authenticationProvider->canAuthenticate($mockToken1));
        $this->assertFalse($authenticationProvider->canAuthenticate($mockToken2));
    }
}<|MERGE_RESOLUTION|>--- conflicted
+++ resolved
@@ -60,7 +60,6 @@
 
     public function setUp()
     {
-<<<<<<< HEAD
         $this->mockRole = $this->getMockBuilder(\TYPO3\Flow\Security\Policy\Role::class)->disableOriginalConstructor()->getMock();
         $this->mockRole->expects($this->any())->method('getIdentifier')->will($this->returnValue('TYPO3.Flow:TestRoleIdentifier'));
 
@@ -68,15 +67,6 @@
         $this->mockPolicyService->expects($this->any())->method('getRole')->with('TYPO3.Flow:TestRoleIdentifier')->will($this->returnValue($this->mockRole));
 
         $this->mockHashService = $this->getMockBuilder(\TYPO3\Flow\Security\Cryptography\HashService::class)->disableOriginalConstructor()->getMock();
-=======
-        $this->mockRole = $this->getMockBuilder('TYPO3\Flow\Security\Policy\Role')->disableOriginalConstructor()->getMock();
-        $this->mockRole->expects($this->any())->method('getIdentifier')->will($this->returnValue('TYPO3.Flow:TestRoleIdentifier'));
-
-        $this->mockPolicyService = $this->getMockBuilder('TYPO3\Flow\Security\Policy\PolicyService')->disableOriginalConstructor()->getMock();
-        $this->mockPolicyService->expects($this->any())->method('getRole')->with('TYPO3.Flow:TestRoleIdentifier')->will($this->returnValue($this->mockRole));
-
-        $this->mockHashService = $this->getMockBuilder('TYPO3\Flow\Security\Cryptography\HashService')->disableOriginalConstructor()->getMock();
->>>>>>> c186a992
 
         $expectedPassword = $this->testKeyClearText;
         $expectedHashedPasswordAndSalt = $this->testKeyHashed;
@@ -84,17 +74,10 @@
             return $hashedPasswordAndSalt === $expectedHashedPasswordAndSalt && $password === $expectedPassword;
         }));
 
-<<<<<<< HEAD
         $this->mockFileBasedSimpleKeyService = $this->getMockBuilder(\TYPO3\Flow\Security\Cryptography\FileBasedSimpleKeyService::class)->disableOriginalConstructor()->getMock();
         $this->mockFileBasedSimpleKeyService->expects($this->any())->method('getKey')->with('testKey')->will($this->returnValue($this->testKeyHashed));
 
         $this->mockToken = $this->getMockBuilder(\TYPO3\Flow\Security\Authentication\Token\PasswordToken::class)->disableOriginalConstructor()->getMock();
-=======
-        $this->mockFileBasedSimpleKeyService = $this->getMockBuilder('TYPO3\Flow\Security\Cryptography\FileBasedSimpleKeyService')->disableOriginalConstructor()->getMock();
-        $this->mockFileBasedSimpleKeyService->expects($this->any())->method('getKey')->with('testKey')->will($this->returnValue($this->testKeyHashed));
-
-        $this->mockToken = $this->getMockBuilder('TYPO3\Flow\Security\Authentication\Token\PasswordToken')->disableOriginalConstructor()->getMock();
->>>>>>> c186a992
     }
 
     /**
@@ -118,11 +101,7 @@
      */
     public function authenticationAddsAnAccountHoldingTheConfiguredRoles()
     {
-<<<<<<< HEAD
         $this->mockToken = $this->getMockBuilder(\TYPO3\Flow\Security\Authentication\Token\PasswordToken::class)->disableOriginalConstructor()->setMethods(array('getCredentials'))->getMock();
-=======
-        $this->mockToken = $this->getMockBuilder('TYPO3\Flow\Security\Authentication\Token\PasswordToken')->disableOriginalConstructor()->setMethods(array('getCredentials'))->getMock();
->>>>>>> c186a992
         $this->mockToken->expects($this->once())->method('getCredentials')->will($this->returnValue(array('password' => $this->testKeyClearText)));
 
         $authenticationProvider = new FileBasedSimpleKeyProvider('myProvider', array('keyName' => 'testKey', 'authenticateRoles' => array('TYPO3.Flow:TestRoleIdentifier')));
@@ -174,11 +153,7 @@
     public function getTokenClassNameReturnsCorrectClassNames()
     {
         $authenticationProvider = new FileBasedSimpleKeyProvider('myProvider');
-<<<<<<< HEAD
         $this->assertSame($authenticationProvider->getTokenClassNames(), array(\TYPO3\Flow\Security\Authentication\Token\PasswordToken::class));
-=======
-        $this->assertSame($authenticationProvider->getTokenClassNames(), array('TYPO3\Flow\Security\Authentication\Token\PasswordToken'));
->>>>>>> c186a992
     }
 
     /**
@@ -187,11 +162,7 @@
      */
     public function authenticatingAnUnsupportedTokenThrowsAnException()
     {
-<<<<<<< HEAD
         $someInvalidToken = $this->getMock(\TYPO3\Flow\Security\Authentication\TokenInterface::class);
-=======
-        $someInvalidToken = $this->getMock('TYPO3\Flow\Security\Authentication\TokenInterface');
->>>>>>> c186a992
 
         $authenticationProvider = new FileBasedSimpleKeyProvider('myProvider');
 
@@ -203,15 +174,9 @@
      */
     public function canAuthenticateReturnsTrueOnlyForAnTokenThatHasTheCorrectProviderNameSet()
     {
-<<<<<<< HEAD
         $mockToken1 = $this->getMock(\TYPO3\Flow\Security\Authentication\TokenInterface::class);
         $mockToken1->expects($this->once())->method('getAuthenticationProviderName')->will($this->returnValue('myProvider'));
         $mockToken2 = $this->getMock(\TYPO3\Flow\Security\Authentication\TokenInterface::class);
-=======
-        $mockToken1 = $this->getMock('TYPO3\Flow\Security\Authentication\TokenInterface');
-        $mockToken1->expects($this->once())->method('getAuthenticationProviderName')->will($this->returnValue('myProvider'));
-        $mockToken2 = $this->getMock('TYPO3\Flow\Security\Authentication\TokenInterface');
->>>>>>> c186a992
         $mockToken2->expects($this->once())->method('getAuthenticationProviderName')->will($this->returnValue('someOtherProvider'));
 
         $authenticationProvider = new FileBasedSimpleKeyProvider('myProvider');
