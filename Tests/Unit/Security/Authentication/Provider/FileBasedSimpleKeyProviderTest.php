<?php
namespace TYPO3\Flow\Tests\Unit\Security\Authentication\Provider;

/*                                                                        *
 * This script belongs to the Flow framework.                             *
 *                                                                        *
 * It is free software; you can redistribute it and/or modify it under    *
 * the terms of the MIT license.                                          *
 *                                                                        */

use TYPO3\Flow\Security\Authentication\Provider\FileBasedSimpleKeyProvider;
use TYPO3\Flow\Security\Authentication\Token\PasswordToken;
use TYPO3\Flow\Security\Authentication\TokenInterface;
use TYPO3\Flow\Security\Cryptography\FileBasedSimpleKeyService;
use TYPO3\Flow\Security\Cryptography\HashService;
use TYPO3\Flow\Security\Policy\PolicyService;
use TYPO3\Flow\Security\Policy\Role;
use TYPO3\Flow\Tests\UnitTestCase;

/**
 * Testcase for file based simple key authentication provider.
 *
 */
<<<<<<< HEAD
class FileBasedSimpleKeyProviderTest extends UnitTestCase
=======
class FileBasedSimpleKeyProviderTest extends \TYPO3\Flow\Tests\UnitTestCase
>>>>>>> d040582c
{
    /**
     * @var string
     */
    protected $testKeyClearText = 'password';

    /**
     * @var string
     */
    protected $testKeyHashed = 'pbkdf2=>DPIFYou4eD8=,nMRkJ9708Ryq3zIZcCLQrBiLQ0ktNfG8tVRJoKPTGcG/6N+tyzQHObfH5y5HCra1hAVTBrbgfMjPU6BipIe9xg==%';

    /**
<<<<<<< HEAD
     * @var PolicyService|\PHPUnit_Framework_MockObject_MockObject
     */
    protected $mockPolicyService;

    /**
     * @var FileBasedSimpleKeyService|\PHPUnit_Framework_MockObject_MockObject
     */
    protected $mockFileBasedSimpleKeyService;

    /**
     * @var HashService|\PHPUnit_Framework_MockObject_MockObject
     */
    protected $mockHashService;

    /**
     * @var Role|\PHPUnit_Framework_MockObject_MockObject
     */
    protected $mockRole;

    /**
     * @var PasswordToken|\PHPUnit_Framework_MockObject_MockObject
     */
    protected $mockToken;

    public function setUp()
    {
        $this->mockRole = $this->getMockBuilder('TYPO3\Flow\Security\Policy\Role')->disableOriginalConstructor()->getMock();
        $this->mockRole->expects($this->any())->method('getIdentifier')->will($this->returnValue('TYPO3.Flow:TestRoleIdentifier'));

        $this->mockPolicyService = $this->getMockBuilder('TYPO3\Flow\Security\Policy\PolicyService')->disableOriginalConstructor()->getMock();
        $this->mockPolicyService->expects($this->any())->method('getRole')->with('TYPO3.Flow:TestRoleIdentifier')->will($this->returnValue($this->mockRole));

        $this->mockHashService = $this->getMockBuilder('TYPO3\Flow\Security\Cryptography\HashService')->disableOriginalConstructor()->getMock();

        $expectedPassword = $this->testKeyClearText;
        $expectedHashedPasswordAndSalt = $this->testKeyHashed;
        $this->mockHashService->expects($this->any())->method('validatePassword')->will($this->returnCallback(function ($password, $hashedPasswordAndSalt) use ($expectedPassword, $expectedHashedPasswordAndSalt) {
            return $hashedPasswordAndSalt === $expectedHashedPasswordAndSalt && $password === $expectedPassword;
        }));

        $this->mockFileBasedSimpleKeyService = $this->getMockBuilder('TYPO3\Flow\Security\Cryptography\FileBasedSimpleKeyService')->disableOriginalConstructor()->getMock();
        $this->mockFileBasedSimpleKeyService->expects($this->any())->method('getKey')->with('testKey')->will($this->returnValue($this->testKeyHashed));

        $this->mockToken = $this->getMockBuilder('TYPO3\Flow\Security\Authentication\Token\PasswordToken')->disableOriginalConstructor()->getMock();
=======
     * @test
     */
    public function authenticatingAPasswordTokenChecksIfTheGivenClearTextPasswordMatchesThePersistedHashedPassword()
    {
        $mockPolicyService = $this->getMock('TYPO3\Flow\Security\Policy\PolicyService');

        $mockHashService = $this->getMock('TYPO3\Flow\Security\Cryptography\HashService');
        $mockHashService->expects($this->once())->method('validatePassword')->with($this->testKeyClearText, $this->testKeyHashed)->will($this->returnValue(true));

        $mockFileBasedSimpleKeyService = $this->getMock('TYPO3\Flow\Security\Cryptography\FileBasedSimpleKeyService');
        $mockFileBasedSimpleKeyService->expects($this->once())->method('getKey')->with('testKey')->will($this->returnValue($this->testKeyHashed));

        $mockToken = $this->getMock('TYPO3\Flow\Security\Authentication\Token\PasswordToken', array(), array(), '', false);
        $mockToken->expects($this->once())->method('getCredentials')->will($this->returnValue(array('password' => $this->testKeyClearText)));
        $mockToken->expects($this->once())->method('setAuthenticationStatus')->with(\TYPO3\Flow\Security\Authentication\TokenInterface::AUTHENTICATION_SUCCESSFUL);

        $authenticationProvider = $this->getAccessibleMock('TYPO3\Flow\Security\Authentication\Provider\FileBasedSimpleKeyProvider', array('dummy'), array('myProvider', array('keyName' => 'testKey', 'authenticateRoles' => array('TestRoleIdentifier'))));
        $authenticationProvider->_set('hashService', $mockHashService);
        $authenticationProvider->_set('fileBasedSimpleKeyService', $mockFileBasedSimpleKeyService);
        $authenticationProvider->_set('policyService', $mockPolicyService);

        $authenticationProvider->authenticate($mockToken);
>>>>>>> d040582c
    }

    /**
     * @test
     */
<<<<<<< HEAD
    public function authenticatingAPasswordTokenChecksIfTheGivenClearTextPasswordMatchesThePersistedHashedPassword()
    {
        $this->mockToken->expects($this->once())->method('getCredentials')->will($this->returnValue(array('password' => $this->testKeyClearText)));
        $this->mockToken->expects($this->once())->method('setAuthenticationStatus')->with(TokenInterface::AUTHENTICATION_SUCCESSFUL);

        $authenticationProvider = new FileBasedSimpleKeyProvider('myProvider', array('keyName' => 'testKey', 'authenticateRoles' => array('TYPO3.Flow:TestRoleIdentifier')));
        $this->inject($authenticationProvider, 'policyService', $this->mockPolicyService);
        $this->inject($authenticationProvider, 'hashService', $this->mockHashService);
        $this->inject($authenticationProvider, 'fileBasedSimpleKeyService', $this->mockFileBasedSimpleKeyService);

        $authenticationProvider->authenticate($this->mockToken);
    }

    /**
     * @test
     */
    public function authenticationAddsAnAccountHoldingTheConfiguredRoles()
    {
        $this->mockToken = $this->getMockBuilder('TYPO3\Flow\Security\Authentication\Token\PasswordToken')->disableOriginalConstructor()->setMethods(array('getCredentials'))->getMock();
        $this->mockToken->expects($this->once())->method('getCredentials')->will($this->returnValue(array('password' => $this->testKeyClearText)));

        $authenticationProvider = new FileBasedSimpleKeyProvider('myProvider', array('keyName' => 'testKey', 'authenticateRoles' => array('TYPO3.Flow:TestRoleIdentifier')));
        $this->inject($authenticationProvider, 'policyService', $this->mockPolicyService);
        $this->inject($authenticationProvider, 'hashService', $this->mockHashService);
        $this->inject($authenticationProvider, 'fileBasedSimpleKeyService', $this->mockFileBasedSimpleKeyService);

        $authenticationProvider->authenticate($this->mockToken);

        $authenticatedRoles = $this->mockToken->getAccount()->getRoles();
        $this->assertTrue(in_array('TYPO3.Flow:TestRoleIdentifier', array_keys($authenticatedRoles)));
=======
    public function authenticationAddsAnAccountHoldingTheConfiguredRoles()
    {
        $mockHashService = $this->getMock('TYPO3\Flow\Security\Cryptography\HashService');
        $mockHashService->expects($this->once())->method('validatePassword')->will($this->returnValue(true));

        $mockFileBasedSimpleKeyService = $this->getMock('TYPO3\Flow\Security\Cryptography\FileBasedSimpleKeyService');

        $mockToken = $this->getMock('TYPO3\Flow\Security\Authentication\Token\PasswordToken', array('dummy'), array(), '', false);

        $authenticationProvider = $this->getAccessibleMock('TYPO3\Flow\Security\Authentication\Provider\FileBasedSimpleKeyProvider', array('dummy'), array('myProvider', array('keyName' => 'testKey', 'authenticateRoles' => array('TestRoleIdentifier'))));
        $authenticationProvider->_set('hashService', $mockHashService);
        $authenticationProvider->_set('fileBasedSimpleKeyService', $mockFileBasedSimpleKeyService);

        $authenticationProvider->authenticate($mockToken);

        $authenticatedRoles = $mockToken->getAccount()->getRoles();
        $this->assertTrue(in_array('TestRoleIdentifier', array_keys($authenticatedRoles)));
>>>>>>> d040582c
    }

    /**
     * @test
     */
    public function authenticationFailsWithWrongCredentialsInAPasswordToken()
    {
<<<<<<< HEAD
        $this->mockToken->expects($this->once())->method('getCredentials')->will($this->returnValue(array('password' => 'wrong password')));
        $this->mockToken->expects($this->once())->method('setAuthenticationStatus')->with(TokenInterface::WRONG_CREDENTIALS);

        $authenticationProvider = new FileBasedSimpleKeyProvider('myProvider', array('keyName' => 'testKey', 'authenticateRoles' => array('TYPO3.Flow:TestRoleIdentifier')));
        $this->inject($authenticationProvider, 'policyService', $this->mockPolicyService);
        $this->inject($authenticationProvider, 'hashService', $this->mockHashService);
        $this->inject($authenticationProvider, 'fileBasedSimpleKeyService', $this->mockFileBasedSimpleKeyService);

        $authenticationProvider->authenticate($this->mockToken);
=======
        $mockHashService = $this->getMock('TYPO3\Flow\Security\Cryptography\HashService');
        $mockHashService->expects($this->once())->method('validatePassword')->with('wrong password', $this->testKeyHashed)->will($this->returnValue(false));

        $mockFileBasedSimpleKeyService = $this->getMock('TYPO3\Flow\Security\Cryptography\FileBasedSimpleKeyService');
        $mockFileBasedSimpleKeyService->expects($this->once())->method('getKey')->with('testKey')->will($this->returnValue($this->testKeyHashed));

        $mockToken = $this->getMock('TYPO3\Flow\Security\Authentication\Token\PasswordToken', array(), array(), '', false);
        $mockToken->expects($this->once())->method('getCredentials')->will($this->returnValue(array('password' => 'wrong password')));
        $mockToken->expects($this->once())->method('setAuthenticationStatus')->with(\TYPO3\Flow\Security\Authentication\TokenInterface::WRONG_CREDENTIALS);

        $authenticationProvider = $this->getAccessibleMock('TYPO3\Flow\Security\Authentication\Provider\FileBasedSimpleKeyProvider', array('dummy'), array('myProvider', array('keyName' => 'testKey')));
        $authenticationProvider->_set('hashService', $mockHashService);
        $authenticationProvider->_set('fileBasedSimpleKeyService', $mockFileBasedSimpleKeyService);

        $authenticationProvider->authenticate($mockToken);
>>>>>>> d040582c
    }

    /**
     * @test
     */
    public function authenticationIsSkippedIfNoCredentialsInAPasswordToken()
    {
<<<<<<< HEAD
        $this->mockToken->expects($this->once())->method('getCredentials')->will($this->returnValue(array()));
        $this->mockToken->expects($this->once())->method('setAuthenticationStatus')->with(TokenInterface::NO_CREDENTIALS_GIVEN);

        $authenticationProvider = new FileBasedSimpleKeyProvider('myProvider', array('keyName' => 'testKey', 'authenticateRoles' => array('TYPO3.Flow:TestRoleIdentifier')));
        $this->inject($authenticationProvider, 'policyService', $this->mockPolicyService);
        $this->inject($authenticationProvider, 'hashService', $this->mockHashService);
        $this->inject($authenticationProvider, 'fileBasedSimpleKeyService', $this->mockFileBasedSimpleKeyService);

        $authenticationProvider->authenticate($this->mockToken);
=======
        $mockToken = $this->getMock('TYPO3\Flow\Security\Authentication\Token\PasswordToken', array(), array(), '', false);
        $mockToken->expects($this->once())->method('getCredentials')->will($this->returnValue(array()));
        $mockToken->expects($this->once())->method('setAuthenticationStatus')->with(\TYPO3\Flow\Security\Authentication\TokenInterface::NO_CREDENTIALS_GIVEN);

        $authenticationProvider = $this->getAccessibleMock('TYPO3\Flow\Security\Authentication\Provider\FileBasedSimpleKeyProvider', array('dummy'), array('myProvider'));

        $authenticationProvider->authenticate($mockToken);
>>>>>>> d040582c
    }

    /**
     * @test
     */
    public function getTokenClassNameReturnsCorrectClassNames()
    {
        $authenticationProvider = new FileBasedSimpleKeyProvider('myProvider');
        $this->assertSame($authenticationProvider->getTokenClassNames(), array('TYPO3\Flow\Security\Authentication\Token\PasswordToken'));
    }

    /**
     * @test
     * @expectedException \TYPO3\Flow\Security\Exception\UnsupportedAuthenticationTokenException
     */
    public function authenticatingAnUnsupportedTokenThrowsAnException()
    {
<<<<<<< HEAD
        $someInvalidToken = $this->getMock('TYPO3\Flow\Security\Authentication\TokenInterface');

        $authenticationProvider = new FileBasedSimpleKeyProvider('myProvider');

        $authenticationProvider->authenticate($someInvalidToken);
=======
        $someNiceToken = $this->getMock('TYPO3\Flow\Security\Authentication\TokenInterface');

        $authenticationProvider = new FileBasedSimpleKeyProvider('myProvider');

        $authenticationProvider->authenticate($someNiceToken);
>>>>>>> d040582c
    }

    /**
     * @test
     */
    public function canAuthenticateReturnsTrueOnlyForAnTokenThatHasTheCorrectProviderNameSet()
    {
        $mockToken1 = $this->getMock('TYPO3\Flow\Security\Authentication\TokenInterface');
        $mockToken1->expects($this->once())->method('getAuthenticationProviderName')->will($this->returnValue('myProvider'));
        $mockToken2 = $this->getMock('TYPO3\Flow\Security\Authentication\TokenInterface');
        $mockToken2->expects($this->once())->method('getAuthenticationProviderName')->will($this->returnValue('someOtherProvider'));

        $authenticationProvider = new FileBasedSimpleKeyProvider('myProvider');

        $this->assertTrue($authenticationProvider->canAuthenticate($mockToken1));
        $this->assertFalse($authenticationProvider->canAuthenticate($mockToken2));
    }
}<|MERGE_RESOLUTION|>--- conflicted
+++ resolved
@@ -21,11 +21,7 @@
  * Testcase for file based simple key authentication provider.
  *
  */
-<<<<<<< HEAD
 class FileBasedSimpleKeyProviderTest extends UnitTestCase
-=======
-class FileBasedSimpleKeyProviderTest extends \TYPO3\Flow\Tests\UnitTestCase
->>>>>>> d040582c
 {
     /**
      * @var string
@@ -38,7 +34,6 @@
     protected $testKeyHashed = 'pbkdf2=>DPIFYou4eD8=,nMRkJ9708Ryq3zIZcCLQrBiLQ0ktNfG8tVRJoKPTGcG/6N+tyzQHObfH5y5HCra1hAVTBrbgfMjPU6BipIe9xg==%';
 
     /**
-<<<<<<< HEAD
      * @var PolicyService|\PHPUnit_Framework_MockObject_MockObject
      */
     protected $mockPolicyService;
@@ -83,36 +78,11 @@
         $this->mockFileBasedSimpleKeyService->expects($this->any())->method('getKey')->with('testKey')->will($this->returnValue($this->testKeyHashed));
 
         $this->mockToken = $this->getMockBuilder('TYPO3\Flow\Security\Authentication\Token\PasswordToken')->disableOriginalConstructor()->getMock();
-=======
-     * @test
-     */
-    public function authenticatingAPasswordTokenChecksIfTheGivenClearTextPasswordMatchesThePersistedHashedPassword()
-    {
-        $mockPolicyService = $this->getMock('TYPO3\Flow\Security\Policy\PolicyService');
-
-        $mockHashService = $this->getMock('TYPO3\Flow\Security\Cryptography\HashService');
-        $mockHashService->expects($this->once())->method('validatePassword')->with($this->testKeyClearText, $this->testKeyHashed)->will($this->returnValue(true));
-
-        $mockFileBasedSimpleKeyService = $this->getMock('TYPO3\Flow\Security\Cryptography\FileBasedSimpleKeyService');
-        $mockFileBasedSimpleKeyService->expects($this->once())->method('getKey')->with('testKey')->will($this->returnValue($this->testKeyHashed));
-
-        $mockToken = $this->getMock('TYPO3\Flow\Security\Authentication\Token\PasswordToken', array(), array(), '', false);
-        $mockToken->expects($this->once())->method('getCredentials')->will($this->returnValue(array('password' => $this->testKeyClearText)));
-        $mockToken->expects($this->once())->method('setAuthenticationStatus')->with(\TYPO3\Flow\Security\Authentication\TokenInterface::AUTHENTICATION_SUCCESSFUL);
-
-        $authenticationProvider = $this->getAccessibleMock('TYPO3\Flow\Security\Authentication\Provider\FileBasedSimpleKeyProvider', array('dummy'), array('myProvider', array('keyName' => 'testKey', 'authenticateRoles' => array('TestRoleIdentifier'))));
-        $authenticationProvider->_set('hashService', $mockHashService);
-        $authenticationProvider->_set('fileBasedSimpleKeyService', $mockFileBasedSimpleKeyService);
-        $authenticationProvider->_set('policyService', $mockPolicyService);
-
-        $authenticationProvider->authenticate($mockToken);
->>>>>>> d040582c
     }
 
     /**
      * @test
      */
-<<<<<<< HEAD
     public function authenticatingAPasswordTokenChecksIfTheGivenClearTextPasswordMatchesThePersistedHashedPassword()
     {
         $this->mockToken->expects($this->once())->method('getCredentials')->will($this->returnValue(array('password' => $this->testKeyClearText)));
@@ -143,25 +113,6 @@
 
         $authenticatedRoles = $this->mockToken->getAccount()->getRoles();
         $this->assertTrue(in_array('TYPO3.Flow:TestRoleIdentifier', array_keys($authenticatedRoles)));
-=======
-    public function authenticationAddsAnAccountHoldingTheConfiguredRoles()
-    {
-        $mockHashService = $this->getMock('TYPO3\Flow\Security\Cryptography\HashService');
-        $mockHashService->expects($this->once())->method('validatePassword')->will($this->returnValue(true));
-
-        $mockFileBasedSimpleKeyService = $this->getMock('TYPO3\Flow\Security\Cryptography\FileBasedSimpleKeyService');
-
-        $mockToken = $this->getMock('TYPO3\Flow\Security\Authentication\Token\PasswordToken', array('dummy'), array(), '', false);
-
-        $authenticationProvider = $this->getAccessibleMock('TYPO3\Flow\Security\Authentication\Provider\FileBasedSimpleKeyProvider', array('dummy'), array('myProvider', array('keyName' => 'testKey', 'authenticateRoles' => array('TestRoleIdentifier'))));
-        $authenticationProvider->_set('hashService', $mockHashService);
-        $authenticationProvider->_set('fileBasedSimpleKeyService', $mockFileBasedSimpleKeyService);
-
-        $authenticationProvider->authenticate($mockToken);
-
-        $authenticatedRoles = $mockToken->getAccount()->getRoles();
-        $this->assertTrue(in_array('TestRoleIdentifier', array_keys($authenticatedRoles)));
->>>>>>> d040582c
     }
 
     /**
@@ -169,7 +120,6 @@
      */
     public function authenticationFailsWithWrongCredentialsInAPasswordToken()
     {
-<<<<<<< HEAD
         $this->mockToken->expects($this->once())->method('getCredentials')->will($this->returnValue(array('password' => 'wrong password')));
         $this->mockToken->expects($this->once())->method('setAuthenticationStatus')->with(TokenInterface::WRONG_CREDENTIALS);
 
@@ -179,23 +129,6 @@
         $this->inject($authenticationProvider, 'fileBasedSimpleKeyService', $this->mockFileBasedSimpleKeyService);
 
         $authenticationProvider->authenticate($this->mockToken);
-=======
-        $mockHashService = $this->getMock('TYPO3\Flow\Security\Cryptography\HashService');
-        $mockHashService->expects($this->once())->method('validatePassword')->with('wrong password', $this->testKeyHashed)->will($this->returnValue(false));
-
-        $mockFileBasedSimpleKeyService = $this->getMock('TYPO3\Flow\Security\Cryptography\FileBasedSimpleKeyService');
-        $mockFileBasedSimpleKeyService->expects($this->once())->method('getKey')->with('testKey')->will($this->returnValue($this->testKeyHashed));
-
-        $mockToken = $this->getMock('TYPO3\Flow\Security\Authentication\Token\PasswordToken', array(), array(), '', false);
-        $mockToken->expects($this->once())->method('getCredentials')->will($this->returnValue(array('password' => 'wrong password')));
-        $mockToken->expects($this->once())->method('setAuthenticationStatus')->with(\TYPO3\Flow\Security\Authentication\TokenInterface::WRONG_CREDENTIALS);
-
-        $authenticationProvider = $this->getAccessibleMock('TYPO3\Flow\Security\Authentication\Provider\FileBasedSimpleKeyProvider', array('dummy'), array('myProvider', array('keyName' => 'testKey')));
-        $authenticationProvider->_set('hashService', $mockHashService);
-        $authenticationProvider->_set('fileBasedSimpleKeyService', $mockFileBasedSimpleKeyService);
-
-        $authenticationProvider->authenticate($mockToken);
->>>>>>> d040582c
     }
 
     /**
@@ -203,7 +136,6 @@
      */
     public function authenticationIsSkippedIfNoCredentialsInAPasswordToken()
     {
-<<<<<<< HEAD
         $this->mockToken->expects($this->once())->method('getCredentials')->will($this->returnValue(array()));
         $this->mockToken->expects($this->once())->method('setAuthenticationStatus')->with(TokenInterface::NO_CREDENTIALS_GIVEN);
 
@@ -213,15 +145,6 @@
         $this->inject($authenticationProvider, 'fileBasedSimpleKeyService', $this->mockFileBasedSimpleKeyService);
 
         $authenticationProvider->authenticate($this->mockToken);
-=======
-        $mockToken = $this->getMock('TYPO3\Flow\Security\Authentication\Token\PasswordToken', array(), array(), '', false);
-        $mockToken->expects($this->once())->method('getCredentials')->will($this->returnValue(array()));
-        $mockToken->expects($this->once())->method('setAuthenticationStatus')->with(\TYPO3\Flow\Security\Authentication\TokenInterface::NO_CREDENTIALS_GIVEN);
-
-        $authenticationProvider = $this->getAccessibleMock('TYPO3\Flow\Security\Authentication\Provider\FileBasedSimpleKeyProvider', array('dummy'), array('myProvider'));
-
-        $authenticationProvider->authenticate($mockToken);
->>>>>>> d040582c
     }
 
     /**
@@ -239,19 +162,11 @@
      */
     public function authenticatingAnUnsupportedTokenThrowsAnException()
     {
-<<<<<<< HEAD
         $someInvalidToken = $this->getMock('TYPO3\Flow\Security\Authentication\TokenInterface');
 
         $authenticationProvider = new FileBasedSimpleKeyProvider('myProvider');
 
         $authenticationProvider->authenticate($someInvalidToken);
-=======
-        $someNiceToken = $this->getMock('TYPO3\Flow\Security\Authentication\TokenInterface');
-
-        $authenticationProvider = new FileBasedSimpleKeyProvider('myProvider');
-
-        $authenticationProvider->authenticate($someNiceToken);
->>>>>>> d040582c
     }
 
     /**
