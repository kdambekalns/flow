<?php
namespace TYPO3\Flow\Tests\Unit\Security\Authentication\Provider;

/*
 * This file is part of the TYPO3.Flow package.
 *
 * (c) Contributors of the Neos Project - www.neos.io
 *
 * This package is Open Source Software. For the full copyright and license
 * information, please view the LICENSE file which was distributed with this
 * source code.
 */

/**
 * Testcase for username/password authentication provider. The account are stored in the CR.
 *
 */
class PersistedUsernamePasswordProviderTest extends \TYPO3\Flow\Tests\UnitTestCase
{
    /**
     * @var \TYPO3\Flow\Security\Cryptography\HashService
     */
    protected $mockHashService;

    /**
     * @var \TYPO3\Flow\Security\Account
     */
    protected $mockAccount;

    /**
     * @var \TYPO3\Flow\Security\AccountRepository
     */
    protected $mockAccountRepository;

    /**
     * @var \TYPO3\Flow\Persistence\PersistenceManagerInterface
     */
    protected $mockPersistenceManager;

    /**
     * @var \TYPO3\Flow\Security\Authentication\Token\UsernamePassword
     */
    protected $mockToken;

    /**
     * @var \TYPO3\Flow\Security\Context
     */
    protected $mockSecurityContext;

    /**
     * @var \TYPO3\Flow\Security\Authentication\Provider\PersistedUsernamePasswordProvider
     */
    protected $persistedUsernamePasswordProvider;


    public function setUp()
    {
<<<<<<< HEAD
        $this->mockHashService = $this->getMock(\TYPO3\Flow\Security\Cryptography\HashService::class);
        $this->mockAccount = $this->getMock(\TYPO3\Flow\Security\Account::class, array(), array(), '', false);
        $this->mockAccountRepository = $this->getMock(\TYPO3\Flow\Security\AccountRepository::class, array(), array(), '', false);
        $this->mockPersistenceManager = $this->getMock(\TYPO3\Flow\Persistence\PersistenceManagerInterface::class, array(), array(), '', false);
        $this->mockToken = $this->getMock(\TYPO3\Flow\Security\Authentication\Token\UsernamePassword::class, array(), array(), '', false);
        $this->mockSecurityContext = $this->getMock(\TYPO3\Flow\Security\Context::class);

=======
        $this->mockHashService = $this->createMock('TYPO3\Flow\Security\Cryptography\HashService');
        $this->mockAccount = $this->getMockBuilder('TYPO3\Flow\Security\Account')->disableOriginalConstructor()->getMock();
        $this->mockAccountRepository = $this->getMockBuilder('TYPO3\Flow\Security\AccountRepository')->disableOriginalConstructor()->getMock();
        $this->mockToken = $this->getMockBuilder('TYPO3\Flow\Security\Authentication\Token\UsernamePassword')->disableOriginalConstructor()->getMock();

        $this->mockSecurityContext = $this->createMock('TYPO3\Flow\Security\Context');
>>>>>>> e65fc972
        $this->mockSecurityContext->expects($this->any())->method('withoutAuthorizationChecks')->will($this->returnCallback(function ($callback) {
            return $callback->__invoke();
        }));

        $this->persistedUsernamePasswordProvider = $this->getAccessibleMock(\TYPO3\Flow\Security\Authentication\Provider\PersistedUsernamePasswordProvider::class, array('dummy'), array('myProvider', array()));
        $this->persistedUsernamePasswordProvider->_set('hashService', $this->mockHashService);
        $this->persistedUsernamePasswordProvider->_set('accountRepository', $this->mockAccountRepository);
        $this->persistedUsernamePasswordProvider->_set('persistenceManager', $this->mockPersistenceManager);
        $this->persistedUsernamePasswordProvider->_set('securityContext', $this->mockSecurityContext);
    }

    /**
     * @test
     */
    public function authenticatingAnUsernamePasswordTokenChecksIfTheGivenClearTextPasswordMatchesThePersistedHashedPassword()
    {
        $this->mockHashService->expects($this->once())->method('validatePassword')->with('password', '8bf0abbb93000e2e47f0e0a80721e834,80f117a78cff75f3f73793fd02aa9086')->will($this->returnValue(true));

        $this->mockAccount->expects($this->once())->method('getCredentialsSource')->will($this->returnValue('8bf0abbb93000e2e47f0e0a80721e834,80f117a78cff75f3f73793fd02aa9086'));

        $this->mockAccountRepository->expects($this->once())->method('findActiveByAccountIdentifierAndAuthenticationProviderName')->with('admin', 'myProvider')->will($this->returnValue($this->mockAccount));

        $this->mockToken->expects($this->once())->method('getCredentials')->will($this->returnValue(array('username' => 'admin', 'password' => 'password')));
        $this->mockToken->expects($this->once())->method('setAuthenticationStatus')->with(\TYPO3\Flow\Security\Authentication\TokenInterface::AUTHENTICATION_SUCCESSFUL);
        $this->mockToken->expects($this->once())->method('setAccount')->with($this->mockAccount);

        $this->persistedUsernamePasswordProvider->authenticate($this->mockToken);
    }

    /**
     * @test
     */
    public function authenticatingAnUsernamePasswordTokenFetchesAccountWithDisabledAuthorization()
    {
        $this->mockToken->expects($this->once())->method('getCredentials')->will($this->returnValue(array('username' => 'admin', 'password' => 'password')));
        $this->mockSecurityContext->expects($this->once())->method('withoutAuthorizationChecks');
        $this->persistedUsernamePasswordProvider->authenticate($this->mockToken);
    }

    /**
     * @test
     */
    public function authenticationFailsWithWrongCredentialsInAnUsernamePasswordToken()
    {
        $this->mockHashService->expects($this->once())->method('validatePassword')->with('wrong password', '8bf0abbb93000e2e47f0e0a80721e834,80f117a78cff75f3f73793fd02aa9086')->will($this->returnValue(false));

        $this->mockAccount->expects($this->once())->method('getCredentialsSource')->will($this->returnValue('8bf0abbb93000e2e47f0e0a80721e834,80f117a78cff75f3f73793fd02aa9086'));

        $this->mockAccountRepository->expects($this->once())->method('findActiveByAccountIdentifierAndAuthenticationProviderName')->with('admin', 'myProvider')->will($this->returnValue($this->mockAccount));

        $this->mockToken->expects($this->once())->method('getCredentials')->will($this->returnValue(array('username' => 'admin', 'password' => 'wrong password')));
        $this->mockToken->expects($this->once())->method('setAuthenticationStatus')->with(\TYPO3\Flow\Security\Authentication\TokenInterface::WRONG_CREDENTIALS);

        $this->persistedUsernamePasswordProvider->authenticate($this->mockToken);
    }

    /**
     * @test
     * @expectedException \TYPO3\Flow\Security\Exception\UnsupportedAuthenticationTokenException
     */
    public function authenticatingAnUnsupportedTokenThrowsAnException()
    {
<<<<<<< HEAD
        $someNiceToken = $this->getMock(\TYPO3\Flow\Security\Authentication\TokenInterface::class);
=======
        $someNiceToken = $this->createMock('TYPO3\Flow\Security\Authentication\TokenInterface');
>>>>>>> e65fc972

        $usernamePasswordProvider = new \TYPO3\Flow\Security\Authentication\Provider\PersistedUsernamePasswordProvider('myProvider', array());

        $usernamePasswordProvider->authenticate($someNiceToken);
    }

    /**
     * @test
     */
    public function canAuthenticateReturnsTrueOnlyForAnTokenThatHasTheCorrectProviderNameSet()
    {
<<<<<<< HEAD
        $mockToken1 = $this->getMock(\TYPO3\Flow\Security\Authentication\TokenInterface::class);
        $mockToken1->expects($this->once())->method('getAuthenticationProviderName')->will($this->returnValue('myProvider'));
        $mockToken2 = $this->getMock(\TYPO3\Flow\Security\Authentication\TokenInterface::class);
=======
        $mockToken1 = $this->createMock('TYPO3\Flow\Security\Authentication\TokenInterface');
        $mockToken1->expects($this->once())->method('getAuthenticationProviderName')->will($this->returnValue('myProvider'));
        $mockToken2 = $this->createMock('TYPO3\Flow\Security\Authentication\TokenInterface');
>>>>>>> e65fc972
        $mockToken2->expects($this->once())->method('getAuthenticationProviderName')->will($this->returnValue('someOtherProvider'));

        $usernamePasswordProvider = new \TYPO3\Flow\Security\Authentication\Provider\PersistedUsernamePasswordProvider('myProvider', array());

        $this->assertTrue($usernamePasswordProvider->canAuthenticate($mockToken1));
        $this->assertFalse($usernamePasswordProvider->canAuthenticate($mockToken2));
    }
}<|MERGE_RESOLUTION|>--- conflicted
+++ resolved
@@ -55,22 +55,13 @@
 
     public function setUp()
     {
-<<<<<<< HEAD
-        $this->mockHashService = $this->getMock(\TYPO3\Flow\Security\Cryptography\HashService::class);
-        $this->mockAccount = $this->getMock(\TYPO3\Flow\Security\Account::class, array(), array(), '', false);
-        $this->mockAccountRepository = $this->getMock(\TYPO3\Flow\Security\AccountRepository::class, array(), array(), '', false);
-        $this->mockPersistenceManager = $this->getMock(\TYPO3\Flow\Persistence\PersistenceManagerInterface::class, array(), array(), '', false);
-        $this->mockToken = $this->getMock(\TYPO3\Flow\Security\Authentication\Token\UsernamePassword::class, array(), array(), '', false);
-        $this->mockSecurityContext = $this->getMock(\TYPO3\Flow\Security\Context::class);
+        $this->mockHashService = $this->createMock(\TYPO3\Flow\Security\Cryptography\HashService::class);
+        $this->mockAccount = $this->getMockBuilder(\TYPO3\Flow\Security\Account::class)->disableOriginalConstructor()->getMock();
+        $this->mockAccountRepository = $this->getMockBuilder(\TYPO3\Flow\Security\AccountRepository::class)->disableOriginalConstructor()->getMock();
+        $this->mockPersistenceManager = $this->createMock(\TYPO3\Flow\Persistence\PersistenceManagerInterface::class);
+        $this->mockToken = $this->getMockBuilder(\TYPO3\Flow\Security\Authentication\Token\UsernamePassword::class)->disableOriginalConstructor()->getMock();
 
-=======
-        $this->mockHashService = $this->createMock('TYPO3\Flow\Security\Cryptography\HashService');
-        $this->mockAccount = $this->getMockBuilder('TYPO3\Flow\Security\Account')->disableOriginalConstructor()->getMock();
-        $this->mockAccountRepository = $this->getMockBuilder('TYPO3\Flow\Security\AccountRepository')->disableOriginalConstructor()->getMock();
-        $this->mockToken = $this->getMockBuilder('TYPO3\Flow\Security\Authentication\Token\UsernamePassword')->disableOriginalConstructor()->getMock();
-
-        $this->mockSecurityContext = $this->createMock('TYPO3\Flow\Security\Context');
->>>>>>> e65fc972
+        $this->mockSecurityContext = $this->createMock(\TYPO3\Flow\Security\Context::class);
         $this->mockSecurityContext->expects($this->any())->method('withoutAuthorizationChecks')->will($this->returnCallback(function ($callback) {
             return $callback->__invoke();
         }));
@@ -133,11 +124,7 @@
      */
     public function authenticatingAnUnsupportedTokenThrowsAnException()
     {
-<<<<<<< HEAD
-        $someNiceToken = $this->getMock(\TYPO3\Flow\Security\Authentication\TokenInterface::class);
-=======
-        $someNiceToken = $this->createMock('TYPO3\Flow\Security\Authentication\TokenInterface');
->>>>>>> e65fc972
+        $someNiceToken = $this->createMock(\TYPO3\Flow\Security\Authentication\TokenInterface::class);
 
         $usernamePasswordProvider = new \TYPO3\Flow\Security\Authentication\Provider\PersistedUsernamePasswordProvider('myProvider', array());
 
@@ -149,15 +136,9 @@
      */
     public function canAuthenticateReturnsTrueOnlyForAnTokenThatHasTheCorrectProviderNameSet()
     {
-<<<<<<< HEAD
-        $mockToken1 = $this->getMock(\TYPO3\Flow\Security\Authentication\TokenInterface::class);
+        $mockToken1 = $this->createMock(\TYPO3\Flow\Security\Authentication\TokenInterface::class);
         $mockToken1->expects($this->once())->method('getAuthenticationProviderName')->will($this->returnValue('myProvider'));
-        $mockToken2 = $this->getMock(\TYPO3\Flow\Security\Authentication\TokenInterface::class);
-=======
-        $mockToken1 = $this->createMock('TYPO3\Flow\Security\Authentication\TokenInterface');
-        $mockToken1->expects($this->once())->method('getAuthenticationProviderName')->will($this->returnValue('myProvider'));
-        $mockToken2 = $this->createMock('TYPO3\Flow\Security\Authentication\TokenInterface');
->>>>>>> e65fc972
+        $mockToken2 = $this->createMock(\TYPO3\Flow\Security\Authentication\TokenInterface::class);
         $mockToken2->expects($this->once())->method('getAuthenticationProviderName')->will($this->returnValue('someOtherProvider'));
 
         $usernamePasswordProvider = new \TYPO3\Flow\Security\Authentication\Provider\PersistedUsernamePasswordProvider('myProvider', array());
