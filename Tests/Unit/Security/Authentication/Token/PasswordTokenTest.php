--- conflicted
+++ resolved
@@ -41,15 +41,9 @@
     {
         $this->token = new PasswordToken();
 
-<<<<<<< HEAD
         $this->mockActionRequest = $this->getMockBuilder(\TYPO3\Flow\Mvc\ActionRequest::class)->disableOriginalConstructor()->getMock();
 
         $this->mockHttpRequest = $this->getMockBuilder(\TYPO3\Flow\Http\Request::class)->disableOriginalConstructor()->getMock();
-=======
-        $this->mockActionRequest = $this->getMockBuilder('TYPO3\Flow\Mvc\ActionRequest')->disableOriginalConstructor()->getMock();
-
-        $this->mockHttpRequest = $this->getMockBuilder('TYPO3\Flow\Http\Request')->disableOriginalConstructor()->getMock();
->>>>>>> c186a992
         $this->mockActionRequest->expects($this->any())->method('getHttpRequest')->will($this->returnValue($this->mockHttpRequest));
     }
 
@@ -101,15 +95,9 @@
         $this->assertEquals(array('password' => 'verysecurepassword'), $this->token->getCredentials());
 
         $secondToken = new PasswordToken();
-<<<<<<< HEAD
         $secondMockActionRequest = $this->getMockBuilder(\TYPO3\Flow\Mvc\ActionRequest::class)->disableOriginalConstructor()->getMock();
 
         $secondMockHttpRequest = $this->getMockBuilder(\TYPO3\Flow\Http\Request::class)->disableOriginalConstructor()->getMock();
-=======
-        $secondMockActionRequest = $this->getMockBuilder('TYPO3\Flow\Mvc\ActionRequest')->disableOriginalConstructor()->getMock();
-
-        $secondMockHttpRequest = $this->getMockBuilder('TYPO3\Flow\Http\Request')->disableOriginalConstructor()->getMock();
->>>>>>> c186a992
         $secondMockActionRequest->expects($this->any())->method('getHttpRequest')->will($this->returnValue($secondMockHttpRequest));
         $secondMockHttpRequest->expects($this->atLeastOnce())->method('getMethod')->will($this->returnValue('GET'));
         $secondToken->updateCredentials($secondMockActionRequest);
