<?php
namespace TYPO3\Flow\Tests\Unit\Security\Authentication\Token;

/*                                                                        *
 * This script belongs to the Flow framework.                             *
 *                                                                        *
 * It is free software; you can redistribute it and/or modify it under    *
 * the terms of the MIT license.                                          *
 *                                                                        */

use TYPO3\Flow\Http\Request;
use TYPO3\Flow\Http\Uri;
use TYPO3\Flow\Security\Authentication\Token\UsernamePasswordHttpBasic;
use TYPO3\Flow\Security\Authentication\TokenInterface;
use TYPO3\Flow\Tests\UnitTestCase;

/**
 * Testcase for username/password HTTP Basic Auth authentication token
 *
 */
class UsernamePasswordHttpBasicTest extends UnitTestCase
{
    /**
     * @var UsernamePasswordHttpBasic
     */
    protected $token;
<<<<<<< HEAD

    /**
     * Sets up this test case
     */
    public function setUp()
    {
        $this->token = new UsernamePasswordHttpBasic();
    }

    /**
     * @test
     */
    public function credentialsAreSetCorrectlyFromRequestHeadersArguments()
    {
        $serverEnvironment = array(
            'PHP_AUTH_USER' => 'robert',
            'PHP_AUTH_PW' => 'mysecretpassword, containing a : colon ;-)'
        );

        $httpRequest = Request::create(new Uri('http://foo.com'), 'GET', array(), array(), $serverEnvironment);
        $mockActionRequest = $this->getMockBuilder(\TYPO3\Flow\Mvc\ActionRequest::class)->disableOriginalConstructor()->getMock();
        $mockActionRequest->expects($this->atLeastOnce())->method('getHttpRequest')->will($this->returnValue($httpRequest));

        $this->token->updateCredentials($mockActionRequest);

        $expectedCredentials = array('username' => 'robert', 'password' => 'mysecretpassword, containing a : colon ;-)');
        $this->assertEquals($expectedCredentials, $this->token->getCredentials());
        $this->assertSame(TokenInterface::AUTHENTICATION_NEEDED, $this->token->getAuthenticationStatus());
    }

    /**
     * @test
     */
    public function credentialsAreSetCorrectlyForCGI()
    {
        $expectedCredentials = array('username' => 'robert', 'password' => 'mysecretpassword, containing a : colon ;-)');

        $serverEnvironment = array(
            'REDIRECT_REMOTE_AUTHORIZATION' => 'Basic ' . base64_encode($expectedCredentials['username'] . ':' . $expectedCredentials['password'])
        );

        $httpRequest = Request::create(new Uri('http://foo.com'), 'GET', array(), array(), $serverEnvironment);
        $mockActionRequest = $this->getMockBuilder(\TYPO3\Flow\Mvc\ActionRequest::class)->disableOriginalConstructor()->getMock();
        $mockActionRequest->expects($this->atLeastOnce())->method('getHttpRequest')->will($this->returnValue($httpRequest));
        $this->token->updateCredentials($mockActionRequest);

        $this->assertEquals($expectedCredentials, $this->token->getCredentials());
        $this->assertSame(TokenInterface::AUTHENTICATION_NEEDED, $this->token->getAuthenticationStatus());
    }

    /**
     * @test
     */
    public function updateCredentialsSetsTheCorrectAuthenticationStatusIfNoCredentialsArrived()
    {
        $httpRequest = Request::create(new Uri('http://foo.com'));
        $mockActionRequest = $this->getMockBuilder(\TYPO3\Flow\Mvc\ActionRequest::class)->disableOriginalConstructor()->getMock();
        $mockActionRequest->expects($this->atLeastOnce())->method('getHttpRequest')->will($this->returnValue($httpRequest));
        $this->token->updateCredentials($mockActionRequest);

=======

    /**
     * Sets up this test case
     */
    public function setUp()
    {
        $this->token = new UsernamePasswordHttpBasic();
    }

    /**
     * @test
     */
    public function credentialsAreSetCorrectlyFromRequestHeadersArguments()
    {
        $serverEnvironment = array(
            'PHP_AUTH_USER' => 'robert',
            'PHP_AUTH_PW' => 'mysecretpassword, containing a : colon ;-)'
        );

        $httpRequest = Request::create(new Uri('http://foo.com'), 'GET', array(), array(), $serverEnvironment);
        $mockActionRequest = $this->getMockBuilder('TYPO3\Flow\Mvc\ActionRequest')->disableOriginalConstructor()->getMock();
        $mockActionRequest->expects($this->atLeastOnce())->method('getHttpRequest')->will($this->returnValue($httpRequest));

        $this->token->updateCredentials($mockActionRequest);

        $expectedCredentials = array('username' => 'robert', 'password' => 'mysecretpassword, containing a : colon ;-)');
        $this->assertEquals($expectedCredentials, $this->token->getCredentials());
        $this->assertSame(TokenInterface::AUTHENTICATION_NEEDED, $this->token->getAuthenticationStatus());
    }

    /**
     * @test
     */
    public function credentialsAreSetCorrectlyForCGI()
    {
        $expectedCredentials = array('username' => 'robert', 'password' => 'mysecretpassword, containing a : colon ;-)');

        $serverEnvironment = array(
            'REDIRECT_REMOTE_AUTHORIZATION' => 'Basic ' . base64_encode($expectedCredentials['username'] . ':' . $expectedCredentials['password'])
        );

        $httpRequest = Request::create(new Uri('http://foo.com'), 'GET', array(), array(), $serverEnvironment);
        $mockActionRequest = $this->getMockBuilder('TYPO3\Flow\Mvc\ActionRequest')->disableOriginalConstructor()->getMock();
        $mockActionRequest->expects($this->atLeastOnce())->method('getHttpRequest')->will($this->returnValue($httpRequest));
        $this->token->updateCredentials($mockActionRequest);

        $this->assertEquals($expectedCredentials, $this->token->getCredentials());
        $this->assertSame(TokenInterface::AUTHENTICATION_NEEDED, $this->token->getAuthenticationStatus());
    }

    /**
     * @test
     */
    public function updateCredentialsSetsTheCorrectAuthenticationStatusIfNoCredentialsArrived()
    {
        $httpRequest = Request::create(new Uri('http://foo.com'));
        $mockActionRequest = $this->getMockBuilder('TYPO3\Flow\Mvc\ActionRequest')->disableOriginalConstructor()->getMock();
        $mockActionRequest->expects($this->atLeastOnce())->method('getHttpRequest')->will($this->returnValue($httpRequest));
        $this->token->updateCredentials($mockActionRequest);

>>>>>>> c186a992
        $this->assertSame(TokenInterface::NO_CREDENTIALS_GIVEN, $this->token->getAuthenticationStatus());
    }
}<|MERGE_RESOLUTION|>--- conflicted
+++ resolved
@@ -24,7 +24,6 @@
      * @var UsernamePasswordHttpBasic
      */
     protected $token;
-<<<<<<< HEAD
 
     /**
      * Sets up this test case
@@ -85,68 +84,6 @@
         $mockActionRequest->expects($this->atLeastOnce())->method('getHttpRequest')->will($this->returnValue($httpRequest));
         $this->token->updateCredentials($mockActionRequest);
 
-=======
-
-    /**
-     * Sets up this test case
-     */
-    public function setUp()
-    {
-        $this->token = new UsernamePasswordHttpBasic();
-    }
-
-    /**
-     * @test
-     */
-    public function credentialsAreSetCorrectlyFromRequestHeadersArguments()
-    {
-        $serverEnvironment = array(
-            'PHP_AUTH_USER' => 'robert',
-            'PHP_AUTH_PW' => 'mysecretpassword, containing a : colon ;-)'
-        );
-
-        $httpRequest = Request::create(new Uri('http://foo.com'), 'GET', array(), array(), $serverEnvironment);
-        $mockActionRequest = $this->getMockBuilder('TYPO3\Flow\Mvc\ActionRequest')->disableOriginalConstructor()->getMock();
-        $mockActionRequest->expects($this->atLeastOnce())->method('getHttpRequest')->will($this->returnValue($httpRequest));
-
-        $this->token->updateCredentials($mockActionRequest);
-
-        $expectedCredentials = array('username' => 'robert', 'password' => 'mysecretpassword, containing a : colon ;-)');
-        $this->assertEquals($expectedCredentials, $this->token->getCredentials());
-        $this->assertSame(TokenInterface::AUTHENTICATION_NEEDED, $this->token->getAuthenticationStatus());
-    }
-
-    /**
-     * @test
-     */
-    public function credentialsAreSetCorrectlyForCGI()
-    {
-        $expectedCredentials = array('username' => 'robert', 'password' => 'mysecretpassword, containing a : colon ;-)');
-
-        $serverEnvironment = array(
-            'REDIRECT_REMOTE_AUTHORIZATION' => 'Basic ' . base64_encode($expectedCredentials['username'] . ':' . $expectedCredentials['password'])
-        );
-
-        $httpRequest = Request::create(new Uri('http://foo.com'), 'GET', array(), array(), $serverEnvironment);
-        $mockActionRequest = $this->getMockBuilder('TYPO3\Flow\Mvc\ActionRequest')->disableOriginalConstructor()->getMock();
-        $mockActionRequest->expects($this->atLeastOnce())->method('getHttpRequest')->will($this->returnValue($httpRequest));
-        $this->token->updateCredentials($mockActionRequest);
-
-        $this->assertEquals($expectedCredentials, $this->token->getCredentials());
-        $this->assertSame(TokenInterface::AUTHENTICATION_NEEDED, $this->token->getAuthenticationStatus());
-    }
-
-    /**
-     * @test
-     */
-    public function updateCredentialsSetsTheCorrectAuthenticationStatusIfNoCredentialsArrived()
-    {
-        $httpRequest = Request::create(new Uri('http://foo.com'));
-        $mockActionRequest = $this->getMockBuilder('TYPO3\Flow\Mvc\ActionRequest')->disableOriginalConstructor()->getMock();
-        $mockActionRequest->expects($this->atLeastOnce())->method('getHttpRequest')->will($this->returnValue($httpRequest));
-        $this->token->updateCredentials($mockActionRequest);
-
->>>>>>> c186a992
         $this->assertSame(TokenInterface::NO_CREDENTIALS_GIVEN, $this->token->getAuthenticationStatus());
     }
 }