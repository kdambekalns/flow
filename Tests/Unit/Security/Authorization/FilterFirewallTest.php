--- conflicted
+++ resolved
@@ -28,7 +28,7 @@
 
             if ($args[0] === 'URI') {
                 return 'mockPatternURI';
-            } elseif ($args[0] === 'TYPO3\TestRequestPattern') {
+            } elseif ($args[0] === \TYPO3\TestRequestPattern::class) {
                 return 'mockPatternTest';
             }
         };
@@ -38,20 +38,14 @@
 
             if ($args[0] === 'AccessGrant') {
                 return 'mockInterceptorAccessGrant';
-            } elseif ($args[0] === 'TYPO3\TestSecurityInterceptor') {
+            } elseif ($args[0] === \TYPO3\TestSecurityInterceptor::class) {
                 return 'mockInterceptorTest';
             }
         };
 
-<<<<<<< HEAD
-        $mockRequestPattern1 = $this->getMock(\TYPO3\Flow\Security\RequestPatternInterface::class, array(), array(), 'pattern1', false);
+        $mockRequestPattern1 = $this->createMock(\TYPO3\Flow\Security\RequestPatternInterface::class, array(), array(), 'pattern1', false);
         $mockRequestPattern1->expects($this->once())->method('setPattern')->with('/some/url/.*');
-        $mockRequestPattern2 = $this->getMock(\TYPO3\Flow\Security\RequestPatternInterface::class, array(), array(), 'pattern2', false);
-=======
-        $mockRequestPattern1 = $this->createMock('TYPO3\Flow\Security\RequestPatternInterface', array(), array(), 'pattern1', false);
-        $mockRequestPattern1->expects($this->once())->method('setPattern')->with('/some/url/.*');
-        $mockRequestPattern2 = $this->createMock('TYPO3\Flow\Security\RequestPatternInterface', array(), array(), 'pattern2', false);
->>>>>>> e65fc972
+        $mockRequestPattern2 = $this->createMock(\TYPO3\Flow\Security\RequestPatternInterface::class, array(), array(), 'pattern2', false);
         $mockRequestPattern2->expects($this->once())->method('setPattern')->with('/some/url/blocked.*');
 
         $getObjectCallback = function () use (&$mockRequestPattern1, &$mockRequestPattern2) {
@@ -75,20 +69,11 @@
             }
         };
 
-<<<<<<< HEAD
-        $mockObjectManager = $this->getMock(\TYPO3\Flow\Object\ObjectManagerInterface::class, array(), array(), '', false);
+        $mockObjectManager = $this->createMock(\TYPO3\Flow\Object\ObjectManagerInterface::class);
         $mockObjectManager->expects($this->any())->method('get')->will($this->returnCallback($getObjectCallback));
-        $mockPatternResolver = $this->getMock(\TYPO3\Flow\Security\RequestPatternResolver::class, array(), array(), '', false);
+        $mockPatternResolver = $this->getMockBuilder(\TYPO3\Flow\Security\RequestPatternResolver::class)->disableOriginalConstructor()->getMock();
         $mockPatternResolver->expects($this->any())->method('resolveRequestPatternClass')->will($this->returnCallback($resolveRequestPatternClassCallback));
-        $mockInterceptorResolver = $this->getMock(\TYPO3\Flow\Security\Authorization\InterceptorResolver::class, array(), array(), '', false);
-=======
-        $mockObjectManager = $this->getMockBuilder('TYPO3\Flow\Object\ObjectManagerInterface')->disableOriginalConstructor()->getMock();
-        $mockObjectManager = $this->createMock('TYPO3\Flow\Object\ObjectManagerInterface', array(), array(), '', false);
-        $mockObjectManager->expects($this->any())->method('get')->will($this->returnCallback($getObjectCallback));
-        $mockPatternResolver = $this->getMockBuilder('TYPO3\Flow\Security\RequestPatternResolver')->disableOriginalConstructor()->getMock();
-        $mockPatternResolver->expects($this->any())->method('resolveRequestPatternClass')->will($this->returnCallback($resolveRequestPatternClassCallback));
-        $mockInterceptorResolver = $this->getMockBuilder('TYPO3\Flow\Security\Authorization\InterceptorResolver')->disableOriginalConstructor()->getMock();
->>>>>>> e65fc972
+        $mockInterceptorResolver = $this->getMockBuilder(\TYPO3\Flow\Security\Authorization\InterceptorResolver::class)->disableOriginalConstructor()->getMock();
         $mockInterceptorResolver->expects($this->any())->method('resolveInterceptorClass')->will($this->returnCallback($resolveInterceptorClassCallback));
 
         $settings = array(
@@ -98,9 +83,9 @@
                 'interceptor' => 'AccessGrant'
             ),
             array(
-                'patternType' => 'TYPO3\TestRequestPattern',
+                'patternType' => \TYPO3\TestRequestPattern::class,
                 'patternValue' => '/some/url/blocked.*',
-                'interceptor' => 'TYPO3\TestSecurityInterceptor'
+                'interceptor' => \TYPO3\TestSecurityInterceptor::class
             )
         );
 
@@ -122,19 +107,11 @@
     {
         $mockActionRequest = $this->getMockBuilder(\TYPO3\Flow\Mvc\ActionRequest::class)->disableOriginalConstructor()->getMock();
 
-<<<<<<< HEAD
-        $mockFilter1 = $this->getMock(\TYPO3\Flow\Security\Authorization\RequestFilter::class, array(), array(), '', false);
+        $mockFilter1 = $this->getMockBuilder(\TYPO3\Flow\Security\Authorization\RequestFilter::class)->disableOriginalConstructor()->getMock();
         $mockFilter1->expects($this->once())->method('filterRequest')->with($mockActionRequest);
-        $mockFilter2 = $this->getMock(\TYPO3\Flow\Security\Authorization\RequestFilter::class, array(), array(), '', false);
+        $mockFilter2 = $this->getMockBuilder(\TYPO3\Flow\Security\Authorization\RequestFilter::class)->disableOriginalConstructor()->getMock();
         $mockFilter2->expects($this->once())->method('filterRequest')->with($mockActionRequest);
-        $mockFilter3 = $this->getMock(\TYPO3\Flow\Security\Authorization\RequestFilter::class, array(), array(), '', false);
-=======
-        $mockFilter1 = $this->getMockBuilder('TYPO3\Flow\Security\Authorization\RequestFilter')->disableOriginalConstructor()->getMock();
-        $mockFilter1->expects($this->once())->method('filterRequest')->with($mockActionRequest);
-        $mockFilter2 = $this->getMockBuilder('TYPO3\Flow\Security\Authorization\RequestFilter')->disableOriginalConstructor()->getMock();
-        $mockFilter2->expects($this->once())->method('filterRequest')->with($mockActionRequest);
-        $mockFilter3 = $this->getMockBuilder('TYPO3\Flow\Security\Authorization\RequestFilter')->disableOriginalConstructor()->getMock();
->>>>>>> e65fc972
+        $mockFilter3 = $this->getMockBuilder(\TYPO3\Flow\Security\Authorization\RequestFilter::class)->disableOriginalConstructor()->getMock();
         $mockFilter3->expects($this->once())->method('filterRequest')->with($mockActionRequest);
 
         $firewall = $this->getAccessibleMock(\TYPO3\Flow\Security\Authorization\FilterFirewall::class, array('dummy'), array(), '', false);
@@ -151,19 +128,11 @@
     {
         $mockActionRequest = $this->getMockBuilder(\TYPO3\Flow\Mvc\ActionRequest::class)->disableOriginalConstructor()->getMock();
 
-<<<<<<< HEAD
-        $mockFilter1 = $this->getMock(\TYPO3\Flow\Security\Authorization\RequestFilter::class, array(), array(), '', false);
+        $mockFilter1 = $this->getMockBuilder(\TYPO3\Flow\Security\Authorization\RequestFilter::class)->disableOriginalConstructor()->getMock();
         $mockFilter1->expects($this->once())->method('filterRequest')->with($mockActionRequest)->will($this->returnValue(false));
-        $mockFilter2 = $this->getMock(\TYPO3\Flow\Security\Authorization\RequestFilter::class, array(), array(), '', false);
+        $mockFilter2 = $this->getMockBuilder(\TYPO3\Flow\Security\Authorization\RequestFilter::class)->disableOriginalConstructor()->getMock();
         $mockFilter2->expects($this->once())->method('filterRequest')->with($mockActionRequest)->will($this->returnValue(false));
-        $mockFilter3 = $this->getMock(\TYPO3\Flow\Security\Authorization\RequestFilter::class, array(), array(), '', false);
-=======
-        $mockFilter1 = $this->getMockBuilder('TYPO3\Flow\Security\Authorization\RequestFilter')->disableOriginalConstructor()->getMock();
-        $mockFilter1->expects($this->once())->method('filterRequest')->with($mockActionRequest)->will($this->returnValue(false));
-        $mockFilter2 = $this->getMockBuilder('TYPO3\Flow\Security\Authorization\RequestFilter')->disableOriginalConstructor()->getMock();
-        $mockFilter2->expects($this->once())->method('filterRequest')->with($mockActionRequest)->will($this->returnValue(false));
-        $mockFilter3 = $this->getMockBuilder('TYPO3\Flow\Security\Authorization\RequestFilter')->disableOriginalConstructor()->getMock();
->>>>>>> e65fc972
+        $mockFilter3 = $this->getMockBuilder(\TYPO3\Flow\Security\Authorization\RequestFilter::class)->disableOriginalConstructor()->getMock();
         $mockFilter3->expects($this->once())->method('filterRequest')->with($mockActionRequest)->will($this->returnValue(false));
 
         $firewall = $this->getAccessibleMock(\TYPO3\Flow\Security\Authorization\FilterFirewall::class, array('dummy'), array(), '', false);
