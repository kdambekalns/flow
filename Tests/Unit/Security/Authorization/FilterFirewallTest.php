--- conflicted
+++ resolved
@@ -40,15 +40,9 @@
             }
         };
 
-<<<<<<< HEAD
         $mockRequestPattern1 = $this->getMock(\TYPO3\Flow\Security\RequestPatternInterface::class, array(), array(), 'pattern1', false);
         $mockRequestPattern1->expects($this->once())->method('setPattern')->with('/some/url/.*');
         $mockRequestPattern2 = $this->getMock(\TYPO3\Flow\Security\RequestPatternInterface::class, array(), array(), 'pattern2', false);
-=======
-        $mockRequestPattern1 = $this->getMock('TYPO3\Flow\Security\RequestPatternInterface', array(), array(), 'pattern1', false);
-        $mockRequestPattern1->expects($this->once())->method('setPattern')->with('/some/url/.*');
-        $mockRequestPattern2 = $this->getMock('TYPO3\Flow\Security\RequestPatternInterface', array(), array(), 'pattern2', false);
->>>>>>> c186a992
         $mockRequestPattern2->expects($this->once())->method('setPattern')->with('/some/url/blocked.*');
 
         $getObjectCallback = function () use (&$mockRequestPattern1, &$mockRequestPattern2) {
@@ -62,11 +56,7 @@
                 return 'AccessGrant';
             } elseif ($args[0] === 'mockInterceptorTest') {
                 return 'InterceptorTest';
-<<<<<<< HEAD
             } elseif ($args[0] === \TYPO3\Flow\Security\Authorization\RequestFilter::class) {
-=======
-            } elseif ($args[0] === 'TYPO3\Flow\Security\Authorization\RequestFilter') {
->>>>>>> c186a992
                 if ($args[1] == $mockRequestPattern1 && $args[2] === 'AccessGrant') {
                     return 'filter1';
                 }
@@ -76,19 +66,11 @@
             }
         };
 
-<<<<<<< HEAD
         $mockObjectManager = $this->getMock(\TYPO3\Flow\Object\ObjectManagerInterface::class, array(), array(), '', false);
         $mockObjectManager->expects($this->any())->method('get')->will($this->returnCallback($getObjectCallback));
         $mockPatternResolver = $this->getMock(\TYPO3\Flow\Security\RequestPatternResolver::class, array(), array(), '', false);
         $mockPatternResolver->expects($this->any())->method('resolveRequestPatternClass')->will($this->returnCallback($resolveRequestPatternClassCallback));
         $mockInterceptorResolver = $this->getMock(\TYPO3\Flow\Security\Authorization\InterceptorResolver::class, array(), array(), '', false);
-=======
-        $mockObjectManager = $this->getMock('TYPO3\Flow\Object\ObjectManagerInterface', array(), array(), '', false);
-        $mockObjectManager->expects($this->any())->method('get')->will($this->returnCallback($getObjectCallback));
-        $mockPatternResolver = $this->getMock('TYPO3\Flow\Security\RequestPatternResolver', array(), array(), '', false);
-        $mockPatternResolver->expects($this->any())->method('resolveRequestPatternClass')->will($this->returnCallback($resolveRequestPatternClassCallback));
-        $mockInterceptorResolver = $this->getMock('TYPO3\Flow\Security\Authorization\InterceptorResolver', array(), array(), '', false);
->>>>>>> c186a992
         $mockInterceptorResolver->expects($this->any())->method('resolveInterceptorClass')->will($this->returnCallback($resolveInterceptorClassCallback));
 
         $settings = array(
@@ -104,11 +86,7 @@
             )
         );
 
-<<<<<<< HEAD
         $firewall = $this->getAccessibleMock(\TYPO3\Flow\Security\Authorization\FilterFirewall::class, array('blockIllegalRequests'), array(), '', false);
-=======
-        $firewall = $this->getAccessibleMock('TYPO3\Flow\Security\Authorization\FilterFirewall', array('blockIllegalRequests'), array(), '', false);
->>>>>>> c186a992
         $firewall->_set('objectManager', $mockObjectManager);
         $firewall->_set('requestPatternResolver', $mockPatternResolver);
         $firewall->_set('interceptorResolver', $mockInterceptorResolver);
@@ -124,7 +102,6 @@
      */
     public function allConfiguredFiltersAreCalled()
     {
-<<<<<<< HEAD
         $mockActionRequest = $this->getMockBuilder(\TYPO3\Flow\Mvc\ActionRequest::class)->disableOriginalConstructor()->getMock();
 
         $mockFilter1 = $this->getMock(\TYPO3\Flow\Security\Authorization\RequestFilter::class, array(), array(), '', false);
@@ -135,18 +112,6 @@
         $mockFilter3->expects($this->once())->method('filterRequest')->with($mockActionRequest);
 
         $firewall = $this->getAccessibleMock(\TYPO3\Flow\Security\Authorization\FilterFirewall::class, array('dummy'), array(), '', false);
-=======
-        $mockActionRequest = $this->getMockBuilder('TYPO3\Flow\Mvc\ActionRequest')->disableOriginalConstructor()->getMock();
-
-        $mockFilter1 = $this->getMock('TYPO3\Flow\Security\Authorization\RequestFilter', array(), array(), '', false);
-        $mockFilter1->expects($this->once())->method('filterRequest')->with($mockActionRequest);
-        $mockFilter2 = $this->getMock('TYPO3\Flow\Security\Authorization\RequestFilter', array(), array(), '', false);
-        $mockFilter2->expects($this->once())->method('filterRequest')->with($mockActionRequest);
-        $mockFilter3 = $this->getMock('TYPO3\Flow\Security\Authorization\RequestFilter', array(), array(), '', false);
-        $mockFilter3->expects($this->once())->method('filterRequest')->with($mockActionRequest);
-
-        $firewall = $this->getAccessibleMock('TYPO3\Flow\Security\Authorization\FilterFirewall', array('dummy'), array(), '', false);
->>>>>>> c186a992
         $firewall->_set('filters', array($mockFilter1, $mockFilter2, $mockFilter3));
 
         $firewall->blockIllegalRequests($mockActionRequest);
@@ -158,7 +123,6 @@
      */
     public function ifRejectAllIsSetAndNoFilterExplicitlyAllowsTheRequestAPermissionDeniedExceptionIsThrown()
     {
-<<<<<<< HEAD
         $mockActionRequest = $this->getMockBuilder(\TYPO3\Flow\Mvc\ActionRequest::class)->disableOriginalConstructor()->getMock();
 
         $mockFilter1 = $this->getMock(\TYPO3\Flow\Security\Authorization\RequestFilter::class, array(), array(), '', false);
@@ -169,18 +133,6 @@
         $mockFilter3->expects($this->once())->method('filterRequest')->with($mockActionRequest)->will($this->returnValue(false));
 
         $firewall = $this->getAccessibleMock(\TYPO3\Flow\Security\Authorization\FilterFirewall::class, array('dummy'), array(), '', false);
-=======
-        $mockActionRequest = $this->getMockBuilder('TYPO3\Flow\Mvc\ActionRequest')->disableOriginalConstructor()->getMock();
-
-        $mockFilter1 = $this->getMock('TYPO3\Flow\Security\Authorization\RequestFilter', array(), array(), '', false);
-        $mockFilter1->expects($this->once())->method('filterRequest')->with($mockActionRequest)->will($this->returnValue(false));
-        $mockFilter2 = $this->getMock('TYPO3\Flow\Security\Authorization\RequestFilter', array(), array(), '', false);
-        $mockFilter2->expects($this->once())->method('filterRequest')->with($mockActionRequest)->will($this->returnValue(false));
-        $mockFilter3 = $this->getMock('TYPO3\Flow\Security\Authorization\RequestFilter', array(), array(), '', false);
-        $mockFilter3->expects($this->once())->method('filterRequest')->with($mockActionRequest)->will($this->returnValue(false));
-
-        $firewall = $this->getAccessibleMock('TYPO3\Flow\Security\Authorization\FilterFirewall', array('dummy'), array(), '', false);
->>>>>>> c186a992
         $firewall->_set('filters', array($mockFilter1, $mockFilter2, $mockFilter3));
         $firewall->_set('rejectAll', true);
 
