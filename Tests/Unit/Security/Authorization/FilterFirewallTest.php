--- conflicted
+++ resolved
@@ -11,8 +11,6 @@
  * source code.
  */
 
-<<<<<<< HEAD
-=======
 use TYPO3\Flow\Http\Request;
 use TYPO3\Flow\Http\Uri;
 use TYPO3\Flow\Mvc\ActionRequest;
@@ -24,7 +22,6 @@
 use TYPO3\Flow\Security\RequestPatternResolver;
 use TYPO3\Flow\Tests\UnitTestCase;
 
->>>>>>> c3f2521f
 /**
  * Testcase for the filter firewall
  */
@@ -56,15 +53,9 @@
             }
         };
 
-<<<<<<< HEAD
-        $mockRequestPattern1 = $this->createMock(\TYPO3\Flow\Security\RequestPatternInterface::class, array(), array(), 'pattern1', false);
-        $mockRequestPattern1->expects($this->once())->method('setPattern')->with('/some/url/.*');
-        $mockRequestPattern2 = $this->createMock(\TYPO3\Flow\Security\RequestPatternInterface::class, array(), array(), 'pattern2', false);
-=======
         $mockRequestPattern1 = $this->createMock(RequestPatternInterface::class, [], [], 'pattern1', false);
         $mockRequestPattern1->expects($this->once())->method('setPattern')->with('/some/url/.*');
         $mockRequestPattern2 = $this->createMock(RequestPatternInterface::class, [], [], 'pattern2', false);
->>>>>>> c3f2521f
         $mockRequestPattern2->expects($this->once())->method('setPattern')->with('/some/url/blocked.*');
 
         $getObjectCallback = function () use (&$mockRequestPattern1, &$mockRequestPattern2) {
@@ -78,11 +69,7 @@
                 return 'AccessGrant';
             } elseif ($args[0] === 'mockInterceptorTest') {
                 return 'InterceptorTest';
-<<<<<<< HEAD
-            } elseif ($args[0] === \TYPO3\Flow\Security\Authorization\RequestFilter::class) {
-=======
             } elseif ($args[0] === RequestFilter::class) {
->>>>>>> c3f2521f
                 if ($args[1] == $mockRequestPattern1 && $args[2] === 'AccessGrant') {
                     return 'filter1';
                 }
@@ -92,20 +79,12 @@
             }
         };
 
-<<<<<<< HEAD
-        $mockObjectManager = $this->createMock(\TYPO3\Flow\Object\ObjectManagerInterface::class);
-        $mockObjectManager->expects($this->any())->method('get')->will($this->returnCallback($getObjectCallback));
-        $mockPatternResolver = $this->getMockBuilder(\TYPO3\Flow\Security\RequestPatternResolver::class)->disableOriginalConstructor()->getMock();
-        $mockPatternResolver->expects($this->any())->method('resolveRequestPatternClass')->will($this->returnCallback($resolveRequestPatternClassCallback));
-        $mockInterceptorResolver = $this->getMockBuilder(\TYPO3\Flow\Security\Authorization\InterceptorResolver::class)->disableOriginalConstructor()->getMock();
-=======
         $mockObjectManager = $this->getMockBuilder(ObjectManagerInterface::class)->disableOriginalConstructor()->getMock();
         $mockObjectManager = $this->createMock(ObjectManagerInterface::class, [], [], '', false);
         $mockObjectManager->expects($this->any())->method('get')->will($this->returnCallback($getObjectCallback));
         $mockPatternResolver = $this->getMockBuilder(RequestPatternResolver::class)->disableOriginalConstructor()->getMock();
         $mockPatternResolver->expects($this->any())->method('resolveRequestPatternClass')->will($this->returnCallback($resolveRequestPatternClassCallback));
         $mockInterceptorResolver = $this->getMockBuilder(InterceptorResolver::class)->disableOriginalConstructor()->getMock();
->>>>>>> c3f2521f
         $mockInterceptorResolver->expects($this->any())->method('resolveInterceptorClass')->will($this->returnCallback($resolveInterceptorClassCallback));
 
         $settings = [
@@ -113,17 +92,6 @@
                 'patternType' => 'URI',
                 'patternValue' => '/some/url/.*',
                 'interceptor' => 'AccessGrant'
-<<<<<<< HEAD
-            ),
-            array(
-                'patternType' => \TYPO3\TestRequestPattern::class,
-                'patternValue' => '/some/url/blocked.*',
-                'interceptor' => \TYPO3\TestSecurityInterceptor::class
-            )
-        );
-
-        $firewall = $this->getAccessibleMock(\TYPO3\Flow\Security\Authorization\FilterFirewall::class, array('blockIllegalRequests'), array(), '', false);
-=======
             ],
             [
                 'patternType' => 'TYPO3\TestRequestPattern',
@@ -133,7 +101,6 @@
         ];
 
         $firewall = $this->getAccessibleMock(FilterFirewall::class, ['blockIllegalRequests'], [], '', false);
->>>>>>> c3f2521f
         $firewall->_set('objectManager', $mockObjectManager);
         $firewall->_set('requestPatternResolver', $mockPatternResolver);
         $firewall->_set('interceptorResolver', $mockInterceptorResolver);
@@ -149,19 +116,6 @@
      */
     public function allConfiguredFiltersAreCalled()
     {
-<<<<<<< HEAD
-        $mockActionRequest = $this->getMockBuilder(\TYPO3\Flow\Mvc\ActionRequest::class)->disableOriginalConstructor()->getMock();
-
-        $mockFilter1 = $this->getMockBuilder(\TYPO3\Flow\Security\Authorization\RequestFilter::class)->disableOriginalConstructor()->getMock();
-        $mockFilter1->expects($this->once())->method('filterRequest')->with($mockActionRequest);
-        $mockFilter2 = $this->getMockBuilder(\TYPO3\Flow\Security\Authorization\RequestFilter::class)->disableOriginalConstructor()->getMock();
-        $mockFilter2->expects($this->once())->method('filterRequest')->with($mockActionRequest);
-        $mockFilter3 = $this->getMockBuilder(\TYPO3\Flow\Security\Authorization\RequestFilter::class)->disableOriginalConstructor()->getMock();
-        $mockFilter3->expects($this->once())->method('filterRequest')->with($mockActionRequest);
-
-        $firewall = $this->getAccessibleMock(\TYPO3\Flow\Security\Authorization\FilterFirewall::class, array('dummy'), array(), '', false);
-        $firewall->_set('filters', array($mockFilter1, $mockFilter2, $mockFilter3));
-=======
         $mockActionRequest = $this->getMockBuilder(ActionRequest::class)->disableOriginalConstructor()->getMock();
 
         $mockFilter1 = $this->getMockBuilder(RequestFilter::class)->disableOriginalConstructor()->getMock();
@@ -173,7 +127,6 @@
 
         $firewall = $this->getAccessibleMock(FilterFirewall::class, ['dummy'], [], '', false);
         $firewall->_set('filters', [$mockFilter1, $mockFilter2, $mockFilter3]);
->>>>>>> c3f2521f
 
         $firewall->blockIllegalRequests($mockActionRequest);
     }
@@ -184,19 +137,6 @@
      */
     public function ifRejectAllIsSetAndNoFilterExplicitlyAllowsTheRequestAPermissionDeniedExceptionIsThrown()
     {
-<<<<<<< HEAD
-        $mockActionRequest = $this->getMockBuilder(\TYPO3\Flow\Mvc\ActionRequest::class)->disableOriginalConstructor()->getMock();
-
-        $mockFilter1 = $this->getMockBuilder(\TYPO3\Flow\Security\Authorization\RequestFilter::class)->disableOriginalConstructor()->getMock();
-        $mockFilter1->expects($this->once())->method('filterRequest')->with($mockActionRequest)->will($this->returnValue(false));
-        $mockFilter2 = $this->getMockBuilder(\TYPO3\Flow\Security\Authorization\RequestFilter::class)->disableOriginalConstructor()->getMock();
-        $mockFilter2->expects($this->once())->method('filterRequest')->with($mockActionRequest)->will($this->returnValue(false));
-        $mockFilter3 = $this->getMockBuilder(\TYPO3\Flow\Security\Authorization\RequestFilter::class)->disableOriginalConstructor()->getMock();
-        $mockFilter3->expects($this->once())->method('filterRequest')->with($mockActionRequest)->will($this->returnValue(false));
-
-        $firewall = $this->getAccessibleMock(\TYPO3\Flow\Security\Authorization\FilterFirewall::class, array('dummy'), array(), '', false);
-        $firewall->_set('filters', array($mockFilter1, $mockFilter2, $mockFilter3));
-=======
         $mockActionRequest = $this->getMockBuilder(ActionRequest::class)->disableOriginalConstructor()->getMock();
 
         $mockFilter1 = $this->getMockBuilder(RequestFilter::class)->disableOriginalConstructor()->getMock();
@@ -208,7 +148,6 @@
 
         $firewall = $this->getAccessibleMock(FilterFirewall::class, ['dummy'], [], '', false);
         $firewall->_set('filters', [$mockFilter1, $mockFilter2, $mockFilter3]);
->>>>>>> c3f2521f
         $firewall->_set('rejectAll', true);
 
         $firewall->blockIllegalRequests($mockActionRequest);
