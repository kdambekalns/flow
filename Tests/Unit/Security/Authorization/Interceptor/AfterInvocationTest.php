--- conflicted
+++ resolved
@@ -21,15 +21,9 @@
     {
         $mockSecurityContext = $this->getMock('TYPO3\Flow\Security\Context');
         $mockAfterInvocationManager = $this->getMock('TYPO3\Flow\Security\Authorization\AfterInvocationManagerInterface');
-<<<<<<< HEAD
 
         $theResult = new \ArrayObject(array('some' => 'stuff'));
 
-=======
-
-        $theResult = new \ArrayObject(array('some' => 'stuff'));
-
->>>>>>> d040582c
         $interceptor = new \TYPO3\Flow\Security\Authorization\Interceptor\AfterInvocation($mockSecurityContext, $mockAfterInvocationManager);
         $interceptor->setResult($theResult);
         $this->assertSame($theResult, $interceptor->invoke());
