<?php
namespace TYPO3\Flow\Tests\Unit\Security\Authorization\Interceptor;

/*
 * This file is part of the TYPO3.Flow package.
 *
 * (c) Contributors of the Neos Project - www.neos.io
 *
 * This package is Open Source Software. For the full copyright and license
 * information, please view the LICENSE file which was distributed with this
 * source code.
 */

use TYPO3\Flow\Tests\UnitTestCase;
use \TYPO3\Flow\Security;

/**
 * Testcase for the policy enforcement interceptor
 */
class AfterInvocationTest extends UnitTestCase
{
    /**
     * @test
     */
    public function invokeReturnsTheResultPreviouslySetBySetResultIfTheMethodIsNotIntercepted()
    {
<<<<<<< HEAD
        $mockSecurityContext = $this->createMock(\TYPO3\Flow\Security\Context::class);
        $mockAfterInvocationManager = $this->createMock(\TYPO3\Flow\Security\Authorization\AfterInvocationManagerInterface::class);
=======
        $mockSecurityContext = $this->createMock(Security\Context::class);
        $mockAfterInvocationManager = $this->createMock(Security\Authorization\AfterInvocationManagerInterface::class);
>>>>>>> c3f2521f

        $theResult = new \ArrayObject(['some' => 'stuff']);

        $interceptor = new Security\Authorization\Interceptor\AfterInvocation($mockSecurityContext, $mockAfterInvocationManager);
        $interceptor->setResult($theResult);
        $this->assertSame($theResult, $interceptor->invoke());
    }
}<|MERGE_RESOLUTION|>--- conflicted
+++ resolved
@@ -24,13 +24,8 @@
      */
     public function invokeReturnsTheResultPreviouslySetBySetResultIfTheMethodIsNotIntercepted()
     {
-<<<<<<< HEAD
-        $mockSecurityContext = $this->createMock(\TYPO3\Flow\Security\Context::class);
-        $mockAfterInvocationManager = $this->createMock(\TYPO3\Flow\Security\Authorization\AfterInvocationManagerInterface::class);
-=======
         $mockSecurityContext = $this->createMock(Security\Context::class);
         $mockAfterInvocationManager = $this->createMock(Security\Authorization\AfterInvocationManagerInterface::class);
->>>>>>> c3f2521f
 
         $theResult = new \ArrayObject(['some' => 'stuff']);
 
