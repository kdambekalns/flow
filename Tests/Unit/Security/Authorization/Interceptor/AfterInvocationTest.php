<?php
namespace TYPO3\Flow\Tests\Unit\Security\Authorization\Interceptor;

/*                                                                        *
 * This script belongs to the Flow framework.                             *
 *                                                                        *
 * It is free software; you can redistribute it and/or modify it under    *
 * the terms of the MIT license.                                          *
 *                                                                        */

/**
 * Testcase for the policy enforcement interceptor
 *
 */
class AfterInvocationTest extends \TYPO3\Flow\Tests\UnitTestCase
{
    /**
     * @test
     */
    public function invokeReturnsTheResultPreviouslySetBySetResultIfTheMethodIsNotIntercepted()
    {
<<<<<<< HEAD
        $mockSecurityContext = $this->getMock(\TYPO3\Flow\Security\Context::class);
        $mockAfterInvocationManager = $this->getMock(\TYPO3\Flow\Security\Authorization\AfterInvocationManagerInterface::class);

        $theResult = new \ArrayObject(array('some' => 'stuff'));

=======
        $mockSecurityContext = $this->getMock('TYPO3\Flow\Security\Context');
        $mockAfterInvocationManager = $this->getMock('TYPO3\Flow\Security\Authorization\AfterInvocationManagerInterface');

        $theResult = new \ArrayObject(array('some' => 'stuff'));

>>>>>>> c186a992
        $interceptor = new \TYPO3\Flow\Security\Authorization\Interceptor\AfterInvocation($mockSecurityContext, $mockAfterInvocationManager);
        $interceptor->setResult($theResult);
        $this->assertSame($theResult, $interceptor->invoke());
    }
}<|MERGE_RESOLUTION|>--- conflicted
+++ resolved
@@ -19,19 +19,11 @@
      */
     public function invokeReturnsTheResultPreviouslySetBySetResultIfTheMethodIsNotIntercepted()
     {
-<<<<<<< HEAD
         $mockSecurityContext = $this->getMock(\TYPO3\Flow\Security\Context::class);
         $mockAfterInvocationManager = $this->getMock(\TYPO3\Flow\Security\Authorization\AfterInvocationManagerInterface::class);
 
         $theResult = new \ArrayObject(array('some' => 'stuff'));
 
-=======
-        $mockSecurityContext = $this->getMock('TYPO3\Flow\Security\Context');
-        $mockAfterInvocationManager = $this->getMock('TYPO3\Flow\Security\Authorization\AfterInvocationManagerInterface');
-
-        $theResult = new \ArrayObject(array('some' => 'stuff'));
-
->>>>>>> c186a992
         $interceptor = new \TYPO3\Flow\Security\Authorization\Interceptor\AfterInvocation($mockSecurityContext, $mockAfterInvocationManager);
         $interceptor->setResult($theResult);
         $this->assertSame($theResult, $interceptor->invoke());
