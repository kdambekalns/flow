<?php
namespace TYPO3\Flow\Tests\Unit\Security\Authorization\Interceptor;

/*                                                                        *
 * This script belongs to the Flow framework.                             *
 *                                                                        *
 * It is free software; you can redistribute it and/or modify it under    *
 * the terms of the MIT license.                                          *
 *                                                                        */
use TYPO3\Flow\Security\Authorization\Privilege\GenericPrivilegeSubject;

/**
 * Testcase for the policy enforcement interceptor
 *
 */
class PolicyEnforcementTest extends \TYPO3\Flow\Tests\UnitTestCase
{
    /**
     * @test
     */
    public function invokeCallsTheAuthenticationManager()
    {
<<<<<<< HEAD
        $securityContext = $this->getMock('TYPO3\Flow\Security\Context');
        $authenticationManager = $this->getMock('TYPO3\Flow\Security\Authentication\AuthenticationManagerInterface');
        $privilegeManager = $this->getMock('TYPO3\Flow\Security\Authorization\PrivilegeManagerInterface');
=======
        $authenticationManager = $this->getMock('TYPO3\Flow\Security\Authentication\AuthenticationManagerInterface');
        $accessDecisionManager = $this->getMock('TYPO3\Flow\Security\Authorization\AccessDecisionManagerInterface');
>>>>>>> d040582c
        $joinPoint = $this->getMock('TYPO3\Flow\Aop\JoinPointInterface');

        $authenticationManager->expects($this->once())->method('authenticate');

<<<<<<< HEAD
        $interceptor = new \TYPO3\Flow\Security\Authorization\Interceptor\PolicyEnforcement($securityContext, $authenticationManager, $privilegeManager);
=======
        $interceptor = new \TYPO3\Flow\Security\Authorization\Interceptor\PolicyEnforcement($authenticationManager, $accessDecisionManager);
>>>>>>> d040582c
        $interceptor->setJoinPoint($joinPoint);
        $interceptor->invoke();
    }


    /**
     * @test
     */
<<<<<<< HEAD
    public function invokeCallsThePrivilegeManagerToDecideOnTheCurrentJoinPoint()
    {
        $securityContext = $this->getMock('TYPO3\Flow\Security\Context');
        $authenticationManager = $this->getMock('TYPO3\Flow\Security\Authentication\AuthenticationManagerInterface');
        $privilegeManager = $this->getMock('TYPO3\Flow\Security\Authorization\PrivilegeManagerInterface');
        $joinPoint = $this->getMock('TYPO3\Flow\Aop\JoinPointInterface');

        $privilegeManager->expects($this->once())->method('isGranted')->with('TYPO3\Flow\Security\Authorization\Privilege\Method\MethodPrivilegeInterface');

        $interceptor = new \TYPO3\Flow\Security\Authorization\Interceptor\PolicyEnforcement($securityContext, $authenticationManager, $privilegeManager);
=======
    public function invokeCallsTheAccessDecisionManagerToDecideOnTheCurrentJoinPoint()
    {
        $authenticationManager = $this->getMock('TYPO3\Flow\Security\Authentication\AuthenticationManagerInterface');
        $accessDecisionManager = $this->getMock('TYPO3\Flow\Security\Authorization\AccessDecisionManagerInterface');
        $joinPoint = $this->getMock('TYPO3\Flow\Aop\JoinPointInterface');

        $accessDecisionManager->expects($this->once())->method('decideOnJoinPoint')->with($joinPoint);

        $interceptor = new \TYPO3\Flow\Security\Authorization\Interceptor\PolicyEnforcement($authenticationManager, $accessDecisionManager);
>>>>>>> d040582c
        $interceptor->setJoinPoint($joinPoint);
        $interceptor->invoke();
    }
}<|MERGE_RESOLUTION|>--- conflicted
+++ resolved
@@ -20,23 +20,14 @@
      */
     public function invokeCallsTheAuthenticationManager()
     {
-<<<<<<< HEAD
         $securityContext = $this->getMock('TYPO3\Flow\Security\Context');
         $authenticationManager = $this->getMock('TYPO3\Flow\Security\Authentication\AuthenticationManagerInterface');
         $privilegeManager = $this->getMock('TYPO3\Flow\Security\Authorization\PrivilegeManagerInterface');
-=======
-        $authenticationManager = $this->getMock('TYPO3\Flow\Security\Authentication\AuthenticationManagerInterface');
-        $accessDecisionManager = $this->getMock('TYPO3\Flow\Security\Authorization\AccessDecisionManagerInterface');
->>>>>>> d040582c
         $joinPoint = $this->getMock('TYPO3\Flow\Aop\JoinPointInterface');
 
         $authenticationManager->expects($this->once())->method('authenticate');
 
-<<<<<<< HEAD
         $interceptor = new \TYPO3\Flow\Security\Authorization\Interceptor\PolicyEnforcement($securityContext, $authenticationManager, $privilegeManager);
-=======
-        $interceptor = new \TYPO3\Flow\Security\Authorization\Interceptor\PolicyEnforcement($authenticationManager, $accessDecisionManager);
->>>>>>> d040582c
         $interceptor->setJoinPoint($joinPoint);
         $interceptor->invoke();
     }
@@ -45,7 +36,6 @@
     /**
      * @test
      */
-<<<<<<< HEAD
     public function invokeCallsThePrivilegeManagerToDecideOnTheCurrentJoinPoint()
     {
         $securityContext = $this->getMock('TYPO3\Flow\Security\Context');
@@ -56,17 +46,6 @@
         $privilegeManager->expects($this->once())->method('isGranted')->with('TYPO3\Flow\Security\Authorization\Privilege\Method\MethodPrivilegeInterface');
 
         $interceptor = new \TYPO3\Flow\Security\Authorization\Interceptor\PolicyEnforcement($securityContext, $authenticationManager, $privilegeManager);
-=======
-    public function invokeCallsTheAccessDecisionManagerToDecideOnTheCurrentJoinPoint()
-    {
-        $authenticationManager = $this->getMock('TYPO3\Flow\Security\Authentication\AuthenticationManagerInterface');
-        $accessDecisionManager = $this->getMock('TYPO3\Flow\Security\Authorization\AccessDecisionManagerInterface');
-        $joinPoint = $this->getMock('TYPO3\Flow\Aop\JoinPointInterface');
-
-        $accessDecisionManager->expects($this->once())->method('decideOnJoinPoint')->with($joinPoint);
-
-        $interceptor = new \TYPO3\Flow\Security\Authorization\Interceptor\PolicyEnforcement($authenticationManager, $accessDecisionManager);
->>>>>>> d040582c
         $interceptor->setJoinPoint($joinPoint);
         $interceptor->invoke();
     }
