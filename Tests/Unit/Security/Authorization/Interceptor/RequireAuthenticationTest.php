<?php
namespace TYPO3\Flow\Tests\Unit\Security\Authorization\Interceptor;

/*                                                                        *
 * This script belongs to the Flow framework.                             *
 *                                                                        *
 * It is free software; you can redistribute it and/or modify it under    *
 * the terms of the MIT license.                                          *
 *                                                                        */

/**
 * Testcase for the authentication required security interceptor
 *
 */
class RequireAuthenticationTest extends \TYPO3\Flow\Tests\UnitTestCase
{
    /**
     * @test
     */
    public function invokeCallsTheAuthenticationManagerToPerformAuthentication()
    {
        $authenticationManager = $this->getMock('TYPO3\Flow\Security\Authentication\AuthenticationManagerInterface');
<<<<<<< HEAD

        $authenticationManager->expects($this->once())->method('authenticate');

=======

        $authenticationManager->expects($this->once())->method('authenticate');

>>>>>>> d040582c
        $interceptor = new \TYPO3\Flow\Security\Authorization\Interceptor\RequireAuthentication($authenticationManager);
        $interceptor->invoke();
    }
}<|MERGE_RESOLUTION|>--- conflicted
+++ resolved
@@ -20,15 +20,9 @@
     public function invokeCallsTheAuthenticationManagerToPerformAuthentication()
     {
         $authenticationManager = $this->getMock('TYPO3\Flow\Security\Authentication\AuthenticationManagerInterface');
-<<<<<<< HEAD
 
         $authenticationManager->expects($this->once())->method('authenticate');
 
-=======
-
-        $authenticationManager->expects($this->once())->method('authenticate');
-
->>>>>>> d040582c
         $interceptor = new \TYPO3\Flow\Security\Authorization\Interceptor\RequireAuthentication($authenticationManager);
         $interceptor->invoke();
     }
