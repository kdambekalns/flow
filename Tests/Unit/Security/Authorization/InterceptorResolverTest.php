--- conflicted
+++ resolved
@@ -22,7 +22,6 @@
     {
         $mockObjectManager = $this->getMock('TYPO3\Flow\Object\ObjectManager', array(), array(), '', false);
         $mockObjectManager->expects($this->any())->method('getCaseSensitiveObjectName')->will($this->returnValue(false));
-<<<<<<< HEAD
 
         $interceptorResolver = new \TYPO3\Flow\Security\Authorization\InterceptorResolver($mockObjectManager);
 
@@ -47,51 +46,7 @@
         $mockObjectManager = $this->getMock('TYPO3\Flow\Object\ObjectManager', array(), array(), '', false);
         $mockObjectManager->expects($this->any())->method('getCaseSensitiveObjectName')->will($this->returnCallback($getCaseSensitiveObjectNameCallback));
 
-=======
 
-        $interceptorResolver = new \TYPO3\Flow\Security\Authorization\InterceptorResolver($mockObjectManager);
-
-        $interceptorResolver->resolveInterceptorClass('notExistingClass');
-    }
-
-    /**
-     * @test
-     */
-    public function resolveInterceptorReturnsTheCorrectInterceptorForAShortName()
-    {
-        $getCaseSensitiveObjectNameCallback = function () {
-            $args = func_get_args();
-
-            if ($args[0] === 'TYPO3\Flow\Security\Authorization\Interceptor\ValidShortName') {
-                return 'TYPO3\Flow\Security\Authorization\Interceptor\ValidShortName';
-            }
-
-            return false;
-        };
-
-        $mockObjectManager = $this->getMock('TYPO3\Flow\Object\ObjectManager', array(), array(), '', false);
-        $mockObjectManager->expects($this->any())->method('getCaseSensitiveObjectName')->will($this->returnCallback($getCaseSensitiveObjectNameCallback));
->>>>>>> d040582c
-
-        $interceptorResolver = new \TYPO3\Flow\Security\Authorization\InterceptorResolver($mockObjectManager);
-        $interceptorClass = $interceptorResolver->resolveInterceptorClass('ValidShortName');
-
-<<<<<<< HEAD
-        $this->assertEquals('TYPO3\Flow\Security\Authorization\Interceptor\ValidShortName', $interceptorClass, 'The wrong classname has been resolved');
-    }
-
-    /**
-     * @test
-     */
-    public function resolveInterceptorReturnsTheCorrectInterceptorForACompleteClassName()
-    {
-        $mockObjectManager = $this->getMock('TYPO3\Flow\Object\ObjectManager', array(), array(), '', false);
-        $mockObjectManager->expects($this->any())->method('getCaseSensitiveObjectName')->with('ExistingInterceptorClass')->will($this->returnValue('ExistingInterceptorClass'));
-
-        $interceptorResolver = new \TYPO3\Flow\Security\Authorization\InterceptorResolver($mockObjectManager);
-        $interceptorClass = $interceptorResolver->resolveInterceptorClass('ExistingInterceptorClass');
-
-=======
         $interceptorResolver = new \TYPO3\Flow\Security\Authorization\InterceptorResolver($mockObjectManager);
         $interceptorClass = $interceptorResolver->resolveInterceptorClass('ValidShortName');
 
@@ -109,7 +64,6 @@
         $interceptorResolver = new \TYPO3\Flow\Security\Authorization\InterceptorResolver($mockObjectManager);
         $interceptorClass = $interceptorResolver->resolveInterceptorClass('ExistingInterceptorClass');
 
->>>>>>> d040582c
         $this->assertEquals('ExistingInterceptorClass', $interceptorClass, 'The wrong classname has been resolved');
     }
 }