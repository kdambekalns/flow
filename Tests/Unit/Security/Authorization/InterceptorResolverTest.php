<?php
namespace TYPO3\Flow\Tests\Unit\Security\Authorization;

/*
 * This file is part of the TYPO3.Flow package.
 *
 * (c) Contributors of the Neos Project - www.neos.io
 *
 * This package is Open Source Software. For the full copyright and license
 * information, please view the LICENSE file which was distributed with this
 * source code.
 */

use TYPO3\Flow\Object\ObjectManager;
use TYPO3\Flow\Tests\UnitTestCase;
use TYPO3\Flow\Security;

/**
 * Testcase for the security interceptor resolver
 */
class InterceptorResolverTest extends UnitTestCase
{
    /**
     * @test
     * @expectedException \TYPO3\Flow\Security\Exception\NoInterceptorFoundException
     */
    public function resolveInterceptorClassThrowsAnExceptionIfNoInterceptorIsAvailable()
    {
<<<<<<< HEAD
        $mockObjectManager = $this->getMockBuilder(\TYPO3\Flow\Object\ObjectManager::class)->disableOriginalConstructor()->getMock();
=======
        $mockObjectManager = $this->getMockBuilder(ObjectManager::class)->disableOriginalConstructor()->getMock();
>>>>>>> c3f2521f
        $mockObjectManager->expects($this->any())->method('getCaseSensitiveObjectName')->will($this->returnValue(false));

        $interceptorResolver = new Security\Authorization\InterceptorResolver($mockObjectManager);

        $interceptorResolver->resolveInterceptorClass('notExistingClass');
    }

    /**
     * @test
     */
    public function resolveInterceptorReturnsTheCorrectInterceptorForAShortName()
    {
        $getCaseSensitiveObjectNameCallback = function () {
            $args = func_get_args();

            if ($args[0] === Security\Authorization\Interceptor\ValidShortName::class) {
                return Security\Authorization\Interceptor\ValidShortName::class;
            }

            return false;
        };

<<<<<<< HEAD
        $mockObjectManager = $this->getMockBuilder(\TYPO3\Flow\Object\ObjectManager::class)->disableOriginalConstructor()->getMock();
        $mockObjectManager->expects($this->any())->method('getCaseSensitiveObjectName')->will($this->returnCallback($getCaseSensitiveObjectNameCallback));

        $interceptorResolver = new \TYPO3\Flow\Security\Authorization\InterceptorResolver($mockObjectManager);
=======
        $mockObjectManager = $this->getMockBuilder(ObjectManager::class)->disableOriginalConstructor()->getMock();
        $mockObjectManager->expects($this->any())->method('getCaseSensitiveObjectName')->will($this->returnCallback($getCaseSensitiveObjectNameCallback));


        $interceptorResolver = new Security\Authorization\InterceptorResolver($mockObjectManager);
>>>>>>> c3f2521f
        $interceptorClass = $interceptorResolver->resolveInterceptorClass('ValidShortName');

        $this->assertEquals(Security\Authorization\Interceptor\ValidShortName::class, $interceptorClass, 'The wrong classname has been resolved');
    }

    /**
     * @test
     */
    public function resolveInterceptorReturnsTheCorrectInterceptorForACompleteClassName()
    {
<<<<<<< HEAD
        $mockObjectManager = $this->getMockBuilder(\TYPO3\Flow\Object\ObjectManager::class)->disableOriginalConstructor()->getMock();
=======
        $mockObjectManager = $this->getMockBuilder(ObjectManager::class)->disableOriginalConstructor()->getMock();
>>>>>>> c3f2521f
        $mockObjectManager->expects($this->any())->method('getCaseSensitiveObjectName')->with('ExistingInterceptorClass')->will($this->returnValue('ExistingInterceptorClass'));

        $interceptorResolver = new Security\Authorization\InterceptorResolver($mockObjectManager);
        $interceptorClass = $interceptorResolver->resolveInterceptorClass('ExistingInterceptorClass');

        $this->assertEquals('ExistingInterceptorClass', $interceptorClass, 'The wrong classname has been resolved');
    }
}<|MERGE_RESOLUTION|>--- conflicted
+++ resolved
@@ -26,11 +26,7 @@
      */
     public function resolveInterceptorClassThrowsAnExceptionIfNoInterceptorIsAvailable()
     {
-<<<<<<< HEAD
-        $mockObjectManager = $this->getMockBuilder(\TYPO3\Flow\Object\ObjectManager::class)->disableOriginalConstructor()->getMock();
-=======
         $mockObjectManager = $this->getMockBuilder(ObjectManager::class)->disableOriginalConstructor()->getMock();
->>>>>>> c3f2521f
         $mockObjectManager->expects($this->any())->method('getCaseSensitiveObjectName')->will($this->returnValue(false));
 
         $interceptorResolver = new Security\Authorization\InterceptorResolver($mockObjectManager);
@@ -53,18 +49,11 @@
             return false;
         };
 
-<<<<<<< HEAD
-        $mockObjectManager = $this->getMockBuilder(\TYPO3\Flow\Object\ObjectManager::class)->disableOriginalConstructor()->getMock();
-        $mockObjectManager->expects($this->any())->method('getCaseSensitiveObjectName')->will($this->returnCallback($getCaseSensitiveObjectNameCallback));
-
-        $interceptorResolver = new \TYPO3\Flow\Security\Authorization\InterceptorResolver($mockObjectManager);
-=======
         $mockObjectManager = $this->getMockBuilder(ObjectManager::class)->disableOriginalConstructor()->getMock();
         $mockObjectManager->expects($this->any())->method('getCaseSensitiveObjectName')->will($this->returnCallback($getCaseSensitiveObjectNameCallback));
 
 
         $interceptorResolver = new Security\Authorization\InterceptorResolver($mockObjectManager);
->>>>>>> c3f2521f
         $interceptorClass = $interceptorResolver->resolveInterceptorClass('ValidShortName');
 
         $this->assertEquals(Security\Authorization\Interceptor\ValidShortName::class, $interceptorClass, 'The wrong classname has been resolved');
@@ -75,11 +64,7 @@
      */
     public function resolveInterceptorReturnsTheCorrectInterceptorForACompleteClassName()
     {
-<<<<<<< HEAD
-        $mockObjectManager = $this->getMockBuilder(\TYPO3\Flow\Object\ObjectManager::class)->disableOriginalConstructor()->getMock();
-=======
         $mockObjectManager = $this->getMockBuilder(ObjectManager::class)->disableOriginalConstructor()->getMock();
->>>>>>> c3f2521f
         $mockObjectManager->expects($this->any())->method('getCaseSensitiveObjectName')->with('ExistingInterceptorClass')->will($this->returnValue('ExistingInterceptorClass'));
 
         $interceptorResolver = new Security\Authorization\InterceptorResolver($mockObjectManager);
