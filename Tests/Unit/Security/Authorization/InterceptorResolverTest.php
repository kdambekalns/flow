--- conflicted
+++ resolved
@@ -16,7 +16,6 @@
 {
     /**
      * @test
-<<<<<<< HEAD
      * @expectedException \TYPO3\Flow\Security\Exception\NoInterceptorFoundException
      */
     public function resolveInterceptorClassThrowsAnExceptionIfNoInterceptorIsAvailable()
@@ -49,42 +48,10 @@
 
         $interceptorResolver = new \TYPO3\Flow\Security\Authorization\InterceptorResolver($mockObjectManager);
         $interceptorClass = $interceptorResolver->resolveInterceptorClass('ValidShortName');
-=======
-     * @expectedException TYPO3\Flow\Security\Exception\NoInterceptorFoundException
-     */
-    public function resolveInterceptorClassThrowsAnExceptionIfNoInterceptorIsAvailable()
-    {
-        $mockObjectManager = $this->getMock('TYPO3\Flow\Object\ObjectManager', array(), array(), '', false);
-        $mockObjectManager->expects($this->any())->method('getCaseSensitiveObjectName')->will($this->returnValue(false));
-
-        $interceptorResolver = new \TYPO3\Flow\Security\Authorization\InterceptorResolver($mockObjectManager);
-
-        $interceptorResolver->resolveInterceptorClass('notExistingClass');
-    }
-
-    /**
-     * @test
-     */
-    public function resolveInterceptorReturnsTheCorrectInterceptorForAShortName()
-    {
-        $getCaseSensitiveObjectNameCallback = function () {
-            $args = func_get_args();
-
-            if ($args[0] === 'TYPO3\Flow\Security\Authorization\Interceptor\ValidShortName') {
-                return 'TYPO3\Flow\Security\Authorization\Interceptor\ValidShortName';
-            }
-
-            return false;
-        };
-
-        $mockObjectManager = $this->getMock('TYPO3\Flow\Object\ObjectManager', array(), array(), '', false);
-        $mockObjectManager->expects($this->any())->method('getCaseSensitiveObjectName')->will($this->returnCallback($getCaseSensitiveObjectNameCallback));
->>>>>>> c186a992
 
         $this->assertEquals('TYPO3\Flow\Security\Authorization\Interceptor\ValidShortName', $interceptorClass, 'The wrong classname has been resolved');
     }
 
-<<<<<<< HEAD
     /**
      * @test
      */
@@ -96,25 +63,6 @@
         $interceptorResolver = new \TYPO3\Flow\Security\Authorization\InterceptorResolver($mockObjectManager);
         $interceptorClass = $interceptorResolver->resolveInterceptorClass('ExistingInterceptorClass');
 
-=======
-        $interceptorResolver = new \TYPO3\Flow\Security\Authorization\InterceptorResolver($mockObjectManager);
-        $interceptorClass = $interceptorResolver->resolveInterceptorClass('ValidShortName');
-
-        $this->assertEquals('TYPO3\Flow\Security\Authorization\Interceptor\ValidShortName', $interceptorClass, 'The wrong classname has been resolved');
-    }
-
-    /**
-     * @test
-     */
-    public function resolveInterceptorReturnsTheCorrectInterceptorForACompleteClassName()
-    {
-        $mockObjectManager = $this->getMock('TYPO3\Flow\Object\ObjectManager', array(), array(), '', false);
-        $mockObjectManager->expects($this->any())->method('getCaseSensitiveObjectName')->with('ExistingInterceptorClass')->will($this->returnValue('ExistingInterceptorClass'));
-
-        $interceptorResolver = new \TYPO3\Flow\Security\Authorization\InterceptorResolver($mockObjectManager);
-        $interceptorClass = $interceptorResolver->resolveInterceptorClass('ExistingInterceptorClass');
-
->>>>>>> c186a992
         $this->assertEquals('ExistingInterceptorClass', $interceptorClass, 'The wrong classname has been resolved');
     }
 }