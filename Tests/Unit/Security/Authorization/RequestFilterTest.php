<?php
namespace TYPO3\Flow\Tests\Unit\Security\Authorization;

/*
 * This file is part of the TYPO3.Flow package.
 *
 * (c) Contributors of the Neos Project - www.neos.io
 *
 * This package is Open Source Software. For the full copyright and license
 * information, please view the LICENSE file which was distributed with this
 * source code.
 */

use TYPO3\Flow\Mvc\RequestInterface;
use TYPO3\Flow\Tests\UnitTestCase;
use TYPO3\Flow\Security;

/**
 * Testcase for request filters
 */
class RequestFilterTest extends UnitTestCase
{
    /**
     * @test
     */
    public function theSetIncerceptorIsCalledIfTheRequestPatternMatches()
    {
<<<<<<< HEAD
        $request = $this->createMock(\TYPO3\Flow\Mvc\RequestInterface::class);
        $requestPattern = $this->createMock(\TYPO3\Flow\Security\RequestPatternInterface::class);
        $interceptor = $this->createMock(\TYPO3\Flow\Security\Authorization\InterceptorInterface::class);
=======
        $request = $this->createMock(RequestInterface::class);
        $requestPattern = $this->createMock(Security\RequestPatternInterface::class);
        $interceptor = $this->createMock(Security\Authorization\InterceptorInterface::class);
>>>>>>> c3f2521f

        $requestPattern->expects($this->once())->method('matchRequest')->will($this->returnValue(true));
        $interceptor->expects($this->once())->method('invoke');

        $requestFilter = new Security\Authorization\RequestFilter($requestPattern, $interceptor);
        $requestFilter->filterRequest($request);
    }

    /**
     * @test
     */
    public function theSetIncerceptorIsNotCalledIfTheRequestPatternDoesNotMatch()
    {
<<<<<<< HEAD
        $request = $this->createMock(\TYPO3\Flow\Mvc\RequestInterface::class);
        $requestPattern = $this->createMock(\TYPO3\Flow\Security\RequestPatternInterface::class);
        $interceptor = $this->createMock(\TYPO3\Flow\Security\Authorization\InterceptorInterface::class);
=======
        $request = $this->createMock(RequestInterface::class);
        $requestPattern = $this->createMock(Security\RequestPatternInterface::class);
        $interceptor = $this->createMock(Security\Authorization\InterceptorInterface::class);
>>>>>>> c3f2521f

        $requestPattern->expects($this->once())->method('matchRequest')->will($this->returnValue(false));
        $interceptor->expects($this->never())->method('invoke');

        $requestFilter = new Security\Authorization\RequestFilter($requestPattern, $interceptor);
        $requestFilter->filterRequest($request);
    }

    /**
     * @test
     */
    public function theFilterReturnsTrueIfThePatternMatched()
    {
<<<<<<< HEAD
        $request = $this->createMock(\TYPO3\Flow\Mvc\RequestInterface::class);
        $requestPattern = $this->createMock(\TYPO3\Flow\Security\RequestPatternInterface::class);
        $interceptor = $this->createMock(\TYPO3\Flow\Security\Authorization\InterceptorInterface::class);
=======
        $request = $this->createMock(RequestInterface::class);
        $requestPattern = $this->createMock(Security\RequestPatternInterface::class);
        $interceptor = $this->createMock(Security\Authorization\InterceptorInterface::class);
>>>>>>> c3f2521f

        $requestPattern->expects($this->once())->method('matchRequest')->will($this->returnValue(true));

        $requestFilter = new Security\Authorization\RequestFilter($requestPattern, $interceptor);
        $this->assertTrue($requestFilter->filterRequest($request));
    }

    /**
     * @test
     */
    public function theFilterReturnsFalseIfThePatternDidNotMatch()
    {
<<<<<<< HEAD
        $request = $this->createMock(\TYPO3\Flow\Mvc\RequestInterface::class);
        $requestPattern = $this->createMock(\TYPO3\Flow\Security\RequestPatternInterface::class);
        $interceptor = $this->createMock(\TYPO3\Flow\Security\Authorization\InterceptorInterface::class);
=======
        $request = $this->createMock(RequestInterface::class);
        $requestPattern = $this->createMock(Security\RequestPatternInterface::class);
        $interceptor = $this->createMock(Security\Authorization\InterceptorInterface::class);
>>>>>>> c3f2521f

        $requestPattern->expects($this->once())->method('matchRequest')->will($this->returnValue(false));

        $requestFilter = new Security\Authorization\RequestFilter($requestPattern, $interceptor);
        $this->assertFalse($requestFilter->filterRequest($request));
    }
}<|MERGE_RESOLUTION|>--- conflicted
+++ resolved
@@ -25,15 +25,9 @@
      */
     public function theSetIncerceptorIsCalledIfTheRequestPatternMatches()
     {
-<<<<<<< HEAD
-        $request = $this->createMock(\TYPO3\Flow\Mvc\RequestInterface::class);
-        $requestPattern = $this->createMock(\TYPO3\Flow\Security\RequestPatternInterface::class);
-        $interceptor = $this->createMock(\TYPO3\Flow\Security\Authorization\InterceptorInterface::class);
-=======
         $request = $this->createMock(RequestInterface::class);
         $requestPattern = $this->createMock(Security\RequestPatternInterface::class);
         $interceptor = $this->createMock(Security\Authorization\InterceptorInterface::class);
->>>>>>> c3f2521f
 
         $requestPattern->expects($this->once())->method('matchRequest')->will($this->returnValue(true));
         $interceptor->expects($this->once())->method('invoke');
@@ -47,15 +41,9 @@
      */
     public function theSetIncerceptorIsNotCalledIfTheRequestPatternDoesNotMatch()
     {
-<<<<<<< HEAD
-        $request = $this->createMock(\TYPO3\Flow\Mvc\RequestInterface::class);
-        $requestPattern = $this->createMock(\TYPO3\Flow\Security\RequestPatternInterface::class);
-        $interceptor = $this->createMock(\TYPO3\Flow\Security\Authorization\InterceptorInterface::class);
-=======
         $request = $this->createMock(RequestInterface::class);
         $requestPattern = $this->createMock(Security\RequestPatternInterface::class);
         $interceptor = $this->createMock(Security\Authorization\InterceptorInterface::class);
->>>>>>> c3f2521f
 
         $requestPattern->expects($this->once())->method('matchRequest')->will($this->returnValue(false));
         $interceptor->expects($this->never())->method('invoke');
@@ -69,15 +57,9 @@
      */
     public function theFilterReturnsTrueIfThePatternMatched()
     {
-<<<<<<< HEAD
-        $request = $this->createMock(\TYPO3\Flow\Mvc\RequestInterface::class);
-        $requestPattern = $this->createMock(\TYPO3\Flow\Security\RequestPatternInterface::class);
-        $interceptor = $this->createMock(\TYPO3\Flow\Security\Authorization\InterceptorInterface::class);
-=======
         $request = $this->createMock(RequestInterface::class);
         $requestPattern = $this->createMock(Security\RequestPatternInterface::class);
         $interceptor = $this->createMock(Security\Authorization\InterceptorInterface::class);
->>>>>>> c3f2521f
 
         $requestPattern->expects($this->once())->method('matchRequest')->will($this->returnValue(true));
 
@@ -90,15 +72,9 @@
      */
     public function theFilterReturnsFalseIfThePatternDidNotMatch()
     {
-<<<<<<< HEAD
-        $request = $this->createMock(\TYPO3\Flow\Mvc\RequestInterface::class);
-        $requestPattern = $this->createMock(\TYPO3\Flow\Security\RequestPatternInterface::class);
-        $interceptor = $this->createMock(\TYPO3\Flow\Security\Authorization\InterceptorInterface::class);
-=======
         $request = $this->createMock(RequestInterface::class);
         $requestPattern = $this->createMock(Security\RequestPatternInterface::class);
         $interceptor = $this->createMock(Security\Authorization\InterceptorInterface::class);
->>>>>>> c3f2521f
 
         $requestPattern->expects($this->once())->method('matchRequest')->will($this->returnValue(false));
 
