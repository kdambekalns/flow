<?php
namespace TYPO3\Flow\Tests\Unit\Security;

/*
 * This file is part of the TYPO3.Flow package.
 *
 * (c) Contributors of the Neos Project - www.neos.io
 *
 * This package is Open Source Software. For the full copyright and license
 * information, please view the LICENSE file which was distributed with this
 * source code.
 */

use TYPO3\Flow\Mvc\ActionRequest;
use TYPO3\Flow\Security\Authentication\AuthenticationManagerInterface;
use TYPO3\Flow\Security\Account;
use TYPO3\Flow\Security\Authentication\TokenInterface;
use TYPO3\Flow\Security\Context;
use TYPO3\Flow\Security\Policy\Role;
use TYPO3\Flow\Tests\UnitTestCase;

/**
 * Testcase for the security context
 */
class ContextTest extends UnitTestCase
{
    /**
     * @var Context
     */
    protected $securityContext;

    /**
     * @var ActionRequest
     */
    protected $mockActionRequest;

    /**
     * @var AuthenticationManagerInterface
     */
    protected $mockAuthenticationManager;

    /**
     * Sets up this test case
     */
    public function setUp()
    {
        $this->securityContext = $this->getAccessibleMock('TYPO3\Flow\Security\Context', array('separateActiveAndInactiveTokens'));

        $this->mockAuthenticationManager = $this->getMock('TYPO3\Flow\Security\Authentication\AuthenticationManagerInterface');
        $this->mockAuthenticationManager->expects($this->any())->method('getTokens')->will($this->returnValue(array()));
        $this->securityContext->injectAuthenticationManager($this->mockAuthenticationManager);

        $this->mockActionRequest = $this->getMockBuilder('TYPO3\Flow\Mvc\ActionRequest')->disableOriginalConstructor()->getMock();
        $this->securityContext->setRequest($this->mockActionRequest);
    }

    /**
     * @test
     */
    public function currentRequestIsSetInTheSecurityContext()
    {
        $this->securityContext->initialize();
        $this->assertSame($this->mockActionRequest, $this->securityContext->_get('request'));
    }

    /**
     * @test
     */
    public function securityContextIsSetToInitialized()
    {
        $this->assertFalse($this->securityContext->isInitialized());
        $this->securityContext->initialize();
        $this->assertTrue($this->securityContext->isInitialized());
    }

    /**
     * initialize() might be called multiple times during one request. This might override
     * roles and other data acquired from tokens / accounts, which have been initialized
     * in a previous initialize() call. Therefore - and in order to save some processor
     * cycles - initialization should only by executed once for a Context instance.
     *
     * @test
     */
    public function securityContextIsNotInitializedAgainIfItHasBeenInitializedAlready()
    {
        $securityContext = $this->getAccessibleMock('TYPO3\Flow\Security\Context', array('canBeInitialized'));
        $securityContext->expects($this->never())->method('canBeInitialized');
        $securityContext->_set('initialized', true);

        $securityContext->initialize();
    }

    /**
     * @test
     */
    public function initializeSeparatesActiveAndInactiveTokens()
    {
        $this->securityContext->expects($this->once())->method('separateActiveAndInactiveTokens');
        $this->securityContext->initialize();
    }

    /**
     * @test
     */
    public function initializeUpdatesAndSeparatesActiveAndInactiveTokensCorrectly()
    {
        $securityContext = $this->getAccessibleMock('TYPO3\Flow\Security\Context', array('dummy'));

        $settings = array();
        $settings['security']['authentication']['authenticationStrategy'] = 'allTokens';
        $securityContext->injectSettings($settings);

        $matchingRequestPattern = $this->getMock('TYPO3\Flow\Security\RequestPatternInterface');
        $matchingRequestPattern->expects($this->any())->method('matchRequest')->will($this->returnValue(true));

        $notMatchingRequestPattern = $this->getMock('TYPO3\Flow\Security\RequestPatternInterface');
        $notMatchingRequestPattern->expects($this->any())->method('matchRequest')->will($this->returnValue(false));

        $token1 = $this->getMock('TYPO3\Flow\Security\Authentication\TokenInterface');
        $token1->expects($this->once())->method('hasRequestPatterns')->will($this->returnValue(true));
        $token1->expects($this->once())->method('getRequestPatterns')->will($this->returnValue(array($matchingRequestPattern)));
        $token1->expects($this->any())->method('getAuthenticationProviderName')->will($this->returnValue('token1Provider'));
        $token1->expects($this->any())->method('getAuthenticationStatus')->will($this->returnValue(TokenInterface::AUTHENTICATION_NEEDED));

        $token2 = $this->getMock('TYPO3\Flow\Security\Authentication\TokenInterface');
        $token2->expects($this->once())->method('hasRequestPatterns')->will($this->returnValue(false));
        $token2->expects($this->never())->method('getRequestPatterns');
        $token2->expects($this->any())->method('getAuthenticationProviderName')->will($this->returnValue('token2Provider'));
        $token2->expects($this->any())->method('getAuthenticationStatus')->will($this->returnValue(TokenInterface::AUTHENTICATION_NEEDED));

        $token3 = $this->getMock('TYPO3\Flow\Security\Authentication\TokenInterface');
        $token3->expects($this->once())->method('hasRequestPatterns')->will($this->returnValue(true));
        $token3->expects($this->once())->method('getRequestPatterns')->will($this->returnValue(array($notMatchingRequestPattern)));
        $token3->expects($this->any())->method('getAuthenticationProviderName')->will($this->returnValue('token3Provider'));
        $token3->expects($this->any())->method('getAuthenticationStatus')->will($this->returnValue(TokenInterface::AUTHENTICATION_NEEDED));

        $token4 = $this->getMock('TYPO3\Flow\Security\Authentication\TokenInterface');
        $token4->expects($this->once())->method('hasRequestPatterns')->will($this->returnValue(true));
        $token4->expects($this->once())->method('getRequestPatterns')->will($this->returnValue(array()));
        $token4->expects($this->any())->method('getAuthenticationProviderName')->will($this->returnValue('token4Provider'));
        $token4->expects($this->any())->method('getAuthenticationStatus')->will($this->returnValue(TokenInterface::AUTHENTICATION_NEEDED));

        $token5 = $this->getMock('TYPO3\Flow\Security\Authentication\TokenInterface');
        $token5->expects($this->once())->method('hasRequestPatterns')->will($this->returnValue(true));
        $token5->expects($this->once())->method('getRequestPatterns')->will($this->returnValue(array($notMatchingRequestPattern, $matchingRequestPattern)));
        $token5->expects($this->any())->method('getAuthenticationProviderName')->will($this->returnValue('token5Provider'));
        $token5->expects($this->any())->method('getAuthenticationStatus')->will($this->returnValue(TokenInterface::AUTHENTICATION_NEEDED));

        $mockAuthenticationManager = $this->getMock('TYPO3\Flow\Security\Authentication\AuthenticationManagerInterface');
        $mockAuthenticationManager->expects($this->once())->method('getTokens')->will($this->returnValue(array($token1, $token2, $token3, $token4, $token5)));

        $mockSession = $this->getMock('TYPO3\Flow\Session\SessionInterface');
        $mockSessionManager = $this->getMock('TYPO3\Flow\Session\SessionManagerInterface');
        $mockSessionManager->expects($this->any())->method('getCurrentSession')->will($this->returnValue($mockSession));
        $mockSecurityLogger = $this->getMock('TYPO3\Flow\Log\SecurityLoggerInterface');

        $securityContext = $this->getAccessibleMock('TYPO3\Flow\Security\Context', array('dummy'));
        $securityContext->injectSettings($settings);
        $securityContext->setRequest($this->mockActionRequest);
        $securityContext->injectAuthenticationManager($mockAuthenticationManager);
        $securityContext->_set('sessionManager', $mockSessionManager);
        $securityContext->_set('securityLogger', $mockSecurityLogger);
        $securityContext->_set('tokens', array($token1, $token3, $token4));

        $securityContext->setRequest($this->mockActionRequest);
        $securityContext->_set('tokens', array($token1, $token3, $token4));
        $securityContext->initialize();

        $this->assertEquals(array($token1, $token2, $token4), array_values($securityContext->_get('activeTokens')));
        $this->assertEquals(array($token3, $token5), array_values($securityContext->_get('inactiveTokens')));
    }

    /**
     * @test
     */
    public function securityContextCallsTheAuthenticationManagerToSetItsTokens()
    {
        $securityContext = $this->getAccessibleMock('TYPO3\Flow\Security\Context', array('dummy'));

        $mockAuthenticationManager = $this->getMock('TYPO3\Flow\Security\Authentication\AuthenticationManagerInterface');
        $mockAuthenticationManager->expects($this->once())->method('getTokens')->will($this->returnValue(array()));
        $securityContext->injectAuthenticationManager($mockAuthenticationManager);
        $securityContext->setRequest($this->mockActionRequest);

        $securityContext->initialize();
    }

    /**
     * @test
     */
    public function tokenFromAnAuthenticationManagerIsReplacedIfThereIsOneOfTheSameTypeInTheSession()
    {
        $mockAuthenticationManager = $this->getMock('TYPO3\Flow\Security\Authentication\AuthenticationManagerInterface');

        $token1 = $this->getMock('TYPO3\Flow\Security\Authentication\TokenInterface');
        $token1->expects($this->any())->method('getAuthenticationProviderName')->will($this->returnValue('token1Provider'));
        $token1Clone = $this->getMock('TYPO3\Flow\Security\Authentication\TokenInterface');
        $token1Clone->expects($this->any())->method('getAuthenticationProviderName')->will($this->returnValue('token1Provider'));
        $token1Clone->expects($this->any())->method('getAuthenticationStatus')->will($this->returnValue(TokenInterface::AUTHENTICATION_NEEDED));

        $token2 = $this->getMock('TYPO3\Flow\Security\Authentication\TokenInterface');
        $token2->expects($this->any())->method('getAuthenticationProviderName')->will($this->returnValue('token2Provider'));
        $token2Clone = $this->getMock('TYPO3\Flow\Security\Authentication\TokenInterface');
        $token2Clone->expects($this->any())->method('getAuthenticationProviderName')->will($this->returnValue('token2Provider'));
        $token2Clone->expects($this->any())->method('getAuthenticationStatus')->will($this->returnValue(TokenInterface::AUTHENTICATION_NEEDED));

        $token3 = $this->getMock('TYPO3\Flow\Security\Authentication\TokenInterface');
        $token3->expects($this->any())->method('getAuthenticationProviderName')->will($this->returnValue('token3Provider'));

        $tokensFromTheManager = array($token1, $token2, $token3);
        $tokensFromTheSession = array($token1Clone, $token2Clone);

        $mockAuthenticationManager->expects($this->once())->method('getTokens')->will($this->returnValue($tokensFromTheManager));

        $mockSession = $this->getMock('TYPO3\Flow\Session\SessionInterface');
        $mockSessionManager = $this->getMock('TYPO3\Flow\Session\SessionManagerInterface');
        $mockSessionManager->expects($this->any())->method('getCurrentSession')->will($this->returnValue($mockSession));
        $mockSecurityLogger = $this->getMock('TYPO3\Flow\Log\SecurityLoggerInterface');

        $securityContext = $this->getAccessibleMock('TYPO3\Flow\Security\Context', array('dummy'));
        $securityContext->injectAuthenticationManager($mockAuthenticationManager);
        $securityContext->setRequest($this->mockActionRequest);
        $securityContext->_set('tokens', $tokensFromTheSession);
        $securityContext->_set('sessionManager', $mockSessionManager);
        $securityContext->_set('securityLogger', $mockSecurityLogger);

        $securityContext->_call('initialize');

        $expectedMergedTokens = array($token1Clone, $token2Clone, $token3);
        $this->assertEquals(array_values($securityContext->_get('tokens')), $expectedMergedTokens);
    }

    /**
     * @test
     */
    public function initializeCallsUpdateCredentialsOnAllActiveTokens()
    {
        $mockAuthenticationManager = $this->getMock('TYPO3\Flow\Security\Authentication\AuthenticationManagerInterface');

        $notMatchingRequestPattern = $this->getMock('TYPO3\Flow\Security\RequestPatternInterface');
        $notMatchingRequestPattern->expects($this->any())->method('matchRequest')->will($this->returnValue(false));

        $mockToken1 = $this->getMock('TYPO3\Flow\Security\Authentication\TokenInterface');
        $mockToken1->expects($this->any())->method('getAuthenticationProviderName')->will($this->returnValue('token1Provider'));
        $mockToken2 = $this->getMock('TYPO3\Flow\Security\Authentication\TokenInterface');
        $mockToken2->expects($this->any())->method('getAuthenticationProviderName')->will($this->returnValue('token2Provider'));
        $mockToken2->expects($this->atLeastOnce())->method('hasRequestPatterns')->will($this->returnValue(true));
        $mockToken2->expects($this->atLeastOnce())->method('getRequestPatterns')->will($this->returnValue(array($notMatchingRequestPattern)));
        $mockToken3 = $this->getMock('TYPO3\Flow\Security\Authentication\TokenInterface');
        $mockToken3->expects($this->any())->method('getAuthenticationProviderName')->will($this->returnValue('token3Provider'));

        $mockToken1->expects($this->once())->method('updateCredentials');
        $mockToken2->expects($this->never())->method('updateCredentials');
        $mockToken3->expects($this->once())->method('updateCredentials');

        $mockAuthenticationManager->expects($this->once())->method('getTokens')->will($this->returnValue(array($mockToken1, $mockToken2, $mockToken3)));

        $securityContext = $this->getAccessibleMock('TYPO3\Flow\Security\Context', array('dummy'));
        $securityContext->setRequest($this->mockActionRequest);
        $securityContext->_set('authenticationManager', $mockAuthenticationManager);

        $securityContext->_call('initialize');
    }

    /**
     * @test
     */
    public function injectAuthenticationManagerSetsAReferenceToTheSecurityContextInTheAuthenticationManager()
    {
        $securityContext = $this->getAccessibleMock('TYPO3\Flow\Security\Context', array('initialize'));
        $mockAuthenticationManager = $this->getMock('TYPO3\Flow\Security\Authentication\AuthenticationManagerInterface');
        $mockAuthenticationManager->expects($this->once())->method('setSecurityContext')->with($securityContext);

        $securityContext->injectAuthenticationManager($mockAuthenticationManager);
    }

    /**
     * Data provider for authentication strategy settings
     *
     * @return array
     */
    public function authenticationStrategies()
    {
        $data = array();
        $settings = array();
        $settings['security']['authentication']['authenticationStrategy'] = 'allTokens';
        $data[] = array($settings, Context::AUTHENTICATE_ALL_TOKENS);
        $settings['security']['authentication']['authenticationStrategy'] = 'oneToken';
        $data[] = array($settings, Context::AUTHENTICATE_ONE_TOKEN);
        $settings['security']['authentication']['authenticationStrategy'] = 'atLeastOneToken';
        $data[] = array($settings, Context::AUTHENTICATE_AT_LEAST_ONE_TOKEN);
        $settings['security']['authentication']['authenticationStrategy'] = 'anyToken';
        $data[] = array($settings, Context::AUTHENTICATE_ANY_TOKEN);
        return $data;
    }

    /**
     * @dataProvider authenticationStrategies()
     * @test
     */
    public function authenticationStrategyIsSetCorrectlyFromConfiguration($settings, $expectedAuthenticationStrategy)
    {
        $securityContext = $this->getAccessibleMock('TYPO3\Flow\Security\Context', array('initialize'));
        $securityContext->injectSettings($settings);

        $this->assertEquals($expectedAuthenticationStrategy, $securityContext->getAuthenticationStrategy());
    }

    /**
     * @expectedException \TYPO3\Flow\Exception
     * @test
     */
    public function invalidAuthenticationStrategyFromConfigurationThrowsException()
    {
        $settings = array();
        $settings['security']['authentication']['authenticationStrategy'] = 'fizzleGoesHere';

        $securityContext = $this->getAccessibleMock('TYPO3\Flow\Security\Context', array('dummy'));
        $securityContext->injectSettings($settings);
    }

    /**
     * Data provider for CSRF protection strategy settings
     *
     * @return array
     */
    public function csrfProtectionStrategies()
    {
        $data = array();
        $settings = array();
        $settings['security']['csrf']['csrfStrategy'] = 'onePerRequest';
        $data[] = array($settings, Context::CSRF_ONE_PER_REQUEST);
        $settings['security']['csrf']['csrfStrategy'] = 'onePerSession';
        $data[] = array($settings, Context::CSRF_ONE_PER_SESSION);
        $settings['security']['csrf']['csrfStrategy'] = 'onePerUri';
        $data[] = array($settings, Context::CSRF_ONE_PER_URI);
        return $data;
    }

    /**
     * @dataProvider csrfProtectionStrategies()
     * @test
     */
    public function csrfProtectionStrategyIsSetCorrectlyFromConfiguration($settings, $expectedCsrfProtectionStrategy)
    {
        $securityContext = $this->getAccessibleMock('TYPO3\Flow\Security\Context', array('dummy'));
        $securityContext->injectSettings($settings);

        $this->assertEquals($expectedCsrfProtectionStrategy, $securityContext->_get('csrfProtectionStrategy'));
    }

    /**
     * @expectedException \TYPO3\Flow\Exception
     * @test
     */
    public function invalidCsrfProtectionStrategyFromConfigurationThrowsException()
    {
        $settings = array();
        $settings['security']['csrf']['csrfStrategy'] = 'fizzleGoesHere';

        $securityContext = $this->getAccessibleMock('TYPO3\Flow\Security\Context', array('dummy'));
        $securityContext->injectSettings($settings);
    }

    /**
     * @test
     */
    public function getRolesReturnsTheCorrectRoles()
    {
        $everybodyRole = new Role('TYPO3.Flow:Everybody');
        $authenticatedUserRole = new Role('TYPO3.Flow:AuthenticatedUser');
        $testRole = new Role('Acme.Demo:TestRole');

        $mockAuthenticationManager = $this->getMock('TYPO3\Flow\Security\Authentication\AuthenticationManagerInterface');
        $mockAuthenticationManager->expects($this->atLeastOnce())->method('isAuthenticated')->will($this->returnValue(true));

        $mockPolicyService = $this->getAccessibleMock('TYPO3\Flow\Security\Policy\PolicyService', array('getRole', 'initializeRolesFromPolicy'));
        $mockPolicyService->expects($this->atLeastOnce())->method('getRole')->will($this->returnCallback(
            function ($roleIdentifier) use ($everybodyRole, $authenticatedUserRole) {
                switch ($roleIdentifier) {
                    case 'TYPO3.Flow:Everybody':
                        return $everybodyRole;
                    case 'TYPO3.Flow:AuthenticatedUser':
                        return $authenticatedUserRole;
                }
            }
        ));

<<<<<<< HEAD
        $account = $this->getAccessibleMock('TYPO3\Flow\Security\Account', array('dummy'));
        $account->_set('policyService', $mockPolicyService);
        $account->setRoles(array($testRole));

        $mockToken = $this->getMock('TYPO3\Flow\Security\Authentication\TokenInterface');
        $mockToken->expects($this->atLeastOnce())->method('isAuthenticated')->will($this->returnValue(true));
        $mockToken->expects($this->atLeastOnce())->method('getAccount')->will($this->returnValue($account));

        $securityContext = $this->getAccessibleMock('TYPO3\Flow\Security\Context', array('initialize'));
=======
        $securityContext = $this->getAccessibleMock('TYPO3\Flow\Security\Context', array('initialize', 'getAccount'));
>>>>>>> 4dea06c9
        $securityContext->expects($this->any())->method('getAccount')->will($this->returnValue($account));
        $securityContext->_set('activeTokens', array($mockToken));
        $securityContext->_set('policyService', $mockPolicyService);
        $securityContext->_set('authenticationManager', $mockAuthenticationManager);

        $expectedResult = array('TYPO3.Flow:Everybody' => $everybodyRole, 'TYPO3.Flow:AuthenticatedUser' => $authenticatedUserRole, 'Acme.Demo:TestRole' => $testRole);
        $this->assertEquals($expectedResult, $securityContext->getRoles());
    }

    /**
     * @test
     */
    public function getRolesTakesInheritanceOfRolesIntoAccount()
    {
        /** @var Role|\PHPUnit_Framework_MockObject_MockObject $everybodyRole */
        $everybodyRole = $this->getAccessibleMock('TYPO3\Flow\Security\Policy\Role', array('dummy'), array('TYPO3.Flow:Everybody'));
        /** @var Role|\PHPUnit_Framework_MockObject_MockObject $authenticatedUserRole */
        $authenticatedUserRole = $this->getAccessibleMock('TYPO3\Flow\Security\Policy\Role', array('dummy'), array('TYPO3.Flow:AuthenticatedUser'));
        /** @var Role|\PHPUnit_Framework_MockObject_MockObject $testRole1 */
        $testRole1 = $this->getAccessibleMock('TYPO3\Flow\Security\Policy\Role', array('dummy'), array('Acme.Demo:TestRole1'));
        /** @var Role|\PHPUnit_Framework_MockObject_MockObject $testRole2 */
        $testRole2 = $this->getAccessibleMock('TYPO3\Flow\Security\Policy\Role', array('dummy'), array('Acme.Demo:TestRole2'));
        /** @var Role|\PHPUnit_Framework_MockObject_MockObject $testRole3 */
        $testRole3 = $this->getAccessibleMock('TYPO3\Flow\Security\Policy\Role', array('dummy'), array('Acme.Demo:TestRole3'));
        /** @var Role|\PHPUnit_Framework_MockObject_MockObject $testRole4 */
        $testRole4 = $this->getAccessibleMock('TYPO3\Flow\Security\Policy\Role', array('dummy'), array('Acme.Demo:TestRole4'));
        /** @var Role|\PHPUnit_Framework_MockObject_MockObject $testRole5 */
        $testRole5 = $this->getAccessibleMock('TYPO3\Flow\Security\Policy\Role', array('dummy'), array('Acme.Demo:TestRole5'));
        /** @var Role|\PHPUnit_Framework_MockObject_MockObject $testRole6 */
        $testRole6 = $this->getAccessibleMock('TYPO3\Flow\Security\Policy\Role', array('dummy'), array('Acme.Demo:TestRole6'));
        /** @var Role|\PHPUnit_Framework_MockObject_MockObject $testRole7 */
        $testRole7 = $this->getAccessibleMock('TYPO3\Flow\Security\Policy\Role', array('dummy'), array('Acme.Demo:TestRole7'));

        $mockAuthenticationManager = $this->getMock('TYPO3\Flow\Security\Authentication\AuthenticationManagerInterface');
        $mockAuthenticationManager->expects($this->atLeastOnce())->method('isAuthenticated')->will($this->returnValue(true));

        $mockPolicyService = $this->getAccessibleMock('TYPO3\Flow\Security\Policy\PolicyService', array('getRole'));
        $mockPolicyService->expects($this->atLeastOnce())->method('getRole')->will($this->returnCallback(
            function ($roleIdentifier) use ($everybodyRole, $authenticatedUserRole, $testRole1, $testRole2, $testRole3, $testRole4, $testRole5, $testRole6, $testRole7) {
                switch ($roleIdentifier) {
                    case 'TYPO3.Flow:Everybody':
                        return $everybodyRole;
                    case 'TYPO3.Flow:AuthenticatedUser':
                        return $authenticatedUserRole;
                    case 'Acme.Demo:TestRole1':
                        return $testRole1;
                    case 'Acme.Demo:TestRole2':
                        return $testRole2;
                    case 'Acme.Demo:TestRole3':
                        return $testRole3;
                    case 'Acme.Demo:TestRole4':
                        return $testRole4;
                    case 'Acme.Demo:TestRole5':
                        return $testRole5;
                    case 'Acme.Demo:TestRole6':
                        return $testRole6;
                    case 'Acme.Demo:TestRole7':
                        return $testRole7;
                }
            }
        ));

<<<<<<< HEAD
        // Set parents
        $testRole1->setParentRoles(array($testRole2, $testRole3));
        $testRole2->setParentRoles(array($testRole4, $testRole5));
        $testRole3->setParentRoles(array($testRole6, $testRole7));

        /** @var Account|\PHPUnit_Framework_MockObject_MockObject $account */
        $account = $this->getAccessibleMock('TYPO3\Flow\Security\Account', array('dummy'));
        $this->inject($account, 'policyService', $mockPolicyService);
        $account->setRoles(array($testRole1));

        /** @var TokenInterface|\PHPUnit_Framework_MockObject_MockObject $mockToken */
        $mockToken = $this->getMock('TYPO3\Flow\Security\Authentication\TokenInterface');
        $mockToken->expects($this->atLeastOnce())->method('isAuthenticated')->will($this->returnValue(true));
        $mockToken->expects($this->atLeastOnce())->method('getAccount')->will($this->returnValue($account));

        /** @var Context|\PHPUnit_Framework_MockObject_MockObject $securityContext */
        $securityContext = $this->getAccessibleMock('TYPO3\Flow\Security\Context', array('initialize'));
=======
        $securityContext = $this->getAccessibleMock('TYPO3\Flow\Security\Context', array('initialize', 'getAccount'));
>>>>>>> 4dea06c9
        $securityContext->expects($this->any())->method('getAccount')->will($this->returnValue($account));
        $this->inject($securityContext, 'activeTokens', array($mockToken));
        $this->inject($securityContext, 'policyService', $mockPolicyService);
        $this->inject($securityContext, 'authenticationManager', $mockAuthenticationManager);

        $expectedResult = array(
            'Acme.Demo:TestRole1' => $testRole1,
            'Acme.Demo:TestRole2' => $testRole2,
            'Acme.Demo:TestRole3' => $testRole3,
            'Acme.Demo:TestRole4' => $testRole4,
            'Acme.Demo:TestRole5' => $testRole5,
            'Acme.Demo:TestRole6' => $testRole6,
            'Acme.Demo:TestRole7' => $testRole7,
            'TYPO3.Flow:Everybody' => $everybodyRole,
            'TYPO3.Flow:AuthenticatedUser' => $authenticatedUserRole
        );
        $result = $securityContext->getRoles();

        ksort($expectedResult);
        ksort($result);

        $this->assertSame(array_keys($expectedResult), array_keys($result));
        #$this->assertSame($expectedResult, $result);
    }

    /**
     * @test
     */
    public function getRolesReturnsTheEverybodyRoleEvenIfNoTokenIsAuthenticated()
    {
        $mockAuthenticationManager = $this->getMock('TYPO3\Flow\Security\Authentication\AuthenticationManagerInterface');
        $mockAuthenticationManager->expects($this->atLeastOnce())->method('isAuthenticated')->will($this->returnValue(false));

        $everybodyRole = new Role('TYPO3.Flow:Everybody');
        $anonymousRole = new Role('TYPO3.Flow:Anonymous');
        $mockPolicyService = $this->getAccessibleMock('TYPO3\Flow\Security\Policy\PolicyService', array('getRole'));
        $mockPolicyService->expects($this->any())->method('getRole')->will($this->returnValueMap(array(array('TYPO3.Flow:Anonymous', $anonymousRole), array('TYPO3.Flow:Everybody', $everybodyRole))));

        $securityContext = $this->getAccessibleMock('TYPO3\Flow\Security\Context', array('initialize'));
        $securityContext->_set('policyService', $mockPolicyService);
        $securityContext->_set('authenticationManager', $mockAuthenticationManager);

        $result = $securityContext->getRoles();
        $this->assertInstanceOf('TYPO3\Flow\Security\Policy\Role', $result['TYPO3.Flow:Everybody']);
        $this->assertEquals('TYPO3.Flow:Everybody', $result['TYPO3.Flow:Everybody']->getIdentifier());
    }

    /**
     * @test
     */
    public function getRolesReturnsTheAnonymousRoleIfNoTokenIsAuthenticated()
    {
        $mockAuthenticationManager = $this->getMock('TYPO3\Flow\Security\Authentication\AuthenticationManagerInterface');
        $mockAuthenticationManager->expects($this->atLeastOnce())->method('isAuthenticated')->will($this->returnValue(false));

        $everybodyRole = new Role('TYPO3.Flow:Everybody');
        $anonymousRole = new Role('TYPO3.Flow:Anonymous');
        $mockPolicyService = $this->getAccessibleMock('TYPO3\Flow\Security\Policy\PolicyService', array('getRole'));
        $mockPolicyService->expects($this->any())->method('getRole')->will($this->returnValueMap(array(array('TYPO3.Flow:Anonymous', $anonymousRole), array('TYPO3.Flow:Everybody', $everybodyRole))));

        $securityContext = $this->getAccessibleMock('TYPO3\Flow\Security\Context', array('initialize'));
        $securityContext->_set('policyService', $mockPolicyService);
        $securityContext->_set('authenticationManager', $mockAuthenticationManager);

        $result = $securityContext->getRoles();
        $this->assertInstanceOf('TYPO3\Flow\Security\Policy\Role', $result['TYPO3.Flow:Anonymous']);
        $this->assertEquals('TYPO3.Flow:Anonymous', (string)($result['TYPO3.Flow:Anonymous']));
    }

    /**
     * @test
     */
    public function getRolesReturnsTheAuthenticatedUserRoleIfATokenIsAuthenticated()
    {
        $mockAuthenticationManager = $this->getMock('TYPO3\Flow\Security\Authentication\AuthenticationManagerInterface');
        $mockAuthenticationManager->expects($this->atLeastOnce())->method('isAuthenticated')->will($this->returnValue(true));

        $everybodyRole = new Role('TYPO3.Flow:Everybody');
        $authenticatedUserRole = new Role('TYPO3.Flow:AuthenticatedUser');
        $mockPolicyService = $this->getAccessibleMock('TYPO3\Flow\Security\Policy\PolicyService', array('getRole'));
        $mockPolicyService->expects($this->any())->method('getRole')->will($this->returnValueMap(array(array('TYPO3.Flow:AuthenticatedUser', $authenticatedUserRole), array('Everybody', $everybodyRole))));

        $securityContext = $this->getAccessibleMock('TYPO3\Flow\Security\Context', array('initialize'));
        $securityContext->_set('policyService', $mockPolicyService);
        $securityContext->_set('authenticationManager', $mockAuthenticationManager);

        $result = $securityContext->getRoles();
        $this->assertInstanceOf('TYPO3\Flow\Security\Policy\Role', $result['TYPO3.Flow:AuthenticatedUser']);
        $this->assertEquals('TYPO3.Flow:AuthenticatedUser', (string)($result['TYPO3.Flow:AuthenticatedUser']));
    }

    /**
     * @test
     */
    public function hasRoleReturnsTrueForEverybodyRole()
    {
        $securityContext = $this->getAccessibleMock('TYPO3\Flow\Security\Context', array('initialize'));

        $this->assertTrue($securityContext->hasRole('TYPO3.Flow:Everybody'));
    }

    /**
     * @test
     */
    public function hasRoleReturnsTrueForAnonymousRoleIfNotAuthenticated()
    {
        $mockAuthenticationManager = $this->getMock('TYPO3\Flow\Security\Authentication\AuthenticationManagerInterface');
        $mockAuthenticationManager->expects($this->any())->method('isAuthenticated')->will($this->returnValue(false));

        $securityContext = $this->getAccessibleMock('TYPO3\Flow\Security\Context', array('initialize'));
        $securityContext->_set('authenticationManager', $mockAuthenticationManager);

        $this->assertTrue($securityContext->hasRole('TYPO3.Flow:Anonymous'));
    }

    /**
     * @test
     */
    public function hasRoleReturnsFalseForAnonymousRoleIfAuthenticated()
    {
        $mockAuthenticationManager = $this->getMock('TYPO3\Flow\Security\Authentication\AuthenticationManagerInterface');
        $mockAuthenticationManager->expects($this->any())->method('isAuthenticated')->will($this->returnValue(true));

        $securityContext = $this->getAccessibleMock('TYPO3\Flow\Security\Context', array('initialize'));
        $securityContext->_set('authenticationManager', $mockAuthenticationManager);

        $this->assertFalse($securityContext->hasRole('TYPO3.Flow:Anonymous'));
    }

    /**
     * @test
     */
    public function hasRoleWorks()
    {
        $everybodyRole = new Role('TYPO3.Flow:Everybody');
        $testRole = new Role('Acme.Demo:TestRole');

        $mockAuthenticationManager = $this->getMock('TYPO3\Flow\Security\Authentication\AuthenticationManagerInterface');
        $mockAuthenticationManager->expects($this->atLeastOnce())->method('isAuthenticated')->will($this->returnValue(true));

        $mockPolicyService = $this->getAccessibleMock('TYPO3\Flow\Security\Policy\PolicyService', array('getRole', 'initializeRolesFromPolicy'));
        $mockPolicyService->expects($this->atLeastOnce())->method('getRole')->will($this->returnCallback(
            function ($roleIdentifier) use ($everybodyRole) {
                switch ($roleIdentifier) {
                    case 'TYPO3.Flow:Everybody':
                        return $everybodyRole;
                }
            }
        ));

        $account = $this->getAccessibleMock('TYPO3\Flow\Security\Account', array('dummy'));
        $account->_set('policyService', $mockPolicyService);
        $account->setRoles(array($testRole));

        $mockToken = $this->getMock('TYPO3\Flow\Security\Authentication\TokenInterface');
        $mockToken->expects($this->atLeastOnce())->method('isAuthenticated')->will($this->returnValue(true));
        $mockToken->expects($this->atLeastOnce())->method('getAccount')->will($this->returnValue($account));

        $securityContext = $this->getAccessibleMock('TYPO3\Flow\Security\Context', array('initialize', 'getAccount'));
        $securityContext->expects($this->any())->method('getAccount')->will($this->returnValue($account));
        $securityContext->_set('activeTokens', array($mockToken));
        $securityContext->_set('policyService', $mockPolicyService);
        $securityContext->_set('authenticationManager', $mockAuthenticationManager);

        $this->assertTrue($securityContext->hasRole('Acme.Demo:TestRole'));
        $this->assertFalse($securityContext->hasRole('Foo.Bar:Baz'));
    }

    /**
     * @test
     */
    public function hasRoleWorksWithRecursiveRoles()
    {
        $everybodyRole = $this->getAccessibleMock('TYPO3\Flow\Security\Policy\Role', array('dummy'), array('TYPO3.Flow:Everybody'));
        $testRole1 = $this->getAccessibleMock('TYPO3\Flow\Security\Policy\Role', array('dummy'), array('Acme.Demo:TestRole1'));
        $testRole2 = $this->getAccessibleMock('TYPO3\Flow\Security\Policy\Role', array('dummy'), array('Acme.Demo:TestRole2'));

        $mockAuthenticationManager = $this->getMock('TYPO3\Flow\Security\Authentication\AuthenticationManagerInterface');
        $mockAuthenticationManager->expects($this->atLeastOnce())->method('isAuthenticated')->will($this->returnValue(true));

        $mockPolicyService = $this->getAccessibleMock('TYPO3\Flow\Security\Policy\PolicyService', array('getRole', 'initializeRolesFromPolicy'));
        $mockPolicyService->expects($this->atLeastOnce())->method('getRole')->will($this->returnCallback(
            function ($roleIdentifier) use ($everybodyRole, $testRole1, $testRole2) {
                switch ($roleIdentifier) {
                    case 'TYPO3.Flow:Everybody':
                        return $everybodyRole;
                    case 'Acme.Demo:TestRole1':
                        return $testRole1;
                    case 'Acme.Demo:TestRole2':
                        return $testRole2;
                }
            }
        ));

        $everybodyRole->_set('policyService', $mockPolicyService);
        $testRole1->_set('policyService', $mockPolicyService);
        $testRole2->_set('policyService', $mockPolicyService);

        // Set parents
        $testRole1->setParentRoles(array($testRole2));

        $account = $this->getAccessibleMock('TYPO3\Flow\Security\Account', array('dummy'));
        $account->_set('policyService', $mockPolicyService);
        $account->setRoles(array($testRole1));

        $mockToken = $this->getMock('TYPO3\Flow\Security\Authentication\TokenInterface');
        $mockToken->expects($this->atLeastOnce())->method('isAuthenticated')->will($this->returnValue(true));
        $mockToken->expects($this->atLeastOnce())->method('getAccount')->will($this->returnValue($account));

        $securityContext = $this->getAccessibleMock('TYPO3\Flow\Security\Context', array('initialize', 'getAccount'));
        $securityContext->expects($this->any())->method('getAccount')->will($this->returnValue($account));
        $securityContext->_set('activeTokens', array($mockToken));
        $securityContext->_set('policyService', $mockPolicyService);
        $securityContext->_set('authenticationManager', $mockAuthenticationManager);

        $this->assertTrue($securityContext->hasRole('Acme.Demo:TestRole2'));
    }

    /**
     * @test
     */
    public function getPartyAsksTheCorrectAuthenticationTokenAndReturnsItsParty()
    {
        $mockAuthenticationManager = $this->getMock('TYPO3\Flow\Security\Authentication\AuthenticationManagerInterface');

        $mockParty = $this->getMockForAbstractClass('TYPO3\Party\Domain\Model\AbstractParty');

        $mockAccount = $this->getMock('TYPO3\Flow\Security\Account');
        $mockAccount->expects($this->once())->method('getParty')->will($this->returnValue($mockParty));

        $token1 = $this->getMock('TYPO3\Flow\Security\Authentication\TokenInterface', array(), array(), 'token1' . md5(uniqid(mt_rand(), true)));
        $token1->expects($this->any())->method('isAuthenticated')->will($this->returnValue(false));
        $token1->expects($this->never())->method('getAccount');

        $token2 = $this->getMock('TYPO3\Flow\Security\Authentication\TokenInterface', array(), array(), 'token2' . md5(uniqid(mt_rand(), true)));
        $token2->expects($this->any())->method('isAuthenticated')->will($this->returnValue(true));
        $token2->expects($this->atLeastOnce())->method('getAccount')->will($this->returnValue($mockAccount));

        $token3 = $this->getMock('TYPO3\Flow\Security\Authentication\TokenInterface', array(), array(), 'token3' . md5(uniqid(mt_rand(), true)));
        $token3->expects($this->any())->method('isAuthenticated')->will($this->returnValue(true));
        $token3->expects($this->never())->method('getAccount');

        $securityContext = $this->getAccessibleMock('TYPO3\Flow\Security\Context', array('getAuthenticationTokens'));
        $securityContext->setRequest($this->mockActionRequest);
        $securityContext->_set('authenticationManager', $mockAuthenticationManager);
        $securityContext->expects($this->once())->method('getAuthenticationTokens')->will($this->returnValue(array($token1, $token2, $token3)));

        $this->assertEquals($mockParty, $securityContext->getParty());
    }

    /**
     * @test
     */
    public function getAccountReturnsTheAccountAttachedToTheFirstAuthenticatedToken()
    {
        $mockAuthenticationManager = $this->getMock('TYPO3\Flow\Security\Authentication\AuthenticationManagerInterface');

        $mockAccount = $this->getMock('TYPO3\Flow\Security\Account');

        $token1 = $this->getMock('TYPO3\Flow\Security\Authentication\TokenInterface', array(), array(), 'token1' . md5(uniqid(mt_rand(), true)));
        $token1->expects($this->any())->method('isAuthenticated')->will($this->returnValue(false));
        $token1->expects($this->never())->method('getAccount');

        $token2 = $this->getMock('TYPO3\Flow\Security\Authentication\TokenInterface', array(), array(), 'token2' . md5(uniqid(mt_rand(), true)));
        $token2->expects($this->any())->method('isAuthenticated')->will($this->returnValue(true));
        $token2->expects($this->once())->method('getAccount')->will($this->returnValue($mockAccount));

        $token3 = $this->getMock('TYPO3\Flow\Security\Authentication\TokenInterface', array(), array(), 'token3' . md5(uniqid(mt_rand(), true)));
        $token3->expects($this->any())->method('isAuthenticated')->will($this->returnValue(true));
        $token3->expects($this->never())->method('getAccount');

        $securityContext = $this->getAccessibleMock('TYPO3\Flow\Security\Context', array('getAuthenticationTokens'));
        $securityContext->setRequest($this->mockActionRequest);
        $securityContext->_set('authenticationManager', $mockAuthenticationManager);
        $securityContext->expects($this->once())->method('getAuthenticationTokens')->will($this->returnValue(array($token1, $token2, $token3)));

        $this->assertEquals($mockAccount, $securityContext->getAccount());
    }

    /**
     * @test
     */
    public function getPartyByTypeReturnsTheFirstAuthenticatedPartyWithGivenType()
    {
        $mockAuthenticationManager = $this->getMock('TYPO3\Flow\Security\Authentication\AuthenticationManagerInterface');

        $matchingMockParty = $this->getMockForAbstractClass('TYPO3\Party\Domain\Model\AbstractParty', array(), 'MatchingParty');
        $notMatchingMockParty = $this->getMockForAbstractClass('TYPO3\Party\Domain\Model\AbstractParty', array(), 'NotMatchingParty');

        $mockAccount1 = $this->getMock('TYPO3\Flow\Security\Account');
        $mockAccount1->expects($this->any())->method('getParty')->will($this->returnValue($notMatchingMockParty));
        $mockAccount2 = $this->getMock('TYPO3\Flow\Security\Account');
        $mockAccount2->expects($this->any())->method('getParty')->will($this->returnValue($matchingMockParty));

        $token1 = $this->getMock('TYPO3\Flow\Security\Authentication\TokenInterface', array(), array(), 'token1' . md5(uniqid(mt_rand(), true)));
        $token1->expects($this->any())->method('isAuthenticated')->will($this->returnValue(false));
        $token1->expects($this->never())->method('getAccount');

        $token2 = $this->getMock('TYPO3\Flow\Security\Authentication\TokenInterface', array(), array(), 'token2' . md5(uniqid(mt_rand(), true)));
        $token2->expects($this->any())->method('isAuthenticated')->will($this->returnValue(true));
        $token2->expects($this->any())->method('getAccount')->will($this->returnValue($mockAccount1));

        $token3 = $this->getMock('TYPO3\Flow\Security\Authentication\TokenInterface', array(), array(), 'token3' . md5(uniqid(mt_rand(), true)));
        $token3->expects($this->any())->method('isAuthenticated')->will($this->returnValue(true));
        $token3->expects($this->any())->method('getAccount')->will($this->returnValue($mockAccount2));

        $securityContext = $this->getAccessibleMock('TYPO3\Flow\Security\Context', array('getAuthenticationTokens'));
        $securityContext->setRequest($this->mockActionRequest);
        $securityContext->_set('authenticationManager', $mockAuthenticationManager);
        $securityContext->expects($this->once())->method('getAuthenticationTokens')->will($this->returnValue(array($token1, $token2, $token3)));

        $this->assertSame($matchingMockParty, $securityContext->getPartyByType('MatchingParty'));
    }

    /**
     * @test
     */
    public function getAccountByAuthenticationProviderNameReturnsTheAuthenticatedAccountWithGivenProviderName()
    {
        $mockAuthenticationManager = $this->getMock('TYPO3\Flow\Security\Authentication\AuthenticationManagerInterface');

        $mockAccount1 = $this->getMock('TYPO3\Flow\Security\Account');
        $mockAccount2 = $this->getMock('TYPO3\Flow\Security\Account');

        $token1 = $this->getMock('TYPO3\Flow\Security\Authentication\TokenInterface', array(), array(), 'token1' . md5(uniqid(mt_rand(), true)));
        $token1->expects($this->any())->method('isAuthenticated')->will($this->returnValue(false));
        $token1->expects($this->never())->method('getAccount');

        $token2 = $this->getMock('TYPO3\Flow\Security\Authentication\TokenInterface', array(), array(), 'token2' . md5(uniqid(mt_rand(), true)));
        $token2->expects($this->any())->method('isAuthenticated')->will($this->returnValue(true));
        $token2->expects($this->any())->method('getAccount')->will($this->returnValue($mockAccount1));

        $token3 = $this->getMock('TYPO3\Flow\Security\Authentication\TokenInterface', array(), array(), 'token3' . md5(uniqid(mt_rand(), true)));
        $token3->expects($this->any())->method('isAuthenticated')->will($this->returnValue(true));
        $token3->expects($this->any())->method('getAccount')->will($this->returnValue($mockAccount2));

        $securityContext = $this->getAccessibleMock('TYPO3\Flow\Security\Context', array('getAuthenticationTokens'));
        $securityContext->setRequest($this->mockActionRequest);
        $securityContext->_set('authenticationManager', $mockAuthenticationManager);
        $securityContext->_set('activeTokens', array('SomeOhterProvider' => $token1, 'SecondProvider' => $token2, 'MatchingProvider' => $token3));

        $this->assertSame($mockAccount2, $securityContext->getAccountByAuthenticationProviderName('MatchingProvider'));
    }

    /**
     * @test
     */
    public function getAccountByAuthenticationProviderNameReturnsNullIfNoAccountFound()
    {
        $mockAuthenticationManager = $this->getMock('TYPO3\Flow\Security\Authentication\AuthenticationManagerInterface');

        $securityContext = $this->getAccessibleMock('TYPO3\Flow\Security\Context', array('getAuthenticationTokens'));
        $securityContext->setRequest($this->mockActionRequest);
        $securityContext->_set('authenticationManager', $mockAuthenticationManager);
        $securityContext->_set('activeTokens', array());

        $this->assertSame(null, $securityContext->getAccountByAuthenticationProviderName('UnknownProvider'));
    }

    /**
     * @test
     */
    public function getCsrfProtectionTokenReturnsANewTokenIfNoneIsPresentInTheContext()
    {
        $mockAuthenticationManager = $this->getMock('TYPO3\Flow\Security\Authentication\AuthenticationManagerInterface');

        $securityContext = $this->getAccessibleMock('TYPO3\Flow\Security\Context', array('getAuthenticationTokens'));
        $securityContext->setRequest($this->mockActionRequest);
        $securityContext->_set('authenticationManager', $mockAuthenticationManager);
        $securityContext->_set('csrfTokens', array());

        $this->assertNotEmpty($securityContext->getCsrfProtectionToken());
    }

    /**
     * @test
     */
    public function getCsrfProtectionTokenReturnsANewTokenIfTheCsrfStrategyIsOnePerUri()
    {
        $mockAuthenticationManager = $this->getMock('TYPO3\Flow\Security\Authentication\AuthenticationManagerInterface');

        $existingTokens = array('token1' => true, 'token2' => true);

        $securityContext = $this->getAccessibleMock('TYPO3\Flow\Security\Context', array('getAuthenticationTokens'));
        $securityContext->setRequest($this->mockActionRequest);
        $securityContext->_set('authenticationManager', $mockAuthenticationManager);
        $securityContext->_set('csrfTokens', $existingTokens);
        $securityContext->_set('csrfStrategy', Context::CSRF_ONE_PER_URI);

        $this->assertFalse(array_key_exists($securityContext->getCsrfProtectionToken(), $existingTokens));
    }

    /**
     * @test
     */
    public function isCsrfProtectionTokenValidChecksIfTheGivenTokenIsExistingInTheContext()
    {
        $mockAuthenticationManager = $this->getMock('TYPO3\Flow\Security\Authentication\AuthenticationManagerInterface');

        $existingTokens = array('csrfToken12345' => true);

        $securityContext = $this->getAccessibleMock('TYPO3\Flow\Security\Context', array('initialize'));
        $securityContext->setRequest($this->mockActionRequest);
        $securityContext->_set('authenticationManager', $mockAuthenticationManager);
        $securityContext->_set('csrfProtectionTokens', $existingTokens);

        $this->assertTrue($securityContext->isCsrfProtectionTokenValid('csrfToken12345'));
        $this->assertFalse($securityContext->isCsrfProtectionTokenValid('csrfToken'));
    }

    /**
     * @test
     */
    public function isCsrfProtectionTokenValidChecksIfTheGivenTokenIsExistingInTheContextAndUnsetsItIfTheCsrfStrategyIsOnePerUri()
    {
        $mockAuthenticationManager = $this->getMock('TYPO3\Flow\Security\Authentication\AuthenticationManagerInterface');

        $existingTokens = array('csrfToken12345' => true);

        $securityContext = $this->getAccessibleMock('TYPO3\Flow\Security\Context', array('initialize'));
        $securityContext->setRequest($this->mockActionRequest);
        $securityContext->_set('authenticationManager', $mockAuthenticationManager);
        $securityContext->_set('csrfProtectionTokens', $existingTokens);
        $securityContext->_set('csrfProtectionStrategy', Context::CSRF_ONE_PER_URI);

        $this->assertTrue($securityContext->isCsrfProtectionTokenValid('csrfToken12345'));
        $this->assertFalse($securityContext->isCsrfProtectionTokenValid('csrfToken12345'));
    }

    /**
     * @test
     */
    public function authorizationChecksAreEnabledByDefault()
    {
        $securityContext = $this->getAccessibleMock('TYPO3\Flow\Security\Context', array('initialize'));
        $this->assertFalse($securityContext->areAuthorizationChecksDisabled());
    }

    /**
     * @test
     */
    public function withoutAuthorizationChecksDisabledAuthorizationChecks()
    {
        $securityContext = $this->getAccessibleMock('TYPO3\Flow\Security\Context', array('initialize'));
        $self = $this;
        $securityContext->withoutAuthorizationChecks(function () use ($securityContext, $self) {
            $self->assertTrue($securityContext->areAuthorizationChecksDisabled());
        });
    }

    /**
     * @test
     */
    public function withoutAuthorizationChecksReactivatesAuthorizationChecksAfterClosureInvocation()
    {
        $securityContext = $this->getAccessibleMock('TYPO3\Flow\Security\Context', array('initialize'));
        $securityContext->withoutAuthorizationChecks(function () {});
        $this->assertFalse($securityContext->areAuthorizationChecksDisabled());
    }

    /**
     * @test
     */
    public function withoutAuthorizationChecksReactivatesAuthorizationChecksAfterClosureInvocationIfClosureThrowsException()
    {
        $securityContext = $this->getAccessibleMock('TYPO3\Flow\Security\Context', array('initialize'));
        try {
            $securityContext->withoutAuthorizationChecks(function () {
                throw new \Exception('Test Exception');
            });
        } catch (\Exception $exception) {
        }
        $this->assertFalse($securityContext->areAuthorizationChecksDisabled());
    }

    /**
     * @test
     */
    public function withoutAuthorizationChecksReactivatesAuthorizationCheckCorrectlyWhenCalledNested()
    {
        $securityContext = $this->getAccessibleMock('TYPO3\Flow\Security\Context', array('initialize'));
        $self = $this;
        $securityContext->withoutAuthorizationChecks(function () use ($securityContext, $self) {
            $securityContext->withoutAuthorizationChecks(function () use ($securityContext, $self) {
                $self->assertTrue($securityContext->areAuthorizationChecksDisabled());
            });
            $self->assertTrue($securityContext->areAuthorizationChecksDisabled());
        });
        $this->assertFalse($securityContext->areAuthorizationChecksDisabled());
    }

    /**
     * @test
     */
    public function getContextHashReturnsStaticStringIfAuthorizationChecksAreDisabled()
    {
        $self = $this;
        $this->securityContext->withoutAuthorizationChecks(function () use ($self) {
            $self->assertSame(Context::CONTEXT_HASH_UNINITIALIZED, $self->securityContext->getContextHash());
        });
    }

    /**
     * @test
     */
    public function getContextHashInitializesSecurityContext()
    {
        /** @var Context|\PHPUnit_Framework_MockObject_MockObject $securityContext */
        $securityContext = $this->getAccessibleMock('TYPO3\Flow\Security\Context', array('initialize', 'canBeInitialized', 'getRoles'));
        $securityContext->expects($this->at(0))->method('canBeInitialized')->will($this->returnValue(true));
        $securityContext->expects($this->at(1))->method('initialize');
        $securityContext->expects($this->any())->method('getRoles')->will($this->returnValue(array()));

        $securityContext->getContextHash();
    }

    /**
     * @test
     */
    public function getContextHashReturnsAHashOverAllAuthenticatedRoles()
    {
        /** @var Context|\PHPUnit_Framework_MockObject_MockObject $securityContext */
        $securityContext = $this->getAccessibleMock('TYPO3\Flow\Security\Context', array('isInitialized', 'getRoles'));
        $securityContext->expects($this->any())->method('isInitialized')->will($this->returnValue(true));

        $mockRole1 = $this->getMockBuilder(Role::class)->disableOriginalConstructor()->getMock();
        $mockRole2 = $this->getMockBuilder(Role::class)->disableOriginalConstructor()->getMock();
        $mockRoles = ['Acme.Role1' => $mockRole1, 'Acme.Role2' => $mockRole2];
        $securityContext->expects($this->atLeastOnce())->method('getRoles')->will($this->returnValue($mockRoles));

        $expectedHash = md5(implode('|', array_keys($mockRoles)));
        $this->assertSame($expectedHash, $securityContext->getContextHash());
    }

    /**
     * @test
     */
    public function getContextHashReturnsStaticStringIfSecurityContextCantBeInitialized()
    {
        /** @var Context|\PHPUnit_Framework_MockObject_MockObject $securityContext */
        $securityContext = $this->getAccessibleMock('TYPO3\Flow\Security\Context', array('initialize', 'canBeInitialized'));
        $securityContext->expects($this->atLeastOnce())->method('canBeInitialized')->will($this->returnValue(false));
        $securityContext->expects($this->never())->method('initialize');
        $this->assertSame(Context::CONTEXT_HASH_UNINITIALIZED, $securityContext->getContextHash());
    }
}<|MERGE_RESOLUTION|>--- conflicted
+++ resolved
@@ -386,7 +386,6 @@
             }
         ));
 
-<<<<<<< HEAD
         $account = $this->getAccessibleMock('TYPO3\Flow\Security\Account', array('dummy'));
         $account->_set('policyService', $mockPolicyService);
         $account->setRoles(array($testRole));
@@ -395,10 +394,7 @@
         $mockToken->expects($this->atLeastOnce())->method('isAuthenticated')->will($this->returnValue(true));
         $mockToken->expects($this->atLeastOnce())->method('getAccount')->will($this->returnValue($account));
 
-        $securityContext = $this->getAccessibleMock('TYPO3\Flow\Security\Context', array('initialize'));
-=======
         $securityContext = $this->getAccessibleMock('TYPO3\Flow\Security\Context', array('initialize', 'getAccount'));
->>>>>>> 4dea06c9
         $securityContext->expects($this->any())->method('getAccount')->will($this->returnValue($account));
         $securityContext->_set('activeTokens', array($mockToken));
         $securityContext->_set('policyService', $mockPolicyService);
@@ -461,7 +457,6 @@
             }
         ));
 
-<<<<<<< HEAD
         // Set parents
         $testRole1->setParentRoles(array($testRole2, $testRole3));
         $testRole2->setParentRoles(array($testRole4, $testRole5));
@@ -478,10 +473,7 @@
         $mockToken->expects($this->atLeastOnce())->method('getAccount')->will($this->returnValue($account));
 
         /** @var Context|\PHPUnit_Framework_MockObject_MockObject $securityContext */
-        $securityContext = $this->getAccessibleMock('TYPO3\Flow\Security\Context', array('initialize'));
-=======
         $securityContext = $this->getAccessibleMock('TYPO3\Flow\Security\Context', array('initialize', 'getAccount'));
->>>>>>> 4dea06c9
         $securityContext->expects($this->any())->method('getAccount')->will($this->returnValue($account));
         $this->inject($securityContext, 'activeTokens', array($mockToken));
         $this->inject($securityContext, 'policyService', $mockPolicyService);
