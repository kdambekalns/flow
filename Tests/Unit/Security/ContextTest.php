--- conflicted
+++ resolved
@@ -46,11 +46,7 @@
     {
         $this->securityContext = $this->getAccessibleMock(\TYPO3\Flow\Security\Context::class, array('separateActiveAndInactiveTokens'));
 
-<<<<<<< HEAD
-        $this->mockAuthenticationManager = $this->getMock(\TYPO3\Flow\Security\Authentication\AuthenticationManagerInterface::class);
-=======
-        $this->mockAuthenticationManager = $this->createMock('TYPO3\Flow\Security\Authentication\AuthenticationManagerInterface');
->>>>>>> e65fc972
+        $this->mockAuthenticationManager = $this->createMock(\TYPO3\Flow\Security\Authentication\AuthenticationManagerInterface::class);
         $this->mockAuthenticationManager->expects($this->any())->method('getTokens')->will($this->returnValue(array()));
         $this->securityContext->injectAuthenticationManager($this->mockAuthenticationManager);
 
@@ -114,85 +110,49 @@
         $settings['security']['authentication']['authenticationStrategy'] = 'allTokens';
         $securityContext->injectSettings($settings);
 
-<<<<<<< HEAD
-        $matchingRequestPattern = $this->getMock(\TYPO3\Flow\Security\RequestPatternInterface::class);
+        $matchingRequestPattern = $this->createMock(\TYPO3\Flow\Security\RequestPatternInterface::class);
         $matchingRequestPattern->expects($this->any())->method('matchRequest')->will($this->returnValue(true));
 
-        $notMatchingRequestPattern = $this->getMock(\TYPO3\Flow\Security\RequestPatternInterface::class);
+        $notMatchingRequestPattern = $this->createMock(\TYPO3\Flow\Security\RequestPatternInterface::class);
         $notMatchingRequestPattern->expects($this->any())->method('matchRequest')->will($this->returnValue(false));
 
-        $token1 = $this->getMock(\TYPO3\Flow\Security\Authentication\TokenInterface::class);
-=======
-        $matchingRequestPattern = $this->createMock('TYPO3\Flow\Security\RequestPatternInterface');
-        $matchingRequestPattern->expects($this->any())->method('matchRequest')->will($this->returnValue(true));
-
-        $notMatchingRequestPattern = $this->createMock('TYPO3\Flow\Security\RequestPatternInterface');
-        $notMatchingRequestPattern->expects($this->any())->method('matchRequest')->will($this->returnValue(false));
-
-        $token1 = $this->createMock('TYPO3\Flow\Security\Authentication\TokenInterface');
->>>>>>> e65fc972
+        $token1 = $this->createMock(\TYPO3\Flow\Security\Authentication\TokenInterface::class);
         $token1->expects($this->once())->method('hasRequestPatterns')->will($this->returnValue(true));
         $token1->expects($this->once())->method('getRequestPatterns')->will($this->returnValue(array($matchingRequestPattern)));
         $token1->expects($this->any())->method('getAuthenticationProviderName')->will($this->returnValue('token1Provider'));
         $token1->expects($this->any())->method('getAuthenticationStatus')->will($this->returnValue(TokenInterface::AUTHENTICATION_NEEDED));
 
-<<<<<<< HEAD
-        $token2 = $this->getMock(\TYPO3\Flow\Security\Authentication\TokenInterface::class);
-=======
-        $token2 = $this->createMock('TYPO3\Flow\Security\Authentication\TokenInterface');
->>>>>>> e65fc972
+        $token2 = $this->createMock(\TYPO3\Flow\Security\Authentication\TokenInterface::class);
         $token2->expects($this->once())->method('hasRequestPatterns')->will($this->returnValue(false));
         $token2->expects($this->never())->method('getRequestPatterns');
         $token2->expects($this->any())->method('getAuthenticationProviderName')->will($this->returnValue('token2Provider'));
         $token2->expects($this->any())->method('getAuthenticationStatus')->will($this->returnValue(TokenInterface::AUTHENTICATION_NEEDED));
 
-<<<<<<< HEAD
-        $token3 = $this->getMock(\TYPO3\Flow\Security\Authentication\TokenInterface::class);
-=======
-        $token3 = $this->createMock('TYPO3\Flow\Security\Authentication\TokenInterface');
->>>>>>> e65fc972
+        $token3 = $this->createMock(\TYPO3\Flow\Security\Authentication\TokenInterface::class);
         $token3->expects($this->once())->method('hasRequestPatterns')->will($this->returnValue(true));
         $token3->expects($this->once())->method('getRequestPatterns')->will($this->returnValue(array($notMatchingRequestPattern)));
         $token3->expects($this->any())->method('getAuthenticationProviderName')->will($this->returnValue('token3Provider'));
         $token3->expects($this->any())->method('getAuthenticationStatus')->will($this->returnValue(TokenInterface::AUTHENTICATION_NEEDED));
 
-<<<<<<< HEAD
-        $token4 = $this->getMock(\TYPO3\Flow\Security\Authentication\TokenInterface::class);
-=======
-        $token4 = $this->createMock('TYPO3\Flow\Security\Authentication\TokenInterface');
->>>>>>> e65fc972
+        $token4 = $this->createMock(\TYPO3\Flow\Security\Authentication\TokenInterface::class);
         $token4->expects($this->once())->method('hasRequestPatterns')->will($this->returnValue(true));
         $token4->expects($this->once())->method('getRequestPatterns')->will($this->returnValue(array()));
         $token4->expects($this->any())->method('getAuthenticationProviderName')->will($this->returnValue('token4Provider'));
         $token4->expects($this->any())->method('getAuthenticationStatus')->will($this->returnValue(TokenInterface::AUTHENTICATION_NEEDED));
 
-<<<<<<< HEAD
-        $token5 = $this->getMock(\TYPO3\Flow\Security\Authentication\TokenInterface::class);
-=======
-        $token5 = $this->createMock('TYPO3\Flow\Security\Authentication\TokenInterface');
->>>>>>> e65fc972
+        $token5 = $this->createMock(\TYPO3\Flow\Security\Authentication\TokenInterface::class);
         $token5->expects($this->once())->method('hasRequestPatterns')->will($this->returnValue(true));
         $token5->expects($this->once())->method('getRequestPatterns')->will($this->returnValue(array($notMatchingRequestPattern, $matchingRequestPattern)));
         $token5->expects($this->any())->method('getAuthenticationProviderName')->will($this->returnValue('token5Provider'));
         $token5->expects($this->any())->method('getAuthenticationStatus')->will($this->returnValue(TokenInterface::AUTHENTICATION_NEEDED));
 
-<<<<<<< HEAD
-        $mockAuthenticationManager = $this->getMock(\TYPO3\Flow\Security\Authentication\AuthenticationManagerInterface::class);
+        $mockAuthenticationManager = $this->createMock(\TYPO3\Flow\Security\Authentication\AuthenticationManagerInterface::class);
         $mockAuthenticationManager->expects($this->once())->method('getTokens')->will($this->returnValue(array($token1, $token2, $token3, $token4, $token5)));
 
-        $mockSession = $this->getMock(\TYPO3\Flow\Session\SessionInterface::class);
-        $mockSessionManager = $this->getMock(\TYPO3\Flow\Session\SessionManagerInterface::class);
+        $mockSession = $this->createMock(\TYPO3\Flow\Session\SessionInterface::class);
+        $mockSessionManager = $this->createMock(\TYPO3\Flow\Session\SessionManagerInterface::class);
         $mockSessionManager->expects($this->any())->method('getCurrentSession')->will($this->returnValue($mockSession));
-        $mockSecurityLogger = $this->getMock(\TYPO3\Flow\Log\SecurityLoggerInterface::class);
-=======
-        $mockAuthenticationManager = $this->createMock('TYPO3\Flow\Security\Authentication\AuthenticationManagerInterface');
-        $mockAuthenticationManager->expects($this->once())->method('getTokens')->will($this->returnValue(array($token1, $token2, $token3, $token4, $token5)));
-
-        $mockSession = $this->createMock('TYPO3\Flow\Session\SessionInterface');
-        $mockSessionManager = $this->createMock('TYPO3\Flow\Session\SessionManagerInterface');
-        $mockSessionManager->expects($this->any())->method('getCurrentSession')->will($this->returnValue($mockSession));
-        $mockSecurityLogger = $this->createMock('TYPO3\Flow\Log\SecurityLoggerInterface');
->>>>>>> e65fc972
+        $mockSecurityLogger = $this->createMock(\TYPO3\Flow\Log\SecurityLoggerInterface::class);
 
         $securityContext = $this->getAccessibleMock(\TYPO3\Flow\Security\Context::class, array('dummy'));
         $securityContext->injectSettings($settings);
@@ -217,11 +177,7 @@
     {
         $securityContext = $this->getAccessibleMock(\TYPO3\Flow\Security\Context::class, array('dummy'));
 
-<<<<<<< HEAD
-        $mockAuthenticationManager = $this->getMock(\TYPO3\Flow\Security\Authentication\AuthenticationManagerInterface::class);
-=======
-        $mockAuthenticationManager = $this->createMock('TYPO3\Flow\Security\Authentication\AuthenticationManagerInterface');
->>>>>>> e65fc972
+        $mockAuthenticationManager = $this->createMock(\TYPO3\Flow\Security\Authentication\AuthenticationManagerInterface::class);
         $mockAuthenticationManager->expects($this->once())->method('getTokens')->will($this->returnValue(array()));
         $securityContext->injectAuthenticationManager($mockAuthenticationManager);
         $securityContext->setRequest($this->mockActionRequest);
@@ -234,39 +190,21 @@
      */
     public function tokenFromAnAuthenticationManagerIsReplacedIfThereIsOneOfTheSameTypeInTheSession()
     {
-<<<<<<< HEAD
-        $mockAuthenticationManager = $this->getMock(\TYPO3\Flow\Security\Authentication\AuthenticationManagerInterface::class);
-
-        $token1 = $this->getMock(\TYPO3\Flow\Security\Authentication\TokenInterface::class);
+        $mockAuthenticationManager = $this->createMock(\TYPO3\Flow\Security\Authentication\AuthenticationManagerInterface::class);
+
+        $token1 = $this->createMock(\TYPO3\Flow\Security\Authentication\TokenInterface::class);
         $token1->expects($this->any())->method('getAuthenticationProviderName')->will($this->returnValue('token1Provider'));
-        $token1Clone = $this->getMock(\TYPO3\Flow\Security\Authentication\TokenInterface::class);
+        $token1Clone = $this->createMock(\TYPO3\Flow\Security\Authentication\TokenInterface::class);
         $token1Clone->expects($this->any())->method('getAuthenticationProviderName')->will($this->returnValue('token1Provider'));
         $token1Clone->expects($this->any())->method('getAuthenticationStatus')->will($this->returnValue(TokenInterface::AUTHENTICATION_NEEDED));
 
-        $token2 = $this->getMock(\TYPO3\Flow\Security\Authentication\TokenInterface::class);
+        $token2 = $this->createMock(\TYPO3\Flow\Security\Authentication\TokenInterface::class);
         $token2->expects($this->any())->method('getAuthenticationProviderName')->will($this->returnValue('token2Provider'));
-        $token2Clone = $this->getMock(\TYPO3\Flow\Security\Authentication\TokenInterface::class);
+        $token2Clone = $this->createMock(\TYPO3\Flow\Security\Authentication\TokenInterface::class);
         $token2Clone->expects($this->any())->method('getAuthenticationProviderName')->will($this->returnValue('token2Provider'));
         $token2Clone->expects($this->any())->method('getAuthenticationStatus')->will($this->returnValue(TokenInterface::AUTHENTICATION_NEEDED));
 
-        $token3 = $this->getMock(\TYPO3\Flow\Security\Authentication\TokenInterface::class);
-=======
-        $mockAuthenticationManager = $this->createMock('TYPO3\Flow\Security\Authentication\AuthenticationManagerInterface');
-
-        $token1 = $this->createMock('TYPO3\Flow\Security\Authentication\TokenInterface');
-        $token1->expects($this->any())->method('getAuthenticationProviderName')->will($this->returnValue('token1Provider'));
-        $token1Clone = $this->createMock('TYPO3\Flow\Security\Authentication\TokenInterface');
-        $token1Clone->expects($this->any())->method('getAuthenticationProviderName')->will($this->returnValue('token1Provider'));
-        $token1Clone->expects($this->any())->method('getAuthenticationStatus')->will($this->returnValue(TokenInterface::AUTHENTICATION_NEEDED));
-
-        $token2 = $this->createMock('TYPO3\Flow\Security\Authentication\TokenInterface');
-        $token2->expects($this->any())->method('getAuthenticationProviderName')->will($this->returnValue('token2Provider'));
-        $token2Clone = $this->createMock('TYPO3\Flow\Security\Authentication\TokenInterface');
-        $token2Clone->expects($this->any())->method('getAuthenticationProviderName')->will($this->returnValue('token2Provider'));
-        $token2Clone->expects($this->any())->method('getAuthenticationStatus')->will($this->returnValue(TokenInterface::AUTHENTICATION_NEEDED));
-
-        $token3 = $this->createMock('TYPO3\Flow\Security\Authentication\TokenInterface');
->>>>>>> e65fc972
+        $token3 = $this->createMock(\TYPO3\Flow\Security\Authentication\TokenInterface::class);
         $token3->expects($this->any())->method('getAuthenticationProviderName')->will($this->returnValue('token3Provider'));
 
         $tokensFromTheManager = array($token1, $token2, $token3);
@@ -274,17 +212,10 @@
 
         $mockAuthenticationManager->expects($this->once())->method('getTokens')->will($this->returnValue($tokensFromTheManager));
 
-<<<<<<< HEAD
-        $mockSession = $this->getMock(\TYPO3\Flow\Session\SessionInterface::class);
-        $mockSessionManager = $this->getMock(\TYPO3\Flow\Session\SessionManagerInterface::class);
+        $mockSession = $this->createMock(\TYPO3\Flow\Session\SessionInterface::class);
+        $mockSessionManager = $this->createMock(\TYPO3\Flow\Session\SessionManagerInterface::class);
         $mockSessionManager->expects($this->any())->method('getCurrentSession')->will($this->returnValue($mockSession));
-        $mockSecurityLogger = $this->getMock(\TYPO3\Flow\Log\SecurityLoggerInterface::class);
-=======
-        $mockSession = $this->createMock('TYPO3\Flow\Session\SessionInterface');
-        $mockSessionManager = $this->createMock('TYPO3\Flow\Session\SessionManagerInterface');
-        $mockSessionManager->expects($this->any())->method('getCurrentSession')->will($this->returnValue($mockSession));
-        $mockSecurityLogger = $this->createMock('TYPO3\Flow\Log\SecurityLoggerInterface');
->>>>>>> e65fc972
+        $mockSecurityLogger = $this->createMock(\TYPO3\Flow\Log\SecurityLoggerInterface::class);
 
         $securityContext = $this->getAccessibleMock(\TYPO3\Flow\Security\Context::class, array('dummy'));
         $securityContext->injectAuthenticationManager($mockAuthenticationManager);
@@ -304,33 +235,18 @@
      */
     public function initializeCallsUpdateCredentialsOnAllActiveTokens()
     {
-<<<<<<< HEAD
-        $mockAuthenticationManager = $this->getMock(\TYPO3\Flow\Security\Authentication\AuthenticationManagerInterface::class);
-
-        $notMatchingRequestPattern = $this->getMock(\TYPO3\Flow\Security\RequestPatternInterface::class);
+        $mockAuthenticationManager = $this->createMock(\TYPO3\Flow\Security\Authentication\AuthenticationManagerInterface::class);
+
+        $notMatchingRequestPattern = $this->createMock(\TYPO3\Flow\Security\RequestPatternInterface::class);
         $notMatchingRequestPattern->expects($this->any())->method('matchRequest')->will($this->returnValue(false));
 
-        $mockToken1 = $this->getMock(\TYPO3\Flow\Security\Authentication\TokenInterface::class);
+        $mockToken1 = $this->createMock(\TYPO3\Flow\Security\Authentication\TokenInterface::class);
         $mockToken1->expects($this->any())->method('getAuthenticationProviderName')->will($this->returnValue('token1Provider'));
-        $mockToken2 = $this->getMock(\TYPO3\Flow\Security\Authentication\TokenInterface::class);
+        $mockToken2 = $this->createMock(\TYPO3\Flow\Security\Authentication\TokenInterface::class);
         $mockToken2->expects($this->any())->method('getAuthenticationProviderName')->will($this->returnValue('token2Provider'));
         $mockToken2->expects($this->atLeastOnce())->method('hasRequestPatterns')->will($this->returnValue(true));
         $mockToken2->expects($this->atLeastOnce())->method('getRequestPatterns')->will($this->returnValue(array($notMatchingRequestPattern)));
-        $mockToken3 = $this->getMock(\TYPO3\Flow\Security\Authentication\TokenInterface::class);
-=======
-        $mockAuthenticationManager = $this->createMock('TYPO3\Flow\Security\Authentication\AuthenticationManagerInterface');
-
-        $notMatchingRequestPattern = $this->createMock('TYPO3\Flow\Security\RequestPatternInterface');
-        $notMatchingRequestPattern->expects($this->any())->method('matchRequest')->will($this->returnValue(false));
-
-        $mockToken1 = $this->createMock('TYPO3\Flow\Security\Authentication\TokenInterface');
-        $mockToken1->expects($this->any())->method('getAuthenticationProviderName')->will($this->returnValue('token1Provider'));
-        $mockToken2 = $this->createMock('TYPO3\Flow\Security\Authentication\TokenInterface');
-        $mockToken2->expects($this->any())->method('getAuthenticationProviderName')->will($this->returnValue('token2Provider'));
-        $mockToken2->expects($this->atLeastOnce())->method('hasRequestPatterns')->will($this->returnValue(true));
-        $mockToken2->expects($this->atLeastOnce())->method('getRequestPatterns')->will($this->returnValue(array($notMatchingRequestPattern)));
-        $mockToken3 = $this->createMock('TYPO3\Flow\Security\Authentication\TokenInterface');
->>>>>>> e65fc972
+        $mockToken3 = $this->createMock(\TYPO3\Flow\Security\Authentication\TokenInterface::class);
         $mockToken3->expects($this->any())->method('getAuthenticationProviderName')->will($this->returnValue('token3Provider'));
 
         $mockToken1->expects($this->once())->method('updateCredentials');
@@ -351,13 +267,8 @@
      */
     public function injectAuthenticationManagerSetsAReferenceToTheSecurityContextInTheAuthenticationManager()
     {
-<<<<<<< HEAD
-        $securityContext = $this->getAccessibleMock(\TYPO3\Flow\Security\Context::class, array('initialize'));
-        $mockAuthenticationManager = $this->getMock(\TYPO3\Flow\Security\Authentication\AuthenticationManagerInterface::class);
-=======
-        $securityContext = $this->getAccessibleMock('TYPO3\Flow\Security\Context', array('initialize'));
-        $mockAuthenticationManager = $this->createMock('TYPO3\Flow\Security\Authentication\AuthenticationManagerInterface');
->>>>>>> e65fc972
+        $securityContext = $this->getAccessibleMock(\TYPO3\Flow\Security\Context::class, array('initialize'));
+        $mockAuthenticationManager = $this->createMock(\TYPO3\Flow\Security\Authentication\AuthenticationManagerInterface::class);
         $mockAuthenticationManager->expects($this->once())->method('setSecurityContext')->with($securityContext);
 
         $securityContext->injectAuthenticationManager($mockAuthenticationManager);
@@ -460,11 +371,7 @@
         $authenticatedUserRole = new Role('TYPO3.Flow:AuthenticatedUser');
         $testRole = new Role('Acme.Demo:TestRole');
 
-<<<<<<< HEAD
-        $mockAuthenticationManager = $this->getMock(\TYPO3\Flow\Security\Authentication\AuthenticationManagerInterface::class);
-=======
-        $mockAuthenticationManager = $this->createMock('TYPO3\Flow\Security\Authentication\AuthenticationManagerInterface');
->>>>>>> e65fc972
+        $mockAuthenticationManager = $this->createMock(\TYPO3\Flow\Security\Authentication\AuthenticationManagerInterface::class);
         $mockAuthenticationManager->expects($this->atLeastOnce())->method('isAuthenticated')->will($this->returnValue(true));
 
         $mockPolicyService = $this->getAccessibleMock(\TYPO3\Flow\Security\Policy\PolicyService::class, array('getRole', 'initializeRolesFromPolicy'));
@@ -483,11 +390,7 @@
         $account->_set('policyService', $mockPolicyService);
         $account->setRoles(array($testRole));
 
-<<<<<<< HEAD
-        $mockToken = $this->getMock(\TYPO3\Flow\Security\Authentication\TokenInterface::class);
-=======
-        $mockToken = $this->createMock('TYPO3\Flow\Security\Authentication\TokenInterface');
->>>>>>> e65fc972
+        $mockToken = $this->createMock(\TYPO3\Flow\Security\Authentication\TokenInterface::class);
         $mockToken->expects($this->atLeastOnce())->method('isAuthenticated')->will($this->returnValue(true));
         $mockToken->expects($this->atLeastOnce())->method('getAccount')->will($this->returnValue($account));
 
@@ -525,11 +428,7 @@
         /** @var Role|\PHPUnit_Framework_MockObject_MockObject $testRole7 */
         $testRole7 = $this->getAccessibleMock(\TYPO3\Flow\Security\Policy\Role::class, array('dummy'), array('Acme.Demo:TestRole7'));
 
-<<<<<<< HEAD
-        $mockAuthenticationManager = $this->getMock(\TYPO3\Flow\Security\Authentication\AuthenticationManagerInterface::class);
-=======
-        $mockAuthenticationManager = $this->createMock('TYPO3\Flow\Security\Authentication\AuthenticationManagerInterface');
->>>>>>> e65fc972
+        $mockAuthenticationManager = $this->createMock(\TYPO3\Flow\Security\Authentication\AuthenticationManagerInterface::class);
         $mockAuthenticationManager->expects($this->atLeastOnce())->method('isAuthenticated')->will($this->returnValue(true));
 
         $mockPolicyService = $this->getAccessibleMock(\TYPO3\Flow\Security\Policy\PolicyService::class, array('getRole'));
@@ -569,11 +468,7 @@
         $account->setRoles(array($testRole1));
 
         /** @var TokenInterface|\PHPUnit_Framework_MockObject_MockObject $mockToken */
-<<<<<<< HEAD
-        $mockToken = $this->getMock(\TYPO3\Flow\Security\Authentication\TokenInterface::class);
-=======
-        $mockToken = $this->createMock('TYPO3\Flow\Security\Authentication\TokenInterface');
->>>>>>> e65fc972
+        $mockToken = $this->createMock(\TYPO3\Flow\Security\Authentication\TokenInterface::class);
         $mockToken->expects($this->atLeastOnce())->method('isAuthenticated')->will($this->returnValue(true));
         $mockToken->expects($this->atLeastOnce())->method('getAccount')->will($this->returnValue($account));
 
@@ -601,7 +496,6 @@
         ksort($result);
 
         $this->assertSame(array_keys($expectedResult), array_keys($result));
-        // $this->assertSame($expectedResult, $result);
     }
 
     /**
@@ -609,11 +503,7 @@
      */
     public function getRolesReturnsTheEverybodyRoleEvenIfNoTokenIsAuthenticated()
     {
-<<<<<<< HEAD
-        $mockAuthenticationManager = $this->getMock(\TYPO3\Flow\Security\Authentication\AuthenticationManagerInterface::class);
-=======
-        $mockAuthenticationManager = $this->createMock('TYPO3\Flow\Security\Authentication\AuthenticationManagerInterface');
->>>>>>> e65fc972
+        $mockAuthenticationManager = $this->createMock(\TYPO3\Flow\Security\Authentication\AuthenticationManagerInterface::class);
         $mockAuthenticationManager->expects($this->atLeastOnce())->method('isAuthenticated')->will($this->returnValue(false));
 
         $everybodyRole = new Role('TYPO3.Flow:Everybody');
@@ -635,11 +525,7 @@
      */
     public function getRolesReturnsTheAnonymousRoleIfNoTokenIsAuthenticated()
     {
-<<<<<<< HEAD
-        $mockAuthenticationManager = $this->getMock(\TYPO3\Flow\Security\Authentication\AuthenticationManagerInterface::class);
-=======
-        $mockAuthenticationManager = $this->createMock('TYPO3\Flow\Security\Authentication\AuthenticationManagerInterface');
->>>>>>> e65fc972
+        $mockAuthenticationManager = $this->createMock(\TYPO3\Flow\Security\Authentication\AuthenticationManagerInterface::class);
         $mockAuthenticationManager->expects($this->atLeastOnce())->method('isAuthenticated')->will($this->returnValue(false));
 
         $everybodyRole = new Role('TYPO3.Flow:Everybody');
@@ -661,11 +547,7 @@
      */
     public function getRolesReturnsTheAuthenticatedUserRoleIfATokenIsAuthenticated()
     {
-<<<<<<< HEAD
-        $mockAuthenticationManager = $this->getMock(\TYPO3\Flow\Security\Authentication\AuthenticationManagerInterface::class);
-=======
-        $mockAuthenticationManager = $this->createMock('TYPO3\Flow\Security\Authentication\AuthenticationManagerInterface');
->>>>>>> e65fc972
+        $mockAuthenticationManager = $this->createMock(\TYPO3\Flow\Security\Authentication\AuthenticationManagerInterface::class);
         $mockAuthenticationManager->expects($this->atLeastOnce())->method('isAuthenticated')->will($this->returnValue(true));
 
         $everybodyRole = new Role('TYPO3.Flow:Everybody');
@@ -678,7 +560,7 @@
         $securityContext->_set('authenticationManager', $mockAuthenticationManager);
 
         $result = $securityContext->getRoles();
-        $this->assertInstanceOf(\TYPO3\Flow\Security\Policy\Role::class, $result['TYPO3.Flow:AuthenticatedUser']);
+        $this->assertInstanceOf('TYPO3\Flow\Security\Policy\Role', $result['TYPO3.Flow:AuthenticatedUser']);
         $this->assertEquals('TYPO3.Flow:AuthenticatedUser', (string)($result['TYPO3.Flow:AuthenticatedUser']));
     }
 
@@ -697,11 +579,7 @@
      */
     public function hasRoleReturnsTrueForAnonymousRoleIfNotAuthenticated()
     {
-<<<<<<< HEAD
-        $mockAuthenticationManager = $this->getMock(\TYPO3\Flow\Security\Authentication\AuthenticationManagerInterface::class);
-=======
-        $mockAuthenticationManager = $this->createMock('TYPO3\Flow\Security\Authentication\AuthenticationManagerInterface');
->>>>>>> e65fc972
+        $mockAuthenticationManager = $this->createMock(\TYPO3\Flow\Security\Authentication\AuthenticationManagerInterface::class);
         $mockAuthenticationManager->expects($this->any())->method('isAuthenticated')->will($this->returnValue(false));
 
         $securityContext = $this->getAccessibleMock(\TYPO3\Flow\Security\Context::class, array('initialize'));
@@ -715,11 +593,7 @@
      */
     public function hasRoleReturnsFalseForAnonymousRoleIfAuthenticated()
     {
-<<<<<<< HEAD
-        $mockAuthenticationManager = $this->getMock(\TYPO3\Flow\Security\Authentication\AuthenticationManagerInterface::class);
-=======
-        $mockAuthenticationManager = $this->createMock('TYPO3\Flow\Security\Authentication\AuthenticationManagerInterface');
->>>>>>> e65fc972
+        $mockAuthenticationManager = $this->createMock(\TYPO3\Flow\Security\Authentication\AuthenticationManagerInterface::class);
         $mockAuthenticationManager->expects($this->any())->method('isAuthenticated')->will($this->returnValue(true));
 
         $securityContext = $this->getAccessibleMock(\TYPO3\Flow\Security\Context::class, array('initialize'));
@@ -736,11 +610,7 @@
         $everybodyRole = new Role('TYPO3.Flow:Everybody');
         $testRole = new Role('Acme.Demo:TestRole');
 
-<<<<<<< HEAD
-        $mockAuthenticationManager = $this->getMock(\TYPO3\Flow\Security\Authentication\AuthenticationManagerInterface::class);
-=======
-        $mockAuthenticationManager = $this->createMock('TYPO3\Flow\Security\Authentication\AuthenticationManagerInterface');
->>>>>>> e65fc972
+        $mockAuthenticationManager = $this->createMock(\TYPO3\Flow\Security\Authentication\AuthenticationManagerInterface::class);
         $mockAuthenticationManager->expects($this->atLeastOnce())->method('isAuthenticated')->will($this->returnValue(true));
 
         $mockPolicyService = $this->getAccessibleMock(\TYPO3\Flow\Security\Policy\PolicyService::class, array('getRole', 'initializeRolesFromPolicy'));
@@ -757,11 +627,7 @@
         $account->_set('policyService', $mockPolicyService);
         $account->setRoles(array($testRole));
 
-<<<<<<< HEAD
-        $mockToken = $this->getMock(\TYPO3\Flow\Security\Authentication\TokenInterface::class);
-=======
-        $mockToken = $this->createMock('TYPO3\Flow\Security\Authentication\TokenInterface');
->>>>>>> e65fc972
+        $mockToken = $this->createMock(\TYPO3\Flow\Security\Authentication\TokenInterface::class);
         $mockToken->expects($this->atLeastOnce())->method('isAuthenticated')->will($this->returnValue(true));
         $mockToken->expects($this->atLeastOnce())->method('getAccount')->will($this->returnValue($account));
 
@@ -784,11 +650,7 @@
         $testRole1 = $this->getAccessibleMock(\TYPO3\Flow\Security\Policy\Role::class, array('dummy'), array('Acme.Demo:TestRole1'));
         $testRole2 = $this->getAccessibleMock(\TYPO3\Flow\Security\Policy\Role::class, array('dummy'), array('Acme.Demo:TestRole2'));
 
-<<<<<<< HEAD
-        $mockAuthenticationManager = $this->getMock(\TYPO3\Flow\Security\Authentication\AuthenticationManagerInterface::class);
-=======
-        $mockAuthenticationManager = $this->createMock('TYPO3\Flow\Security\Authentication\AuthenticationManagerInterface');
->>>>>>> e65fc972
+        $mockAuthenticationManager = $this->createMock(\TYPO3\Flow\Security\Authentication\AuthenticationManagerInterface::class);
         $mockAuthenticationManager->expects($this->atLeastOnce())->method('isAuthenticated')->will($this->returnValue(true));
 
         $mockPolicyService = $this->getAccessibleMock(\TYPO3\Flow\Security\Policy\PolicyService::class, array('getRole', 'initializeRolesFromPolicy'));
@@ -816,11 +678,7 @@
         $account->_set('policyService', $mockPolicyService);
         $account->setRoles(array($testRole1));
 
-<<<<<<< HEAD
-        $mockToken = $this->getMock(\TYPO3\Flow\Security\Authentication\TokenInterface::class);
-=======
-        $mockToken = $this->createMock('TYPO3\Flow\Security\Authentication\TokenInterface');
->>>>>>> e65fc972
+        $mockToken = $this->createMock(\TYPO3\Flow\Security\Authentication\TokenInterface::class);
         $mockToken->expects($this->atLeastOnce())->method('isAuthenticated')->will($this->returnValue(true));
         $mockToken->expects($this->atLeastOnce())->method('getAccount')->will($this->returnValue($account));
 
@@ -838,41 +696,51 @@
      */
     public function getPartyAsksTheCorrectAuthenticationTokenAndReturnsItsParty()
     {
-<<<<<<< HEAD
-        $mockAuthenticationManager = $this->getMock(\TYPO3\Flow\Security\Authentication\AuthenticationManagerInterface::class);
-
-        $mockParty = $this->getMockForAbstractClass(\TYPO3\Party\Domain\Model\AbstractParty::class);
-
-        $mockAccount = $this->getMock(\TYPO3\Flow\Security\Account::class);
+        $mockAuthenticationManager = $this->createMock(\TYPO3\Flow\Security\Authentication\AuthenticationManagerInterface::class);
+
+        $mockParty = new \stdClass();
+
+        $mockAccount = $this->createMock(\TYPO3\Flow\Security\Account::class);
         $mockAccount->expects($this->once())->method('getParty')->will($this->returnValue($mockParty));
 
-        $token1 = $this->getMock(\TYPO3\Flow\Security\Authentication\TokenInterface::class, array(), array(), 'token1' . md5(uniqid(mt_rand(), true)));
+        $token1 = $this->createMock(\TYPO3\Flow\Security\Authentication\TokenInterface::class, array(), array(), 'token1' . md5(uniqid(mt_rand(), true)));
         $token1->expects($this->any())->method('isAuthenticated')->will($this->returnValue(false));
         $token1->expects($this->never())->method('getAccount');
 
-        $token2 = $this->getMock(\TYPO3\Flow\Security\Authentication\TokenInterface::class, array(), array(), 'token2' . md5(uniqid(mt_rand(), true)));
+        $token2 = $this->createMock(\TYPO3\Flow\Security\Authentication\TokenInterface::class, array(), array(), 'token2' . md5(uniqid(mt_rand(), true)));
         $token2->expects($this->any())->method('isAuthenticated')->will($this->returnValue(true));
         $token2->expects($this->atLeastOnce())->method('getAccount')->will($this->returnValue($mockAccount));
 
-        $token3 = $this->getMock(\TYPO3\Flow\Security\Authentication\TokenInterface::class, array(), array(), 'token3' . md5(uniqid(mt_rand(), true)));
-=======
-        $mockAuthenticationManager = $this->createMock('TYPO3\Flow\Security\Authentication\AuthenticationManagerInterface');
-
-        $mockParty = new \stdClass();
-
-        $mockAccount = $this->createMock('TYPO3\Flow\Security\Account');
-        $mockAccount->expects($this->once())->method('getParty')->will($this->returnValue($mockParty));
-
-        $token1 = $this->createMock('TYPO3\Flow\Security\Authentication\TokenInterface', array(), array(), 'token1' . md5(uniqid(mt_rand(), true)));
+        $token3 = $this->createMock(\TYPO3\Flow\Security\Authentication\TokenInterface::class, array(), array(), 'token3' . md5(uniqid(mt_rand(), true)));
+        $token3->expects($this->any())->method('isAuthenticated')->will($this->returnValue(true));
+        $token3->expects($this->never())->method('getAccount');
+
+        $securityContext = $this->getAccessibleMock(\TYPO3\Flow\Security\Context::class, array('getAuthenticationTokens'));
+        $securityContext->setRequest($this->mockActionRequest);
+        $securityContext->_set('authenticationManager', $mockAuthenticationManager);
+        $securityContext->expects($this->once())->method('getAuthenticationTokens')->will($this->returnValue(array($token1, $token2, $token3)));
+
+        $this->assertEquals($mockParty, $securityContext->getParty());
+    }
+
+    /**
+     * @test
+     */
+    public function getAccountReturnsTheAccountAttachedToTheFirstAuthenticatedToken()
+    {
+        $mockAuthenticationManager = $this->createMock(\TYPO3\Flow\Security\Authentication\AuthenticationManagerInterface::class);
+
+        $mockAccount = $this->createMock(\TYPO3\Flow\Security\Account::class);
+
+        $token1 = $this->createMock(\TYPO3\Flow\Security\Authentication\TokenInterface::class, array(), array(), 'token1' . md5(uniqid(mt_rand(), true)));
         $token1->expects($this->any())->method('isAuthenticated')->will($this->returnValue(false));
         $token1->expects($this->never())->method('getAccount');
 
-        $token2 = $this->createMock('TYPO3\Flow\Security\Authentication\TokenInterface', array(), array(), 'token2' . md5(uniqid(mt_rand(), true)));
+        $token2 = $this->createMock(\TYPO3\Flow\Security\Authentication\TokenInterface::class, array(), array(), 'token2' . md5(uniqid(mt_rand(), true)));
         $token2->expects($this->any())->method('isAuthenticated')->will($this->returnValue(true));
-        $token2->expects($this->atLeastOnce())->method('getAccount')->will($this->returnValue($mockAccount));
-
-        $token3 = $this->createMock('TYPO3\Flow\Security\Authentication\TokenInterface', array(), array(), 'token3' . md5(uniqid(mt_rand(), true)));
->>>>>>> e65fc972
+        $token2->expects($this->once())->method('getAccount')->will($this->returnValue($mockAccount));
+
+        $token3 = $this->createMock(\TYPO3\Flow\Security\Authentication\TokenInterface::class, array(), array(), 'token3' . md5(uniqid(mt_rand(), true)));
         $token3->expects($this->any())->method('isAuthenticated')->will($this->returnValue(true));
         $token3->expects($this->never())->method('getAccount');
 
@@ -881,191 +749,99 @@
         $securityContext->_set('authenticationManager', $mockAuthenticationManager);
         $securityContext->expects($this->once())->method('getAuthenticationTokens')->will($this->returnValue(array($token1, $token2, $token3)));
 
-        $this->assertEquals($mockParty, $securityContext->getParty());
-    }
-
-    /**
-     * @test
-     */
-    public function getAccountReturnsTheAccountAttachedToTheFirstAuthenticatedToken()
-    {
-<<<<<<< HEAD
-        $mockAuthenticationManager = $this->getMock(\TYPO3\Flow\Security\Authentication\AuthenticationManagerInterface::class);
-
-        $mockAccount = $this->getMock(\TYPO3\Flow\Security\Account::class);
-
-        $token1 = $this->getMock(\TYPO3\Flow\Security\Authentication\TokenInterface::class, array(), array(), 'token1' . md5(uniqid(mt_rand(), true)));
+        $this->assertEquals($mockAccount, $securityContext->getAccount());
+    }
+
+    /**
+     * @test
+     */
+    public function getPartyByTypeReturnsTheFirstAuthenticatedPartyWithGivenType()
+    {
+        $mockAuthenticationManager = $this->createMock(\TYPO3\Flow\Security\Authentication\AuthenticationManagerInterface::class);
+
+        $matchingMockParty = $this->getMockBuilder('stdClass')->setMockClassName('MatchingParty')->getMock();
+        $notMatchingMockParty = $this->getMockBuilder('stdClass')->setMockClassName('NotMatchingParty')->getMock();
+
+        $mockAccount1 = $this->createMock(\TYPO3\Flow\Security\Account::class);
+        $mockAccount1->expects($this->any())->method('getParty')->will($this->returnValue($notMatchingMockParty));
+        $mockAccount2 = $this->createMock(\TYPO3\Flow\Security\Account::class);
+        $mockAccount2->expects($this->any())->method('getParty')->will($this->returnValue($matchingMockParty));
+
+        $token1 = $this->createMock(\TYPO3\Flow\Security\Authentication\TokenInterface::class);
         $token1->expects($this->any())->method('isAuthenticated')->will($this->returnValue(false));
         $token1->expects($this->never())->method('getAccount');
 
-        $token2 = $this->getMock(\TYPO3\Flow\Security\Authentication\TokenInterface::class, array(), array(), 'token2' . md5(uniqid(mt_rand(), true)));
+        $token2 = $this->createMock(\TYPO3\Flow\Security\Authentication\TokenInterface::class);
         $token2->expects($this->any())->method('isAuthenticated')->will($this->returnValue(true));
-        $token2->expects($this->once())->method('getAccount')->will($this->returnValue($mockAccount));
-
-        $token3 = $this->getMock(\TYPO3\Flow\Security\Authentication\TokenInterface::class, array(), array(), 'token3' . md5(uniqid(mt_rand(), true)));
-=======
-        $mockAuthenticationManager = $this->createMock('TYPO3\Flow\Security\Authentication\AuthenticationManagerInterface');
-
-        $mockAccount = $this->createMock('TYPO3\Flow\Security\Account');
-
-        $token1 = $this->createMock('TYPO3\Flow\Security\Authentication\TokenInterface', array(), array(), 'token1' . md5(uniqid(mt_rand(), true)));
+        $token2->expects($this->any())->method('getAccount')->will($this->returnValue($mockAccount1));
+
+        $token3 = $this->createMock(\TYPO3\Flow\Security\Authentication\TokenInterface::class);
+        $token3->expects($this->any())->method('isAuthenticated')->will($this->returnValue(true));
+        $token3->expects($this->any())->method('getAccount')->will($this->returnValue($mockAccount2));
+
+        $securityContext = $this->getAccessibleMock(\TYPO3\Flow\Security\Context::class, array('getAuthenticationTokens'));
+        $securityContext->setRequest($this->mockActionRequest);
+        $securityContext->_set('authenticationManager', $mockAuthenticationManager);
+        $securityContext->expects($this->once())->method('getAuthenticationTokens')->will($this->returnValue(array($token1, $token2, $token3)));
+
+        $this->assertSame($matchingMockParty, $securityContext->getPartyByType('MatchingParty'));
+    }
+
+    /**
+     * @test
+     */
+    public function getAccountByAuthenticationProviderNameReturnsTheAuthenticatedAccountWithGivenProviderName()
+    {
+        $mockAuthenticationManager = $this->createMock(\TYPO3\Flow\Security\Authentication\AuthenticationManagerInterface::class);
+
+        $mockAccount1 = $this->createMock(\TYPO3\Flow\Security\Account::class);
+        $mockAccount2 = $this->createMock(\TYPO3\Flow\Security\Account::class);
+
+        $token1 = $this->createMock(\TYPO3\Flow\Security\Authentication\TokenInterface::class, array(), array(), 'token1' . md5(uniqid(mt_rand(), true)));
         $token1->expects($this->any())->method('isAuthenticated')->will($this->returnValue(false));
         $token1->expects($this->never())->method('getAccount');
 
-        $token2 = $this->createMock('TYPO3\Flow\Security\Authentication\TokenInterface', array(), array(), 'token2' . md5(uniqid(mt_rand(), true)));
-        $token2->expects($this->any())->method('isAuthenticated')->will($this->returnValue(true));
-        $token2->expects($this->once())->method('getAccount')->will($this->returnValue($mockAccount));
-
-        $token3 = $this->createMock('TYPO3\Flow\Security\Authentication\TokenInterface', array(), array(), 'token3' . md5(uniqid(mt_rand(), true)));
->>>>>>> e65fc972
-        $token3->expects($this->any())->method('isAuthenticated')->will($this->returnValue(true));
-        $token3->expects($this->never())->method('getAccount');
-
-        $securityContext = $this->getAccessibleMock(\TYPO3\Flow\Security\Context::class, array('getAuthenticationTokens'));
-        $securityContext->setRequest($this->mockActionRequest);
-        $securityContext->_set('authenticationManager', $mockAuthenticationManager);
-        $securityContext->expects($this->once())->method('getAuthenticationTokens')->will($this->returnValue(array($token1, $token2, $token3)));
-
-        $this->assertEquals($mockAccount, $securityContext->getAccount());
-    }
-
-    /**
-     * @test
-     */
-    public function getPartyByTypeReturnsTheFirstAuthenticatedPartyWithGivenType()
-    {
-<<<<<<< HEAD
-        $mockAuthenticationManager = $this->getMock(\TYPO3\Flow\Security\Authentication\AuthenticationManagerInterface::class);
-
-        $matchingMockParty = $this->getMockForAbstractClass(\TYPO3\Party\Domain\Model\AbstractParty::class, array(), 'MatchingParty');
-        $notMatchingMockParty = $this->getMockForAbstractClass(\TYPO3\Party\Domain\Model\AbstractParty::class, array(), 'NotMatchingParty');
-
-        $mockAccount1 = $this->getMock(\TYPO3\Flow\Security\Account::class);
-        $mockAccount1->expects($this->any())->method('getParty')->will($this->returnValue($notMatchingMockParty));
-        $mockAccount2 = $this->getMock(\TYPO3\Flow\Security\Account::class);
-        $mockAccount2->expects($this->any())->method('getParty')->will($this->returnValue($matchingMockParty));
-
-        $token1 = $this->getMock(\TYPO3\Flow\Security\Authentication\TokenInterface::class, array(), array(), 'token1' . md5(uniqid(mt_rand(), true)));
-        $token1->expects($this->any())->method('isAuthenticated')->will($this->returnValue(false));
-        $token1->expects($this->never())->method('getAccount');
-
-        $token2 = $this->getMock(\TYPO3\Flow\Security\Authentication\TokenInterface::class, array(), array(), 'token2' . md5(uniqid(mt_rand(), true)));
+        $token2 = $this->createMock(\TYPO3\Flow\Security\Authentication\TokenInterface::class, array(), array(), 'token2' . md5(uniqid(mt_rand(), true)));
         $token2->expects($this->any())->method('isAuthenticated')->will($this->returnValue(true));
         $token2->expects($this->any())->method('getAccount')->will($this->returnValue($mockAccount1));
 
-        $token3 = $this->getMock(\TYPO3\Flow\Security\Authentication\TokenInterface::class, array(), array(), 'token3' . md5(uniqid(mt_rand(), true)));
-=======
-        $mockAuthenticationManager = $this->createMock('TYPO3\Flow\Security\Authentication\AuthenticationManagerInterface');
-
-        $matchingMockParty = $this->getMockBuilder('stdClass')->setMockClassName('MatchingParty')->getMock();
-        $notMatchingMockParty = $this->getMockBuilder('stdClass')->setMockClassName('NotMatchingParty')->getMock();
-
-        $mockAccount1 = $this->createMock('TYPO3\Flow\Security\Account');
-        $mockAccount1->expects($this->any())->method('getParty')->will($this->returnValue($notMatchingMockParty));
-        $mockAccount2 = $this->createMock('TYPO3\Flow\Security\Account');
-        $mockAccount2->expects($this->any())->method('getParty')->will($this->returnValue($matchingMockParty));
-
-        $token1 = $this->createMock('TYPO3\Flow\Security\Authentication\TokenInterface');
-        $token1->expects($this->any())->method('isAuthenticated')->will($this->returnValue(false));
-        $token1->expects($this->never())->method('getAccount');
-
-        $token2 = $this->createMock('TYPO3\Flow\Security\Authentication\TokenInterface');
-        $token2->expects($this->any())->method('isAuthenticated')->will($this->returnValue(true));
-        $token2->expects($this->any())->method('getAccount')->will($this->returnValue($mockAccount1));
-
-        $token3 = $this->createMock('TYPO3\Flow\Security\Authentication\TokenInterface');
->>>>>>> e65fc972
+        $token3 = $this->createMock(\TYPO3\Flow\Security\Authentication\TokenInterface::class, array(), array(), 'token3' . md5(uniqid(mt_rand(), true)));
         $token3->expects($this->any())->method('isAuthenticated')->will($this->returnValue(true));
         $token3->expects($this->any())->method('getAccount')->will($this->returnValue($mockAccount2));
 
         $securityContext = $this->getAccessibleMock(\TYPO3\Flow\Security\Context::class, array('getAuthenticationTokens'));
         $securityContext->setRequest($this->mockActionRequest);
         $securityContext->_set('authenticationManager', $mockAuthenticationManager);
-        $securityContext->expects($this->once())->method('getAuthenticationTokens')->will($this->returnValue(array($token1, $token2, $token3)));
-
-        $this->assertSame($matchingMockParty, $securityContext->getPartyByType('MatchingParty'));
-    }
-
-    /**
-     * @test
-     */
-    public function getAccountByAuthenticationProviderNameReturnsTheAuthenticatedAccountWithGivenProviderName()
-    {
-<<<<<<< HEAD
-        $mockAuthenticationManager = $this->getMock(\TYPO3\Flow\Security\Authentication\AuthenticationManagerInterface::class);
-
-        $mockAccount1 = $this->getMock(\TYPO3\Flow\Security\Account::class);
-        $mockAccount2 = $this->getMock(\TYPO3\Flow\Security\Account::class);
-
-        $token1 = $this->getMock(\TYPO3\Flow\Security\Authentication\TokenInterface::class, array(), array(), 'token1' . md5(uniqid(mt_rand(), true)));
-        $token1->expects($this->any())->method('isAuthenticated')->will($this->returnValue(false));
-        $token1->expects($this->never())->method('getAccount');
-
-        $token2 = $this->getMock(\TYPO3\Flow\Security\Authentication\TokenInterface::class, array(), array(), 'token2' . md5(uniqid(mt_rand(), true)));
-        $token2->expects($this->any())->method('isAuthenticated')->will($this->returnValue(true));
-        $token2->expects($this->any())->method('getAccount')->will($this->returnValue($mockAccount1));
-
-        $token3 = $this->getMock(\TYPO3\Flow\Security\Authentication\TokenInterface::class, array(), array(), 'token3' . md5(uniqid(mt_rand(), true)));
-=======
-        $mockAuthenticationManager = $this->createMock('TYPO3\Flow\Security\Authentication\AuthenticationManagerInterface');
-
-        $mockAccount1 = $this->createMock('TYPO3\Flow\Security\Account');
-        $mockAccount2 = $this->createMock('TYPO3\Flow\Security\Account');
-
-        $token1 = $this->createMock('TYPO3\Flow\Security\Authentication\TokenInterface', array(), array(), 'token1' . md5(uniqid(mt_rand(), true)));
-        $token1->expects($this->any())->method('isAuthenticated')->will($this->returnValue(false));
-        $token1->expects($this->never())->method('getAccount');
-
-        $token2 = $this->createMock('TYPO3\Flow\Security\Authentication\TokenInterface', array(), array(), 'token2' . md5(uniqid(mt_rand(), true)));
-        $token2->expects($this->any())->method('isAuthenticated')->will($this->returnValue(true));
-        $token2->expects($this->any())->method('getAccount')->will($this->returnValue($mockAccount1));
-
-        $token3 = $this->createMock('TYPO3\Flow\Security\Authentication\TokenInterface', array(), array(), 'token3' . md5(uniqid(mt_rand(), true)));
->>>>>>> e65fc972
-        $token3->expects($this->any())->method('isAuthenticated')->will($this->returnValue(true));
-        $token3->expects($this->any())->method('getAccount')->will($this->returnValue($mockAccount2));
+        $securityContext->_set('activeTokens', array('SomeOhterProvider' => $token1, 'SecondProvider' => $token2, 'MatchingProvider' => $token3));
+
+        $this->assertSame($mockAccount2, $securityContext->getAccountByAuthenticationProviderName('MatchingProvider'));
+    }
+
+    /**
+     * @test
+     */
+    public function getAccountByAuthenticationProviderNameReturnsNullIfNoAccountFound()
+    {
+        $mockAuthenticationManager = $this->createMock(\TYPO3\Flow\Security\Authentication\AuthenticationManagerInterface::class);
 
         $securityContext = $this->getAccessibleMock(\TYPO3\Flow\Security\Context::class, array('getAuthenticationTokens'));
         $securityContext->setRequest($this->mockActionRequest);
         $securityContext->_set('authenticationManager', $mockAuthenticationManager);
-        $securityContext->_set('activeTokens', array('SomeOhterProvider' => $token1, 'SecondProvider' => $token2, 'MatchingProvider' => $token3));
-
-        $this->assertSame($mockAccount2, $securityContext->getAccountByAuthenticationProviderName('MatchingProvider'));
-    }
-
-    /**
-     * @test
-     */
-    public function getAccountByAuthenticationProviderNameReturnsNullIfNoAccountFound()
-    {
-<<<<<<< HEAD
-        $mockAuthenticationManager = $this->getMock(\TYPO3\Flow\Security\Authentication\AuthenticationManagerInterface::class);
-=======
-        $mockAuthenticationManager = $this->createMock('TYPO3\Flow\Security\Authentication\AuthenticationManagerInterface');
->>>>>>> e65fc972
+        $securityContext->_set('activeTokens', array());
+
+        $this->assertSame(null, $securityContext->getAccountByAuthenticationProviderName('UnknownProvider'));
+    }
+
+    /**
+     * @test
+     */
+    public function getCsrfProtectionTokenReturnsANewTokenIfNoneIsPresentInTheContext()
+    {
+        $mockAuthenticationManager = $this->createMock(\TYPO3\Flow\Security\Authentication\AuthenticationManagerInterface::class);
 
         $securityContext = $this->getAccessibleMock(\TYPO3\Flow\Security\Context::class, array('getAuthenticationTokens'));
         $securityContext->setRequest($this->mockActionRequest);
         $securityContext->_set('authenticationManager', $mockAuthenticationManager);
-        $securityContext->_set('activeTokens', array());
-
-        $this->assertSame(null, $securityContext->getAccountByAuthenticationProviderName('UnknownProvider'));
-    }
-
-    /**
-     * @test
-     */
-    public function getCsrfProtectionTokenReturnsANewTokenIfNoneIsPresentInTheContext()
-    {
-<<<<<<< HEAD
-        $mockAuthenticationManager = $this->getMock(\TYPO3\Flow\Security\Authentication\AuthenticationManagerInterface::class);
-=======
-        $mockAuthenticationManager = $this->createMock('TYPO3\Flow\Security\Authentication\AuthenticationManagerInterface');
->>>>>>> e65fc972
-
-        $securityContext = $this->getAccessibleMock(\TYPO3\Flow\Security\Context::class, array('getAuthenticationTokens'));
-        $securityContext->setRequest($this->mockActionRequest);
-        $securityContext->_set('authenticationManager', $mockAuthenticationManager);
         $securityContext->_set('csrfTokens', array());
 
         $this->assertNotEmpty($securityContext->getCsrfProtectionToken());
@@ -1076,11 +852,7 @@
      */
     public function getCsrfProtectionTokenReturnsANewTokenIfTheCsrfStrategyIsOnePerUri()
     {
-<<<<<<< HEAD
-        $mockAuthenticationManager = $this->getMock(\TYPO3\Flow\Security\Authentication\AuthenticationManagerInterface::class);
-=======
-        $mockAuthenticationManager = $this->createMock('TYPO3\Flow\Security\Authentication\AuthenticationManagerInterface');
->>>>>>> e65fc972
+        $mockAuthenticationManager = $this->createMock(\TYPO3\Flow\Security\Authentication\AuthenticationManagerInterface::class);
 
         $existingTokens = array('token1' => true, 'token2' => true);
 
@@ -1098,11 +870,7 @@
      */
     public function isCsrfProtectionTokenValidChecksIfTheGivenTokenIsExistingInTheContext()
     {
-<<<<<<< HEAD
-        $mockAuthenticationManager = $this->getMock(\TYPO3\Flow\Security\Authentication\AuthenticationManagerInterface::class);
-=======
-        $mockAuthenticationManager = $this->createMock('TYPO3\Flow\Security\Authentication\AuthenticationManagerInterface');
->>>>>>> e65fc972
+        $mockAuthenticationManager = $this->createMock(\TYPO3\Flow\Security\Authentication\AuthenticationManagerInterface::class);
 
         $existingTokens = array('csrfToken12345' => true);
 
@@ -1120,11 +888,7 @@
      */
     public function isCsrfProtectionTokenValidChecksIfTheGivenTokenIsExistingInTheContextAndUnsetsItIfTheCsrfStrategyIsOnePerUri()
     {
-<<<<<<< HEAD
-        $mockAuthenticationManager = $this->getMock(\TYPO3\Flow\Security\Authentication\AuthenticationManagerInterface::class);
-=======
-        $mockAuthenticationManager = $this->createMock('TYPO3\Flow\Security\Authentication\AuthenticationManagerInterface');
->>>>>>> e65fc972
+        $mockAuthenticationManager = $this->createMock(\TYPO3\Flow\Security\Authentication\AuthenticationManagerInterface::class);
 
         $existingTokens = array('csrfToken12345' => true);
 
