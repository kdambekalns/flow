<?php
namespace TYPO3\Flow\Tests\Unit\Security;

/*
 * This file is part of the TYPO3.Flow package.
 *
 * (c) Contributors of the Neos Project - www.neos.io
 *
 * This package is Open Source Software. For the full copyright and license
 * information, please view the LICENSE file which was distributed with this
 * source code.
 */

use TYPO3\Flow\Mvc\ActionRequest;
use TYPO3\Flow\Security\Authentication\AuthenticationManagerInterface;
use TYPO3\Flow\Security\Account;
use TYPO3\Flow\Security\Authentication\TokenInterface;
use TYPO3\Flow\Security\Context;
use TYPO3\Flow\Security\Policy\Role;
use TYPO3\Flow\Tests\UnitTestCase;

/**
 * Testcase for the security context
 */
class ContextTest extends UnitTestCase
{
    /**
     * @var Context
     */
    protected $securityContext;

    /**
     * @var ActionRequest
     */
    protected $mockActionRequest;

    /**
     * @var AuthenticationManagerInterface
     */
    protected $mockAuthenticationManager;

    /**
     * Sets up this test case
     */
    public function setUp()
    {
        $this->securityContext = $this->getAccessibleMock(\TYPO3\Flow\Security\Context::class, array('separateActiveAndInactiveTokens'));

        $this->mockAuthenticationManager = $this->getMock(\TYPO3\Flow\Security\Authentication\AuthenticationManagerInterface::class);
        $this->mockAuthenticationManager->expects($this->any())->method('getTokens')->will($this->returnValue(array()));
        $this->securityContext->injectAuthenticationManager($this->mockAuthenticationManager);

        $this->mockActionRequest = $this->getMockBuilder(\TYPO3\Flow\Mvc\ActionRequest::class)->disableOriginalConstructor()->getMock();
        $this->securityContext->setRequest($this->mockActionRequest);
    }

    /**
     * @test
     */
    public function currentRequestIsSetInTheSecurityContext()
    {
        $this->securityContext->initialize();
        $this->assertSame($this->mockActionRequest, $this->securityContext->_get('request'));
    }

    /**
     * @test
     */
    public function securityContextIsSetToInitialized()
    {
        $this->assertFalse($this->securityContext->isInitialized());
        $this->securityContext->initialize();
        $this->assertTrue($this->securityContext->isInitialized());
    }

    /**
     * initialize() might be called multiple times during one request. This might override
     * roles and other data acquired from tokens / accounts, which have been initialized
     * in a previous initialize() call. Therefore - and in order to save some processor
     * cycles - initialization should only by executed once for a Context instance.
     *
     * @test
     */
    public function securityContextIsNotInitializedAgainIfItHasBeenInitializedAlready()
    {
        $securityContext = $this->getAccessibleMock(\TYPO3\Flow\Security\Context::class, array('canBeInitialized'));
        $securityContext->expects($this->never())->method('canBeInitialized');
        $securityContext->_set('initialized', true);

        $securityContext->initialize();
    }

    /**
     * @test
     */
    public function initializeSeparatesActiveAndInactiveTokens()
    {
        $this->securityContext->expects($this->once())->method('separateActiveAndInactiveTokens');
        $this->securityContext->initialize();
    }

    /**
     * @test
     */
    public function initializeUpdatesAndSeparatesActiveAndInactiveTokensCorrectly()
    {
        $securityContext = $this->getAccessibleMock(\TYPO3\Flow\Security\Context::class, array('dummy'));

        $settings = array();
        $settings['security']['authentication']['authenticationStrategy'] = 'allTokens';
        $securityContext->injectSettings($settings);

        $matchingRequestPattern = $this->getMock(\TYPO3\Flow\Security\RequestPatternInterface::class);
        $matchingRequestPattern->expects($this->any())->method('matchRequest')->will($this->returnValue(true));

        $notMatchingRequestPattern = $this->getMock(\TYPO3\Flow\Security\RequestPatternInterface::class);
        $notMatchingRequestPattern->expects($this->any())->method('matchRequest')->will($this->returnValue(false));

        $token1 = $this->getMock(\TYPO3\Flow\Security\Authentication\TokenInterface::class);
        $token1->expects($this->once())->method('hasRequestPatterns')->will($this->returnValue(true));
        $token1->expects($this->once())->method('getRequestPatterns')->will($this->returnValue(array($matchingRequestPattern)));
        $token1->expects($this->any())->method('getAuthenticationProviderName')->will($this->returnValue('token1Provider'));
        $token1->expects($this->any())->method('getAuthenticationStatus')->will($this->returnValue(TokenInterface::AUTHENTICATION_NEEDED));

        $token2 = $this->getMock(\TYPO3\Flow\Security\Authentication\TokenInterface::class);
        $token2->expects($this->once())->method('hasRequestPatterns')->will($this->returnValue(false));
        $token2->expects($this->never())->method('getRequestPatterns');
        $token2->expects($this->any())->method('getAuthenticationProviderName')->will($this->returnValue('token2Provider'));
        $token2->expects($this->any())->method('getAuthenticationStatus')->will($this->returnValue(TokenInterface::AUTHENTICATION_NEEDED));

        $token3 = $this->getMock(\TYPO3\Flow\Security\Authentication\TokenInterface::class);
        $token3->expects($this->once())->method('hasRequestPatterns')->will($this->returnValue(true));
        $token3->expects($this->once())->method('getRequestPatterns')->will($this->returnValue(array($notMatchingRequestPattern)));
        $token3->expects($this->any())->method('getAuthenticationProviderName')->will($this->returnValue('token3Provider'));
        $token3->expects($this->any())->method('getAuthenticationStatus')->will($this->returnValue(TokenInterface::AUTHENTICATION_NEEDED));

        $token4 = $this->getMock(\TYPO3\Flow\Security\Authentication\TokenInterface::class);
        $token4->expects($this->once())->method('hasRequestPatterns')->will($this->returnValue(true));
        $token4->expects($this->once())->method('getRequestPatterns')->will($this->returnValue(array()));
        $token4->expects($this->any())->method('getAuthenticationProviderName')->will($this->returnValue('token4Provider'));
        $token4->expects($this->any())->method('getAuthenticationStatus')->will($this->returnValue(TokenInterface::AUTHENTICATION_NEEDED));

        $token5 = $this->getMock(\TYPO3\Flow\Security\Authentication\TokenInterface::class);
        $token5->expects($this->once())->method('hasRequestPatterns')->will($this->returnValue(true));
        $token5->expects($this->once())->method('getRequestPatterns')->will($this->returnValue(array($notMatchingRequestPattern, $matchingRequestPattern)));
        $token5->expects($this->any())->method('getAuthenticationProviderName')->will($this->returnValue('token5Provider'));
        $token5->expects($this->any())->method('getAuthenticationStatus')->will($this->returnValue(TokenInterface::AUTHENTICATION_NEEDED));

        $mockAuthenticationManager = $this->getMock(\TYPO3\Flow\Security\Authentication\AuthenticationManagerInterface::class);
        $mockAuthenticationManager->expects($this->once())->method('getTokens')->will($this->returnValue(array($token1, $token2, $token3, $token4, $token5)));

        $mockSession = $this->getMock(\TYPO3\Flow\Session\SessionInterface::class);
        $mockSessionManager = $this->getMock(\TYPO3\Flow\Session\SessionManagerInterface::class);
        $mockSessionManager->expects($this->any())->method('getCurrentSession')->will($this->returnValue($mockSession));
        $mockSecurityLogger = $this->getMock(\TYPO3\Flow\Log\SecurityLoggerInterface::class);

        $securityContext = $this->getAccessibleMock(\TYPO3\Flow\Security\Context::class, array('dummy'));
        $securityContext->injectSettings($settings);
        $securityContext->setRequest($this->mockActionRequest);
        $securityContext->injectAuthenticationManager($mockAuthenticationManager);
        $securityContext->_set('sessionManager', $mockSessionManager);
        $securityContext->_set('securityLogger', $mockSecurityLogger);
        $securityContext->_set('tokens', array($token1, $token3, $token4));

        $securityContext->setRequest($this->mockActionRequest);
        $securityContext->_set('tokens', array($token1, $token3, $token4));
        $securityContext->initialize();

        $this->assertEquals(array($token1, $token2, $token4), array_values($securityContext->_get('activeTokens')));
        $this->assertEquals(array($token3, $token5), array_values($securityContext->_get('inactiveTokens')));
    }

    /**
     * @test
     */
    public function securityContextCallsTheAuthenticationManagerToSetItsTokens()
    {
        $securityContext = $this->getAccessibleMock(\TYPO3\Flow\Security\Context::class, array('dummy'));

        $mockAuthenticationManager = $this->getMock(\TYPO3\Flow\Security\Authentication\AuthenticationManagerInterface::class);
        $mockAuthenticationManager->expects($this->once())->method('getTokens')->will($this->returnValue(array()));
        $securityContext->injectAuthenticationManager($mockAuthenticationManager);
        $securityContext->setRequest($this->mockActionRequest);

        $securityContext->initialize();
    }

    /**
     * @test
     */
    public function tokenFromAnAuthenticationManagerIsReplacedIfThereIsOneOfTheSameTypeInTheSession()
    {
        $mockAuthenticationManager = $this->getMock(\TYPO3\Flow\Security\Authentication\AuthenticationManagerInterface::class);

        $token1 = $this->getMock(\TYPO3\Flow\Security\Authentication\TokenInterface::class);
        $token1->expects($this->any())->method('getAuthenticationProviderName')->will($this->returnValue('token1Provider'));
        $token1Clone = $this->getMock(\TYPO3\Flow\Security\Authentication\TokenInterface::class);
        $token1Clone->expects($this->any())->method('getAuthenticationProviderName')->will($this->returnValue('token1Provider'));
        $token1Clone->expects($this->any())->method('getAuthenticationStatus')->will($this->returnValue(TokenInterface::AUTHENTICATION_NEEDED));

        $token2 = $this->getMock(\TYPO3\Flow\Security\Authentication\TokenInterface::class);
        $token2->expects($this->any())->method('getAuthenticationProviderName')->will($this->returnValue('token2Provider'));
        $token2Clone = $this->getMock(\TYPO3\Flow\Security\Authentication\TokenInterface::class);
        $token2Clone->expects($this->any())->method('getAuthenticationProviderName')->will($this->returnValue('token2Provider'));
        $token2Clone->expects($this->any())->method('getAuthenticationStatus')->will($this->returnValue(TokenInterface::AUTHENTICATION_NEEDED));

        $token3 = $this->getMock(\TYPO3\Flow\Security\Authentication\TokenInterface::class);
        $token3->expects($this->any())->method('getAuthenticationProviderName')->will($this->returnValue('token3Provider'));

        $tokensFromTheManager = array($token1, $token2, $token3);
        $tokensFromTheSession = array($token1Clone, $token2Clone);

        $mockAuthenticationManager->expects($this->once())->method('getTokens')->will($this->returnValue($tokensFromTheManager));

        $mockSession = $this->getMock(\TYPO3\Flow\Session\SessionInterface::class);
        $mockSessionManager = $this->getMock(\TYPO3\Flow\Session\SessionManagerInterface::class);
        $mockSessionManager->expects($this->any())->method('getCurrentSession')->will($this->returnValue($mockSession));
        $mockSecurityLogger = $this->getMock(\TYPO3\Flow\Log\SecurityLoggerInterface::class);

        $securityContext = $this->getAccessibleMock(\TYPO3\Flow\Security\Context::class, array('dummy'));
        $securityContext->injectAuthenticationManager($mockAuthenticationManager);
        $securityContext->setRequest($this->mockActionRequest);
        $securityContext->_set('tokens', $tokensFromTheSession);
        $securityContext->_set('sessionManager', $mockSessionManager);
        $securityContext->_set('securityLogger', $mockSecurityLogger);

        $securityContext->_call('initialize');

        $expectedMergedTokens = array($token1Clone, $token2Clone, $token3);
        $this->assertEquals(array_values($securityContext->_get('tokens')), $expectedMergedTokens);
    }

    /**
     * @test
     */
    public function initializeCallsUpdateCredentialsOnAllActiveTokens()
    {
        $mockAuthenticationManager = $this->getMock(\TYPO3\Flow\Security\Authentication\AuthenticationManagerInterface::class);

        $notMatchingRequestPattern = $this->getMock(\TYPO3\Flow\Security\RequestPatternInterface::class);
        $notMatchingRequestPattern->expects($this->any())->method('matchRequest')->will($this->returnValue(false));

        $mockToken1 = $this->getMock(\TYPO3\Flow\Security\Authentication\TokenInterface::class);
        $mockToken1->expects($this->any())->method('getAuthenticationProviderName')->will($this->returnValue('token1Provider'));
        $mockToken2 = $this->getMock(\TYPO3\Flow\Security\Authentication\TokenInterface::class);
        $mockToken2->expects($this->any())->method('getAuthenticationProviderName')->will($this->returnValue('token2Provider'));
        $mockToken2->expects($this->atLeastOnce())->method('hasRequestPatterns')->will($this->returnValue(true));
        $mockToken2->expects($this->atLeastOnce())->method('getRequestPatterns')->will($this->returnValue(array($notMatchingRequestPattern)));
        $mockToken3 = $this->getMock(\TYPO3\Flow\Security\Authentication\TokenInterface::class);
        $mockToken3->expects($this->any())->method('getAuthenticationProviderName')->will($this->returnValue('token3Provider'));

        $mockToken1->expects($this->once())->method('updateCredentials');
        $mockToken2->expects($this->never())->method('updateCredentials');
        $mockToken3->expects($this->once())->method('updateCredentials');

        $mockAuthenticationManager->expects($this->once())->method('getTokens')->will($this->returnValue(array($mockToken1, $mockToken2, $mockToken3)));

        $securityContext = $this->getAccessibleMock(\TYPO3\Flow\Security\Context::class, array('dummy'));
        $securityContext->setRequest($this->mockActionRequest);
        $securityContext->_set('authenticationManager', $mockAuthenticationManager);

        $securityContext->_call('initialize');
    }

    /**
     * @test
     */
    public function injectAuthenticationManagerSetsAReferenceToTheSecurityContextInTheAuthenticationManager()
    {
        $securityContext = $this->getAccessibleMock(\TYPO3\Flow\Security\Context::class, array('initialize'));
        $mockAuthenticationManager = $this->getMock(\TYPO3\Flow\Security\Authentication\AuthenticationManagerInterface::class);
        $mockAuthenticationManager->expects($this->once())->method('setSecurityContext')->with($securityContext);

        $securityContext->injectAuthenticationManager($mockAuthenticationManager);
    }

    /**
     * Data provider for authentication strategy settings
     *
     * @return array
     */
    public function authenticationStrategies()
    {
        $data = array();
        $settings = array();
        $settings['security']['authentication']['authenticationStrategy'] = 'allTokens';
        $data[] = array($settings, Context::AUTHENTICATE_ALL_TOKENS);
        $settings['security']['authentication']['authenticationStrategy'] = 'oneToken';
        $data[] = array($settings, Context::AUTHENTICATE_ONE_TOKEN);
        $settings['security']['authentication']['authenticationStrategy'] = 'atLeastOneToken';
        $data[] = array($settings, Context::AUTHENTICATE_AT_LEAST_ONE_TOKEN);
        $settings['security']['authentication']['authenticationStrategy'] = 'anyToken';
        $data[] = array($settings, Context::AUTHENTICATE_ANY_TOKEN);
        return $data;
    }

    /**
     * @dataProvider authenticationStrategies()
     * @test
     */
    public function authenticationStrategyIsSetCorrectlyFromConfiguration($settings, $expectedAuthenticationStrategy)
    {
        $securityContext = $this->getAccessibleMock(\TYPO3\Flow\Security\Context::class, array('initialize'));
        $securityContext->injectSettings($settings);

        $this->assertEquals($expectedAuthenticationStrategy, $securityContext->getAuthenticationStrategy());
    }

    /**
     * @expectedException \TYPO3\Flow\Exception
     * @test
     */
    public function invalidAuthenticationStrategyFromConfigurationThrowsException()
    {
        $settings = array();
        $settings['security']['authentication']['authenticationStrategy'] = 'fizzleGoesHere';

        $securityContext = $this->getAccessibleMock(\TYPO3\Flow\Security\Context::class, array('dummy'));
        $securityContext->injectSettings($settings);
    }

    /**
     * Data provider for CSRF protection strategy settings
     *
     * @return array
     */
    public function csrfProtectionStrategies()
    {
        $data = array();
        $settings = array();
        $settings['security']['csrf']['csrfStrategy'] = 'onePerRequest';
        $data[] = array($settings, Context::CSRF_ONE_PER_REQUEST);
        $settings['security']['csrf']['csrfStrategy'] = 'onePerSession';
        $data[] = array($settings, Context::CSRF_ONE_PER_SESSION);
        $settings['security']['csrf']['csrfStrategy'] = 'onePerUri';
        $data[] = array($settings, Context::CSRF_ONE_PER_URI);
        return $data;
    }

    /**
     * @dataProvider csrfProtectionStrategies()
     * @test
     */
    public function csrfProtectionStrategyIsSetCorrectlyFromConfiguration($settings, $expectedCsrfProtectionStrategy)
    {
        $securityContext = $this->getAccessibleMock(\TYPO3\Flow\Security\Context::class, array('dummy'));
        $securityContext->injectSettings($settings);

        $this->assertEquals($expectedCsrfProtectionStrategy, $securityContext->_get('csrfProtectionStrategy'));
    }

    /**
     * @expectedException \TYPO3\Flow\Exception
     * @test
     */
    public function invalidCsrfProtectionStrategyFromConfigurationThrowsException()
    {
        $settings = array();
        $settings['security']['csrf']['csrfStrategy'] = 'fizzleGoesHere';

        $securityContext = $this->getAccessibleMock(\TYPO3\Flow\Security\Context::class, array('dummy'));
        $securityContext->injectSettings($settings);
    }

    /**
     * @test
     */
    public function getRolesReturnsTheCorrectRoles()
    {
        $everybodyRole = new Role('TYPO3.Flow:Everybody');
        $authenticatedUserRole = new Role('TYPO3.Flow:AuthenticatedUser');
        $testRole = new Role('Acme.Demo:TestRole');

        $mockAuthenticationManager = $this->getMock(\TYPO3\Flow\Security\Authentication\AuthenticationManagerInterface::class);
        $mockAuthenticationManager->expects($this->atLeastOnce())->method('isAuthenticated')->will($this->returnValue(true));

        $mockPolicyService = $this->getAccessibleMock(\TYPO3\Flow\Security\Policy\PolicyService::class, array('getRole', 'initializeRolesFromPolicy'));
        $mockPolicyService->expects($this->atLeastOnce())->method('getRole')->will($this->returnCallback(
            function ($roleIdentifier) use ($everybodyRole, $authenticatedUserRole) {
                switch ($roleIdentifier) {
                    case 'TYPO3.Flow:Everybody':
                        return $everybodyRole;
                    case 'TYPO3.Flow:AuthenticatedUser':
                        return $authenticatedUserRole;
                }
            }
        ));

        $account = $this->getAccessibleMock(\TYPO3\Flow\Security\Account::class, array('dummy'));
        $account->_set('policyService', $mockPolicyService);
        $account->setRoles(array($testRole));

        $mockToken = $this->getMock(\TYPO3\Flow\Security\Authentication\TokenInterface::class);
        $mockToken->expects($this->atLeastOnce())->method('isAuthenticated')->will($this->returnValue(true));
        $mockToken->expects($this->atLeastOnce())->method('getAccount')->will($this->returnValue($account));

        $securityContext = $this->getAccessibleMock(\TYPO3\Flow\Security\Context::class, array('initialize', 'getAccount'));
        $securityContext->expects($this->any())->method('getAccount')->will($this->returnValue($account));
        $securityContext->_set('activeTokens', array($mockToken));
        $securityContext->_set('policyService', $mockPolicyService);
        $securityContext->_set('authenticationManager', $mockAuthenticationManager);

        $expectedResult = array('TYPO3.Flow:Everybody' => $everybodyRole, 'TYPO3.Flow:AuthenticatedUser' => $authenticatedUserRole, 'Acme.Demo:TestRole' => $testRole);
        $this->assertEquals($expectedResult, $securityContext->getRoles());
    }

    /**
     * @test
     */
    public function getRolesTakesInheritanceOfRolesIntoAccount()
    {
        /** @var Role|\PHPUnit_Framework_MockObject_MockObject $everybodyRole */
        $everybodyRole = $this->getAccessibleMock(\TYPO3\Flow\Security\Policy\Role::class, array('dummy'), array('TYPO3.Flow:Everybody'));
        /** @var Role|\PHPUnit_Framework_MockObject_MockObject $authenticatedUserRole */
        $authenticatedUserRole = $this->getAccessibleMock(\TYPO3\Flow\Security\Policy\Role::class, array('dummy'), array('TYPO3.Flow:AuthenticatedUser'));
        /** @var Role|\PHPUnit_Framework_MockObject_MockObject $testRole1 */
        $testRole1 = $this->getAccessibleMock(\TYPO3\Flow\Security\Policy\Role::class, array('dummy'), array('Acme.Demo:TestRole1'));
        /** @var Role|\PHPUnit_Framework_MockObject_MockObject $testRole2 */
        $testRole2 = $this->getAccessibleMock(\TYPO3\Flow\Security\Policy\Role::class, array('dummy'), array('Acme.Demo:TestRole2'));
        /** @var Role|\PHPUnit_Framework_MockObject_MockObject $testRole3 */
        $testRole3 = $this->getAccessibleMock(\TYPO3\Flow\Security\Policy\Role::class, array('dummy'), array('Acme.Demo:TestRole3'));
        /** @var Role|\PHPUnit_Framework_MockObject_MockObject $testRole4 */
        $testRole4 = $this->getAccessibleMock(\TYPO3\Flow\Security\Policy\Role::class, array('dummy'), array('Acme.Demo:TestRole4'));
        /** @var Role|\PHPUnit_Framework_MockObject_MockObject $testRole5 */
        $testRole5 = $this->getAccessibleMock(\TYPO3\Flow\Security\Policy\Role::class, array('dummy'), array('Acme.Demo:TestRole5'));
        /** @var Role|\PHPUnit_Framework_MockObject_MockObject $testRole6 */
        $testRole6 = $this->getAccessibleMock(\TYPO3\Flow\Security\Policy\Role::class, array('dummy'), array('Acme.Demo:TestRole6'));
        /** @var Role|\PHPUnit_Framework_MockObject_MockObject $testRole7 */
        $testRole7 = $this->getAccessibleMock(\TYPO3\Flow\Security\Policy\Role::class, array('dummy'), array('Acme.Demo:TestRole7'));

        $mockAuthenticationManager = $this->getMock(\TYPO3\Flow\Security\Authentication\AuthenticationManagerInterface::class);
        $mockAuthenticationManager->expects($this->atLeastOnce())->method('isAuthenticated')->will($this->returnValue(true));

        $mockPolicyService = $this->getAccessibleMock(\TYPO3\Flow\Security\Policy\PolicyService::class, array('getRole'));
        $mockPolicyService->expects($this->atLeastOnce())->method('getRole')->will($this->returnCallback(
            function ($roleIdentifier) use ($everybodyRole, $authenticatedUserRole, $testRole1, $testRole2, $testRole3, $testRole4, $testRole5, $testRole6, $testRole7) {
                switch ($roleIdentifier) {
                    case 'TYPO3.Flow:Everybody':
                        return $everybodyRole;
                    case 'TYPO3.Flow:AuthenticatedUser':
                        return $authenticatedUserRole;
                    case 'Acme.Demo:TestRole1':
                        return $testRole1;
                    case 'Acme.Demo:TestRole2':
                        return $testRole2;
                    case 'Acme.Demo:TestRole3':
                        return $testRole3;
                    case 'Acme.Demo:TestRole4':
                        return $testRole4;
                    case 'Acme.Demo:TestRole5':
                        return $testRole5;
                    case 'Acme.Demo:TestRole6':
                        return $testRole6;
                    case 'Acme.Demo:TestRole7':
                        return $testRole7;
                }
            }
        ));

        // Set parents
        $testRole1->setParentRoles(array($testRole2, $testRole3));
        $testRole2->setParentRoles(array($testRole4, $testRole5));
        $testRole3->setParentRoles(array($testRole6, $testRole7));

        /** @var Account|\PHPUnit_Framework_MockObject_MockObject $account */
        $account = $this->getAccessibleMock(\TYPO3\Flow\Security\Account::class, array('dummy'));
        $this->inject($account, 'policyService', $mockPolicyService);
        $account->setRoles(array($testRole1));

        /** @var TokenInterface|\PHPUnit_Framework_MockObject_MockObject $mockToken */
        $mockToken = $this->getMock(\TYPO3\Flow\Security\Authentication\TokenInterface::class);
        $mockToken->expects($this->atLeastOnce())->method('isAuthenticated')->will($this->returnValue(true));
        $mockToken->expects($this->atLeastOnce())->method('getAccount')->will($this->returnValue($account));

        /** @var Context|\PHPUnit_Framework_MockObject_MockObject $securityContext */
        $securityContext = $this->getAccessibleMock(\TYPO3\Flow\Security\Context::class, array('initialize', 'getAccount'));
        $securityContext->expects($this->any())->method('getAccount')->will($this->returnValue($account));
        $this->inject($securityContext, 'activeTokens', array($mockToken));
        $this->inject($securityContext, 'policyService', $mockPolicyService);
        $this->inject($securityContext, 'authenticationManager', $mockAuthenticationManager);

        $expectedResult = array(
            'Acme.Demo:TestRole1' => $testRole1,
            'Acme.Demo:TestRole2' => $testRole2,
            'Acme.Demo:TestRole3' => $testRole3,
            'Acme.Demo:TestRole4' => $testRole4,
            'Acme.Demo:TestRole5' => $testRole5,
            'Acme.Demo:TestRole6' => $testRole6,
            'Acme.Demo:TestRole7' => $testRole7,
            'TYPO3.Flow:Everybody' => $everybodyRole,
            'TYPO3.Flow:AuthenticatedUser' => $authenticatedUserRole
        );
        $result = $securityContext->getRoles();

        ksort($expectedResult);
        ksort($result);

        $this->assertSame(array_keys($expectedResult), array_keys($result));
        // $this->assertSame($expectedResult, $result);
    }

    /**
     * @test
     */
    public function getRolesReturnsTheEverybodyRoleEvenIfNoTokenIsAuthenticated()
    {
        $mockAuthenticationManager = $this->getMock(\TYPO3\Flow\Security\Authentication\AuthenticationManagerInterface::class);
        $mockAuthenticationManager->expects($this->atLeastOnce())->method('isAuthenticated')->will($this->returnValue(false));

        $everybodyRole = new Role('TYPO3.Flow:Everybody');
        $anonymousRole = new Role('TYPO3.Flow:Anonymous');
        $mockPolicyService = $this->getAccessibleMock(\TYPO3\Flow\Security\Policy\PolicyService::class, array('getRole'));
        $mockPolicyService->expects($this->any())->method('getRole')->will($this->returnValueMap(array(array('TYPO3.Flow:Anonymous', $anonymousRole), array('TYPO3.Flow:Everybody', $everybodyRole))));

        $securityContext = $this->getAccessibleMock(\TYPO3\Flow\Security\Context::class, array('initialize'));
        $securityContext->_set('policyService', $mockPolicyService);
        $securityContext->_set('authenticationManager', $mockAuthenticationManager);

        $result = $securityContext->getRoles();
        $this->assertInstanceOf(\TYPO3\Flow\Security\Policy\Role::class, $result['TYPO3.Flow:Everybody']);
        $this->assertEquals('TYPO3.Flow:Everybody', $result['TYPO3.Flow:Everybody']->getIdentifier());
    }

    /**
     * @test
     */
    public function getRolesReturnsTheAnonymousRoleIfNoTokenIsAuthenticated()
    {
        $mockAuthenticationManager = $this->getMock(\TYPO3\Flow\Security\Authentication\AuthenticationManagerInterface::class);
        $mockAuthenticationManager->expects($this->atLeastOnce())->method('isAuthenticated')->will($this->returnValue(false));

        $everybodyRole = new Role('TYPO3.Flow:Everybody');
        $anonymousRole = new Role('TYPO3.Flow:Anonymous');
        $mockPolicyService = $this->getAccessibleMock(\TYPO3\Flow\Security\Policy\PolicyService::class, array('getRole'));
        $mockPolicyService->expects($this->any())->method('getRole')->will($this->returnValueMap(array(array('TYPO3.Flow:Anonymous', $anonymousRole), array('TYPO3.Flow:Everybody', $everybodyRole))));

        $securityContext = $this->getAccessibleMock(\TYPO3\Flow\Security\Context::class, array('initialize'));
        $securityContext->_set('policyService', $mockPolicyService);
        $securityContext->_set('authenticationManager', $mockAuthenticationManager);

        $result = $securityContext->getRoles();
        $this->assertInstanceOf(\TYPO3\Flow\Security\Policy\Role::class, $result['TYPO3.Flow:Anonymous']);
        $this->assertEquals('TYPO3.Flow:Anonymous', (string)($result['TYPO3.Flow:Anonymous']));
    }

    /**
     * @test
     */
    public function getRolesReturnsTheAuthenticatedUserRoleIfATokenIsAuthenticated()
    {
        $mockAuthenticationManager = $this->getMock(\TYPO3\Flow\Security\Authentication\AuthenticationManagerInterface::class);
        $mockAuthenticationManager->expects($this->atLeastOnce())->method('isAuthenticated')->will($this->returnValue(true));

        $everybodyRole = new Role('TYPO3.Flow:Everybody');
        $authenticatedUserRole = new Role('TYPO3.Flow:AuthenticatedUser');
        $mockPolicyService = $this->getAccessibleMock(\TYPO3\Flow\Security\Policy\PolicyService::class, array('getRole'));
        $mockPolicyService->expects($this->any())->method('getRole')->will($this->returnValueMap(array(array('TYPO3.Flow:AuthenticatedUser', $authenticatedUserRole), array('Everybody', $everybodyRole))));

        $securityContext = $this->getAccessibleMock(\TYPO3\Flow\Security\Context::class, array('initialize'));
        $securityContext->_set('policyService', $mockPolicyService);
        $securityContext->_set('authenticationManager', $mockAuthenticationManager);

        $result = $securityContext->getRoles();
        $this->assertInstanceOf(\TYPO3\Flow\Security\Policy\Role::class, $result['TYPO3.Flow:AuthenticatedUser']);
        $this->assertEquals('TYPO3.Flow:AuthenticatedUser', (string)($result['TYPO3.Flow:AuthenticatedUser']));
    }

    /**
     * @test
     */
    public function hasRoleReturnsTrueForEverybodyRole()
    {
        $securityContext = $this->getAccessibleMock(\TYPO3\Flow\Security\Context::class, array('initialize'));

        $this->assertTrue($securityContext->hasRole('TYPO3.Flow:Everybody'));
    }

    /**
     * @test
     */
    public function hasRoleReturnsTrueForAnonymousRoleIfNotAuthenticated()
    {
        $mockAuthenticationManager = $this->getMock(\TYPO3\Flow\Security\Authentication\AuthenticationManagerInterface::class);
        $mockAuthenticationManager->expects($this->any())->method('isAuthenticated')->will($this->returnValue(false));

        $securityContext = $this->getAccessibleMock(\TYPO3\Flow\Security\Context::class, array('initialize'));
        $securityContext->_set('authenticationManager', $mockAuthenticationManager);

        $this->assertTrue($securityContext->hasRole('TYPO3.Flow:Anonymous'));
    }

    /**
     * @test
     */
    public function hasRoleReturnsFalseForAnonymousRoleIfAuthenticated()
    {
        $mockAuthenticationManager = $this->getMock(\TYPO3\Flow\Security\Authentication\AuthenticationManagerInterface::class);
        $mockAuthenticationManager->expects($this->any())->method('isAuthenticated')->will($this->returnValue(true));

        $securityContext = $this->getAccessibleMock(\TYPO3\Flow\Security\Context::class, array('initialize'));
        $securityContext->_set('authenticationManager', $mockAuthenticationManager);

        $this->assertFalse($securityContext->hasRole('TYPO3.Flow:Anonymous'));
    }

    /**
     * @test
     */
    public function hasRoleWorks()
    {
        $everybodyRole = new Role('TYPO3.Flow:Everybody');
        $testRole = new Role('Acme.Demo:TestRole');

        $mockAuthenticationManager = $this->getMock(\TYPO3\Flow\Security\Authentication\AuthenticationManagerInterface::class);
        $mockAuthenticationManager->expects($this->atLeastOnce())->method('isAuthenticated')->will($this->returnValue(true));

        $mockPolicyService = $this->getAccessibleMock(\TYPO3\Flow\Security\Policy\PolicyService::class, array('getRole', 'initializeRolesFromPolicy'));
        $mockPolicyService->expects($this->atLeastOnce())->method('getRole')->will($this->returnCallback(
            function ($roleIdentifier) use ($everybodyRole) {
                switch ($roleIdentifier) {
                    case 'TYPO3.Flow:Everybody':
                        return $everybodyRole;
                }
            }
        ));

        $account = $this->getAccessibleMock(\TYPO3\Flow\Security\Account::class, array('dummy'));
        $account->_set('policyService', $mockPolicyService);
        $account->setRoles(array($testRole));

        $mockToken = $this->getMock(\TYPO3\Flow\Security\Authentication\TokenInterface::class);
        $mockToken->expects($this->atLeastOnce())->method('isAuthenticated')->will($this->returnValue(true));
        $mockToken->expects($this->atLeastOnce())->method('getAccount')->will($this->returnValue($account));

        $securityContext = $this->getAccessibleMock(\TYPO3\Flow\Security\Context::class, array('initialize', 'getAccount'));
        $securityContext->expects($this->any())->method('getAccount')->will($this->returnValue($account));
        $securityContext->_set('activeTokens', array($mockToken));
        $securityContext->_set('policyService', $mockPolicyService);
        $securityContext->_set('authenticationManager', $mockAuthenticationManager);

        $this->assertTrue($securityContext->hasRole('Acme.Demo:TestRole'));
        $this->assertFalse($securityContext->hasRole('Foo.Bar:Baz'));
    }

    /**
     * @test
     */
    public function hasRoleWorksWithRecursiveRoles()
    {
        $everybodyRole = $this->getAccessibleMock(\TYPO3\Flow\Security\Policy\Role::class, array('dummy'), array('TYPO3.Flow:Everybody'));
        $testRole1 = $this->getAccessibleMock(\TYPO3\Flow\Security\Policy\Role::class, array('dummy'), array('Acme.Demo:TestRole1'));
        $testRole2 = $this->getAccessibleMock(\TYPO3\Flow\Security\Policy\Role::class, array('dummy'), array('Acme.Demo:TestRole2'));

        $mockAuthenticationManager = $this->getMock(\TYPO3\Flow\Security\Authentication\AuthenticationManagerInterface::class);
        $mockAuthenticationManager->expects($this->atLeastOnce())->method('isAuthenticated')->will($this->returnValue(true));

        $mockPolicyService = $this->getAccessibleMock(\TYPO3\Flow\Security\Policy\PolicyService::class, array('getRole', 'initializeRolesFromPolicy'));
        $mockPolicyService->expects($this->atLeastOnce())->method('getRole')->will($this->returnCallback(
            function ($roleIdentifier) use ($everybodyRole, $testRole1, $testRole2) {
                switch ($roleIdentifier) {
                    case 'TYPO3.Flow:Everybody':
                        return $everybodyRole;
                    case 'Acme.Demo:TestRole1':
                        return $testRole1;
                    case 'Acme.Demo:TestRole2':
                        return $testRole2;
                }
            }
        ));

        $everybodyRole->_set('policyService', $mockPolicyService);
        $testRole1->_set('policyService', $mockPolicyService);
        $testRole2->_set('policyService', $mockPolicyService);

        // Set parents
        $testRole1->setParentRoles(array($testRole2));

        $account = $this->getAccessibleMock(\TYPO3\Flow\Security\Account::class, array('dummy'));
        $account->_set('policyService', $mockPolicyService);
        $account->setRoles(array($testRole1));

        $mockToken = $this->getMock(\TYPO3\Flow\Security\Authentication\TokenInterface::class);
        $mockToken->expects($this->atLeastOnce())->method('isAuthenticated')->will($this->returnValue(true));
        $mockToken->expects($this->atLeastOnce())->method('getAccount')->will($this->returnValue($account));

        $securityContext = $this->getAccessibleMock(\TYPO3\Flow\Security\Context::class, array('initialize', 'getAccount'));
        $securityContext->expects($this->any())->method('getAccount')->will($this->returnValue($account));
        $securityContext->_set('activeTokens', array($mockToken));
        $securityContext->_set('policyService', $mockPolicyService);
        $securityContext->_set('authenticationManager', $mockAuthenticationManager);

        $this->assertTrue($securityContext->hasRole('Acme.Demo:TestRole2'));
    }

    /**
     * @test
     */
    public function getPartyAsksTheCorrectAuthenticationTokenAndReturnsItsParty()
    {
        $mockAuthenticationManager = $this->getMock(\TYPO3\Flow\Security\Authentication\AuthenticationManagerInterface::class);

        $mockParty = $this->getMockForAbstractClass(\TYPO3\Party\Domain\Model\AbstractParty::class);

        $mockAccount = $this->getMock(\TYPO3\Flow\Security\Account::class);
        $mockAccount->expects($this->once())->method('getParty')->will($this->returnValue($mockParty));

        $token1 = $this->getMock(\TYPO3\Flow\Security\Authentication\TokenInterface::class, array(), array(), 'token1' . md5(uniqid(mt_rand(), true)));
        $token1->expects($this->any())->method('isAuthenticated')->will($this->returnValue(false));
        $token1->expects($this->never())->method('getAccount');

        $token2 = $this->getMock(\TYPO3\Flow\Security\Authentication\TokenInterface::class, array(), array(), 'token2' . md5(uniqid(mt_rand(), true)));
        $token2->expects($this->any())->method('isAuthenticated')->will($this->returnValue(true));
        $token2->expects($this->atLeastOnce())->method('getAccount')->will($this->returnValue($mockAccount));

        $token3 = $this->getMock(\TYPO3\Flow\Security\Authentication\TokenInterface::class, array(), array(), 'token3' . md5(uniqid(mt_rand(), true)));
        $token3->expects($this->any())->method('isAuthenticated')->will($this->returnValue(true));
        $token3->expects($this->never())->method('getAccount');

        $securityContext = $this->getAccessibleMock(\TYPO3\Flow\Security\Context::class, array('getAuthenticationTokens'));
        $securityContext->setRequest($this->mockActionRequest);
        $securityContext->_set('authenticationManager', $mockAuthenticationManager);
        $securityContext->expects($this->once())->method('getAuthenticationTokens')->will($this->returnValue(array($token1, $token2, $token3)));

        $this->assertEquals($mockParty, $securityContext->getParty());
    }

    /**
     * @test
     */
    public function getAccountReturnsTheAccountAttachedToTheFirstAuthenticatedToken()
    {
        $mockAuthenticationManager = $this->getMock(\TYPO3\Flow\Security\Authentication\AuthenticationManagerInterface::class);

        $mockAccount = $this->getMock(\TYPO3\Flow\Security\Account::class);

        $token1 = $this->getMock(\TYPO3\Flow\Security\Authentication\TokenInterface::class, array(), array(), 'token1' . md5(uniqid(mt_rand(), true)));
        $token1->expects($this->any())->method('isAuthenticated')->will($this->returnValue(false));
        $token1->expects($this->never())->method('getAccount');

        $token2 = $this->getMock(\TYPO3\Flow\Security\Authentication\TokenInterface::class, array(), array(), 'token2' . md5(uniqid(mt_rand(), true)));
        $token2->expects($this->any())->method('isAuthenticated')->will($this->returnValue(true));
        $token2->expects($this->once())->method('getAccount')->will($this->returnValue($mockAccount));

        $token3 = $this->getMock(\TYPO3\Flow\Security\Authentication\TokenInterface::class, array(), array(), 'token3' . md5(uniqid(mt_rand(), true)));
        $token3->expects($this->any())->method('isAuthenticated')->will($this->returnValue(true));
        $token3->expects($this->never())->method('getAccount');

        $securityContext = $this->getAccessibleMock(\TYPO3\Flow\Security\Context::class, array('getAuthenticationTokens'));
        $securityContext->setRequest($this->mockActionRequest);
        $securityContext->_set('authenticationManager', $mockAuthenticationManager);
        $securityContext->expects($this->once())->method('getAuthenticationTokens')->will($this->returnValue(array($token1, $token2, $token3)));

        $this->assertEquals($mockAccount, $securityContext->getAccount());
    }

    /**
     * @test
     */
    public function getPartyByTypeReturnsTheFirstAuthenticatedPartyWithGivenType()
    {
        $mockAuthenticationManager = $this->getMock(\TYPO3\Flow\Security\Authentication\AuthenticationManagerInterface::class);

        $matchingMockParty = $this->getMockForAbstractClass(\TYPO3\Party\Domain\Model\AbstractParty::class, array(), 'MatchingParty');
        $notMatchingMockParty = $this->getMockForAbstractClass(\TYPO3\Party\Domain\Model\AbstractParty::class, array(), 'NotMatchingParty');

        $mockAccount1 = $this->getMock(\TYPO3\Flow\Security\Account::class);
        $mockAccount1->expects($this->any())->method('getParty')->will($this->returnValue($notMatchingMockParty));
        $mockAccount2 = $this->getMock(\TYPO3\Flow\Security\Account::class);
        $mockAccount2->expects($this->any())->method('getParty')->will($this->returnValue($matchingMockParty));

        $token1 = $this->getMock(\TYPO3\Flow\Security\Authentication\TokenInterface::class, array(), array(), 'token1' . md5(uniqid(mt_rand(), true)));
        $token1->expects($this->any())->method('isAuthenticated')->will($this->returnValue(false));
        $token1->expects($this->never())->method('getAccount');

        $token2 = $this->getMock(\TYPO3\Flow\Security\Authentication\TokenInterface::class, array(), array(), 'token2' . md5(uniqid(mt_rand(), true)));
        $token2->expects($this->any())->method('isAuthenticated')->will($this->returnValue(true));
        $token2->expects($this->any())->method('getAccount')->will($this->returnValue($mockAccount1));

        $token3 = $this->getMock(\TYPO3\Flow\Security\Authentication\TokenInterface::class, array(), array(), 'token3' . md5(uniqid(mt_rand(), true)));
        $token3->expects($this->any())->method('isAuthenticated')->will($this->returnValue(true));
        $token3->expects($this->any())->method('getAccount')->will($this->returnValue($mockAccount2));

        $securityContext = $this->getAccessibleMock(\TYPO3\Flow\Security\Context::class, array('getAuthenticationTokens'));
        $securityContext->setRequest($this->mockActionRequest);
        $securityContext->_set('authenticationManager', $mockAuthenticationManager);
        $securityContext->expects($this->once())->method('getAuthenticationTokens')->will($this->returnValue(array($token1, $token2, $token3)));

        $this->assertSame($matchingMockParty, $securityContext->getPartyByType('MatchingParty'));
    }

    /**
     * @test
     */
    public function getAccountByAuthenticationProviderNameReturnsTheAuthenticatedAccountWithGivenProviderName()
    {
        $mockAuthenticationManager = $this->getMock(\TYPO3\Flow\Security\Authentication\AuthenticationManagerInterface::class);

        $mockAccount1 = $this->getMock(\TYPO3\Flow\Security\Account::class);
        $mockAccount2 = $this->getMock(\TYPO3\Flow\Security\Account::class);

        $token1 = $this->getMock(\TYPO3\Flow\Security\Authentication\TokenInterface::class, array(), array(), 'token1' . md5(uniqid(mt_rand(), true)));
        $token1->expects($this->any())->method('isAuthenticated')->will($this->returnValue(false));
        $token1->expects($this->never())->method('getAccount');

        $token2 = $this->getMock(\TYPO3\Flow\Security\Authentication\TokenInterface::class, array(), array(), 'token2' . md5(uniqid(mt_rand(), true)));
        $token2->expects($this->any())->method('isAuthenticated')->will($this->returnValue(true));
        $token2->expects($this->any())->method('getAccount')->will($this->returnValue($mockAccount1));

        $token3 = $this->getMock(\TYPO3\Flow\Security\Authentication\TokenInterface::class, array(), array(), 'token3' . md5(uniqid(mt_rand(), true)));
        $token3->expects($this->any())->method('isAuthenticated')->will($this->returnValue(true));
        $token3->expects($this->any())->method('getAccount')->will($this->returnValue($mockAccount2));

        $securityContext = $this->getAccessibleMock(\TYPO3\Flow\Security\Context::class, array('getAuthenticationTokens'));
        $securityContext->setRequest($this->mockActionRequest);
        $securityContext->_set('authenticationManager', $mockAuthenticationManager);
        $securityContext->_set('activeTokens', array('SomeOhterProvider' => $token1, 'SecondProvider' => $token2, 'MatchingProvider' => $token3));

        $this->assertSame($mockAccount2, $securityContext->getAccountByAuthenticationProviderName('MatchingProvider'));
    }

    /**
     * @test
     */
    public function getAccountByAuthenticationProviderNameReturnsNullIfNoAccountFound()
    {
        $mockAuthenticationManager = $this->getMock(\TYPO3\Flow\Security\Authentication\AuthenticationManagerInterface::class);

        $securityContext = $this->getAccessibleMock(\TYPO3\Flow\Security\Context::class, array('getAuthenticationTokens'));
        $securityContext->setRequest($this->mockActionRequest);
        $securityContext->_set('authenticationManager', $mockAuthenticationManager);
        $securityContext->_set('activeTokens', array());

        $this->assertSame(null, $securityContext->getAccountByAuthenticationProviderName('UnknownProvider'));
    }

    /**
     * @test
     */
    public function getCsrfProtectionTokenReturnsANewTokenIfNoneIsPresentInTheContext()
    {
        $mockAuthenticationManager = $this->getMock(\TYPO3\Flow\Security\Authentication\AuthenticationManagerInterface::class);

        $securityContext = $this->getAccessibleMock(\TYPO3\Flow\Security\Context::class, array('getAuthenticationTokens'));
        $securityContext->setRequest($this->mockActionRequest);
        $securityContext->_set('authenticationManager', $mockAuthenticationManager);
        $securityContext->_set('csrfTokens', array());

        $this->assertNotEmpty($securityContext->getCsrfProtectionToken());
    }

    /**
     * @test
     */
    public function getCsrfProtectionTokenReturnsANewTokenIfTheCsrfStrategyIsOnePerUri()
    {
        $mockAuthenticationManager = $this->getMock(\TYPO3\Flow\Security\Authentication\AuthenticationManagerInterface::class);

        $existingTokens = array('token1' => true, 'token2' => true);

        $securityContext = $this->getAccessibleMock(\TYPO3\Flow\Security\Context::class, array('getAuthenticationTokens'));
        $securityContext->setRequest($this->mockActionRequest);
        $securityContext->_set('authenticationManager', $mockAuthenticationManager);
        $securityContext->_set('csrfTokens', $existingTokens);
        $securityContext->_set('csrfStrategy', Context::CSRF_ONE_PER_URI);

        $this->assertFalse(array_key_exists($securityContext->getCsrfProtectionToken(), $existingTokens));
    }

    /**
     * @test
     */
    public function isCsrfProtectionTokenValidChecksIfTheGivenTokenIsExistingInTheContext()
    {
        $mockAuthenticationManager = $this->getMock(\TYPO3\Flow\Security\Authentication\AuthenticationManagerInterface::class);

        $existingTokens = array('csrfToken12345' => true);

        $securityContext = $this->getAccessibleMock(\TYPO3\Flow\Security\Context::class, array('initialize'));
        $securityContext->setRequest($this->mockActionRequest);
        $securityContext->_set('authenticationManager', $mockAuthenticationManager);
        $securityContext->_set('csrfProtectionTokens', $existingTokens);

        $this->assertTrue($securityContext->isCsrfProtectionTokenValid('csrfToken12345'));
        $this->assertFalse($securityContext->isCsrfProtectionTokenValid('csrfToken'));
    }

    /**
     * @test
     */
    public function isCsrfProtectionTokenValidChecksIfTheGivenTokenIsExistingInTheContextAndUnsetsItIfTheCsrfStrategyIsOnePerUri()
    {
        $mockAuthenticationManager = $this->getMock(\TYPO3\Flow\Security\Authentication\AuthenticationManagerInterface::class);

        $existingTokens = array('csrfToken12345' => true);

        $securityContext = $this->getAccessibleMock(\TYPO3\Flow\Security\Context::class, array('initialize'));
        $securityContext->setRequest($this->mockActionRequest);
        $securityContext->_set('authenticationManager', $mockAuthenticationManager);
        $securityContext->_set('csrfProtectionTokens', $existingTokens);
        $securityContext->_set('csrfProtectionStrategy', Context::CSRF_ONE_PER_URI);

        $this->assertTrue($securityContext->isCsrfProtectionTokenValid('csrfToken12345'));
        $this->assertFalse($securityContext->isCsrfProtectionTokenValid('csrfToken12345'));
    }

    /**
     * @test
     */
    public function authorizationChecksAreEnabledByDefault()
    {
        $securityContext = $this->getAccessibleMock(\TYPO3\Flow\Security\Context::class, array('initialize'));
        $this->assertFalse($securityContext->areAuthorizationChecksDisabled());
    }

    /**
     * @test
     */
    public function withoutAuthorizationChecksDisabledAuthorizationChecks()
    {
        $securityContext = $this->getAccessibleMock(\TYPO3\Flow\Security\Context::class, array('initialize'));
        $self = $this;
        $securityContext->withoutAuthorizationChecks(function () use ($securityContext, $self) {
            $self->assertTrue($securityContext->areAuthorizationChecksDisabled());
        });
    }

    /**
     * @test
     */
    public function withoutAuthorizationChecksReactivatesAuthorizationChecksAfterClosureInvocation()
    {
<<<<<<< HEAD
        $securityContext = $this->getAccessibleMock(\TYPO3\Flow\Security\Context::class, array('initialize'));
        $securityContext->withoutAuthorizationChecks(function () {});
=======
        $securityContext = $this->getAccessibleMock('TYPO3\Flow\Security\Context', array('initialize'));
        $securityContext->withoutAuthorizationChecks(function () {
        });
>>>>>>> dec30de8
        $this->assertFalse($securityContext->areAuthorizationChecksDisabled());
    }

    /**
     * @test
     */
    public function withoutAuthorizationChecksReactivatesAuthorizationChecksAfterClosureInvocationIfClosureThrowsException()
    {
        $securityContext = $this->getAccessibleMock(\TYPO3\Flow\Security\Context::class, array('initialize'));
        try {
            $securityContext->withoutAuthorizationChecks(function () {
                throw new \Exception('Test Exception');
            });
        } catch (\Exception $exception) {
        }
        $this->assertFalse($securityContext->areAuthorizationChecksDisabled());
    }

    /**
     * @test
     */
    public function withoutAuthorizationChecksReactivatesAuthorizationCheckCorrectlyWhenCalledNested()
    {
        $securityContext = $this->getAccessibleMock(\TYPO3\Flow\Security\Context::class, array('initialize'));
        $self = $this;
        $securityContext->withoutAuthorizationChecks(function () use ($securityContext, $self) {
            $securityContext->withoutAuthorizationChecks(function () use ($securityContext, $self) {
                $self->assertTrue($securityContext->areAuthorizationChecksDisabled());
            });
            $self->assertTrue($securityContext->areAuthorizationChecksDisabled());
        });
        $this->assertFalse($securityContext->areAuthorizationChecksDisabled());
    }

    /**
     * @test
     */
    public function getContextHashReturnsStaticStringIfAuthorizationChecksAreDisabled()
    {
        $self = $this;
        $this->securityContext->withoutAuthorizationChecks(function () use ($self) {
            $self->assertSame(Context::CONTEXT_HASH_UNINITIALIZED, $self->securityContext->getContextHash());
        });
    }

    /**
     * @test
     */
    public function getContextHashInitializesSecurityContext()
    {
        /** @var Context|\PHPUnit_Framework_MockObject_MockObject $securityContext */
        $securityContext = $this->getAccessibleMock(\TYPO3\Flow\Security\Context::class, array('initialize', 'canBeInitialized', 'getRoles'));
        $securityContext->expects($this->at(0))->method('canBeInitialized')->will($this->returnValue(true));
        $securityContext->expects($this->at(1))->method('initialize');
        $securityContext->expects($this->any())->method('getRoles')->will($this->returnValue(array()));

        $securityContext->getContextHash();
    }

    /**
     * @test
     */
    public function getContextHashReturnsAHashOverAllAuthenticatedRoles()
    {
        /** @var Context|\PHPUnit_Framework_MockObject_MockObject $securityContext */
        $securityContext = $this->getAccessibleMock(\TYPO3\Flow\Security\Context::class, array('isInitialized', 'getRoles'));
        $securityContext->expects($this->any())->method('isInitialized')->will($this->returnValue(true));

        $mockRole1 = $this->getMockBuilder(Role::class)->disableOriginalConstructor()->getMock();
        $mockRole2 = $this->getMockBuilder(Role::class)->disableOriginalConstructor()->getMock();
        $mockRoles = ['Acme.Role1' => $mockRole1, 'Acme.Role2' => $mockRole2];
        $securityContext->expects($this->atLeastOnce())->method('getRoles')->will($this->returnValue($mockRoles));

        $expectedHash = md5(implode('|', array_keys($mockRoles)));
        $this->assertSame($expectedHash, $securityContext->getContextHash());
    }

    /**
     * @test
     */
    public function getContextHashReturnsStaticStringIfSecurityContextCantBeInitialized()
    {
        /** @var Context|\PHPUnit_Framework_MockObject_MockObject $securityContext */
        $securityContext = $this->getAccessibleMock(\TYPO3\Flow\Security\Context::class, array('initialize', 'canBeInitialized'));
        $securityContext->expects($this->atLeastOnce())->method('canBeInitialized')->will($this->returnValue(false));
        $securityContext->expects($this->never())->method('initialize');
        $this->assertSame(Context::CONTEXT_HASH_UNINITIALIZED, $securityContext->getContextHash());
    }
}<|MERGE_RESOLUTION|>--- conflicted
+++ resolved
@@ -929,14 +929,9 @@
      */
     public function withoutAuthorizationChecksReactivatesAuthorizationChecksAfterClosureInvocation()
     {
-<<<<<<< HEAD
-        $securityContext = $this->getAccessibleMock(\TYPO3\Flow\Security\Context::class, array('initialize'));
-        $securityContext->withoutAuthorizationChecks(function () {});
-=======
-        $securityContext = $this->getAccessibleMock('TYPO3\Flow\Security\Context', array('initialize'));
+        $securityContext = $this->getAccessibleMock(\TYPO3\Flow\Security\Context::class, array('initialize'));
         $securityContext->withoutAuthorizationChecks(function () {
         });
->>>>>>> dec30de8
         $this->assertFalse($securityContext->areAuthorizationChecksDisabled());
     }
 
