--- conflicted
+++ resolved
@@ -19,38 +19,27 @@
 class HashServiceTest extends \TYPO3\Flow\Tests\UnitTestCase
 {
     /**
-<<<<<<< HEAD
      * @var HashService
-=======
-     * @var \TYPO3\Flow\Security\Cryptography\HashService
->>>>>>> d040582c
      */
     protected $hashService;
 
     /**
-<<<<<<< HEAD
      * @var StringFrontend
      */
     protected $cache;
 
     /**
-=======
->>>>>>> d040582c
      * Set up test dependencies
      *
      * @return void
      */
     public function setUp()
     {
-<<<<<<< HEAD
         $this->cache = new StringFrontend('TestCache', new TransientMemoryBackend(new ApplicationContext('Testing')));
         $this->cache->initializeObject();
 
         $this->hashService = new HashService();
         $this->inject($this->hashService, 'cache', $this->cache);
-=======
-        $this->hashService = new \TYPO3\Flow\Security\Cryptography\HashService();
->>>>>>> d040582c
     }
 
     /**
@@ -83,11 +72,7 @@
 
     /**
      * @test
-<<<<<<< HEAD
-     * @expectedException \TYPO3\Flow\Security\Exception\InvalidArgumentForHashGenerationException
-=======
-     * @expectedException TYPO3\Flow\Security\Exception\InvalidArgumentForHashGenerationException
->>>>>>> d040582c
+     * @expectedException \TYPO3\Flow\Security\Exception\InvalidArgumentForHashGenerationException
      */
     public function generateHmacThrowsExceptionIfNoStringGiven()
     {
@@ -236,11 +221,7 @@
 
     /**
      * @test
-<<<<<<< HEAD
-     * @expectedException \TYPO3\Flow\Security\Exception\InvalidArgumentForHashGenerationException
-=======
-     * @expectedException TYPO3\Flow\Security\Exception\InvalidArgumentForHashGenerationException
->>>>>>> d040582c
+     * @expectedException \TYPO3\Flow\Security\Exception\InvalidArgumentForHashGenerationException
      */
     public function appendHmacThrowsExceptionIfNoStringGiven()
     {
@@ -259,11 +240,7 @@
 
     /**
      * @test
-<<<<<<< HEAD
-     * @expectedException \TYPO3\Flow\Security\Exception\InvalidArgumentForHashGenerationException
-=======
-     * @expectedException TYPO3\Flow\Security\Exception\InvalidArgumentForHashGenerationException
->>>>>>> d040582c
+     * @expectedException \TYPO3\Flow\Security\Exception\InvalidArgumentForHashGenerationException
      */
     public function validateAndStripHmacThrowsExceptionIfNoStringGiven()
     {
@@ -272,11 +249,7 @@
 
     /**
      * @test
-<<<<<<< HEAD
-     * @expectedException \TYPO3\Flow\Security\Exception\InvalidArgumentForHashGenerationException
-=======
-     * @expectedException TYPO3\Flow\Security\Exception\InvalidArgumentForHashGenerationException
->>>>>>> d040582c
+     * @expectedException \TYPO3\Flow\Security\Exception\InvalidArgumentForHashGenerationException
      */
     public function validateAndStripHmacThrowsExceptionIfGivenStringIsTooShort()
     {
@@ -285,11 +258,7 @@
 
     /**
      * @test
-<<<<<<< HEAD
      * @expectedException \TYPO3\Flow\Security\Exception\InvalidHashException
-=======
-     * @expectedException TYPO3\Flow\Security\Exception\InvalidHashException
->>>>>>> d040582c
      */
     public function validateAndStripHmacThrowsExceptionIfGivenStringHasNoHashAppended()
     {
@@ -298,11 +267,7 @@
 
     /**
      * @test
-<<<<<<< HEAD
      * @expectedException \TYPO3\Flow\Security\Exception\InvalidHashException
-=======
-     * @expectedException TYPO3\Flow\Security\Exception\InvalidHashException
->>>>>>> d040582c
      */
     public function validateAndStripHmacThrowsExceptionIfTheAppendedHashIsInvalid()
     {
