<?php
namespace TYPO3\Flow\Tests\Unit\Security\Cryptography;

/*                                                                        *
 * This script belongs to the Flow framework.                             *
 *                                                                        *
 * It is free software; you can redistribute it and/or modify it under    *
 * the terms of the MIT license.                                          *
 *                                                                        */
use TYPO3\Flow\Cache\Backend\TransientMemoryBackend;
use TYPO3\Flow\Cache\Frontend\StringFrontend;
use TYPO3\Flow\Core\ApplicationContext;
use TYPO3\Flow\Security\Cryptography\HashService;

/**
 * Test case for the Hash Service
 *
 */
class HashServiceTest extends \TYPO3\Flow\Tests\UnitTestCase
{
    /**
     * @var HashService
     */
    protected $hashService;

    /**
     * @var StringFrontend
     */
    protected $cache;

    /**
     * Set up test dependencies
     *
     * @return void
     */
    public function setUp()
    {
        $this->cache = new StringFrontend('TestCache', new TransientMemoryBackend(new ApplicationContext('Testing')));
        $this->cache->initializeObject();

        $this->hashService = new HashService();
        $this->inject($this->hashService, 'cache', $this->cache);
    }

    /**
     * @test
     */
    public function generateHmacReturnsHashStringIfStringIsGiven()
    {
        $hash = $this->hashService->generateHmac('asdf');
        $this->assertTrue(is_string($hash));
    }

    /**
     * @test
     */
    public function generateHmacReturnsHashStringWhichContainsSomeSalt()
    {
        $hash = $this->hashService->generateHmac('asdf');
        $this->assertNotEquals(sha1('asdf'), $hash);
    }

    /**
     * @test
     */
    public function generateHmacReturnsDifferentHashStringsForDifferentInputStrings()
    {
        $hash1 = $this->hashService->generateHmac('asdf');
        $hash2 = $this->hashService->generateHmac('blubb');
        $this->assertNotEquals($hash1, $hash2);
    }

    /**
     * @test
     * @expectedException \TYPO3\Flow\Security\Exception\InvalidArgumentForHashGenerationException
     */
    public function generateHmacThrowsExceptionIfNoStringGiven()
    {
        $this->hashService->generateHmac(null);
    }

    /**
     * @test
     */
    public function generatedHashCanBeValidatedAgain()
    {
        $string = 'asdf';
        $hash = $this->hashService->generateHmac($string);
        $this->assertTrue($this->hashService->validateHmac($string, $hash));
    }

    /**
     * @test
     */
    public function generatedHashWillNotBeValidatedIfHashHasBeenChanged()
    {
        $string = 'asdf';
        $hash = 'myhash';
        $this->assertFalse($this->hashService->validateHmac($string, $hash));
    }

    /**
     * @test
     */
    public function hashPasswordWithoutStrategyIdentifierUsesConfiguredDefaultStrategy()
    {
        $settings = array(
            'security' => array(
                'cryptography' => array(
                    'hashingStrategies' => array(
                        'default' => 'TestStrategy',
                        'fallback' => 'LegacyStrategy',
                        'TestStrategy' => 'TYPO3\Flow\Test\TestStrategy',
                        'LegacyStrategy' => 'TYPO3\Flow\Test\LegacyStrategy'
                    )
                )
            )
        );
        $this->hashService->injectSettings($settings);

<<<<<<< HEAD
        $mockStrategy = $this->getMock(\TYPO3\Flow\Security\Cryptography\PasswordHashingStrategyInterface::class);
        $mockObjectManager = $this->getMock(\TYPO3\Flow\Object\ObjectManagerInterface::class);
=======
        $mockStrategy = $this->getMock('TYPO3\Flow\Security\Cryptography\PasswordHashingStrategyInterface');
        $mockObjectManager = $this->getMock('TYPO3\Flow\Object\ObjectManagerInterface');
>>>>>>> c186a992
        \TYPO3\Flow\Reflection\ObjectAccess::setProperty($this->hashService, 'objectManager', $mockObjectManager, true);

        $mockObjectManager->expects($this->atLeastOnce())->method('get')->with('TYPO3\Flow\Test\TestStrategy')->will($this->returnValue($mockStrategy));
        $mockStrategy->expects($this->atLeastOnce())->method('hashPassword')->will($this->returnValue('---hashed-password---'));

        $this->hashService->hashPassword('myTestPassword');
    }

    /**
     * @test
     */
    public function validatePasswordWithoutStrategyIdentifierAndConfiguredFallbackUsesFallbackStrategy()
    {
        $settings = array(
            'security' => array(
                'cryptography' => array(
                    'hashingStrategies' => array(
                        'default' => 'TestStrategy',
                        'fallback' => 'LegacyStrategy',
                        'TestStrategy' => 'TYPO3\Flow\Test\TestStrategy',
                        'LegacyStrategy' => 'TYPO3\Flow\Test\LegacyStrategy'
                    )
                )
            )
        );
        $this->hashService->injectSettings($settings);

<<<<<<< HEAD
        $mockStrategy = $this->getMock(\TYPO3\Flow\Security\Cryptography\PasswordHashingStrategyInterface::class);
        $mockObjectManager = $this->getMock(\TYPO3\Flow\Object\ObjectManagerInterface::class);
=======
        $mockStrategy = $this->getMock('TYPO3\Flow\Security\Cryptography\PasswordHashingStrategyInterface');
        $mockObjectManager = $this->getMock('TYPO3\Flow\Object\ObjectManagerInterface');
>>>>>>> c186a992
        \TYPO3\Flow\Reflection\ObjectAccess::setProperty($this->hashService, 'objectManager', $mockObjectManager, true);

        $mockObjectManager->expects($this->atLeastOnce())->method('get')->with('TYPO3\Flow\Test\LegacyStrategy')->will($this->returnValue($mockStrategy));
        $mockStrategy->expects($this->atLeastOnce())->method('validatePassword')->will($this->returnValue(true));

        $this->hashService->validatePassword('myTestPassword', '---hashed-password---');
    }

    /**
     * @test
     */
    public function hashPasswordWillIncludeStrategyIdentifierInHashedPassword()
    {
        $settings = array(
            'security' => array(
                'cryptography' => array(
                    'hashingStrategies' => array(
                        'TestStrategy' => 'TYPO3\Flow\Test\TestStrategy'
                    )
                )
            )
        );
        $this->hashService->injectSettings($settings);

<<<<<<< HEAD
        $mockStrategy = $this->getMock(\TYPO3\Flow\Security\Cryptography\PasswordHashingStrategyInterface::class);
        $mockStrategy->expects($this->any())->method('hashPassword')->will($this->returnValue('---hashed-password---'));
        $mockObjectManager = $this->getMock(\TYPO3\Flow\Object\ObjectManagerInterface::class);
=======
        $mockStrategy = $this->getMock('TYPO3\Flow\Security\Cryptography\PasswordHashingStrategyInterface');
        $mockStrategy->expects($this->any())->method('hashPassword')->will($this->returnValue('---hashed-password---'));
        $mockObjectManager = $this->getMock('TYPO3\Flow\Object\ObjectManagerInterface');
>>>>>>> c186a992
        $mockObjectManager->expects($this->any())->method('get')->will($this->returnValue($mockStrategy));
        \TYPO3\Flow\Reflection\ObjectAccess::setProperty($this->hashService, 'objectManager', $mockObjectManager, true);

        $result = $this->hashService->hashPassword('myTestPassword', 'TestStrategy');
        $this->assertEquals('TestStrategy=>---hashed-password---', $result);
    }

    /**
     * @test
     */
    public function validatePasswordWillUseStrategyIdentifierFromHashedPassword()
    {
        $settings = array(
            'security' => array(
                'cryptography' => array(
                    'hashingStrategies' => array(
                        'TestStrategy' => 'TYPO3\Flow\Test\TestStrategy'
                    )
                )
            )
        );
        $this->hashService->injectSettings($settings);

<<<<<<< HEAD
        $mockStrategy = $this->getMock(\TYPO3\Flow\Security\Cryptography\PasswordHashingStrategyInterface::class);
        $mockObjectManager = $this->getMock(\TYPO3\Flow\Object\ObjectManagerInterface::class);
=======
        $mockStrategy = $this->getMock('TYPO3\Flow\Security\Cryptography\PasswordHashingStrategyInterface');
        $mockObjectManager = $this->getMock('TYPO3\Flow\Object\ObjectManagerInterface');
>>>>>>> c186a992
        $mockObjectManager->expects($this->any())->method('get')->will($this->returnValue($mockStrategy));
        \TYPO3\Flow\Reflection\ObjectAccess::setProperty($this->hashService, 'objectManager', $mockObjectManager, true);

        $mockStrategy->expects($this->atLeastOnce())->method('validatePassword')->with('myTestPassword', '---hashed-password---')->will($this->returnValue(true));

        $result = $this->hashService->validatePassword('myTestPassword', 'TestStrategy=>---hashed-password---');
        $this->assertEquals(true, $result);
    }

    /**
     * @test
     */
    public function generatedHashReturnsAHashOf40Characters()
    {
        $hash = $this->hashService->generateHmac('asdf');
        $this->assertSame(40, strlen($hash));
    }

    /**
     * @test
     * @expectedException \TYPO3\Flow\Security\Exception\InvalidArgumentForHashGenerationException
     */
    public function appendHmacThrowsExceptionIfNoStringGiven()
    {
        $this->hashService->appendHmac(null);
    }

    /**
     * @test
     */
    public function appendHmacAppendsHmacToGivenString()
    {
        $string = 'This is some arbitrary string ';
        $hashedString = $this->hashService->appendHmac($string);
        $this->assertSame($string, substr($hashedString, 0, -40));
    }

    /**
     * @test
     * @expectedException \TYPO3\Flow\Security\Exception\InvalidArgumentForHashGenerationException
     */
    public function validateAndStripHmacThrowsExceptionIfNoStringGiven()
    {
        $this->hashService->validateAndStripHmac(null);
    }

    /**
     * @test
     * @expectedException \TYPO3\Flow\Security\Exception\InvalidArgumentForHashGenerationException
     */
    public function validateAndStripHmacThrowsExceptionIfGivenStringIsTooShort()
    {
        $this->hashService->validateAndStripHmac('string with less than 40 characters');
    }

    /**
     * @test
     * @expectedException \TYPO3\Flow\Security\Exception\InvalidHashException
     */
    public function validateAndStripHmacThrowsExceptionIfGivenStringHasNoHashAppended()
    {
        $this->hashService->validateAndStripHmac('string with exactly a length 40 of chars');
    }

    /**
     * @test
     * @expectedException \TYPO3\Flow\Security\Exception\InvalidHashException
     */
    public function validateAndStripHmacThrowsExceptionIfTheAppendedHashIsInvalid()
    {
        $this->hashService->validateAndStripHmac('some Stringac43682075d36592d4cb320e69ff0aa515886eab');
    }

    /**
     * @test
     */
    public function validateAndStripHmacReturnsTheStringWithoutHmac()
    {
        $string = ' Some arbitrary string with special characters: öäüß!"§$ ';
        $hashedString = $this->hashService->appendHmac($string);
        $actualResult = $this->hashService->validateAndStripHmac($hashedString);
        $this->assertSame($string, $actualResult);
    }
}<|MERGE_RESOLUTION|>--- conflicted
+++ resolved
@@ -118,13 +118,8 @@
         );
         $this->hashService->injectSettings($settings);
 
-<<<<<<< HEAD
-        $mockStrategy = $this->getMock(\TYPO3\Flow\Security\Cryptography\PasswordHashingStrategyInterface::class);
-        $mockObjectManager = $this->getMock(\TYPO3\Flow\Object\ObjectManagerInterface::class);
-=======
-        $mockStrategy = $this->getMock('TYPO3\Flow\Security\Cryptography\PasswordHashingStrategyInterface');
-        $mockObjectManager = $this->getMock('TYPO3\Flow\Object\ObjectManagerInterface');
->>>>>>> c186a992
+        $mockStrategy = $this->getMock(\TYPO3\Flow\Security\Cryptography\PasswordHashingStrategyInterface::class);
+        $mockObjectManager = $this->getMock(\TYPO3\Flow\Object\ObjectManagerInterface::class);
         \TYPO3\Flow\Reflection\ObjectAccess::setProperty($this->hashService, 'objectManager', $mockObjectManager, true);
 
         $mockObjectManager->expects($this->atLeastOnce())->method('get')->with('TYPO3\Flow\Test\TestStrategy')->will($this->returnValue($mockStrategy));
@@ -152,13 +147,8 @@
         );
         $this->hashService->injectSettings($settings);
 
-<<<<<<< HEAD
-        $mockStrategy = $this->getMock(\TYPO3\Flow\Security\Cryptography\PasswordHashingStrategyInterface::class);
-        $mockObjectManager = $this->getMock(\TYPO3\Flow\Object\ObjectManagerInterface::class);
-=======
-        $mockStrategy = $this->getMock('TYPO3\Flow\Security\Cryptography\PasswordHashingStrategyInterface');
-        $mockObjectManager = $this->getMock('TYPO3\Flow\Object\ObjectManagerInterface');
->>>>>>> c186a992
+        $mockStrategy = $this->getMock(\TYPO3\Flow\Security\Cryptography\PasswordHashingStrategyInterface::class);
+        $mockObjectManager = $this->getMock(\TYPO3\Flow\Object\ObjectManagerInterface::class);
         \TYPO3\Flow\Reflection\ObjectAccess::setProperty($this->hashService, 'objectManager', $mockObjectManager, true);
 
         $mockObjectManager->expects($this->atLeastOnce())->method('get')->with('TYPO3\Flow\Test\LegacyStrategy')->will($this->returnValue($mockStrategy));
@@ -183,15 +173,9 @@
         );
         $this->hashService->injectSettings($settings);
 
-<<<<<<< HEAD
         $mockStrategy = $this->getMock(\TYPO3\Flow\Security\Cryptography\PasswordHashingStrategyInterface::class);
         $mockStrategy->expects($this->any())->method('hashPassword')->will($this->returnValue('---hashed-password---'));
         $mockObjectManager = $this->getMock(\TYPO3\Flow\Object\ObjectManagerInterface::class);
-=======
-        $mockStrategy = $this->getMock('TYPO3\Flow\Security\Cryptography\PasswordHashingStrategyInterface');
-        $mockStrategy->expects($this->any())->method('hashPassword')->will($this->returnValue('---hashed-password---'));
-        $mockObjectManager = $this->getMock('TYPO3\Flow\Object\ObjectManagerInterface');
->>>>>>> c186a992
         $mockObjectManager->expects($this->any())->method('get')->will($this->returnValue($mockStrategy));
         \TYPO3\Flow\Reflection\ObjectAccess::setProperty($this->hashService, 'objectManager', $mockObjectManager, true);
 
@@ -215,13 +199,8 @@
         );
         $this->hashService->injectSettings($settings);
 
-<<<<<<< HEAD
-        $mockStrategy = $this->getMock(\TYPO3\Flow\Security\Cryptography\PasswordHashingStrategyInterface::class);
-        $mockObjectManager = $this->getMock(\TYPO3\Flow\Object\ObjectManagerInterface::class);
-=======
-        $mockStrategy = $this->getMock('TYPO3\Flow\Security\Cryptography\PasswordHashingStrategyInterface');
-        $mockObjectManager = $this->getMock('TYPO3\Flow\Object\ObjectManagerInterface');
->>>>>>> c186a992
+        $mockStrategy = $this->getMock(\TYPO3\Flow\Security\Cryptography\PasswordHashingStrategyInterface::class);
+        $mockObjectManager = $this->getMock(\TYPO3\Flow\Object\ObjectManagerInterface::class);
         $mockObjectManager->expects($this->any())->method('get')->will($this->returnValue($mockStrategy));
         \TYPO3\Flow\Reflection\ObjectAccess::setProperty($this->hashService, 'objectManager', $mockObjectManager, true);
 
