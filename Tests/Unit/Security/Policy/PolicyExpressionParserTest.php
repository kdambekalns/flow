--- conflicted
+++ resolved
@@ -20,11 +20,7 @@
      */
     public function parseMethodThrowsAnExceptionIfAnotherPrivilegeTargetIsReferencedInAnExpression()
     {
-<<<<<<< HEAD
         $parser = $this->getMock(\TYPO3\Flow\Security\Authorization\Privilege\Method\MethodTargetExpressionParser::class, array('parseDesignatorMethod'));
-=======
-        $parser = $this->getMock('TYPO3\Flow\Security\Authorization\Privilege\Method\MethodTargetExpressionParser', array('parseDesignatorMethod'));
->>>>>>> c186a992
         $parser->parse('method(TYPO3\TestPackage\BasicClass->setSomeProperty()) || privilegeTarget2', 'FunctionTests');
     }
 }