<?php
namespace TYPO3\Flow\Tests\Unit\Security\Policy;

/*                                                                        *
 * This script belongs to the Flow framework.                             *
 *                                                                        *
 * It is free software; you can redistribute it and/or modify it under    *
 * the terms of the MIT license.                                          *
 *                                                                        */

/**
 * Testcase for the policy expression parser
 *
 */
class PolicyExpressionParserTest extends \TYPO3\Flow\Tests\UnitTestCase
{
    /**
     * @test
     * @expectedException \TYPO3\Flow\Aop\Exception\InvalidPointcutExpressionException
     */
<<<<<<< HEAD
    public function parseMethodThrowsAnExceptionIfAnotherPrivilegeTargetIsReferencedInAnExpression()
    {
        $parser = $this->getMock('TYPO3\Flow\Security\Authorization\Privilege\Method\MethodTargetExpressionParser', array('parseDesignatorMethod'));
        $parser->parse('method(TYPO3\TestPackage\BasicClass->setSomeProperty()) || privilegeTarget2', 'FunctionTests');
=======
    public function parseMethodResourcesThrowsAnExceptionIfAResourceReferencesAnUndefinedResource()
    {
        $resourcesTree = array(
            'theOneAndOnlyResource' => 'method(TYPO3\Foo\BasicClass->setSomeProperty()) || notExistingResource',
        );

        $parser =new \TYPO3\Flow\Security\Policy\PolicyExpressionParser();

        $parser->parseMethodResources('theOneAndOnlyResource', $resourcesTree);
    }

    /**
     * @test
     * @expectedException \TYPO3\Flow\Security\Exception\CircularResourceDefinitionDetectedException
     */
    public function parseMethodResourcesThrowsAnExceptionIfTheResourceTreeContainsCircularReferences()
    {
        $resourcesTree = array(
            'theOneAndOnlyResource' => 'method(TYPO3\TestPackage\BasicClass->setSomeProperty()) || theIntegrativeResource',
            'theOtherLonelyResource' => 'method(TYPO3\TestPackage\BasicClassValidator->.*())',
            'theIntegrativeResource' => 'theOneAndOnlyResource || theLonelyResource',

        );

        $parser =new \TYPO3\Flow\Security\Policy\PolicyExpressionParser();

        $parser->parseMethodResources('theIntegrativeResource', $resourcesTree);
    }

    /**
     * @test
     */
    public function parseMethodResourcesStoresTheCorrectResourceTreeTraceInTheTraceParameter()
    {
        $resourcesTree = array(
            'theOneAndOnlyResource' => 'method(TYPO3\TestPackage\BasicClass->setSomeProperty())',
            'theOtherLonelyResource' => 'theOneAndOnlyResource',
            'theIntegrativeResource' => 'theOtherLonelyResource',

        );

        $mockPointcutFilterComposite = $this->getMock('TYPO3\Flow\Aop\Pointcut\PointcutFilterComposite', array(), array(), '', false);

        $mockObjectManager = $this->getMock('TYPO3\Flow\Object\ObjectManagerInterface');
        $mockObjectManager->expects($this->any())->method('create')->will($this->returnValue($mockPointcutFilterComposite));
        $mockObjectManager->expects($this->any())->method('get')->will($this->returnValue($this->getMock('TYPO3\Flow\Log\SystemLoggerInterface')));

        $parser = new \TYPO3\Flow\Security\Policy\PolicyExpressionParser();
        $parser->injectObjectManager($mockObjectManager);
        $parser->injectReflectionService(($this->getMock('TYPO3\Flow\Reflection\ReflectionService')));

        $trace = array();
        $parser->parseMethodResources('theIntegrativeResource', $resourcesTree, $trace);

        $expectedTrace = array('theIntegrativeResource', 'theOtherLonelyResource', 'theOneAndOnlyResource');

        $this->assertEquals($expectedTrace, $trace, 'The trace has not been set as expected.');
    }

    /**
     * @test
     */
    public function parseEntityResourcesCallsParseSingleEntityResourceForEachResourceEntryOfAnEntityAndPassesTheCorrectResourceTree()
    {
        $resourcesTree = array(
            'TYPO3\Party\Domain\Model\Account' => array(
                'resource1' => 'someConstraint1',
                'resource2' => 'someConstraint2',
                'resource3' => 'someConstraint3',
            ),
            'TYPO3\Party\Domain\Model\AbstractParty' => array(
                'anotherResource1' => 'someOtherConstraint1',
                'anotherResource2' => 'someOtherConstraint2',
                'anotherResource3' => 'someOtherConstraint3',
            )
        );

        $parser = $this->getAccessibleMock('TYPO3\Flow\Security\Policy\PolicyExpressionParser', array('parseSingleEntityResource'), array(), '', false);

        $parser->expects($this->at(0))->method('parseSingleEntityResource')->with('resource1', $resourcesTree['TYPO3\Party\Domain\Model\Account'])->will($this->returnValue('parsedConstraint1'));
        $parser->expects($this->at(1))->method('parseSingleEntityResource')->with('resource2', $resourcesTree['TYPO3\Party\Domain\Model\Account'])->will($this->returnValue('parsedConstraint2'));
        $parser->expects($this->at(2))->method('parseSingleEntityResource')->with('resource3', $resourcesTree['TYPO3\Party\Domain\Model\Account'])->will($this->returnValue('parsedConstraint3'));
        $parser->expects($this->at(3))->method('parseSingleEntityResource')->with('anotherResource1', $resourcesTree['TYPO3\Party\Domain\Model\AbstractParty'])->will($this->returnValue('parsedConstraint4'));
        $parser->expects($this->at(4))->method('parseSingleEntityResource')->with('anotherResource2', $resourcesTree['TYPO3\Party\Domain\Model\AbstractParty'])->will($this->returnValue('parsedConstraint5'));
        $parser->expects($this->at(5))->method('parseSingleEntityResource')->with('anotherResource3', $resourcesTree['TYPO3\Party\Domain\Model\AbstractParty'])->will($this->returnValue('parsedConstraint6'));

        $result = $parser->parseEntityResources($resourcesTree);

        $expectedResult = array(
            'TYPO3\Party\Domain\Model\Account' => array(
                'resource1' => 'parsedConstraint1',
                'resource2' => 'parsedConstraint2',
                'resource3' => 'parsedConstraint3',
            ),
            'TYPO3\Party\Domain\Model\AbstractParty' => array(
                'anotherResource1' => 'parsedConstraint4',
                'anotherResource2' => 'parsedConstraint5',
                'anotherResource3' => 'parsedConstraint6',
            )
        );

        $this->assertEquals($result, $expectedResult);
    }

    /**
     * @test
     * @expectedException \TYPO3\Flow\Security\Exception\InvalidPolicyException
     */
    public function parseEntityResourcesThrowsExceptionForInvalidClassNames()
    {
        $resourcesTree = array(
            'TYPO3_Party_Domain_Model_Account' => array(
                'resource' => 'someConstraint'
            )
        );

        $parser = $this->getAccessibleMock('TYPO3\Flow\Security\Policy\PolicyExpressionParser', array('parseSingleEntityResource'), array(), '', false);
        $parser->parseEntityResources($resourcesTree);
    }

    /**
     * @test
     */
    public function parseSingleEntityResourceCallsGetRuntimeEvaluationConditionsFromEvaluateStringAndReturnsAnAppropriateConstraintsArray()
    {
        $resourcesTree = array(
            'ownAccount' => 'this.party == current.party && this.credentialsSourec != \'foo\''
        );

        $parser = $this->getAccessibleMock('TYPO3\Flow\Security\Policy\PolicyExpressionParser', array('getRuntimeEvaluationConditionsFromEvaluateString'), array(), '', false);
        $parser->expects($this->at(0))->method('getRuntimeEvaluationConditionsFromEvaluateString')->with('this.party == current.party')->will($this->returnValue(array('firstConstraint')));
        $parser->expects($this->at(1))->method('getRuntimeEvaluationConditionsFromEvaluateString')->with('this.credentialsSourec != \'foo\'')->will($this->returnValue(array('secondConstraint')));

        $result = $parser->_call('parseSingleEntityResource', 'ownAccount', $resourcesTree);

        $expectedResult = array(
                            '&&' => array('firstConstraint', 'secondConstraint')
                        );

        $this->assertEquals($result, $expectedResult);
    }

    /**
     * @test
     */
    public function parseSingleEntityResourceCallsItselfRecursivelyForReferenceResourcesInAConstraintExpression()
    {
        $resourcesTree = array(
            'ownAccount' => 'this.party == current.party && someOtherResource || this.credentialsSourec != \'foo\' && this.account == current.account',
            'someOtherResource' => 'this.someProperty != \'bar\''
        );

        $parser = $this->getAccessibleMock('TYPO3\Flow\Security\Policy\PolicyExpressionParser', array('getRuntimeEvaluationConditionsFromEvaluateString'), array(), '', false);
        $parser->expects($this->at(0))->method('getRuntimeEvaluationConditionsFromEvaluateString')->with('this.party == current.party')->will($this->returnValue(array('firstConstraint')));
        $parser->expects($this->at(1))->method('getRuntimeEvaluationConditionsFromEvaluateString')->with('this.someProperty != \'bar\'')->will($this->returnValue(array('thirdConstraint')));
        $parser->expects($this->at(2))->method('getRuntimeEvaluationConditionsFromEvaluateString')->with('this.credentialsSourec != \'foo\'')->will($this->returnValue(array('secondConstraint')));
        $parser->expects($this->at(3))->method('getRuntimeEvaluationConditionsFromEvaluateString')->with('this.account == current.account')->will($this->returnValue(array('fourthConstraint')));

        $result = $parser->_call('parseSingleEntityResource', 'ownAccount', $resourcesTree);

        $expectedResult = array(
            '&&' => array(
                'firstConstraint',
                'subConstraints' => array(
                    '&&' => array('thirdConstraint')
                ),
                'fourthConstraint'
            ),
            '||' => array('secondConstraint')
        );

        $this->assertEquals($result, $expectedResult);
    }

    /**
     * @test
     * @expectedException \TYPO3\Flow\Security\Exception\NoEntryInPolicyException
     */
    public function parseSingleEntityResourceThrowsAnExceptionIfAnExpressionContainsAReferenceToANotExistingResource()
    {
        $resourcesTree = array(
            'ownAccount' => 'this.party == current.party && someNotExistingResource || this.credentialsSourec != \'foo\'',
        );

        $parser = $this->getAccessibleMock('TYPO3\Flow\Security\Policy\PolicyExpressionParser', array('getRuntimeEvaluationConditionsFromEvaluateString'), array(), '', false);
        $parser->expects($this->any())->method('getRuntimeEvaluationConditionsFromEvaluateString')->will($this->returnValue(array()));

        $parser->_call('parseSingleEntityResource', 'ownAccount', $resourcesTree);
>>>>>>> d040582c
    }
}<|MERGE_RESOLUTION|>--- conflicted
+++ resolved
@@ -18,200 +18,9 @@
      * @test
      * @expectedException \TYPO3\Flow\Aop\Exception\InvalidPointcutExpressionException
      */
-<<<<<<< HEAD
     public function parseMethodThrowsAnExceptionIfAnotherPrivilegeTargetIsReferencedInAnExpression()
     {
         $parser = $this->getMock('TYPO3\Flow\Security\Authorization\Privilege\Method\MethodTargetExpressionParser', array('parseDesignatorMethod'));
         $parser->parse('method(TYPO3\TestPackage\BasicClass->setSomeProperty()) || privilegeTarget2', 'FunctionTests');
-=======
-    public function parseMethodResourcesThrowsAnExceptionIfAResourceReferencesAnUndefinedResource()
-    {
-        $resourcesTree = array(
-            'theOneAndOnlyResource' => 'method(TYPO3\Foo\BasicClass->setSomeProperty()) || notExistingResource',
-        );
-
-        $parser =new \TYPO3\Flow\Security\Policy\PolicyExpressionParser();
-
-        $parser->parseMethodResources('theOneAndOnlyResource', $resourcesTree);
-    }
-
-    /**
-     * @test
-     * @expectedException \TYPO3\Flow\Security\Exception\CircularResourceDefinitionDetectedException
-     */
-    public function parseMethodResourcesThrowsAnExceptionIfTheResourceTreeContainsCircularReferences()
-    {
-        $resourcesTree = array(
-            'theOneAndOnlyResource' => 'method(TYPO3\TestPackage\BasicClass->setSomeProperty()) || theIntegrativeResource',
-            'theOtherLonelyResource' => 'method(TYPO3\TestPackage\BasicClassValidator->.*())',
-            'theIntegrativeResource' => 'theOneAndOnlyResource || theLonelyResource',
-
-        );
-
-        $parser =new \TYPO3\Flow\Security\Policy\PolicyExpressionParser();
-
-        $parser->parseMethodResources('theIntegrativeResource', $resourcesTree);
-    }
-
-    /**
-     * @test
-     */
-    public function parseMethodResourcesStoresTheCorrectResourceTreeTraceInTheTraceParameter()
-    {
-        $resourcesTree = array(
-            'theOneAndOnlyResource' => 'method(TYPO3\TestPackage\BasicClass->setSomeProperty())',
-            'theOtherLonelyResource' => 'theOneAndOnlyResource',
-            'theIntegrativeResource' => 'theOtherLonelyResource',
-
-        );
-
-        $mockPointcutFilterComposite = $this->getMock('TYPO3\Flow\Aop\Pointcut\PointcutFilterComposite', array(), array(), '', false);
-
-        $mockObjectManager = $this->getMock('TYPO3\Flow\Object\ObjectManagerInterface');
-        $mockObjectManager->expects($this->any())->method('create')->will($this->returnValue($mockPointcutFilterComposite));
-        $mockObjectManager->expects($this->any())->method('get')->will($this->returnValue($this->getMock('TYPO3\Flow\Log\SystemLoggerInterface')));
-
-        $parser = new \TYPO3\Flow\Security\Policy\PolicyExpressionParser();
-        $parser->injectObjectManager($mockObjectManager);
-        $parser->injectReflectionService(($this->getMock('TYPO3\Flow\Reflection\ReflectionService')));
-
-        $trace = array();
-        $parser->parseMethodResources('theIntegrativeResource', $resourcesTree, $trace);
-
-        $expectedTrace = array('theIntegrativeResource', 'theOtherLonelyResource', 'theOneAndOnlyResource');
-
-        $this->assertEquals($expectedTrace, $trace, 'The trace has not been set as expected.');
-    }
-
-    /**
-     * @test
-     */
-    public function parseEntityResourcesCallsParseSingleEntityResourceForEachResourceEntryOfAnEntityAndPassesTheCorrectResourceTree()
-    {
-        $resourcesTree = array(
-            'TYPO3\Party\Domain\Model\Account' => array(
-                'resource1' => 'someConstraint1',
-                'resource2' => 'someConstraint2',
-                'resource3' => 'someConstraint3',
-            ),
-            'TYPO3\Party\Domain\Model\AbstractParty' => array(
-                'anotherResource1' => 'someOtherConstraint1',
-                'anotherResource2' => 'someOtherConstraint2',
-                'anotherResource3' => 'someOtherConstraint3',
-            )
-        );
-
-        $parser = $this->getAccessibleMock('TYPO3\Flow\Security\Policy\PolicyExpressionParser', array('parseSingleEntityResource'), array(), '', false);
-
-        $parser->expects($this->at(0))->method('parseSingleEntityResource')->with('resource1', $resourcesTree['TYPO3\Party\Domain\Model\Account'])->will($this->returnValue('parsedConstraint1'));
-        $parser->expects($this->at(1))->method('parseSingleEntityResource')->with('resource2', $resourcesTree['TYPO3\Party\Domain\Model\Account'])->will($this->returnValue('parsedConstraint2'));
-        $parser->expects($this->at(2))->method('parseSingleEntityResource')->with('resource3', $resourcesTree['TYPO3\Party\Domain\Model\Account'])->will($this->returnValue('parsedConstraint3'));
-        $parser->expects($this->at(3))->method('parseSingleEntityResource')->with('anotherResource1', $resourcesTree['TYPO3\Party\Domain\Model\AbstractParty'])->will($this->returnValue('parsedConstraint4'));
-        $parser->expects($this->at(4))->method('parseSingleEntityResource')->with('anotherResource2', $resourcesTree['TYPO3\Party\Domain\Model\AbstractParty'])->will($this->returnValue('parsedConstraint5'));
-        $parser->expects($this->at(5))->method('parseSingleEntityResource')->with('anotherResource3', $resourcesTree['TYPO3\Party\Domain\Model\AbstractParty'])->will($this->returnValue('parsedConstraint6'));
-
-        $result = $parser->parseEntityResources($resourcesTree);
-
-        $expectedResult = array(
-            'TYPO3\Party\Domain\Model\Account' => array(
-                'resource1' => 'parsedConstraint1',
-                'resource2' => 'parsedConstraint2',
-                'resource3' => 'parsedConstraint3',
-            ),
-            'TYPO3\Party\Domain\Model\AbstractParty' => array(
-                'anotherResource1' => 'parsedConstraint4',
-                'anotherResource2' => 'parsedConstraint5',
-                'anotherResource3' => 'parsedConstraint6',
-            )
-        );
-
-        $this->assertEquals($result, $expectedResult);
-    }
-
-    /**
-     * @test
-     * @expectedException \TYPO3\Flow\Security\Exception\InvalidPolicyException
-     */
-    public function parseEntityResourcesThrowsExceptionForInvalidClassNames()
-    {
-        $resourcesTree = array(
-            'TYPO3_Party_Domain_Model_Account' => array(
-                'resource' => 'someConstraint'
-            )
-        );
-
-        $parser = $this->getAccessibleMock('TYPO3\Flow\Security\Policy\PolicyExpressionParser', array('parseSingleEntityResource'), array(), '', false);
-        $parser->parseEntityResources($resourcesTree);
-    }
-
-    /**
-     * @test
-     */
-    public function parseSingleEntityResourceCallsGetRuntimeEvaluationConditionsFromEvaluateStringAndReturnsAnAppropriateConstraintsArray()
-    {
-        $resourcesTree = array(
-            'ownAccount' => 'this.party == current.party && this.credentialsSourec != \'foo\''
-        );
-
-        $parser = $this->getAccessibleMock('TYPO3\Flow\Security\Policy\PolicyExpressionParser', array('getRuntimeEvaluationConditionsFromEvaluateString'), array(), '', false);
-        $parser->expects($this->at(0))->method('getRuntimeEvaluationConditionsFromEvaluateString')->with('this.party == current.party')->will($this->returnValue(array('firstConstraint')));
-        $parser->expects($this->at(1))->method('getRuntimeEvaluationConditionsFromEvaluateString')->with('this.credentialsSourec != \'foo\'')->will($this->returnValue(array('secondConstraint')));
-
-        $result = $parser->_call('parseSingleEntityResource', 'ownAccount', $resourcesTree);
-
-        $expectedResult = array(
-                            '&&' => array('firstConstraint', 'secondConstraint')
-                        );
-
-        $this->assertEquals($result, $expectedResult);
-    }
-
-    /**
-     * @test
-     */
-    public function parseSingleEntityResourceCallsItselfRecursivelyForReferenceResourcesInAConstraintExpression()
-    {
-        $resourcesTree = array(
-            'ownAccount' => 'this.party == current.party && someOtherResource || this.credentialsSourec != \'foo\' && this.account == current.account',
-            'someOtherResource' => 'this.someProperty != \'bar\''
-        );
-
-        $parser = $this->getAccessibleMock('TYPO3\Flow\Security\Policy\PolicyExpressionParser', array('getRuntimeEvaluationConditionsFromEvaluateString'), array(), '', false);
-        $parser->expects($this->at(0))->method('getRuntimeEvaluationConditionsFromEvaluateString')->with('this.party == current.party')->will($this->returnValue(array('firstConstraint')));
-        $parser->expects($this->at(1))->method('getRuntimeEvaluationConditionsFromEvaluateString')->with('this.someProperty != \'bar\'')->will($this->returnValue(array('thirdConstraint')));
-        $parser->expects($this->at(2))->method('getRuntimeEvaluationConditionsFromEvaluateString')->with('this.credentialsSourec != \'foo\'')->will($this->returnValue(array('secondConstraint')));
-        $parser->expects($this->at(3))->method('getRuntimeEvaluationConditionsFromEvaluateString')->with('this.account == current.account')->will($this->returnValue(array('fourthConstraint')));
-
-        $result = $parser->_call('parseSingleEntityResource', 'ownAccount', $resourcesTree);
-
-        $expectedResult = array(
-            '&&' => array(
-                'firstConstraint',
-                'subConstraints' => array(
-                    '&&' => array('thirdConstraint')
-                ),
-                'fourthConstraint'
-            ),
-            '||' => array('secondConstraint')
-        );
-
-        $this->assertEquals($result, $expectedResult);
-    }
-
-    /**
-     * @test
-     * @expectedException \TYPO3\Flow\Security\Exception\NoEntryInPolicyException
-     */
-    public function parseSingleEntityResourceThrowsAnExceptionIfAnExpressionContainsAReferenceToANotExistingResource()
-    {
-        $resourcesTree = array(
-            'ownAccount' => 'this.party == current.party && someNotExistingResource || this.credentialsSourec != \'foo\'',
-        );
-
-        $parser = $this->getAccessibleMock('TYPO3\Flow\Security\Policy\PolicyExpressionParser', array('getRuntimeEvaluationConditionsFromEvaluateString'), array(), '', false);
-        $parser->expects($this->any())->method('getRuntimeEvaluationConditionsFromEvaluateString')->will($this->returnValue(array()));
-
-        $parser->_call('parseSingleEntityResource', 'ownAccount', $resourcesTree);
->>>>>>> d040582c
     }
 }