--- conflicted
+++ resolved
@@ -16,7 +16,6 @@
 use TYPO3\Flow\Security\Policy\Role;
 use TYPO3\Flow\Tests\UnitTestCase;
 
-<<<<<<< HEAD
 /**
  * Testcase for for the PolicyService
  */
@@ -59,376 +58,19 @@
         $this->inject($this->policyService, 'objectManager', $this->mockObjectManager);
 
         $this->mockPrivilege = $this->getAccessibleMock(AbstractPrivilege::class, ['matchesSubject'], [], '', false);
-=======
-class PolicyServiceTest extends \TYPO3\Flow\Tests\UnitTestCase
-{
-    /**
-     * @test
-     */
-    public function thePolicyIsLoadedCorrectlyFromTheConfigurationManager()
-    {
-        $mockPolicyExpressionParser = $this->getMock('TYPO3\Flow\Security\Policy\PolicyExpressionParser');
-
-        $policy = array(
-            'roles' => array('THE_ROLE' => array()),
-            'resources' => array(
-                'methods' => array('theResource' => 'method(Foo->bar())'),
-                'entities' => array()
-            ),
-            'acls' => array(
-                'theRole' => array(
-                    'methods' => array(
-                        'theMethodResource' => 'GRANT'
-                    ),
-                    'entities' => array(
-                        'theEntityResource' => 'GRANT'
-                    )
-                )
-            )
-        );
-
-        $mockConfigurationManager = $this->getMock('TYPO3\Flow\Configuration\ConfigurationManager', array(), array(), '', false);
-        $mockConfigurationManager->expects($this->once())->method('getConfiguration')->with(\TYPO3\Flow\Configuration\ConfigurationManager::CONFIGURATION_TYPE_POLICY)->will($this->returnValue($policy));
-
-        $mockCache = $this->getMock('TYPO3\Flow\Cache\Frontend\VariableFrontend', array(), array(), '', false);
-        $mockCache->expects($this->any())->method('has')->will($this->returnValue(false));
-
-        $mockCacheManager = $this->getMock('TYPO3\Flow\Cache\CacheManager', array(), array(), '', false);
-        $mockCacheManager->expects($this->once())->method('getCache')->with('Flow_Security_Policy')->will($this->returnValue($mockCache));
-
-        $policyService = new \TYPO3\Flow\Security\Policy\PolicyService();
-        $policyService->injectCacheManager($mockCacheManager);
-        $policyService->injectConfigurationManager($mockConfigurationManager);
-        $policyService->injectPolicyExpressionParser($mockPolicyExpressionParser);
-
-        $policyService->initializeObject();
-    }
-
-    /**
-     * @test
-     */
-    public function initializeObjectSetsTheEverybodyRoleInThePolicy()
-    {
-        $mockPolicyExpressionParser = $this->getMock('TYPO3\Flow\Security\Policy\PolicyExpressionParser');
-
-        $policy = array(
-            'roles' => array(),
-            'resources' => array(
-                'methods' => array(),
-                'entities' => array()
-            ),
-            'acls' => array()
-        );
-
-        $mockConfigurationManager = $this->getMock('TYPO3\Flow\Configuration\ConfigurationManager', array(), array(), '', false);
-        $mockConfigurationManager->expects($this->once())->method('getConfiguration')->with(\TYPO3\Flow\Configuration\ConfigurationManager::CONFIGURATION_TYPE_POLICY)->will($this->returnValue($policy));
-
-        $mockCache = $this->getMock('TYPO3\Flow\Cache\Frontend\VariableFrontend', array(), array(), '', false);
-        $mockCache->expects($this->any())->method('has')->will($this->returnValue(false));
-
-        $mockCacheManager = $this->getMock('TYPO3\Flow\Cache\CacheManager', array(), array(), '', false);
-        $mockCacheManager->expects($this->once())->method('getCache')->with('Flow_Security_Policy')->will($this->returnValue($mockCache));
-
-        $policyService = $this->getAccessibleMock('TYPO3\Flow\Security\Policy\PolicyService', array('parseEntityAcls'));
-        $policyService->expects($this->once())->method('parseEntityAcls')->will($this->returnValue(array()));
-        $policyService->injectCacheManager($mockCacheManager);
-        $policyService->injectConfigurationManager($mockConfigurationManager);
-        $policyService->injectPolicyExpressionParser($mockPolicyExpressionParser);
-
-        $policyService->initializeObject();
-
-        $expectedPolicy = array(
-            'roles' => array('Everybody' => array()),
-            'resources' => array(
-                'methods' => array(),
-                'entities' => array()
-            ),
-            'acls' => array(
-                'Everybody' => array(
-                    'methods' => array(),
-                    'entities' => array()
-                )
-            )
-        );
-
-        $this->assertEquals($expectedPolicy, $policyService->_get('policy'));
-    }
-
-    /**
-     * @test
-     */
-    public function initializeObjectAddsTheAbstainPrivilegeForTheEverybodyRoleToEveryResourceWhereNoOtherPrivilegeIsSetInThePolicy()
-    {
-        $mockPolicyExpressionParser = $this->getMock('TYPO3\Flow\Security\Policy\PolicyExpressionParser');
-
-        $policy = array(
-            'roles' => array(),
-            'resources' => array(
-                'methods' => array(
-                    'methodResource1' => 'expression',
-                    'methodResource2' => 'expression',
-                ),
-                'entities' => array(
-                    'class1' => array(
-                        'entityResource1' => 'expression'
-                    ),
-                    'class2' => array(
-                        'entityResource2' => 'expression'
-                    )
-                )
-            ),
-            'acls' => array('Everybody' => array(
-                'methods' => array(
-                    'methodResource2' => 'GRANT'
-                ),
-                'entities' => array(
-                    'entityResource2' => 'DENY',
-                )
-            ))
-        );
-
-        $mockConfigurationManager = $this->getMock('TYPO3\Flow\Configuration\ConfigurationManager', array(), array(), '', false);
-        $mockConfigurationManager->expects($this->once())->method('getConfiguration')->with(\TYPO3\Flow\Configuration\ConfigurationManager::CONFIGURATION_TYPE_POLICY)->will($this->returnValue($policy));
-
-        $mockCache = $this->getMock('TYPO3\Flow\Cache\Frontend\VariableFrontend', array(), array(), '', false);
-        $mockCache->expects($this->any())->method('has')->will($this->returnValue(false));
-
-        $mockCacheManager = $this->getMock('TYPO3\Flow\Cache\CacheManager', array(), array(), '', false);
-        $mockCacheManager->expects($this->once())->method('getCache')->with('Flow_Security_Policy')->will($this->returnValue($mockCache));
-
-        $policyService = $this->getAccessibleMock('TYPO3\Flow\Security\Policy\PolicyService', array('parseEntityAcls'));
-        $policyService->expects($this->once())->method('parseEntityAcls')->will($this->returnValue(array()));
-        $policyService->injectCacheManager($mockCacheManager);
-        $policyService->injectConfigurationManager($mockConfigurationManager);
-        $policyService->injectPolicyExpressionParser($mockPolicyExpressionParser);
-
-        $policyService->initializeObject();
-
-        $expectedPolicy = array(
-            'roles' => array('Everybody' => array()),
-            'resources' => array(
-                'methods' => array(
-                    'methodResource1' => 'expression',
-                    'methodResource2' => 'expression',
-                ),
-                'entities' => array(
-                    'class1' => array(
-                        'entityResource1' => 'expression'
-                    ),
-                    'class2' => array(
-                        'entityResource2' => 'expression'
-                    )
-                )
-            ),
-            'acls' => array('Everybody' => array(
-                'methods' => array(
-                    'methodResource2' => 'GRANT',
-                    'methodResource1' => 'ABSTAIN',
-                ),
-                'entities' => array(
-                    'entityResource2' => 'DENY',
-                    'entityResource1' => 'ABSTAIN',
-                )
-            ))
-        );
-
-        $this->assertEquals($expectedPolicy, $policyService->_get('policy'));
-    }
-
-    /**
-     * @test
-     */
-    public function matchesAsksThePolicyExpressionParserToBuildPointcutFiltersForMethodResourcesAndChecksIfTheyMatchTheGivenClassAndMethod()
-    {
-        $settings = array(
-            'security' => array(
-                'enable' => true
-            )
-        );
-
-        $policy = array(
-            'roles' => array('TheRole' => array()),
-            'resources' => array(
-                'methods' => array('theResource' => 'method(Foo->bar())'),
-                'entities' => array()
-            ),
-            'acls' => array('TheRole' => array('methods' => array('theResource' => 'GRANT')))
-        );
-
-        $mockFilter = $this->getMock('TYPO3\Flow\Aop\Pointcut\PointcutFilterComposite');
-        $mockFilter->expects($this->once())->method('matches')->with('Foo', 'bar', 'Baz')->will($this->returnValue(true));
-
-        $mockPolicyExpressionParser = $this->getMock('TYPO3\Flow\Security\Policy\PolicyExpressionParser');
-        $mockPolicyExpressionParser->expects($this->once())->method('parseMethodResources')->with('theResource', $policy['resources']['methods'])->will($this->returnValue($mockFilter));
-
-        $accessibleProxyClassName = $this->buildAccessibleProxy('TYPO3\Flow\Security\Policy\PolicyService');
-        $policyService = new $accessibleProxyClassName();
-        $policyService->injectPolicyExpressionParser($mockPolicyExpressionParser);
-        $policyService->injectSettings($settings);
-        $policyService->_set('policy', $policy);
-
-        $this->assertTrue($policyService->matches('Foo', 'bar', 'Baz', 1));
-    }
-
-    /**
-     * @test
-     */
-    public function matchesAddsRuntimeEvaluationsCorrectlyToTheInternalPolicyCache()
-    {
-        $settings = array(
-            'security' => array(
-                'enable' => true
-            )
-        );
-
-        $policy = array(
-            'acls' => array('TheRole' => array(
-                'methods' => array(
-                    'FirstResource' => 'GRANT',
-                    'SecondResource' => 'DENY',
-                    'ThirdResource' => 'DENY'
-                )
-            ))
-        );
-
-        $mockFilter1 = $this->getMock('TYPO3\Flow\Aop\Pointcut\PointcutFilterComposite');
-        $mockFilter1->expects($this->once())->method('matches')->with('Foo', 'bar', 'Baz')->will($this->returnValue(true));
-        $mockFilter1->expects($this->once())->method('hasRuntimeEvaluationsDefinition')->will($this->returnValue(true));
-        $mockFilter1->expects($this->once())->method('getRuntimeEvaluationsClosureCode')->will($this->returnValue('closureCode1'));
-
-        $mockFilter2 = $this->getMock('TYPO3\Flow\Aop\Pointcut\PointcutFilterComposite');
-        $mockFilter2->expects($this->once())->method('matches')->with('Foo', 'bar', 'Baz')->will($this->returnValue(true));
-        $mockFilter2->expects($this->once())->method('hasRuntimeEvaluationsDefinition')->will($this->returnValue(false));
-        $mockFilter2->expects($this->never())->method('getRuntimeEvaluationsClosureCode');
-
-        $mockFilter3 = $this->getMock('TYPO3\Flow\Aop\Pointcut\PointcutFilterComposite');
-        $mockFilter3->expects($this->once())->method('matches')->with('Foo', 'bar', 'Baz')->will($this->returnValue(true));
-        $mockFilter3->expects($this->once())->method('hasRuntimeEvaluationsDefinition')->will($this->returnValue(true));
-        $mockFilter3->expects($this->once())->method('getRuntimeEvaluationsClosureCode')->will($this->returnValue('closureCode3'));
-
-        $filters = array(
-            'TheRole' => array(
-                'FirstResource' => $mockFilter1,
-                'SecondResource' => $mockFilter2,
-                'ThirdResource' => $mockFilter3
-            )
-        );
-
-        $accessibleProxyClassName = $this->buildAccessibleProxy('TYPO3\Flow\Security\Policy\PolicyService');
-        $policyService = new $accessibleProxyClassName();
-        $policyService->injectSettings($settings);
-        $policyService->_set('policy', $policy);
-        $policyService->_set('filters', $filters);
-
-        $policyService->matches('Foo', 'bar', 'Baz', 1);
-
-        $expectedACLCache = array(
-            'foo->bar' => array(
-                'TheRole' => array(
-                    'FirstResource' => array(
-                        'privilege' => \TYPO3\Flow\Security\Policy\PolicyService::PRIVILEGE_GRANT,
-                        'runtimeEvaluationsClosureCode' => 'closureCode1'
-                    ),
-                    'SecondResource' => array(
-                        'privilege' => \TYPO3\Flow\Security\Policy\PolicyService::PRIVILEGE_DENY,
-                        'runtimeEvaluationsClosureCode' => false
-                    ),
-                    'ThirdResource' => array(
-                        'privilege' => \TYPO3\Flow\Security\Policy\PolicyService::PRIVILEGE_DENY,
-                        'runtimeEvaluationsClosureCode' => 'closureCode3'
-                    )
-                )
-            )
-        );
-
-        $this->assertEquals($policyService->_get('acls'), $expectedACLCache);
-    }
-
-    /**
-     * @test
-     */
-    public function matchesAlwaysReturnsFalseIfSecurityIsDisabled()
-    {
-        $settings = array('security' => array('enable' => false));
-
-        $policyService = new \TYPO3\Flow\Security\Policy\PolicyService();
-        $policyService->injectSettings($settings);
-        $this->assertFalse($policyService->matches('Foo', 'bar', 'Baz', 1));
-    }
-
-    /**
-     * @test
-     */
-    public function matchesStoresMatchedPoliciesInAnArrayForLaterCaching()
-    {
-        $settings = array(
-            'security' => array(
-                'enable' => true
-                )
-        );
-
-        $policy = array(
-            'roles' => array('theRole' => array()),
-            'resources' => array(
-                'methods' => array('theResource' => 'method(Foo->bar())'),
-                'entities' => array()
-            ),
-            'acls' => array('theRole' => array('methods' => array('theResource' => 'GRANT')))
-        );
-
-        $mockFilter = $this->getMock('TYPO3\Flow\Aop\Pointcut\PointcutFilterComposite');
-        $mockFilter->expects($this->once())->method('matches')->with('Foo', 'bar', 'Baz')->will($this->returnValue(true));
-
-        $mockPolicyExpressionParser = $this->getMock('TYPO3\Flow\Security\Policy\PolicyExpressionParser');
-        $mockPolicyExpressionParser->expects($this->once())->method('parseMethodResources')->with('theResource', $policy['resources']['methods'])->will($this->returnValue($mockFilter));
-
-        $policyService = $this->getMock($this->buildAccessibleProxy('TYPO3\Flow\Security\Policy\PolicyService'), array('dummy'));
-        $policyService->injectPolicyExpressionParser($mockPolicyExpressionParser);
-        $policyService->injectSettings($settings);
-        $policyService->_set('policy', $policy);
-
-        $policyService->matches('Foo', 'bar', 'Baz', 1);
-
-        $expectedPolicies = array(
-            'foo->bar' => array(
-                'theRole' => array(
-                    'theResource' => array(
-                        'privilege' => \TYPO3\Flow\Security\Policy\PolicyService::PRIVILEGE_GRANT,
-                        'runtimeEvaluationsClosureCode' => false
-                    )
-                )
-            )
-        );
-
-        $this->assertSame($expectedPolicies, $policyService->_get('acls'));
->>>>>>> d040582c
-    }
-
-    /**
-     * @test
-     */
-<<<<<<< HEAD
+    }
+
+    /**
+     * @test
+     */
     public function hasRoleReturnsFalseIfTheSpecifiedRoleIsNotConfigured()
     {
         $this->assertFalse($this->policyService->hasRole('Non.Existing:Role'));
-=======
-    public function getPrivilegesForJoinPointReturnsAnEmptyArrayIfNoPrivilegesCouldBeFound()
-    {
-        $mockJoinPoint = $this->getMock('TYPO3\Flow\Aop\JoinPointInterface');
-        $mockJoinPoint->expects($this->once())->method('getClassName')->will($this->returnValue('className'));
-        $mockJoinPoint->expects($this->once())->method('getMethodName')->will($this->returnValue('methodName'));
-
-        $policyService = $this->getMock($this->buildAccessibleProxy('TYPO3\Flow\Security\Policy\PolicyService'), array('dummy'));
-        $policyService->_set('acls', array('classname->methodname' => array()));
-
-        $this->assertEquals(array(), $policyService->getPrivilegesForJoinPoint(new \TYPO3\Flow\Security\Policy\Role('Dummy'), $mockJoinPoint));
->>>>>>> d040582c
-    }
-
-    /**
-     * @test
-     */
-<<<<<<< HEAD
+    }
+
+    /**
+     * @test
+     */
     public function hasRoleReturnsTrueIfTheSpecifiedRoleIsConfigured()
     {
         $this->mockPolicyConfiguration = [
@@ -437,302 +79,20 @@
             ],
         ];
         $this->assertTrue($this->policyService->hasRole('Some.Package:SomeRole'));
-=======
-    public function getPrivilegesForJoinPointReturnsThePrivilegesArrayThatHasBeenParsedForTheGivenJoinPointAndRole()
-    {
-        $mockJoinPoint = $this->getMock('TYPO3\Flow\Aop\JoinPointInterface');
-        $mockJoinPoint->expects($this->once())->method('getClassName')->will($this->returnValue('className'));
-        $mockJoinPoint->expects($this->once())->method('getMethodName')->will($this->returnValue('methodName'));
-
-        $role1 = new \TYPO3\Flow\Security\Policy\Role('role1');
-
-        $privilegesArray = array(
-            'FirstResource' => \TYPO3\Flow\Security\Policy\PolicyService::PRIVILEGE_GRANT,
-            'SecondResource' => \TYPO3\Flow\Security\Policy\PolicyService::PRIVILEGE_DENY,
-            'ThirdResource' => \TYPO3\Flow\Security\Policy\PolicyService::PRIVILEGE_GRANT
-        );
-
-        $aclsCache = array(
-            'classname->methodname' => array(
-                'role1' => array(
-                    'FirstResource' => array(
-                        'runtimeEvaluationsClosureCode' => false,
-                        'privilege' => \TYPO3\Flow\Security\Policy\PolicyService::PRIVILEGE_GRANT
-                    ),
-                    'SecondResource' => array(
-                        'runtimeEvaluationsClosureCode' => false,
-                        'privilege' => \TYPO3\Flow\Security\Policy\PolicyService::PRIVILEGE_DENY
-                    ),
-                    'ThirdResource' => array(
-                        'runtimeEvaluationsClosureCode' => false,
-                        'privilege' => \TYPO3\Flow\Security\Policy\PolicyService::PRIVILEGE_GRANT
-                    )
-                )
-            )
-        );
-
-        $policyService = $this->getMock($this->buildAccessibleProxy('TYPO3\Flow\Security\Policy\PolicyService'), array('dummy'));
-        $policyService->_set('acls', $aclsCache);
-
-        $this->assertEquals($privilegesArray, $policyService->getPrivilegesForJoinPoint($role1, $mockJoinPoint));
-    }
-
-    /**
-     * @test
-     */
-    public function getPrivilegesForJoinPointReturnsOnlyPrivilegesThatPassedRuntimeEvaluationsInThePrivilegesArrayThatHasBeenParsedForTheGivenJoinPointAndRole()
-    {
-        $mockJoinPoint = $this->getMock('TYPO3\Flow\Aop\JoinPointInterface');
-        $mockJoinPoint->expects($this->once())->method('getClassName')->will($this->returnValue('className'));
-        $mockJoinPoint->expects($this->once())->method('getMethodName')->will($this->returnValue('methodName'));
-
-        $role1 = new \TYPO3\Flow\Security\Policy\Role('role1');
-
-        $privilegesArray = array('SecondResource' => \TYPO3\Flow\Security\Policy\PolicyService::PRIVILEGE_GRANT);
-
-        $aclsCache = array(
-            'classname->methodname' => array(
-                'role1' => array(
-                    'FirstResource' => array(
-                        'runtimeEvaluationsClosureCode' => 'function () { return FALSE; };',
-                        'privilege' => \TYPO3\Flow\Security\Policy\PolicyService::PRIVILEGE_DENY
-                    ),
-                    'SecondResource' => array(
-                        'runtimeEvaluationsClosureCode' => 'function () { return TRUE; };',
-                        'privilege' => \TYPO3\Flow\Security\Policy\PolicyService::PRIVILEGE_GRANT
-                    )
-                )
-            )
-        );
-
-        $policyService = $this->getMock($this->buildAccessibleProxy('TYPO3\Flow\Security\Policy\PolicyService'), array('dummy'));
-        $policyService->_set('acls', $aclsCache);
-
-        $this->assertEquals($privilegesArray, $policyService->getPrivilegesForJoinPoint($role1, $mockJoinPoint));
-    }
-
-    /**
-     * @test
-     */
-    public function getPrivilegeForResourceReturnsThePrivilegeThatHasBeenParsedForTheGivenResource()
-    {
-        $role1 = new \TYPO3\Flow\Security\Policy\Role('role1');
-
-        $aclsCache = array(
-            'someResource' => array(
-                'role1' => array(
-                    'runtimeEvaluationsClosureCode' => false,
-                    'privilege' => \TYPO3\Flow\Security\Policy\PolicyService::PRIVILEGE_GRANT
-                )
-            )
-        );
-
-        $policyService = $this->getMock($this->buildAccessibleProxy('TYPO3\Flow\Security\Policy\PolicyService'), array('dummy'));
-        $policyService->_set('acls', $aclsCache);
-
-        $this->assertEquals(\TYPO3\Flow\Security\Policy\PolicyService::PRIVILEGE_GRANT, $policyService->getPrivilegeForResource($role1, 'someResource'));
-    }
-
-    /**
-     * @test
-     */
-    public function getPrivilegeForResourceReturnsADenyPrivilegeIfTheResourceHasRuntimeEvaluationsDefined()
-    {
-        $role1 = new \TYPO3\Flow\Security\Policy\Role('role1');
-
-        $aclsCache = array(
-            'someResource' => array(
-                'role1' => array(
-                    'runtimeEvaluationsClosureCode' => 'function () { return TRUE; };',
-                    'privilege' => \TYPO3\Flow\Security\Policy\PolicyService::PRIVILEGE_GRANT
-                )
-            )
-        );
-
-        $policyService = $this->getMock($this->buildAccessibleProxy('TYPO3\Flow\Security\Policy\PolicyService'), array('dummy'));
-        $policyService->_set('acls', $aclsCache);
-
-        $this->assertEquals(\TYPO3\Flow\Security\Policy\PolicyService::PRIVILEGE_DENY, $policyService->getPrivilegeForResource($role1, 'someResource'));
-    }
-
-    /**
-     * @test
-     */
-    public function getPrivilegeForResourceReturnsNullIfTheGivenRoleHasNoPrivilegesDefinedForTheGivenResource()
-    {
-        $role2 = new \TYPO3\Flow\Security\Policy\Role('role2');
-
-        $aclsCache = array(
-            'someResource' => array(
-                'role1' => array(
-                    'runtimeEvaluationsClosureCode' => 'function () { return TRUE; };',
-                    'privilege' => \TYPO3\Flow\Security\Policy\PolicyService::PRIVILEGE_GRANT
-                )
-            )
-        );
-
-        $policyService = $this->getMock($this->buildAccessibleProxy('TYPO3\Flow\Security\Policy\PolicyService'), array('dummy'));
-        $policyService->_set('acls', $aclsCache);
-
-        $this->assertNull($policyService->getPrivilegeForResource($role2, 'someResource'));
-    }
-
-    /**
-     * @test
-     */
-    public function getPrivilegeForResourceReturnsADenyPrivilegeIfAskedForAResourceThatIsNotConnectedToAPolicyEntry()
-    {
-        $role1 = new \TYPO3\Flow\Security\Policy\Role('role1');
-
-        $policyServiceClassName = $this->buildAccessibleProxy('TYPO3\Flow\Security\Policy\PolicyService');
-        $policyService = new $policyServiceClassName();
-
-        $policyService->_set('acls', array());
-        $policyService->_set('resources', array('someResourceNotConnectedToAPolicyEntry' => 'someDefinition'));
-
-        $this->assertEquals(\TYPO3\Flow\Security\Policy\PolicyService::PRIVILEGE_DENY, $policyService->getPrivilegeForResource($role1, 'someResourceNotConnectedToAPolicyEntry'));
-    }
-
-    /**
-     * @test
-     */
-    public function initializeObjectLoadsTheEntityConstraintsFromTheCache()
-    {
-        $mockConfigurationManager = $this->getMock('TYPO3\Flow\Configuration\ConfigurationManager', array(), array(), '', false);
-
-        $mockCache = $this->getMock('TYPO3\Flow\Cache\Frontend\VariableFrontend', array(), array(), '', false);
-        $mockCache->expects($this->at(0))->method('has')->with('acls')->will($this->returnValue(true));
-        $mockCache->expects($this->at(1))->method('get')->with('acls')->will($this->returnValue(array('cachedAcls')));
-        $mockCache->expects($this->at(2))->method('has')->with('entityResourcesConstraints')->will($this->returnValue(true));
-        $mockCache->expects($this->at(3))->method('get')->with('entityResourcesConstraints')->will($this->returnValue(array('cachedConstraints')));
-
-        $mockCacheManager = $this->getMock('TYPO3\Flow\Cache\CacheManager', array(), array(), '', false);
-        $mockCacheManager->expects($this->once())->method('getCache')->with('Flow_Security_Policy')->will($this->returnValue($mockCache));
-
-        $policyService = $this->getAccessibleMock('TYPO3\Flow\Security\Policy\PolicyService', array('setAclsForEverybodyRole'), array(), '', false);
-        $policyService->injectCacheManager($mockCacheManager);
-        $policyService->injectConfigurationManager($mockConfigurationManager);
-
-        $policyService->initializeObject();
-
-        $this->assertEquals($policyService->_get('entityResourcesConstraints'), array('cachedConstraints'));
-    }
-
-    /**
-     * @test
-     */
-    public function initializeObjectCallsThePolicyExpressionParserAndBuildsTheEntityConstraintsIfTheCacheIsEmpty()
-    {
-        $policy = array(
-            'resources' => array(
-                'methods' => array(),
-                'entities' => array('firstEntity', 'secondEntity')
-            )
-        );
-
-        $mockConfigurationManager = $this->getMock('TYPO3\Flow\Configuration\ConfigurationManager', array(), array(), '', false);
-        $mockConfigurationManager->expects($this->once())->method('getConfiguration')->with(\TYPO3\Flow\Configuration\ConfigurationManager::CONFIGURATION_TYPE_POLICY)->will($this->returnValue($policy));
-
-        $mockCache = $this->getMock('TYPO3\Flow\Cache\Frontend\VariableFrontend', array(), array(), '', false);
-        $mockCache->expects($this->at(0))->method('has')->with('acls')->will($this->returnValue(true));
-        $mockCache->expects($this->at(1))->method('get')->with('acls')->will($this->returnValue(array('cachedAcls')));
-        $mockCache->expects($this->at(2))->method('has')->with('entityResourcesConstraints')->will($this->returnValue(false));
-
-        $mockCacheManager = $this->getMock('TYPO3\Flow\Cache\CacheManager', array(), array(), '', false);
-        $mockCacheManager->expects($this->once())->method('getCache')->with('Flow_Security_Policy')->will($this->returnValue($mockCache));
-
-        $mockPolicyExpressionParser = $this->getMock('TYPO3\Flow\Security\Policy\PolicyExpressionParser');
-        $mockPolicyExpressionParser->expects($this->once())->method('parseEntityResources')->with(array('firstEntity', 'secondEntity'))->will($this->returnValue(array('newParsedConstraints')));
-
-        $policyService = $this->getAccessibleMock('TYPO3\Flow\Security\Policy\PolicyService', array('setAclsForEverybodyRole'));
-        $policyService->injectCacheManager($mockCacheManager);
-        $policyService->injectConfigurationManager($mockConfigurationManager);
-        $policyService->injectPolicyExpressionParser($mockPolicyExpressionParser);
-
-        $policyService->initializeObject();
-
-        $this->assertEquals($policyService->_get('entityResourcesConstraints'), array('newParsedConstraints'));
-    }
-
-    /**
-     * @test
-     */
-    public function initializeObjectCallsParseEntityAclsIfTheAclCacheIsEmpty()
-    {
-        $mockConfigurationManager = $this->getMock('TYPO3\Flow\Configuration\ConfigurationManager', array(), array(), '', false);
-        $mockConfigurationManager->expects($this->once())->method('getConfiguration')->with(\TYPO3\Flow\Configuration\ConfigurationManager::CONFIGURATION_TYPE_POLICY)->will($this->returnValue(array()));
-
-        $mockCache = $this->getMock('TYPO3\Flow\Cache\Frontend\VariableFrontend', array(), array(), '', false);
-        $mockCache->expects($this->at(0))->method('has')->with('acls')->will($this->returnValue(false));
-        $mockCache->expects($this->at(1))->method('has')->with('entityResourcesConstraints')->will($this->returnValue(true));
-        $mockCache->expects($this->at(2))->method('get')->with('entityResourcesConstraints')->will($this->returnValue(array('cachedConstraints')));
-
-        $mockCacheManager = $this->getMock('TYPO3\Flow\Cache\CacheManager', array(), array(), '', false);
-        $mockCacheManager->expects($this->once())->method('getCache')->with('Flow_Security_Policy')->will($this->returnValue($mockCache));
-
-        $policyService = $this->getAccessibleMock('TYPO3\Flow\Security\Policy\PolicyService', array('parseEntityAcls', 'setAclsForEverybodyRole'));
-        $policyService->expects($this->once())->method('parseEntityAcls');
-
-        $policyService->injectCacheManager($mockCacheManager);
-        $policyService->injectConfigurationManager($mockConfigurationManager);
-
-        $policyService->initializeObject();
->>>>>>> d040582c
-    }
-
-    /**
-     * @test
-<<<<<<< HEAD
+    }
+
+    /**
+     * @test
      * @expectedException \TYPO3\Flow\Security\Exception\NoSuchRoleException
      */
     public function getRoleThrowsExceptionIfTheSpecifiedRoleIsNotConfigured()
     {
         $this->policyService->getRole('Non.Existing:Role');
-=======
-     */
-    public function parseEntityAclsParsesTheEntityAclsCorrectly()
-    {
-        $policy = array(
-            'acls' => array(
-                'theRole' => array(
-                    'entities' => array(
-                        'theEntityResource' => 'GRANT',
-                        'theOtherEntityResource' => 'DENY'
-                    )
-                ),
-                'theOtherRole' => array(
-                    'entities' => array(
-                        'theEntityResource' => 'DENY',
-                        'theOtherEntityResource' => 'GRANT'
-                    )
-                )
-            )
-        );
-
-        $policyService = $this->getAccessibleMock('TYPO3\Flow\Security\Policy\PolicyService', array('dummy'));
-        $policyService->_set('policy', $policy);
-
-        $policyService->_call('parseEntityAcls');
-
-        $expectedAcls = array(
-            'theEntityResource' => array(
-                'theRole' => array('privilege' => \TYPO3\Flow\Security\Policy\PolicyService::PRIVILEGE_GRANT),
-                'theOtherRole' => array('privilege' => \TYPO3\Flow\Security\Policy\PolicyService::PRIVILEGE_DENY)
-            ),
-            'theOtherEntityResource' => array(
-                'theRole' => array('privilege' => \TYPO3\Flow\Security\Policy\PolicyService::PRIVILEGE_DENY),
-                'theOtherRole' => array('privilege' => \TYPO3\Flow\Security\Policy\PolicyService::PRIVILEGE_GRANT)
-            )
-        );
-
-        $this->assertEquals($expectedAcls, $policyService->_get('acls'));
->>>>>>> d040582c
-    }
-
-    /**
-     * @test
-     */
-<<<<<<< HEAD
+    }
+
+    /**
+     * @test
+     */
     public function getRoleReturnsTheSpecifiedRole()
     {
         $this->mockPolicyConfiguration = [
@@ -749,31 +109,11 @@
         $this->assertInstanceOf(Role::class, $role);
         $this->assertSame('Some.Package:SomeOtherRole', $role->getIdentifier());
         $this->assertSame('Some.Package:SomeRole', $role->getParentRoles()['Some.Package:SomeRole']->getIdentifier());
-=======
-    public function savePolicyCacheStoresTheEntityConstraintsAndACLsCorrectlyInTheCache()
-    {
-        $mockCache = $this->getMock('TYPO3\Flow\Cache\Frontend\VariableFrontend', array(), array(), '', false);
-        $mockCache->expects($this->at(0))->method('has')->with('acls')->will($this->returnValue(false));
-        $mockCache->expects($this->at(1))->method('set')->with('acls', array('aclsArray'), array('TYPO3_Flow_Aop'));
-        $mockCache->expects($this->at(2))->method('has')->with('entityResourcesConstraints')->will($this->returnValue(false));
-        $mockCache->expects($this->at(3))->method('set')->with('entityResourcesConstraints', array('entityResourcesConstraintsArray'));
-
-        $mockCacheManager = $this->getMock('TYPO3\Flow\Cache\CacheManager', array(), array(), '', false);
-        $mockCacheManager->expects($this->once())->method('getCache')->with('Flow_Security_Policy')->will($this->returnValue($mockCache));
-
-        $policyService = $this->getAccessibleMock('TYPO3\Flow\Security\Policy\PolicyService', array('buildEntityConstraints'));
-        $policyService->injectCacheManager($mockCacheManager);
-        $policyService->_set('acls', array('aclsArray'));
-        $policyService->_set('entityResourcesConstraints', array('entityResourcesConstraintsArray'));
-
-        $policyService->savePolicyCache();
->>>>>>> d040582c
-    }
-
-    /**
-     * @test
-     */
-<<<<<<< HEAD
+    }
+
+    /**
+     * @test
+     */
     public function getRolesExcludesAbstractRolesByDefault()
     {
         $this->mockPolicyConfiguration = [
@@ -788,48 +128,11 @@
         ];
         $roles = $this->policyService->getRoles();
         $this->assertSame(['Some.Package:SomeOtherRole'], array_keys($roles));
-=======
-    public function getResourcesConstraintsForEntityTypeAndRolesBasicallyWorks()
-    {
-        $entityResourcesConstraints = array(
-            'TYPO3\MyEntity' => array(
-                'resource1' => 'constraint1',
-                'resource2' => 'constraint2',
-                'resource3' => 'constraint3'
-            )
-        );
-
-        $acls = array(
-            'resource1' => array(
-                'Administrator' => array(
-                    'privilege' => \TYPO3\Flow\Security\Policy\PolicyService::PRIVILEGE_GRANT
-                ),
-            ),
-            'resource2' => array(
-                'SomeOtherRole' => array(
-                    'privilege' => \TYPO3\Flow\Security\Policy\PolicyService::PRIVILEGE_DENY
-                ),
-            ),
-            'resource3' => array(
-                'Customer' => array(
-                    'privilege' => \TYPO3\Flow\Security\Policy\PolicyService::PRIVILEGE_ABSTAIN
-                ),
-            )
-        );
-
-        $policyService = $this->getAccessibleMock('TYPO3\Flow\Security\Policy\PolicyService', array('buildEntityConstraints'));
-        $policyService->_set('entityResourcesConstraints', $entityResourcesConstraints);
-        $policyService->_set('acls', $acls);
-
-        $result = $policyService->getResourcesConstraintsForEntityTypeAndRoles('TYPO3\MyEntity', array('Customer' => new \TYPO3\Flow\Security\Policy\Role('Customer'), 'Administrator' => new \TYPO3\Flow\Security\Policy\Role('Administrator')));
-        $this->assertEquals($result, array('resource2' => 'constraint2', 'resource3' => 'constraint3'));
->>>>>>> d040582c
-    }
-
-    /**
-     * @test
-     */
-<<<<<<< HEAD
+    }
+
+    /**
+     * @test
+     */
     public function getRolesIncludesAbstractRolesIfRequested()
     {
         $this->mockPolicyConfiguration = [
@@ -844,110 +147,19 @@
         ];
         $roles = $this->policyService->getRoles(true);
         $this->assertSame(['Some.Package:SomeRole', 'Some.Package:SomeOtherRole', 'TYPO3.Flow:Everybody'], array_keys($roles));
-=======
-    public function getResourcesConstraintsForEntityTypeAndRolesReturnsConstraintsForResourcesThatGotADenyAndAGrantPrivilege()
-    {
-        $entityResourcesConstraints = array(
-            'TYPO3\MyEntity' => array(
-                'resource1' => 'constraint1',
-                'resource2' => 'constraint2',
-                'resource3' => 'constraint3'
-            )
-        );
-
-        $acls = array(
-            'resource1' => array(
-                'Administrator' => array(
-                    'privilege' => \TYPO3\Flow\Security\Policy\PolicyService::PRIVILEGE_GRANT
-                ),
-                'Customer' => array(
-                    'privilege' => \TYPO3\Flow\Security\Policy\PolicyService::PRIVILEGE_DENY
-                )
-            ),
-            'resource2' => array(
-                'SomeOtherRole' => array(
-                    'privilege' => \TYPO3\Flow\Security\Policy\PolicyService::PRIVILEGE_DENY
-                ),
-            ),
-            'resource3' => array(
-                'Customer' => array(
-                    'privilege' => \TYPO3\Flow\Security\Policy\PolicyService::PRIVILEGE_GRANT
-                ),
-            )
-        );
-
-        $policyService = $this->getAccessibleMock('TYPO3\Flow\Security\Policy\PolicyService', array('buildEntityConstraints'));
-        $policyService->_set('entityResourcesConstraints', $entityResourcesConstraints);
-        $policyService->_set('acls', $acls);
-
-        $result = $policyService->getResourcesConstraintsForEntityTypeAndRoles('TYPO3\MyEntity', array(new \TYPO3\Flow\Security\Policy\Role('Customer'), new \TYPO3\Flow\Security\Policy\Role('Administrator')));
-
-        $this->assertEquals($result, array('resource1' => 'constraint1', 'resource2' => 'constraint2'));
->>>>>>> d040582c
-    }
-
-    /**
-     * @test
-     */
-<<<<<<< HEAD
+    }
+
+    /**
+     * @test
+     */
     public function getAllPrivilegesByTypeReturnsAnEmptyArrayIfNoMatchingPrivilegesAreConfigured()
     {
         $this->assertSame([], $this->policyService->getAllPrivilegesByType('SomeNonExistingPrivilegeType'));
-=======
-    public function hasPolicyEntryForEntityTypeWorks()
-    {
-        $entityResourcesConstraints = array(
-            'TYPO3\MyEntity' => array(
-                'resource1' => 'constraint1',
-                'resource2' => 'constraint2',
-                'resource3' => 'constraint3'
-            )
-        );
-
-        $acls = array(
-            'resource1' => array(
-                'Administrator' => array(
-                    'privilege' => \TYPO3\Flow\Security\Policy\PolicyService::PRIVILEGE_GRANT
-                ),
-                'Customer' => array(
-                    'privilege' => \TYPO3\Flow\Security\Policy\PolicyService::PRIVILEGE_DENY
-                )
-            ),
-            'resource2' => array(
-                'SomeOtherRole' => array(
-                    'privilege' => \TYPO3\Flow\Security\Policy\PolicyService::PRIVILEGE_DENY
-                ),
-            ),
-            'resource3' => array(
-                'Customer' => array(
-                    'privilege' => \TYPO3\Flow\Security\Policy\PolicyService::PRIVILEGE_DENY
-                ),
-            )
-        );
-
-        $policyService = $this->getAccessibleMock('TYPO3\Flow\Security\Policy\PolicyService', array('buildEntityConstraints'));
-        $policyService->_set('entityResourcesConstraints', $entityResourcesConstraints);
-        $policyService->_set('acls', $acls);
-
-        $managerRole = new \TYPO3\Flow\Security\Policy\Role('Manager');
-        $administratorRole = new \TYPO3\Flow\Security\Policy\Role('Administrator');
-        $customerRole = new \TYPO3\Flow\Security\Policy\Role('Customer');
-        $kingRole = new \TYPO3\Flow\Security\Policy\Role('King');
-        $anonymousRole = new \TYPO3\Flow\Security\Policy\Role('Anonymous');
-
-        $this->assertTrue($policyService->hasPolicyEntryForEntityType('TYPO3\MyEntity', array($managerRole, $administratorRole, $anonymousRole)));
-        $this->assertTrue($policyService->hasPolicyEntryForEntityType('TYPO3\MyEntity', array($managerRole, $customerRole)));
-        $this->assertFalse($policyService->hasPolicyEntryForEntityType('TYPO3\MyOtherEntity', array($managerRole, $administratorRole, $anonymousRole)));
-        $this->assertFalse($policyService->hasPolicyEntryForEntityType('TYPO3\MyOtherEntity', array($managerRole, $customerRole)));
-        $this->assertFalse($policyService->hasPolicyEntryForEntityType('TYPO3\MyEntity', array($managerRole, $anonymousRole)));
-        $this->assertFalse($policyService->hasPolicyEntryForEntityType('TYPO3\MyEntity', array($managerRole, $kingRole)));
->>>>>>> d040582c
-    }
-
-    /**
-     * @test
-     */
-<<<<<<< HEAD
+    }
+
+    /**
+     * @test
+     */
     public function getAllPrivilegesByTypeReturnsAllConfiguredPrivilegesOfThatType()
     {
         $mockPrivilegeClassName = get_class($this->mockPrivilege);
@@ -962,114 +174,19 @@
         ];
         $this->assertCount(1, $this->policyService->getAllPrivilegesByType($mockPrivilegeClassName));
         $this->assertInstanceOf($mockPrivilegeClassName, $this->mockPrivilege, $this->policyService->getAllPrivilegesByType($mockPrivilegeClassName));
-=======
-    public function isGeneralAccessForEntityTypeGrantedWorks()
-    {
-        $entityResourcesConstraints = array(
-            'TYPO3\MyEntity' => array(
-                'resource1' => \TYPO3\Flow\Security\Policy\PolicyService::MATCHER_ANY,
-                'resource2' => 'constraint2',
-                'resource3' => 'constraint3'
-            )
-        );
-
-        $acls = array(
-            'resource1' => array(
-                'Administrator' => array(
-                    'privilege' => \TYPO3\Flow\Security\Policy\PolicyService::PRIVILEGE_GRANT
-                ),
-                'Customer' => array(
-                    'privilege' => \TYPO3\Flow\Security\Policy\PolicyService::PRIVILEGE_DENY
-                ),
-                'AnotherRole' => array(
-                    'privilege' => \TYPO3\Flow\Security\Policy\PolicyService::PRIVILEGE_ABSTAIN
-                )
-            ),
-            'resource2' => array(
-                'SomeOtherRole' => array(
-                    'privilege' => \TYPO3\Flow\Security\Policy\PolicyService::PRIVILEGE_DENY
-                ),
-            ),
-            'resource3' => array(
-                'Customer' => array(
-                    'privilege' => \TYPO3\Flow\Security\Policy\PolicyService::PRIVILEGE_DENY
-                ),
-            )
-        );
-
-        $policyService = $this->getAccessibleMock('TYPO3\Flow\Security\Policy\PolicyService', array('buildEntityConstraints'));
-        $policyService->_set('entityResourcesConstraints', $entityResourcesConstraints);
-        $policyService->_set('acls', $acls);
-
-        $anotherRole = new \TYPO3\Flow\Security\Policy\Role('Another');
-        $administratorRole = new \TYPO3\Flow\Security\Policy\Role('Administrator');
-        $customerRole = new \TYPO3\Flow\Security\Policy\Role('Customer');
-        $someOtherRole = new \TYPO3\Flow\Security\Policy\Role('SomeOtherRole');
-
-        $this->assertTrue($policyService->isGeneralAccessForEntityTypeGranted('TYPO3\MyEntity', array($administratorRole)));
-        $this->assertTrue($policyService->isGeneralAccessForEntityTypeGranted('TYPO3\MyEntity', array($someOtherRole, $administratorRole, $anotherRole)));
-        $this->assertFalse($policyService->isGeneralAccessForEntityTypeGranted('TYPO3\MyEntity', array($customerRole)));
-        $this->assertFalse($policyService->isGeneralAccessForEntityTypeGranted('TYPO3\MyEntity', array($anotherRole)));
-        $this->assertFalse($policyService->isGeneralAccessForEntityTypeGranted('TYPO3\MyEntity', array($someOtherRole)));
-        $this->assertFalse($policyService->isGeneralAccessForEntityTypeGranted('TYPO3\MyEntity', array($someOtherRole, $customerRole, $administratorRole)));
->>>>>>> d040582c
-    }
-
-    /**
-     * @test
-     */
-<<<<<<< HEAD
+    }
+
+    /**
+     * @test
+     */
     public function getPrivilegeTargetsReturnsAnEmptyArrayIfNoPrivilegeTargetsAreConfigured()
     {
         $this->assertSame([], $this->policyService->getPrivilegeTargets());
-=======
-    public function isGeneralAccessForEntityTypeGrantedReturnsTrueIfNoAnyResourceTypeHasBeenDefinedForTheGivenEntity()
-    {
-        $entityResourcesConstraints = array(
-            'TYPO3_MySecondEntity' => array(
-                'resource4' => 'constraint4',
-                'resource5' => 'constraint5'
-            )
-        );
-
-        $acls = array(
-            'resource4' => array(
-                'SomeOtherRole' => array(
-                    'privilege' => \TYPO3\Flow\Security\Policy\PolicyService::PRIVILEGE_GRANT
-                ),
-                'Administrator' => array(
-                    'privilege' => \TYPO3\Flow\Security\Policy\PolicyService::PRIVILEGE_ABSTAIN
-                ),
-            ),
-            'resource5' => array(
-                'Customer' => array(
-                    'privilege' => \TYPO3\Flow\Security\Policy\PolicyService::PRIVILEGE_DENY
-                ),
-                'Administrator' => array(
-                    'privilege' => \TYPO3\Flow\Security\Policy\PolicyService::PRIVILEGE_GRANT
-                ),
-            )
-        );
-
-        $policyService = $this->getAccessibleMock('TYPO3\Flow\Security\Policy\PolicyService', array('buildEntityConstraints'));
-        $policyService->_set('entityResourcesConstraints', $entityResourcesConstraints);
-        $policyService->_set('acls', $acls);
-
-        $administratorRole = new \TYPO3\Flow\Security\Policy\Role('Administrator');
-        $customerRole = new \TYPO3\Flow\Security\Policy\Role('Customer');
-        $someOtherRole = new \TYPO3\Flow\Security\Policy\Role('SomeOtherRole');
-
-        $this->assertTrue($policyService->isGeneralAccessForEntityTypeGranted('TYPO3_MySecondEntity', array($someOtherRole)));
-        $this->assertTrue($policyService->isGeneralAccessForEntityTypeGranted('TYPO3_MySecondEntity', array($customerRole)));
-        $this->assertTrue($policyService->isGeneralAccessForEntityTypeGranted('TYPO3_MySecondEntity', array($administratorRole)));
-        $this->assertTrue($policyService->isGeneralAccessForEntityTypeGranted('TYPO3_MySecondEntity', array($someOtherRole, $customerRole, $administratorRole)));
->>>>>>> d040582c
-    }
-
-    /**
-     * @test
-     */
-<<<<<<< HEAD
+    }
+
+    /**
+     * @test
+     */
     public function getPrivilegeTargetsReturnsAllConfiguredPrivilegeTargets()
     {
         $mockPrivilegeClassName = get_class($this->mockPrivilege);
@@ -1084,87 +201,19 @@
         ];
         $this->assertCount(1, $this->policyService->getPrivilegeTargets());
         $this->assertSame('Some.PrivilegeTarget:Identifier', $this->policyService->getPrivilegeTargets()['Some.PrivilegeTarget:Identifier']->getIdentifier());
-=======
-    public function hasPolicyEntryForMethodWorksCorrectlyIfNoRolesAreGiven()
-    {
-        $aclsCache = array(
-                        'firstclass->firstmethod' =>
-                            array(
-                                'role1' => array(
-                                    'FirstResource' => array(
-                                        'runtimeEvaluationsClosureCode' => false,
-                                        'privilege' => \TYPO3\Flow\Security\Policy\PolicyService::PRIVILEGE_GRANT
-                                    )
-                                )
-                            ),
-                        'secondclass->secondmethod' =>
-                            array(
-                                'role2' => array(
-                                    'SecondResource' => array(
-                                        'runtimeEvaluationsClosureCode' => false,
-                                        'privilege' => \TYPO3\Flow\Security\Policy\PolicyService::PRIVILEGE_GRANT
-                                    )
-                                )
-                            )
-                        );
-
-        $policyService = $this->getAccessibleMock('TYPO3\Flow\Security\Policy\PolicyService', array('dummy'));
-        $policyService->_set('acls', $aclsCache);
-
-        $this->assertTrue($policyService->hasPolicyEntryForMethod('firstClass', 'firstMethod'));
-        $this->assertTrue($policyService->hasPolicyEntryForMethod('secondClass', 'secondMethod'));
-        $this->assertFalse($policyService->hasPolicyEntryForMethod('thirdClass', 'thirdMethod'));
->>>>>>> d040582c
-    }
-
-    /**
-     * @test
-     */
-<<<<<<< HEAD
+    }
+
+    /**
+     * @test
+     */
     public function getPrivilegeTargetByIdentifierReturnsAnNullIfNoPrivilegeTargetIsConfigured()
     {
         $this->assertNull($this->policyService->getPrivilegeTargetByIdentifier('SomeNonExistingPrivilegeTarget'));
-=======
-    public function hasPolicyEntryForMethodWorksCorrectlyIfRolesAreGiven()
-    {
-        $aclsCache = array(
-                        'firstclass->firstmethod' =>
-                            array(
-                                'role1' => array(
-                                    'FirstResource' => array(
-                                        'runtimeEvaluationsClosureCode' => false,
-                                        'privilege' => \TYPO3\Flow\Security\Policy\PolicyService::PRIVILEGE_GRANT
-                                    )
-                                )
-                            ),
-                        'secondclass->secondmethod' =>
-                            array(
-                                'role2' => array(
-                                    'SecondResource' => array(
-                                        'runtimeEvaluationsClosureCode' => false,
-                                        'privilege' => \TYPO3\Flow\Security\Policy\PolicyService::PRIVILEGE_GRANT
-                                    )
-                                )
-                            )
-                        );
-
-        $policyService = $this->getAccessibleMock('TYPO3\Flow\Security\Policy\PolicyService', array('dummy'));
-        $policyService->_set('acls', $aclsCache);
-
-        $this->assertTrue($policyService->hasPolicyEntryForMethod('firstClass', 'firstMethod', array('role1')));
-        $this->assertFalse($policyService->hasPolicyEntryForMethod('firstClass', 'firstMethod', array('role2')));
-
-        $this->assertFalse($policyService->hasPolicyEntryForMethod('secondClass', 'secondMethod', array('role1')));
-        $this->assertTrue($policyService->hasPolicyEntryForMethod('secondClass', 'secondMethod', array('role2')));
-
-        $this->assertFalse($policyService->hasPolicyEntryForMethod('thirdClass', 'thirdMethod'));
->>>>>>> d040582c
-    }
-
-    /**
-     * @test
-     */
-<<<<<<< HEAD
+    }
+
+    /**
+     * @test
+     */
     public function getPrivilegeTargetByIdentifierReturnsTheConfiguredPrivilegeTarget()
     {
         $mockPrivilegeClassName = get_class($this->mockPrivilege);
@@ -1181,45 +230,11 @@
         $privilegeTarget = $this->policyService->getPrivilegeTargetByIdentifier('Some.PrivilegeTarget:Identifier');
         $this->assertInstanceOf(PrivilegeTarget::class, $privilegeTarget);
         $this->assertSame('Some.PrivilegeTarget:Identifier', $privilegeTarget->getIdentifier());
-=======
-    public function hasPolicyEntryForMethodWorksWithCaseInsensitiveClassAndMethodNames()
-    {
-        $aclsCache = array(
-                        'firstclass->firstmethod' =>
-                            array(
-                                'role1' => array(
-                                    'FirstResource' => array(
-                                        'runtimeEvaluationsClosureCode' => false,
-                                        'privilege' => \TYPO3\Flow\Security\Policy\PolicyService::PRIVILEGE_GRANT
-                                    )
-                                )
-                            ),
-                        'secondclass->secondmethod' =>
-                            array(
-                                'role2' => array(
-                                    'SecondResource' => array(
-                                        'runtimeEvaluationsClosureCode' => false,
-                                        'privilege' => \TYPO3\Flow\Security\Policy\PolicyService::PRIVILEGE_GRANT
-                                    )
-                                )
-                            )
-                        );
-
-        $policyService = $this->getAccessibleMock('TYPO3\Flow\Security\Policy\PolicyService', array('dummy'));
-        $policyService->_set('acls', $aclsCache);
-
-        $this->assertTrue($policyService->hasPolicyEntryForMethod('FirstClass', 'firstmethod', array('role1')));
-        $this->assertFalse($policyService->hasPolicyEntryForMethod('firstClass', 'firstMethod', array('role2')));
-
-        $this->assertFalse($policyService->hasPolicyEntryForMethod('SecondClass', 'seconDMethod', array('role1')));
-        $this->assertTrue($policyService->hasPolicyEntryForMethod('secondclass', 'secondmethod', array('role2')));
->>>>>>> d040582c
-    }
-
-    /**
-     * @test
-     */
-<<<<<<< HEAD
+    }
+
+    /**
+     * @test
+     */
     public function everybodyRoleGetsAnAbstainPrivilegeForAllConfiguredPrivilegeTargets()
     {
         $mockPrivilegeClassName = get_class($this->mockPrivilege);
@@ -1322,324 +337,5 @@
 
         $everybodyRole = $this->policyService->getRole('TYPO3.Flow:Everybody');
         $this->assertTrue($everybodyRole->getPrivilegeForTarget('Some.PrivilegeTarget:Identifier')->isDenied());
-=======
-    public function reduceTargetClassNamesPassesTheGivenClassNameIndexToAllResourceFiltersAndReturnsTheUnionOfTheirResults()
-    {
-        $availableClassNames = array(
-            'TestPackage\Subpackage\Class1',
-            'TestPackage\Class2',
-            'TestPackage\Subpackage\SubSubPackage\Class3',
-            'TestPackage\Subpackage2\Class4'
-        );
-        sort($availableClassNames);
-        $availableClassNamesIndex = new \TYPO3\Flow\Aop\Builder\ClassNameIndex();
-        $availableClassNamesIndex->setClassNames($availableClassNames);
-
-        $mockPointcutFilter1 = $this->getMock('\TYPO3\Flow\Aop\Pointcut\PointcutFilterInterface');
-        $mockPointcutFilter1->expects($this->once())->method('reduceTargetClassNames')->with($availableClassNamesIndex)->will($this->returnValue(new \TYPO3\Flow\Aop\Builder\ClassNameIndex(array('TestPackage\Subpackage\Class1' => true))));
-        $mockPointcutFilter2 = $this->getMock('\TYPO3\Flow\Aop\Pointcut\PointcutFilterInterface');
-        $mockPointcutFilter2->expects($this->once())->method('reduceTargetClassNames')->with($availableClassNamesIndex)->will($this->returnValue(new \TYPO3\Flow\Aop\Builder\ClassNameIndex(array('TestPackage\Subpackage\SubSubPackage\Class3' => true))));
-
-        $policyFilterArray = array(
-            'role' => array(
-                'resource1' => $mockPointcutFilter1,
-                'resource2' => $mockPointcutFilter2
-            )
-        );
-
-        $policyService = $this->getAccessibleMock('TYPO3\Flow\Security\Policy\PolicyService', array('dummy'));
-        $policyService->_set('filters', $policyFilterArray);
-
-        $expectedClassNames = array(
-            'TestPackage\Subpackage\Class1',
-            'TestPackage\Subpackage\SubSubPackage\Class3'
-        );
-        sort($expectedClassNames);
-        $expectedClassNamesIndex = new \TYPO3\Flow\Aop\Builder\ClassNameIndex();
-        $expectedClassNamesIndex->setClassNames($expectedClassNames);
-
-        $result = $policyService->reduceTargetClassNames($availableClassNamesIndex);
-
-        $this->assertEquals($expectedClassNamesIndex, $result, 'The wrong class names have been filtered');
-    }
-
-    /**
-     * @test
-     */
-    public function getRolesReturnsAllRolesFromRepository()
-    {
-        $allRoles = array(
-            'Anonymous' => new \TYPO3\Flow\Security\Policy\Role('Anonymous'),
-            'Everybody' => new \TYPO3\Flow\Security\Policy\Role('Everybody'),
-            'Acme.Demo:Test' => new \TYPO3\Flow\Security\Policy\Role('Acme.Demo:Test')
-        );
-        $allRolesCollection = new \Doctrine\Common\Collections\ArrayCollection($allRoles);
-        $mockRoleRepository = $this->getMock('TYPO3\Flow\Security\Policy\RoleRepository');
-        $mockRoleRepository->expects($this->any())->method('findAll')->will($this->returnValue($allRolesCollection));
-
-        /** @var $policyService \TYPO3\Flow\Security\Policy\PolicyService */
-        $policyService = $this->getAccessibleMock('TYPO3\Flow\Security\Policy\PolicyService', array('dummy', 'initializeRolesFromPolicy'));
-        $policyService->_set('roleRepository', $mockRoleRepository);
-
-        $this->assertEquals($allRoles, $policyService->getRoles());
-    }
-
-    /**
-     * @test
-     */
-    public function getRoleReturnsSystemRole()
-    {
-        $everybodyRole = new \TYPO3\Flow\Security\Policy\Role('Everybody');
-        $anonymousRole = new \TYPO3\Flow\Security\Policy\Role('Anonymous');
-        $systemRoles = array(
-            'Everybody' => $everybodyRole,
-            'Anonymous' => $anonymousRole
-        );
-        /** @var $policyService \TYPO3\Flow\Security\Policy\PolicyService */
-        $policyService = $this->getAccessibleMock('TYPO3\Flow\Security\Policy\PolicyService', array('dummy'));
-        $policyService->_set('systemRoles', $systemRoles);
-
-        $this->assertSame($everybodyRole, $policyService->getRole('Everybody'));
-        $this->assertSame($anonymousRole, $policyService->getRole('Anonymous'));
-    }
-
-    /**
-     * @test
-     */
-    public function getRoleReturnsRoleFromRepository()
-    {
-        $role = new \TYPO3\Flow\Security\Policy\Role('Acme.Demo:Test');
-
-        $mockRoleRepository = $this->getMock('TYPO3\Flow\Security\Policy\RoleRepository');
-        $mockRoleRepository->expects($this->any())->method('findByIdentifier')->with('Acme.Demo:Test')->will($this->returnValue($role));
-
-        /** @var $policyService \TYPO3\Flow\Security\Policy\PolicyService */
-        $policyService = $this->getAccessibleMock('TYPO3\Flow\Security\Policy\PolicyService', array('initializeRolesFromPolicy'));
-        $policyService->_set('roleRepository', $mockRoleRepository);
-
-        $this->assertSame($role, $policyService->getRole('Acme.Demo:Test'));
-    }
-
-    /**
-     * @expectedException \TYPO3\Flow\Security\Exception\NoSuchRoleException
-     * @test
-     */
-    public function getRoleThrowsExceptionIfRoleIsUnknown()
-    {
-        $mockRoleRepository = $this->getMock('TYPO3\Flow\Security\Policy\RoleRepository');
-        $mockRoleRepository->expects($this->any())->method('findByIdentifier')->will($this->returnValue(null));
-
-        /** @var $policyService \TYPO3\Flow\Security\Policy\PolicyService */
-        $policyService = $this->getAccessibleMock('TYPO3\Flow\Security\Policy\PolicyService', array('initializeRolesFromPolicy'));
-        $policyService->_set('roleRepository', $mockRoleRepository);
-
-        $policyService->getRole('Acme.Fizzle.Guzzle');
-    }
-
-    /**
-     * @test
-     */
-    public function hasRoleReturnsTrueForExistingSystemRole()
-    {
-        $anonymousRole = new \TYPO3\Flow\Security\Policy\Role('Anonymous');
-        $systemRoles = array(
-            'Anonymous' => $anonymousRole
-        );
-        /** @var $policyService \TYPO3\Flow\Security\Policy\PolicyService */
-        $policyService = $this->getAccessibleMock('TYPO3\Flow\Security\Policy\PolicyService', array('dummy'));
-        $policyService->_set('systemRoles', $systemRoles);
-
-        $this->assertTrue($policyService->hasRole('Anonymous'));
-    }
-
-    /**
-     * @test
-     */
-    public function hasRoleReturnsTrueForExistingRoleFromRepository()
-    {
-        $role = new \TYPO3\Flow\Security\Policy\Role('Acme.Demo:Test');
-
-        $mockRoleRepository = $this->getMock('TYPO3\Flow\Security\Policy\RoleRepository');
-        $mockRoleRepository->expects($this->any())->method('findByIdentifier')->with('Acme.Demo:Test')->will($this->returnValue($role));
-
-        /** @var $policyService \TYPO3\Flow\Security\Policy\PolicyService */
-        $policyService = $this->getAccessibleMock('TYPO3\Flow\Security\Policy\PolicyService', array('initializeRolesFromPolicy'));
-        $policyService->_set('roleRepository', $mockRoleRepository);
-
-        $this->assertTrue($policyService->hasRole('Acme.Demo:Test'));
-    }
-
-    /**
-     * @test
-     */
-    public function hasRoleReturnsFalseIfRoleIsUnknown()
-    {
-        $mockRoleRepository = $this->getMock('TYPO3\Flow\Security\Policy\RoleRepository');
-        $mockRoleRepository->expects($this->any())->method('findByIdentifier')->will($this->returnValue(null));
-
-        /** @var $policyService \TYPO3\Flow\Security\Policy\PolicyService */
-        $policyService = $this->getAccessibleMock('TYPO3\Flow\Security\Policy\PolicyService', array('initializeRolesFromPolicy'));
-        $policyService->_set('roleRepository', $mockRoleRepository);
-
-        $this->assertFalse($policyService->hasRole('Acme.Fizzle.Guzzle'));
-    }
-
-    /**
-     * @expectedException \TYPO3\Flow\Security\Exception\NoSuchRoleException
-     * @test
-     */
-    public function initializeRolesFromPolicyThrowsExceptionIfParentRoleIsNotYetKnown()
-    {
-        $mockCache = $this->getMock('TYPO3\Flow\Cache\Frontend\FrontendInterface');
-        $mockCache->expects($this->any())->method('has')->with('rolesFromPolicyUpToDate')->will($this->returnValue(false));
-        $mockCache->expects($this->any())->method('set')->with('rolesFromPolicyUpToDate', 'Yes, Sir!');
-
-        $policy = array('roles' => array(
-            'Acme.Demo:Test' => array('Acme.Demo:Parent')
-        ));
-
-        $mockRoleRepository = $this->getMock('TYPO3\Flow\Security\Policy\RoleRepository');
-        $mockRoleRepository->expects($this->any())->method('isConnected')->will($this->returnValue(true));
-
-        $mockPersistenceManager = $this->getMock('TYPO3\Flow\Persistence\PersistenceManagerInterface');
-        $mockPersistenceManager->expects($this->any())->method('isConnected')->will($this->returnValue(true));
-
-        $mockObjectManager = $this->getMock('TYPO3\Flow\Object\ObjectManagerInterface');
-        $mockObjectManager->expects($this->once())->method('get')->with('TYPO3\Flow\Persistence\PersistenceManagerInterface')->will($this->returnValue($mockPersistenceManager));
-
-        /** @var $policyService \TYPO3\Flow\Security\Policy\PolicyService */
-        $policyService = $this->getAccessibleMock('TYPO3\Flow\Security\Policy\PolicyService', array('dummy'));
-        $policyService->_set('cache', $mockCache);
-        $policyService->_set('roleRepository', $mockRoleRepository);
-        $policyService->_set('policy', $policy);
-        $policyService->_set('objectManager', $mockObjectManager);
-
-        $policyService->_call('initializeRolesFromPolicy');
-    }
-
-    /**
-     * @test
-     */
-    public function initializeRolesFromPolicyAddsRolesNotYetKnown()
-    {
-        $mockPersistenceManager = $this->getMock('TYPO3\Flow\Persistence\PersistenceManagerInterface');
-        $mockPersistenceManager->expects($this->any())->method('isConnected')->will($this->returnValue(true));
-
-        $mockObjectManager = $this->getMock('TYPO3\Flow\Object\ObjectManagerInterface');
-        $mockObjectManager->expects($this->once())->method('get')->with('TYPO3\Flow\Persistence\PersistenceManagerInterface')->will($this->returnValue($mockPersistenceManager));
-
-        $mockCache = $this->getMock('TYPO3\Flow\Cache\Frontend\FrontendInterface');
-        $mockCache->expects($this->atLeastOnce())->method('has')->with('rolesFromPolicyUpToDate')->will($this->returnValue(false));
-        $mockCache->expects($this->atLeastOnce())->method('set')->with('rolesFromPolicyUpToDate', 'Yes, Sir!');
-
-        $everybodyRole = new \TYPO3\Flow\Security\Policy\Role('Everybody');
-        $anonymousRole = new \TYPO3\Flow\Security\Policy\Role('Anonymous');
-        $authenticatedUserRole = new Role('AuthenticatedUser', Role::SOURCE_SYSTEM);
-
-        $testRole = $this->getMock('TYPO3\Flow\Security\Policy\Role', array('setParentRoles'), array('Acme.Demo:Test'));
-        $testRole->expects($this->once())->method('setParentRoles');
-        $parentRole = new \TYPO3\Flow\Security\Policy\Role('Acme.Demo:Parent');
-
-        $policy = array('roles' => array(
-            'Acme.Demo:Test' => array('Acme.Demo:Parent'),
-            'Acme.Demo:Parent' => array()
-        ));
-
-        // using the sequence indexes is clumsy, but, ah, well.
-        $mockRoleRepository = $this->getMock('TYPO3\Flow\Security\Policy\RoleRepository');
-        $mockRoleRepository->expects($this->at(0))->method('findByIdentifier')->with('Anonymous')->will($this->returnValue($anonymousRole));
-        $mockRoleRepository->expects($this->at(1))->method('findByIdentifier')->with('Everybody')->will($this->returnValue($everybodyRole));
-        $mockRoleRepository->expects($this->at(2))->method('findByIdentifier')->with('AuthenticatedUser')->will($this->returnValue($authenticatedUserRole));
-        $mockRoleRepository->expects($this->at(3))->method('findByIdentifier')->with('Acme.Demo:Test')->will($this->returnValue(null));
-        $mockRoleRepository->expects($this->at(4))->method('add');
-        $mockRoleRepository->expects($this->at(5))->method('findByIdentifier')->with('Acme.Demo:Parent')->will($this->returnValue(null));
-        $mockRoleRepository->expects($this->at(6))->method('add');
-        $mockRoleRepository->expects($this->at(7))->method('findByIdentifier')->with('Acme.Demo:Parent')->will($this->returnValue($parentRole));
-        $mockRoleRepository->expects($this->at(8))->method('findByIdentifier')->with('Acme.Demo:Test')->will($this->returnValue($testRole));
-
-        /** @var $policyService \TYPO3\Flow\Security\Policy\PolicyService */
-        $policyService = $this->getAccessibleMock('TYPO3\Flow\Security\Policy\PolicyService', array('dummy'));
-        $policyService->_set('cache', $mockCache);
-        $policyService->_set('roleRepository', $mockRoleRepository);
-        $policyService->_set('policy', $policy);
-        $policyService->_set('objectManager', $mockObjectManager);
-
-        $policyService->_call('initializeRolesFromPolicy');
-    }
-
-
-    /**
-     * @expectedException \TYPO3\Flow\Security\Exception\RoleExistsException
-     * @test
-     */
-    public function createRoleThrowsExceptionIfRoleIsSystemRole()
-    {
-        /** @var $policyService \TYPO3\Flow\Security\Policy\PolicyService */
-        $policyService = $this->getAccessibleMock('TYPO3\Flow\Security\Policy\PolicyService', array('initializeRolesFromPolicy'));
-        $policyService->_set('systemRoles', array('Anonymous' => new Role('Anonymous')));
-
-        $policyService->createRole('Anonymous');
-    }
-
-    /**
-     * @expectedException \TYPO3\Flow\Security\Exception\RoleExistsException
-     * @test
-     */
-    public function createRoleThrowsExceptionIfRoleExists()
-    {
-        $mockRoleRepository = $this->getMock('TYPO3\Flow\Security\Policy\RoleRepository');
-        $mockRoleRepository->expects($this->any())->method('findByIdentifier')->will($this->returnValue(new \stdClass()));
-
-        /** @var $policyService \TYPO3\Flow\Security\Policy\PolicyService */
-        $policyService = $this->getAccessibleMock('TYPO3\Flow\Security\Policy\PolicyService', array('initializeRolesFromPolicy'));
-        $policyService->_set('roleRepository', $mockRoleRepository);
-
-        $policyService->createRole('Acme.Fizzle:Guzzle');
-    }
-
-    /**
-     * data provider
-     * @return array
-     */
-    public function unqualifiedRoleIdentifiers()
-    {
-        return array(
-            array('Dazzle'),
-            array('Dizzle.Dazzle')
-        );
-    }
-
-    /**
-     * @expectedException \InvalidArgumentException
-     * @dataProvider unqualifiedRoleIdentifiers
-     * @test
-     */
-    public function createRoleThrowsExceptionIfRoleIdentifierIsNotQualified($roleIdentifier)
-    {
-        /** @var $policyService \TYPO3\Flow\Security\Policy\PolicyService */
-        $policyService = $this->getAccessibleMock('TYPO3\Flow\Security\Policy\PolicyService', array('initializeRolesFromPolicy'));
-
-        $policyService->createRole($roleIdentifier);
-    }
-
-    /**
-     * @test
-     */
-    public function createRoleAddsRoleToRepositoryAndReturnsRoleObject()
-    {
-        $newRole = new Role('Acme.Fizzle:Guzzle');
-
-        $mockRoleRepository = $this->getMock('TYPO3\Flow\Security\Policy\RoleRepository');
-        $mockRoleRepository->expects($this->any())->method('findByIdentifier')->will($this->returnValue(null));
-        $mockRoleRepository->expects($this->once())->method('add')->with($this->logicalAnd($this->isInstanceOf('TYPO3\Flow\Security\Policy\Role'), $this->equalTo($newRole)));
-
-        /** @var $policyService \TYPO3\Flow\Security\Policy\PolicyService */
-        $policyService = $this->getAccessibleMock('TYPO3\Flow\Security\Policy\PolicyService', array('initializeRolesFromPolicy'));
-        $policyService->_set('roleRepository', $mockRoleRepository);
-
-        $createdRole = $policyService->createRole('Acme.Fizzle:Guzzle');
-
-        $this->assertEquals($newRole, $createdRole);
->>>>>>> d040582c
     }
 }