--- conflicted
+++ resolved
@@ -29,7 +29,6 @@
             array('Acme.Demo.Sub:Test', 'Test', 'Acme.Demo.Sub')
         );
     }
-<<<<<<< HEAD
 
     /**
      * @dataProvider roleIdentifiersAndPackageKeysAndNames
@@ -59,37 +58,6 @@
         $parentRole2->addParentRole($parentRole1);
         $role->setParentRoles(array($parentRole1, $parentRole2, $parentRole2, $parentRole1));
 
-=======
-
-    /**
-     * @dataProvider roleIdentifiersAndPackageKeysAndNames
-     * @test
-     */
-    public function setNameAndPackageKeyWorks($roleIdentifier, $name, $packageKey)
-    {
-        $role = new Role($roleIdentifier);
-
-        $this->assertEquals($name, $role->getName());
-        $this->assertEquals($packageKey, $role->getPackageKey());
-    }
-
-    /**
-     * @test
-     */
-    public function setParentRolesMakesSureThatParentRolesDontContainDuplicates()
-    {
-        /** @var Role|\PHPUnit_Framework_MockObject_MockObject $role */
-        $role = $this->getAccessibleMock('TYPO3\Flow\Security\Policy\Role', array('dummy'), array('Acme.Demo:Test'));
-
-        /** @var Role|\PHPUnit_Framework_MockObject_MockObject $parentRole1 */
-        $parentRole1 = $this->getAccessibleMock('TYPO3\Flow\Security\Policy\Role', array('dummy'), array('Acme.Demo:Parent1'));
-        /** @var Role|\PHPUnit_Framework_MockObject_MockObject $parentRole2 */
-        $parentRole2 = $this->getAccessibleMock('TYPO3\Flow\Security\Policy\Role', array('dummy'), array('Acme.Demo:Parent2'));
-
-        $parentRole2->addParentRole($parentRole1);
-        $role->setParentRoles(array($parentRole1, $parentRole2, $parentRole2, $parentRole1));
-
->>>>>>> c186a992
         $expectedParentRoles = array(
             'Acme.Demo:Parent1' => $parentRole1,
             'Acme.Demo:Parent2' => $parentRole2
