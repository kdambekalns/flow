<?php
namespace TYPO3\Flow\Tests\Unit\Security\RequestPattern;

/*
 * This file is part of the TYPO3.Flow package.
 *
 * (c) Contributors of the Neos Project - www.neos.io
 *
 * This package is Open Source Software. For the full copyright and license
 * information, please view the LICENSE file which was distributed with this
 * source code.
 */

use TYPO3\Flow\Mvc\ActionRequest;
use TYPO3\Flow\Security\RequestPattern\ControllerObjectName;
use TYPO3\Flow\Tests\UnitTestCase;

/**
 * Testcase for the controller object name request pattern
 */
class ControllerObjectNameTest extends UnitTestCase
{
    /**
     * @test
     */
    public function requestMatchingBasicallyWorks()
    {
<<<<<<< HEAD
        $request = $this->getMockBuilder(\TYPO3\Flow\Mvc\ActionRequest::class)->disableOriginalConstructor()->setMethods(array('getControllerObjectName'))->getMock();
=======
        $request = $this->getMockBuilder(ActionRequest::class)->disableOriginalConstructor()->setMethods(['getControllerObjectName'])->getMock();
>>>>>>> c3f2521f
        $request->expects($this->once())->method('getControllerObjectName')->will($this->returnValue('TYPO3\Flow\Security\Controller\LoginController'));

        $requestPattern = new ControllerObjectName();
        $requestPattern->setPattern('TYPO3\Flow\Security\.*');

        $this->assertTrue($requestPattern->matchRequest($request));
        $this->assertEquals('TYPO3\Flow\Security\.*', $requestPattern->getPattern());
    }
}<|MERGE_RESOLUTION|>--- conflicted
+++ resolved
@@ -25,11 +25,7 @@
      */
     public function requestMatchingBasicallyWorks()
     {
-<<<<<<< HEAD
-        $request = $this->getMockBuilder(\TYPO3\Flow\Mvc\ActionRequest::class)->disableOriginalConstructor()->setMethods(array('getControllerObjectName'))->getMock();
-=======
         $request = $this->getMockBuilder(ActionRequest::class)->disableOriginalConstructor()->setMethods(['getControllerObjectName'])->getMock();
->>>>>>> c3f2521f
         $request->expects($this->once())->method('getControllerObjectName')->will($this->returnValue('TYPO3\Flow\Security\Controller\LoginController'));
 
         $requestPattern = new ControllerObjectName();
