<?php
namespace TYPO3\Flow\Tests\Unit\Security\RequestPattern;

/*                                                                        *
 * This script belongs to the Flow framework.                             *
 *                                                                        *
 * It is free software; you can redistribute it and/or modify it under    *
 * the terms of the MIT license.                                          *
 *                                                                        */

use TYPO3\Flow\Http\Request;
use TYPO3\Flow\Http\Uri;

/**
 * Testcase for the CsrfProtection request pattern
 *
 * Hint: don't try to refactor into using  a real object manager, action request
 * or the like ... too many dependencies to work with the real objects.
 *
 */
class CsrfProtectionTest extends \TYPO3\Flow\Tests\UnitTestCase
{
    /**
     * @test
     */
    public function matchRequestReturnsFalseIfTheTargetActionIsTaggedWithSkipCsrfProtection()
    {
        $controllerObjectName = 'SomeControllerObjectName';
        $controllerActionName = 'list';
<<<<<<< HEAD

        $httpRequest = Request::create(new Uri('http://localhost'), 'POST');

        $mockSystemLogger = $this->getMock(\TYPO3\Flow\Log\SystemLoggerInterface::class);

        $mockActionRequest = $this->getMock(\TYPO3\Flow\Mvc\ActionRequest::class, array(), array(), '', false);
        $mockActionRequest->expects($this->atLeastOnce())->method('getControllerObjectName')->will($this->returnValue($controllerObjectName));
        $mockActionRequest->expects($this->once())->method('getControllerActionName')->will($this->returnValue($controllerActionName));
        $mockActionRequest->expects($this->any())->method('getHttpRequest')->will($this->returnValue($httpRequest));

        $mockAuthenticationManager = $this->getMock(\TYPO3\Flow\Security\Authentication\AuthenticationManagerInterface::class, array(), array(), '', false);
        $mockAuthenticationManager->expects($this->any())->method('isAuthenticated')->will($this->returnValue(true));

        $mockObjectManager = $this->getMock(\TYPO3\Flow\Object\ObjectManagerInterface::class);
        $mockObjectManager->expects($this->once())->method('getClassNameByObjectName')->with($controllerObjectName)->will($this->returnValue($controllerObjectName));

        $mockReflectionService = $this->getMock(\TYPO3\Flow\Reflection\ReflectionService::class);
        $mockReflectionService->expects($this->once())->method('isMethodTaggedWith')->with($controllerObjectName, $controllerActionName . 'Action', 'skipcsrfprotection')->will($this->returnValue(true));

        $mockPrivilege = $this->getMock(\TYPO3\Flow\Security\Authorization\Privilege\Method\MethodPrivilegeInterface::class);
        $mockPrivilege->expects($this->once())->method('matchesMethod')->with($controllerObjectName, $controllerActionName . 'Action')->will($this->returnValue(true));

        $mockPolicyService = $this->getMock(\TYPO3\Flow\Security\Policy\PolicyService::class);
        $mockPolicyService->expects($this->once())->method('getAllPrivilegesByType')->will($this->returnValue(array($mockPrivilege)));

        $mockSecurityContext = $this->getMock(\TYPO3\Flow\Security\Context::class);

        $mockCsrfProtectionPattern = $this->getAccessibleMock(\TYPO3\Flow\Security\RequestPattern\CsrfProtection::class, array('dummy'));
        $mockCsrfProtectionPattern->_set('authenticationManager', $mockAuthenticationManager);
        $mockCsrfProtectionPattern->_set('objectManager', $mockObjectManager);
        $mockCsrfProtectionPattern->_set('reflectionService', $mockReflectionService);
        $mockCsrfProtectionPattern->_set('policyService', $mockPolicyService);
        $mockCsrfProtectionPattern->_set('securityContext', $mockSecurityContext);
        $mockCsrfProtectionPattern->_set('systemLogger', $mockSystemLogger);

        $this->assertFalse($mockCsrfProtectionPattern->matchRequest($mockActionRequest));
    }

    /**
     * @test
     */
    public function matchRequestReturnsFalseIfTheTargetActionIsNotMentionedInThePolicy()
    {
        $controllerObjectName = 'SomeControllerObjectName';
        $controllerActionName = 'list';

        $httpRequest = Request::create(new Uri('http://localhost'), 'POST');

        $mockSystemLogger = $this->getMock(\TYPO3\Flow\Log\SystemLoggerInterface::class);

        $mockActionRequest = $this->getMock(\TYPO3\Flow\Mvc\ActionRequest::class, array(), array(), '', false);
        $mockActionRequest->expects($this->atLeastOnce())->method('getControllerObjectName')->will($this->returnValue($controllerObjectName));
        $mockActionRequest->expects($this->once())->method('getControllerActionName')->will($this->returnValue($controllerActionName));
        $mockActionRequest->expects($this->any())->method('getHttpRequest')->will($this->returnValue($httpRequest));

        $mockAuthenticationManager = $this->getMock(\TYPO3\Flow\Security\Authentication\AuthenticationManagerInterface::class, array(), array(), '', false);
        $mockAuthenticationManager->expects($this->any())->method('isAuthenticated')->will($this->returnValue(true));

        $mockObjectManager = $this->getMock(\TYPO3\Flow\Object\ObjectManagerInterface::class);
        $mockObjectManager->expects($this->once())->method('getClassNameByObjectName')->with($controllerObjectName)->will($this->returnValue($controllerObjectName));

        $mockPolicyService = $this->getMock(\TYPO3\Flow\Security\Policy\PolicyService::class);
        $mockPolicyService->expects($this->once())->method('getAllPrivilegesByType')->will($this->returnValue(array()));

        $mockSecurityContext = $this->getMock(\TYPO3\Flow\Security\Context::class);

        $mockCsrfProtectionPattern = $this->getAccessibleMock(\TYPO3\Flow\Security\RequestPattern\CsrfProtection::class, array('dummy'));
        $mockCsrfProtectionPattern->_set('authenticationManager', $mockAuthenticationManager);
        $mockCsrfProtectionPattern->_set('objectManager', $mockObjectManager);
        $mockCsrfProtectionPattern->_set('policyService', $mockPolicyService);
        $mockCsrfProtectionPattern->_set('securityContext', $mockSecurityContext);
        $mockCsrfProtectionPattern->_set('systemLogger', $mockSystemLogger);

        $this->assertFalse($mockCsrfProtectionPattern->matchRequest($mockActionRequest));
    }

    /**
     * @test
     */
    public function matchRequestReturnsTrueIfTheTargetActionIsMentionedInThePolicyButNoCsrfTokenHasBeenSent()
    {
        $controllerObjectName = 'SomeControllerObjectName';
        $controllerActionName = 'list';

        $httpRequest = Request::create(new Uri('http://localhost'), 'POST');

        $mockSystemLogger = $this->getMock(\TYPO3\Flow\Log\SystemLoggerInterface::class);

        $mockActionRequest = $this->getMock(\TYPO3\Flow\Mvc\ActionRequest::class, array(), array(), '', false);
        $mockActionRequest->expects($this->atLeastOnce())->method('getControllerObjectName')->will($this->returnValue($controllerObjectName));
        $mockActionRequest->expects($this->any())->method('getControllerActionName')->will($this->returnValue($controllerActionName));
        $mockActionRequest->expects($this->any())->method('getInternalArguments')->will($this->returnValue(array()));
        $mockActionRequest->expects($this->any())->method('getMainRequest')->will($this->returnValue($mockActionRequest));
        $mockActionRequest->expects($this->any())->method('getHttpRequest')->will($this->returnValue($httpRequest));

        $mockAuthenticationManager = $this->getMock(\TYPO3\Flow\Security\Authentication\AuthenticationManagerInterface::class, array(), array(), '', false);
        $mockAuthenticationManager->expects($this->any())->method('isAuthenticated')->will($this->returnValue(true));

        $mockObjectManager = $this->getMock(\TYPO3\Flow\Object\ObjectManagerInterface::class);
        $mockObjectManager->expects($this->once())->method('getClassNameByObjectName')->with($controllerObjectName)->will($this->returnValue($controllerObjectName));

        $mockReflectionService = $this->getMock(\TYPO3\Flow\Reflection\ReflectionService::class);
        $mockReflectionService->expects($this->once())->method('isMethodTaggedWith')->with($controllerObjectName, $controllerActionName . 'Action', 'skipcsrfprotection')->will($this->returnValue(false));

        $mockPrivilege = $this->getMock(\TYPO3\Flow\Security\Authorization\Privilege\Method\MethodPrivilegeInterface::class);
        $mockPrivilege->expects($this->once())->method('matchesMethod')->with($controllerObjectName, $controllerActionName . 'Action')->will($this->returnValue(true));

        $mockPolicyService = $this->getMock(\TYPO3\Flow\Security\Policy\PolicyService::class);
        $mockPolicyService->expects($this->once())->method('getAllPrivilegesByType')->will($this->returnValue(array($mockPrivilege)));

        $mockSecurityContext = $this->getMock(\TYPO3\Flow\Security\Context::class);

        $mockCsrfProtectionPattern = $this->getAccessibleMock(\TYPO3\Flow\Security\RequestPattern\CsrfProtection::class, array('dummy'));
        $mockCsrfProtectionPattern->_set('authenticationManager', $mockAuthenticationManager);
        $mockCsrfProtectionPattern->_set('objectManager', $mockObjectManager);
        $mockCsrfProtectionPattern->_set('reflectionService', $mockReflectionService);
        $mockCsrfProtectionPattern->_set('policyService', $mockPolicyService);
        $mockCsrfProtectionPattern->_set('securityContext', $mockSecurityContext);
        $mockCsrfProtectionPattern->_set('systemLogger', $mockSystemLogger);

        $this->assertTrue($mockCsrfProtectionPattern->matchRequest($mockActionRequest));
    }

    /**
     * @test
     */
    public function matchRequestReturnsTrueIfTheTargetActionIsMentionedInThePolicyButTheCsrfTokenIsInvalid()
    {
        $controllerObjectName = 'SomeControllerObjectName';
        $controllerActionName = 'list';

        $httpRequest = Request::create(new Uri('http://localhost'), 'POST');

        $mockSystemLogger = $this->getMock(\TYPO3\Flow\Log\SystemLoggerInterface::class);

        $mockActionRequest = $this->getMock(\TYPO3\Flow\Mvc\ActionRequest::class, array(), array(), '', false);
        $mockActionRequest->expects($this->atLeastOnce())->method('getControllerObjectName')->will($this->returnValue($controllerObjectName));
        $mockActionRequest->expects($this->any())->method('getControllerActionName')->will($this->returnValue($controllerActionName));
        $mockActionRequest->expects($this->any())->method('getInternalArguments')->will($this->returnValue(array('__csrfToken' => 'invalidCsrfToken')));
        $mockActionRequest->expects($this->any())->method('getMainRequest')->will($this->returnValue($mockActionRequest));
        $mockActionRequest->expects($this->any())->method('getHttpRequest')->will($this->returnValue($httpRequest));

        $mockAuthenticationManager = $this->getMock(\TYPO3\Flow\Security\Authentication\AuthenticationManagerInterface::class, array(), array(), '', false);
        $mockAuthenticationManager->expects($this->any())->method('isAuthenticated')->will($this->returnValue(true));

        $mockObjectManager = $this->getMock(\TYPO3\Flow\Object\ObjectManagerInterface::class);
        $mockObjectManager->expects($this->once())->method('getClassNameByObjectName')->with($controllerObjectName)->will($this->returnValue($controllerObjectName));

        $mockReflectionService = $this->getMock(\TYPO3\Flow\Reflection\ReflectionService::class);
        $mockReflectionService->expects($this->once())->method('isMethodTaggedWith')->with($controllerObjectName, $controllerActionName . 'Action', 'skipcsrfprotection')->will($this->returnValue(false));

        $mockPrivilege = $this->getMock(\TYPO3\Flow\Security\Authorization\Privilege\Method\MethodPrivilegeInterface::class);
        $mockPrivilege->expects($this->once())->method('matchesMethod')->with($controllerObjectName, $controllerActionName . 'Action')->will($this->returnValue(true));

        $mockPolicyService = $this->getMock(\TYPO3\Flow\Security\Policy\PolicyService::class);
        $mockPolicyService->expects($this->once())->method('getAllPrivilegesByType')->will($this->returnValue(array($mockPrivilege)));

        $mockSecurityContext = $this->getMock(\TYPO3\Flow\Security\Context::class);
        $mockSecurityContext->expects($this->any())->method('isCsrfProtectionTokenValid')->with('invalidCsrfToken')->will($this->returnValue(false));
        $mockSecurityContext->expects($this->any())->method('hasCsrfProtectionTokens')->will($this->returnValue(true));

        $mockCsrfProtectionPattern = $this->getAccessibleMock(\TYPO3\Flow\Security\RequestPattern\CsrfProtection::class, array('dummy'));
        $mockCsrfProtectionPattern->_set('authenticationManager', $mockAuthenticationManager);
        $mockCsrfProtectionPattern->_set('objectManager', $mockObjectManager);
        $mockCsrfProtectionPattern->_set('reflectionService', $mockReflectionService);
        $mockCsrfProtectionPattern->_set('policyService', $mockPolicyService);
        $mockCsrfProtectionPattern->_set('securityContext', $mockSecurityContext);
        $mockCsrfProtectionPattern->_set('systemLogger', $mockSystemLogger);

        $this->assertTrue($mockCsrfProtectionPattern->matchRequest($mockActionRequest));
    }

    /**
     * @test
     */
    public function matchRequestReturnsFalseIfTheTargetActionIsMentionedInThePolicyAndTheCsrfTokenIsValid()
    {
        $controllerObjectName = 'SomeControllerObjectName';
        $controllerActionName = 'list';

        $httpRequest = Request::create(new Uri('http://localhost'), 'POST');

        $mockSystemLogger = $this->getMock(\TYPO3\Flow\Log\SystemLoggerInterface::class);

        $mockActionRequest = $this->getMock(\TYPO3\Flow\Mvc\ActionRequest::class, array(), array(), '', false);
        $mockActionRequest->expects($this->atLeastOnce())->method('getControllerObjectName')->will($this->returnValue($controllerObjectName));
        $mockActionRequest->expects($this->any())->method('getControllerActionName')->will($this->returnValue($controllerActionName));
        $mockActionRequest->expects($this->any())->method('getInternalArguments')->will($this->returnValue(array('__csrfToken' => 'validToken')));
        $mockActionRequest->expects($this->any())->method('getMainRequest')->will($this->returnValue($mockActionRequest));
        $mockActionRequest->expects($this->any())->method('getHttpRequest')->will($this->returnValue($httpRequest));

        $mockAuthenticationManager = $this->getMock(\TYPO3\Flow\Security\Authentication\AuthenticationManagerInterface::class, array(), array(), '', false);
        $mockAuthenticationManager->expects($this->any())->method('isAuthenticated')->will($this->returnValue(true));

        $mockObjectManager = $this->getMock(\TYPO3\Flow\Object\ObjectManagerInterface::class);
        $mockObjectManager->expects($this->once())->method('getClassNameByObjectName')->with($controllerObjectName)->will($this->returnValue($controllerObjectName));

        $mockReflectionService = $this->getMock(\TYPO3\Flow\Reflection\ReflectionService::class);
        $mockReflectionService->expects($this->once())->method('isMethodTaggedWith')->with($controllerObjectName, $controllerActionName . 'Action', 'skipcsrfprotection')->will($this->returnValue(false));

        $mockPrivilege = $this->getMock(\TYPO3\Flow\Security\Authorization\Privilege\Method\MethodPrivilegeInterface::class);
        $mockPrivilege->expects($this->once())->method('matchesMethod')->with($controllerObjectName, $controllerActionName . 'Action')->will($this->returnValue(true));

        $mockPolicyService = $this->getMock(\TYPO3\Flow\Security\Policy\PolicyService::class);
        $mockPolicyService->expects($this->once())->method('getAllPrivilegesByType')->will($this->returnValue(array($mockPrivilege)));

        $mockSecurityContext = $this->getMock(\TYPO3\Flow\Security\Context::class);
        $mockSecurityContext->expects($this->any())->method('isCsrfProtectionTokenValid')->with('validToken')->will($this->returnValue(true));
        $mockSecurityContext->expects($this->any())->method('hasCsrfProtectionTokens')->will($this->returnValue(true));

        $mockCsrfProtectionPattern = $this->getAccessibleMock(\TYPO3\Flow\Security\RequestPattern\CsrfProtection::class, array('dummy'));
        $mockCsrfProtectionPattern->_set('authenticationManager', $mockAuthenticationManager);
        $mockCsrfProtectionPattern->_set('objectManager', $mockObjectManager);
        $mockCsrfProtectionPattern->_set('reflectionService', $mockReflectionService);
        $mockCsrfProtectionPattern->_set('policyService', $mockPolicyService);
        $mockCsrfProtectionPattern->_set('securityContext', $mockSecurityContext);
        $mockCsrfProtectionPattern->_set('systemLogger', $mockSystemLogger);

        $this->assertFalse($mockCsrfProtectionPattern->matchRequest($mockActionRequest));
    }

    /**
     * @test
     */
    public function matchRequestReturnsFalseIfTheCsrfTokenIsPassedThroughAnHttpHeader()
    {
        $controllerObjectName = 'SomeControllerObjectName';
        $controllerActionName = 'list';

        $httpRequest = Request::create(new Uri('http://localhost'), 'POST');
        $httpRequest->setHeader('X-Flow-Csrftoken', 'validToken');

        $mockSystemLogger = $this->getMock(\TYPO3\Flow\Log\SystemLoggerInterface::class);

        $mockActionRequest = $this->getMock(\TYPO3\Flow\Mvc\ActionRequest::class, array(), array(), '', false);
        $mockActionRequest->expects($this->atLeastOnce())->method('getControllerObjectName')->will($this->returnValue($controllerObjectName));
        $mockActionRequest->expects($this->any())->method('getControllerActionName')->will($this->returnValue($controllerActionName));
        $mockActionRequest->expects($this->any())->method('getInternalArguments')->will($this->returnValue(array()));
        $mockActionRequest->expects($this->any())->method('getMainRequest')->will($this->returnValue($mockActionRequest));
        $mockActionRequest->expects($this->any())->method('getHttpRequest')->will($this->returnValue($httpRequest));

        $mockAuthenticationManager = $this->getMock(\TYPO3\Flow\Security\Authentication\AuthenticationManagerInterface::class, array(), array(), '', false);
        $mockAuthenticationManager->expects($this->any())->method('isAuthenticated')->will($this->returnValue(true));

        $mockObjectManager = $this->getMock(\TYPO3\Flow\Object\ObjectManagerInterface::class);
        $mockObjectManager->expects($this->once())->method('getClassNameByObjectName')->with($controllerObjectName)->will($this->returnValue($controllerObjectName));

        $mockReflectionService = $this->getMock(\TYPO3\Flow\Reflection\ReflectionService::class);
        $mockReflectionService->expects($this->once())->method('isMethodTaggedWith')->with($controllerObjectName, $controllerActionName . 'Action', 'skipcsrfprotection')->will($this->returnValue(false));

        $mockPrivilege = $this->getMock(\TYPO3\Flow\Security\Authorization\Privilege\Method\MethodPrivilegeInterface::class);
        $mockPrivilege->expects($this->once())->method('matchesMethod')->with($controllerObjectName, $controllerActionName . 'Action')->will($this->returnValue(true));

        $mockPolicyService = $this->getMock(\TYPO3\Flow\Security\Policy\PolicyService::class);
        $mockPolicyService->expects($this->once())->method('getAllPrivilegesByType')->will($this->returnValue(array($mockPrivilege)));

        $mockSecurityContext = $this->getMock(\TYPO3\Flow\Security\Context::class);
        $mockSecurityContext->expects($this->any())->method('isCsrfProtectionTokenValid')->with('validToken')->will($this->returnValue(true));
        $mockSecurityContext->expects($this->any())->method('hasCsrfProtectionTokens')->will($this->returnValue(true));

        $mockCsrfProtectionPattern = $this->getAccessibleMock(\TYPO3\Flow\Security\RequestPattern\CsrfProtection::class, array('dummy'));
        $mockCsrfProtectionPattern->_set('authenticationManager', $mockAuthenticationManager);
        $mockCsrfProtectionPattern->_set('objectManager', $mockObjectManager);
        $mockCsrfProtectionPattern->_set('reflectionService', $mockReflectionService);
        $mockCsrfProtectionPattern->_set('policyService', $mockPolicyService);
        $mockCsrfProtectionPattern->_set('securityContext', $mockSecurityContext);
        $mockCsrfProtectionPattern->_set('systemLogger', $mockSystemLogger);

        $this->assertFalse($mockCsrfProtectionPattern->matchRequest($mockActionRequest));
    }

    /**
     * @test
     */
    public function matchRequestReturnsFalseIfNobodyIsAuthenticated()
    {
        $httpRequest = Request::create(new Uri('http://localhost'), 'POST');

        $mockSystemLogger = $this->getMock(\TYPO3\Flow\Log\SystemLoggerInterface::class);

        $mockActionRequest = $this->getMock(\TYPO3\Flow\Mvc\ActionRequest::class, array(), array(), '', false);
        $mockActionRequest->expects($this->any())->method('getHttpRequest')->will($this->returnValue($httpRequest));

        $mockAuthenticationManager = $this->getMock(\TYPO3\Flow\Security\Authentication\AuthenticationManagerInterface::class, array(), array(), '', false);
        $mockAuthenticationManager->expects($this->any())->method('isAuthenticated')->will($this->returnValue(false));

        $mockCsrfProtectionPattern = $this->getAccessibleMock(\TYPO3\Flow\Security\RequestPattern\CsrfProtection::class, array('dummy'));
        $mockCsrfProtectionPattern->_set('authenticationManager', $mockAuthenticationManager);
        $mockCsrfProtectionPattern->_set('systemLogger', $mockSystemLogger);

        $this->assertFalse($mockCsrfProtectionPattern->matchRequest($mockActionRequest));
    }

    /**
     * @test
     */
    public function matchRequestReturnsFalseIfRequestMethodIsSafe()
    {
        $httpRequest = Request::create(new Uri('http://localhost'), 'GET');

        $mockSystemLogger = $this->getMock(\TYPO3\Flow\Log\SystemLoggerInterface::class);

        $mockActionRequest = $this->getMock(\TYPO3\Flow\Mvc\ActionRequest::class, array(), array(), '', false);
        $mockActionRequest->expects($this->any())->method('getHttpRequest')->will($this->returnValue($httpRequest));

        $mockCsrfProtectionPattern = $this->getAccessibleMock(\TYPO3\Flow\Security\RequestPattern\CsrfProtection::class, array('dummy'));
        $mockCsrfProtectionPattern->_set('systemLogger', $mockSystemLogger);

        $this->assertFalse($mockCsrfProtectionPattern->matchRequest($mockActionRequest));
    }

    /**
     * @test
     */
    public function matchRequestReturnsFalseIfRequestIsNoActionRequest()
    {
        $mockSystemLogger = $this->getMock(\TYPO3\Flow\Log\SystemLoggerInterface::class);

        $mockRequest = $this->getMock(\TYPO3\Flow\Mvc\RequestInterface::class, array(), array(), '', false);

        $mockCsrfProtectionPattern = $this->getAccessibleMock(\TYPO3\Flow\Security\RequestPattern\CsrfProtection::class, array('dummy'));
        $mockCsrfProtectionPattern->_set('systemLogger', $mockSystemLogger);

        $this->assertFalse($mockCsrfProtectionPattern->matchRequest($mockRequest));
=======

        $httpRequest = Request::create(new Uri('http://localhost'), 'POST');

        $mockSystemLogger = $this->getMock('TYPO3\Flow\Log\SystemLoggerInterface');

        $mockActionRequest = $this->getMock('TYPO3\Flow\Mvc\ActionRequest', array(), array(), '', false);
        $mockActionRequest->expects($this->atLeastOnce())->method('getControllerObjectName')->will($this->returnValue($controllerObjectName));
        $mockActionRequest->expects($this->once())->method('getControllerActionName')->will($this->returnValue($controllerActionName));
        $mockActionRequest->expects($this->any())->method('getHttpRequest')->will($this->returnValue($httpRequest));

        $mockAuthenticationManager = $this->getMock('TYPO3\Flow\Security\Authentication\AuthenticationManagerInterface', array(), array(), '', false);
        $mockAuthenticationManager->expects($this->any())->method('isAuthenticated')->will($this->returnValue(true));

        $mockObjectManager = $this->getMock('TYPO3\Flow\Object\ObjectManagerInterface');
        $mockObjectManager->expects($this->once())->method('getClassNameByObjectName')->with($controllerObjectName)->will($this->returnValue($controllerObjectName));

        $mockReflectionService = $this->getMock('TYPO3\Flow\Reflection\ReflectionService');
        $mockReflectionService->expects($this->once())->method('isMethodTaggedWith')->with($controllerObjectName, $controllerActionName . 'Action', 'skipcsrfprotection')->will($this->returnValue(true));

        $mockPrivilege = $this->getMock('TYPO3\Flow\Security\Authorization\Privilege\Method\MethodPrivilegeInterface');
        $mockPrivilege->expects($this->once())->method('matchesMethod')->with($controllerObjectName, $controllerActionName . 'Action')->will($this->returnValue(true));

        $mockPolicyService = $this->getMock('TYPO3\Flow\Security\Policy\PolicyService');
        $mockPolicyService->expects($this->once())->method('getAllPrivilegesByType')->will($this->returnValue(array($mockPrivilege)));

        $mockSecurityContext = $this->getMock('TYPO3\Flow\Security\Context');

        $mockCsrfProtectionPattern = $this->getAccessibleMock('TYPO3\Flow\Security\RequestPattern\CsrfProtection', array('dummy'));
        $mockCsrfProtectionPattern->_set('authenticationManager', $mockAuthenticationManager);
        $mockCsrfProtectionPattern->_set('objectManager', $mockObjectManager);
        $mockCsrfProtectionPattern->_set('reflectionService', $mockReflectionService);
        $mockCsrfProtectionPattern->_set('policyService', $mockPolicyService);
        $mockCsrfProtectionPattern->_set('securityContext', $mockSecurityContext);
        $mockCsrfProtectionPattern->_set('systemLogger', $mockSystemLogger);

        $this->assertFalse($mockCsrfProtectionPattern->matchRequest($mockActionRequest));
    }

    /**
     * @test
     */
    public function matchRequestReturnsFalseIfTheTargetActionIsNotMentionedInThePolicy()
    {
        $controllerObjectName = 'SomeControllerObjectName';
        $controllerActionName = 'list';

        $httpRequest = Request::create(new Uri('http://localhost'), 'POST');

        $mockSystemLogger = $this->getMock('TYPO3\Flow\Log\SystemLoggerInterface');

        $mockActionRequest = $this->getMock('TYPO3\Flow\Mvc\ActionRequest', array(), array(), '', false);
        $mockActionRequest->expects($this->atLeastOnce())->method('getControllerObjectName')->will($this->returnValue($controllerObjectName));
        $mockActionRequest->expects($this->once())->method('getControllerActionName')->will($this->returnValue($controllerActionName));
        $mockActionRequest->expects($this->any())->method('getHttpRequest')->will($this->returnValue($httpRequest));

        $mockAuthenticationManager = $this->getMock('TYPO3\Flow\Security\Authentication\AuthenticationManagerInterface', array(), array(), '', false);
        $mockAuthenticationManager->expects($this->any())->method('isAuthenticated')->will($this->returnValue(true));

        $mockObjectManager = $this->getMock('TYPO3\Flow\Object\ObjectManagerInterface');
        $mockObjectManager->expects($this->once())->method('getClassNameByObjectName')->with($controllerObjectName)->will($this->returnValue($controllerObjectName));

        $mockPolicyService = $this->getMock('TYPO3\Flow\Security\Policy\PolicyService');
        $mockPolicyService->expects($this->once())->method('getAllPrivilegesByType')->will($this->returnValue(array()));

        $mockSecurityContext = $this->getMock('TYPO3\Flow\Security\Context');

        $mockCsrfProtectionPattern = $this->getAccessibleMock('TYPO3\Flow\Security\RequestPattern\CsrfProtection', array('dummy'));
        $mockCsrfProtectionPattern->_set('authenticationManager', $mockAuthenticationManager);
        $mockCsrfProtectionPattern->_set('objectManager', $mockObjectManager);
        $mockCsrfProtectionPattern->_set('policyService', $mockPolicyService);
        $mockCsrfProtectionPattern->_set('securityContext', $mockSecurityContext);
        $mockCsrfProtectionPattern->_set('systemLogger', $mockSystemLogger);

        $this->assertFalse($mockCsrfProtectionPattern->matchRequest($mockActionRequest));
    }

    /**
     * @test
     */
    public function matchRequestReturnsTrueIfTheTargetActionIsMentionedInThePolicyButNoCsrfTokenHasBeenSent()
    {
        $controllerObjectName = 'SomeControllerObjectName';
        $controllerActionName = 'list';

        $httpRequest = Request::create(new Uri('http://localhost'), 'POST');

        $mockSystemLogger = $this->getMock('TYPO3\Flow\Log\SystemLoggerInterface');

        $mockActionRequest = $this->getMock('TYPO3\Flow\Mvc\ActionRequest', array(), array(), '', false);
        $mockActionRequest->expects($this->atLeastOnce())->method('getControllerObjectName')->will($this->returnValue($controllerObjectName));
        $mockActionRequest->expects($this->any())->method('getControllerActionName')->will($this->returnValue($controllerActionName));
        $mockActionRequest->expects($this->any())->method('getInternalArguments')->will($this->returnValue(array()));
        $mockActionRequest->expects($this->any())->method('getMainRequest')->will($this->returnValue($mockActionRequest));
        $mockActionRequest->expects($this->any())->method('getHttpRequest')->will($this->returnValue($httpRequest));

        $mockAuthenticationManager = $this->getMock('TYPO3\Flow\Security\Authentication\AuthenticationManagerInterface', array(), array(), '', false);
        $mockAuthenticationManager->expects($this->any())->method('isAuthenticated')->will($this->returnValue(true));

        $mockObjectManager = $this->getMock('TYPO3\Flow\Object\ObjectManagerInterface');
        $mockObjectManager->expects($this->once())->method('getClassNameByObjectName')->with($controllerObjectName)->will($this->returnValue($controllerObjectName));

        $mockReflectionService = $this->getMock('TYPO3\Flow\Reflection\ReflectionService');
        $mockReflectionService->expects($this->once())->method('isMethodTaggedWith')->with($controllerObjectName, $controllerActionName . 'Action', 'skipcsrfprotection')->will($this->returnValue(false));

        $mockPrivilege = $this->getMock('TYPO3\Flow\Security\Authorization\Privilege\Method\MethodPrivilegeInterface');
        $mockPrivilege->expects($this->once())->method('matchesMethod')->with($controllerObjectName, $controllerActionName . 'Action')->will($this->returnValue(true));

        $mockPolicyService = $this->getMock('TYPO3\Flow\Security\Policy\PolicyService');
        $mockPolicyService->expects($this->once())->method('getAllPrivilegesByType')->will($this->returnValue(array($mockPrivilege)));

        $mockSecurityContext = $this->getMock('TYPO3\Flow\Security\Context');

        $mockCsrfProtectionPattern = $this->getAccessibleMock('TYPO3\Flow\Security\RequestPattern\CsrfProtection', array('dummy'));
        $mockCsrfProtectionPattern->_set('authenticationManager', $mockAuthenticationManager);
        $mockCsrfProtectionPattern->_set('objectManager', $mockObjectManager);
        $mockCsrfProtectionPattern->_set('reflectionService', $mockReflectionService);
        $mockCsrfProtectionPattern->_set('policyService', $mockPolicyService);
        $mockCsrfProtectionPattern->_set('securityContext', $mockSecurityContext);
        $mockCsrfProtectionPattern->_set('systemLogger', $mockSystemLogger);

        $this->assertTrue($mockCsrfProtectionPattern->matchRequest($mockActionRequest));
    }

    /**
     * @test
     */
    public function matchRequestReturnsTrueIfTheTargetActionIsMentionedInThePolicyButTheCsrfTokenIsInvalid()
    {
        $controllerObjectName = 'SomeControllerObjectName';
        $controllerActionName = 'list';

        $httpRequest = Request::create(new Uri('http://localhost'), 'POST');

        $mockSystemLogger = $this->getMock('TYPO3\Flow\Log\SystemLoggerInterface');

        $mockActionRequest = $this->getMock('TYPO3\Flow\Mvc\ActionRequest', array(), array(), '', false);
        $mockActionRequest->expects($this->atLeastOnce())->method('getControllerObjectName')->will($this->returnValue($controllerObjectName));
        $mockActionRequest->expects($this->any())->method('getControllerActionName')->will($this->returnValue($controllerActionName));
        $mockActionRequest->expects($this->any())->method('getInternalArguments')->will($this->returnValue(array('__csrfToken' => 'invalidCsrfToken')));
        $mockActionRequest->expects($this->any())->method('getMainRequest')->will($this->returnValue($mockActionRequest));
        $mockActionRequest->expects($this->any())->method('getHttpRequest')->will($this->returnValue($httpRequest));

        $mockAuthenticationManager = $this->getMock('TYPO3\Flow\Security\Authentication\AuthenticationManagerInterface', array(), array(), '', false);
        $mockAuthenticationManager->expects($this->any())->method('isAuthenticated')->will($this->returnValue(true));

        $mockObjectManager = $this->getMock('TYPO3\Flow\Object\ObjectManagerInterface');
        $mockObjectManager->expects($this->once())->method('getClassNameByObjectName')->with($controllerObjectName)->will($this->returnValue($controllerObjectName));

        $mockReflectionService = $this->getMock('TYPO3\Flow\Reflection\ReflectionService');
        $mockReflectionService->expects($this->once())->method('isMethodTaggedWith')->with($controllerObjectName, $controllerActionName . 'Action', 'skipcsrfprotection')->will($this->returnValue(false));

        $mockPrivilege = $this->getMock('TYPO3\Flow\Security\Authorization\Privilege\Method\MethodPrivilegeInterface');
        $mockPrivilege->expects($this->once())->method('matchesMethod')->with($controllerObjectName, $controllerActionName . 'Action')->will($this->returnValue(true));

        $mockPolicyService = $this->getMock('TYPO3\Flow\Security\Policy\PolicyService');
        $mockPolicyService->expects($this->once())->method('getAllPrivilegesByType')->will($this->returnValue(array($mockPrivilege)));

        $mockSecurityContext = $this->getMock('TYPO3\Flow\Security\Context');
        $mockSecurityContext->expects($this->any())->method('isCsrfProtectionTokenValid')->with('invalidCsrfToken')->will($this->returnValue(false));
        $mockSecurityContext->expects($this->any())->method('hasCsrfProtectionTokens')->will($this->returnValue(true));

        $mockCsrfProtectionPattern = $this->getAccessibleMock('TYPO3\Flow\Security\RequestPattern\CsrfProtection', array('dummy'));
        $mockCsrfProtectionPattern->_set('authenticationManager', $mockAuthenticationManager);
        $mockCsrfProtectionPattern->_set('objectManager', $mockObjectManager);
        $mockCsrfProtectionPattern->_set('reflectionService', $mockReflectionService);
        $mockCsrfProtectionPattern->_set('policyService', $mockPolicyService);
        $mockCsrfProtectionPattern->_set('securityContext', $mockSecurityContext);
        $mockCsrfProtectionPattern->_set('systemLogger', $mockSystemLogger);

        $this->assertTrue($mockCsrfProtectionPattern->matchRequest($mockActionRequest));
    }

    /**
     * @test
     */
    public function matchRequestReturnsFalseIfTheTargetActionIsMentionedInThePolicyAndTheCsrfTokenIsValid()
    {
        $controllerObjectName = 'SomeControllerObjectName';
        $controllerActionName = 'list';

        $httpRequest = Request::create(new Uri('http://localhost'), 'POST');

        $mockSystemLogger = $this->getMock('TYPO3\Flow\Log\SystemLoggerInterface');

        $mockActionRequest = $this->getMock('TYPO3\Flow\Mvc\ActionRequest', array(), array(), '', false);
        $mockActionRequest->expects($this->atLeastOnce())->method('getControllerObjectName')->will($this->returnValue($controllerObjectName));
        $mockActionRequest->expects($this->any())->method('getControllerActionName')->will($this->returnValue($controllerActionName));
        $mockActionRequest->expects($this->any())->method('getInternalArguments')->will($this->returnValue(array('__csrfToken' => 'validToken')));
        $mockActionRequest->expects($this->any())->method('getMainRequest')->will($this->returnValue($mockActionRequest));
        $mockActionRequest->expects($this->any())->method('getHttpRequest')->will($this->returnValue($httpRequest));

        $mockAuthenticationManager = $this->getMock('TYPO3\Flow\Security\Authentication\AuthenticationManagerInterface', array(), array(), '', false);
        $mockAuthenticationManager->expects($this->any())->method('isAuthenticated')->will($this->returnValue(true));

        $mockObjectManager = $this->getMock('TYPO3\Flow\Object\ObjectManagerInterface');
        $mockObjectManager->expects($this->once())->method('getClassNameByObjectName')->with($controllerObjectName)->will($this->returnValue($controllerObjectName));

        $mockReflectionService = $this->getMock('TYPO3\Flow\Reflection\ReflectionService');
        $mockReflectionService->expects($this->once())->method('isMethodTaggedWith')->with($controllerObjectName, $controllerActionName . 'Action', 'skipcsrfprotection')->will($this->returnValue(false));

        $mockPrivilege = $this->getMock('TYPO3\Flow\Security\Authorization\Privilege\Method\MethodPrivilegeInterface');
        $mockPrivilege->expects($this->once())->method('matchesMethod')->with($controllerObjectName, $controllerActionName . 'Action')->will($this->returnValue(true));

        $mockPolicyService = $this->getMock('TYPO3\Flow\Security\Policy\PolicyService');
        $mockPolicyService->expects($this->once())->method('getAllPrivilegesByType')->will($this->returnValue(array($mockPrivilege)));

        $mockSecurityContext = $this->getMock('TYPO3\Flow\Security\Context');
        $mockSecurityContext->expects($this->any())->method('isCsrfProtectionTokenValid')->with('validToken')->will($this->returnValue(true));
        $mockSecurityContext->expects($this->any())->method('hasCsrfProtectionTokens')->will($this->returnValue(true));

        $mockCsrfProtectionPattern = $this->getAccessibleMock('TYPO3\Flow\Security\RequestPattern\CsrfProtection', array('dummy'));
        $mockCsrfProtectionPattern->_set('authenticationManager', $mockAuthenticationManager);
        $mockCsrfProtectionPattern->_set('objectManager', $mockObjectManager);
        $mockCsrfProtectionPattern->_set('reflectionService', $mockReflectionService);
        $mockCsrfProtectionPattern->_set('policyService', $mockPolicyService);
        $mockCsrfProtectionPattern->_set('securityContext', $mockSecurityContext);
        $mockCsrfProtectionPattern->_set('systemLogger', $mockSystemLogger);

        $this->assertFalse($mockCsrfProtectionPattern->matchRequest($mockActionRequest));
    }

    /**
     * @test
     */
    public function matchRequestReturnsFalseIfTheCsrfTokenIsPassedThroughAnHttpHeader()
    {
        $controllerObjectName = 'SomeControllerObjectName';
        $controllerActionName = 'list';

        $httpRequest = Request::create(new Uri('http://localhost'), 'POST');
        $httpRequest->setHeader('X-Flow-Csrftoken', 'validToken');

        $mockSystemLogger = $this->getMock('TYPO3\Flow\Log\SystemLoggerInterface');

        $mockActionRequest = $this->getMock('TYPO3\Flow\Mvc\ActionRequest', array(), array(), '', false);
        $mockActionRequest->expects($this->atLeastOnce())->method('getControllerObjectName')->will($this->returnValue($controllerObjectName));
        $mockActionRequest->expects($this->any())->method('getControllerActionName')->will($this->returnValue($controllerActionName));
        $mockActionRequest->expects($this->any())->method('getInternalArguments')->will($this->returnValue(array()));
        $mockActionRequest->expects($this->any())->method('getMainRequest')->will($this->returnValue($mockActionRequest));
        $mockActionRequest->expects($this->any())->method('getHttpRequest')->will($this->returnValue($httpRequest));

        $mockAuthenticationManager = $this->getMock('TYPO3\Flow\Security\Authentication\AuthenticationManagerInterface', array(), array(), '', false);
        $mockAuthenticationManager->expects($this->any())->method('isAuthenticated')->will($this->returnValue(true));

        $mockObjectManager = $this->getMock('TYPO3\Flow\Object\ObjectManagerInterface');
        $mockObjectManager->expects($this->once())->method('getClassNameByObjectName')->with($controllerObjectName)->will($this->returnValue($controllerObjectName));

        $mockReflectionService = $this->getMock('TYPO3\Flow\Reflection\ReflectionService');
        $mockReflectionService->expects($this->once())->method('isMethodTaggedWith')->with($controllerObjectName, $controllerActionName . 'Action', 'skipcsrfprotection')->will($this->returnValue(false));

        $mockPrivilege = $this->getMock('TYPO3\Flow\Security\Authorization\Privilege\Method\MethodPrivilegeInterface');
        $mockPrivilege->expects($this->once())->method('matchesMethod')->with($controllerObjectName, $controllerActionName . 'Action')->will($this->returnValue(true));

        $mockPolicyService = $this->getMock('TYPO3\Flow\Security\Policy\PolicyService');
        $mockPolicyService->expects($this->once())->method('getAllPrivilegesByType')->will($this->returnValue(array($mockPrivilege)));

        $mockSecurityContext = $this->getMock('TYPO3\Flow\Security\Context');
        $mockSecurityContext->expects($this->any())->method('isCsrfProtectionTokenValid')->with('validToken')->will($this->returnValue(true));
        $mockSecurityContext->expects($this->any())->method('hasCsrfProtectionTokens')->will($this->returnValue(true));

        $mockCsrfProtectionPattern = $this->getAccessibleMock('TYPO3\Flow\Security\RequestPattern\CsrfProtection', array('dummy'));
        $mockCsrfProtectionPattern->_set('authenticationManager', $mockAuthenticationManager);
        $mockCsrfProtectionPattern->_set('objectManager', $mockObjectManager);
        $mockCsrfProtectionPattern->_set('reflectionService', $mockReflectionService);
        $mockCsrfProtectionPattern->_set('policyService', $mockPolicyService);
        $mockCsrfProtectionPattern->_set('securityContext', $mockSecurityContext);
        $mockCsrfProtectionPattern->_set('systemLogger', $mockSystemLogger);

        $this->assertFalse($mockCsrfProtectionPattern->matchRequest($mockActionRequest));
    }

    /**
     * @test
     */
    public function matchRequestReturnsFalseIfNobodyIsAuthenticated()
    {
        $httpRequest = Request::create(new Uri('http://localhost'), 'POST');

        $mockSystemLogger = $this->getMock('TYPO3\Flow\Log\SystemLoggerInterface');

        $mockActionRequest = $this->getMock('TYPO3\Flow\Mvc\ActionRequest', array(), array(), '', false);
        $mockActionRequest->expects($this->any())->method('getHttpRequest')->will($this->returnValue($httpRequest));

        $mockAuthenticationManager = $this->getMock('TYPO3\Flow\Security\Authentication\AuthenticationManagerInterface', array(), array(), '', false);
        $mockAuthenticationManager->expects($this->any())->method('isAuthenticated')->will($this->returnValue(false));

        $mockCsrfProtectionPattern = $this->getAccessibleMock('TYPO3\Flow\Security\RequestPattern\CsrfProtection', array('dummy'));
        $mockCsrfProtectionPattern->_set('authenticationManager', $mockAuthenticationManager);
        $mockCsrfProtectionPattern->_set('systemLogger', $mockSystemLogger);

        $this->assertFalse($mockCsrfProtectionPattern->matchRequest($mockActionRequest));
    }

    /**
     * @test
     */
    public function matchRequestReturnsFalseIfRequestMethodIsSafe()
    {
        $httpRequest = Request::create(new Uri('http://localhost'), 'GET');

        $mockSystemLogger = $this->getMock('TYPO3\Flow\Log\SystemLoggerInterface');

        $mockActionRequest = $this->getMock('TYPO3\Flow\Mvc\ActionRequest', array(), array(), '', false);
        $mockActionRequest->expects($this->any())->method('getHttpRequest')->will($this->returnValue($httpRequest));

        $mockCsrfProtectionPattern = $this->getAccessibleMock('TYPO3\Flow\Security\RequestPattern\CsrfProtection', array('dummy'));
        $mockCsrfProtectionPattern->_set('systemLogger', $mockSystemLogger);

        $this->assertFalse($mockCsrfProtectionPattern->matchRequest($mockActionRequest));
>>>>>>> c186a992
    }

    /**
     * @test
     */
<<<<<<< HEAD
    public function matchRequestReturnsFalseIfAuthorizationChecksAreDisabled()
    {
        $httpRequest = Request::create(new Uri('http://localhost'), 'POST');

        $mockSystemLogger = $this->getMock(\TYPO3\Flow\Log\SystemLoggerInterface::class);

        $mockActionRequest = $this->getMock(\TYPO3\Flow\Mvc\ActionRequest::class, array(), array(), '', false);
        $mockActionRequest->expects($this->any())->method('getHttpRequest')->will($this->returnValue($httpRequest));

        $mockAuthenticationManager = $this->getMock(\TYPO3\Flow\Security\Authentication\AuthenticationManagerInterface::class, array(), array(), '', false);
        $mockAuthenticationManager->expects($this->any())->method('isAuthenticated')->will($this->returnValue(true));

        $mockSecurityContext = $this->getMock(\TYPO3\Flow\Security\Context::class);
        $mockSecurityContext->expects($this->atLeastOnce())->method('areAuthorizationChecksDisabled')->will($this->returnValue(true));

        $mockCsrfProtectionPattern = $this->getAccessibleMock(\TYPO3\Flow\Security\RequestPattern\CsrfProtection::class, array('dummy'));
=======
    public function matchRequestReturnsFalseIfRequestIsNoActionRequest()
    {
        $mockSystemLogger = $this->getMock('TYPO3\Flow\Log\SystemLoggerInterface');

        $mockRequest = $this->getMock('TYPO3\Flow\Mvc\RequestInterface', array(), array(), '', false);

        $mockCsrfProtectionPattern = $this->getAccessibleMock('TYPO3\Flow\Security\RequestPattern\CsrfProtection', array('dummy'));
        $mockCsrfProtectionPattern->_set('systemLogger', $mockSystemLogger);

        $this->assertFalse($mockCsrfProtectionPattern->matchRequest($mockRequest));
    }

    /**
     * @test
     */
    public function matchRequestReturnsFalseIfAuthorizationChecksAreDisabled()
    {
        $httpRequest = Request::create(new Uri('http://localhost'), 'POST');

        $mockSystemLogger = $this->getMock('TYPO3\Flow\Log\SystemLoggerInterface');

        $mockActionRequest = $this->getMock('TYPO3\Flow\Mvc\ActionRequest', array(), array(), '', false);
        $mockActionRequest->expects($this->any())->method('getHttpRequest')->will($this->returnValue($httpRequest));

        $mockAuthenticationManager = $this->getMock('TYPO3\Flow\Security\Authentication\AuthenticationManagerInterface', array(), array(), '', false);
        $mockAuthenticationManager->expects($this->any())->method('isAuthenticated')->will($this->returnValue(true));

        $mockSecurityContext = $this->getMock('TYPO3\Flow\Security\Context');
        $mockSecurityContext->expects($this->atLeastOnce())->method('areAuthorizationChecksDisabled')->will($this->returnValue(true));

        $mockCsrfProtectionPattern = $this->getAccessibleMock('TYPO3\Flow\Security\RequestPattern\CsrfProtection', array('dummy'));
>>>>>>> c186a992
        $mockCsrfProtectionPattern->_set('authenticationManager', $mockAuthenticationManager);
        $mockCsrfProtectionPattern->_set('systemLogger', $mockSystemLogger);
        $mockCsrfProtectionPattern->_set('securityContext', $mockSecurityContext);

        $this->assertFalse($mockCsrfProtectionPattern->matchRequest($mockActionRequest));
    }
}<|MERGE_RESOLUTION|>--- conflicted
+++ resolved
@@ -27,7 +27,6 @@
     {
         $controllerObjectName = 'SomeControllerObjectName';
         $controllerActionName = 'list';
-<<<<<<< HEAD
 
         $httpRequest = Request::create(new Uri('http://localhost'), 'POST');
 
@@ -352,323 +351,11 @@
         $mockCsrfProtectionPattern->_set('systemLogger', $mockSystemLogger);
 
         $this->assertFalse($mockCsrfProtectionPattern->matchRequest($mockRequest));
-=======
-
-        $httpRequest = Request::create(new Uri('http://localhost'), 'POST');
-
-        $mockSystemLogger = $this->getMock('TYPO3\Flow\Log\SystemLoggerInterface');
-
-        $mockActionRequest = $this->getMock('TYPO3\Flow\Mvc\ActionRequest', array(), array(), '', false);
-        $mockActionRequest->expects($this->atLeastOnce())->method('getControllerObjectName')->will($this->returnValue($controllerObjectName));
-        $mockActionRequest->expects($this->once())->method('getControllerActionName')->will($this->returnValue($controllerActionName));
-        $mockActionRequest->expects($this->any())->method('getHttpRequest')->will($this->returnValue($httpRequest));
-
-        $mockAuthenticationManager = $this->getMock('TYPO3\Flow\Security\Authentication\AuthenticationManagerInterface', array(), array(), '', false);
-        $mockAuthenticationManager->expects($this->any())->method('isAuthenticated')->will($this->returnValue(true));
-
-        $mockObjectManager = $this->getMock('TYPO3\Flow\Object\ObjectManagerInterface');
-        $mockObjectManager->expects($this->once())->method('getClassNameByObjectName')->with($controllerObjectName)->will($this->returnValue($controllerObjectName));
-
-        $mockReflectionService = $this->getMock('TYPO3\Flow\Reflection\ReflectionService');
-        $mockReflectionService->expects($this->once())->method('isMethodTaggedWith')->with($controllerObjectName, $controllerActionName . 'Action', 'skipcsrfprotection')->will($this->returnValue(true));
-
-        $mockPrivilege = $this->getMock('TYPO3\Flow\Security\Authorization\Privilege\Method\MethodPrivilegeInterface');
-        $mockPrivilege->expects($this->once())->method('matchesMethod')->with($controllerObjectName, $controllerActionName . 'Action')->will($this->returnValue(true));
-
-        $mockPolicyService = $this->getMock('TYPO3\Flow\Security\Policy\PolicyService');
-        $mockPolicyService->expects($this->once())->method('getAllPrivilegesByType')->will($this->returnValue(array($mockPrivilege)));
-
-        $mockSecurityContext = $this->getMock('TYPO3\Flow\Security\Context');
-
-        $mockCsrfProtectionPattern = $this->getAccessibleMock('TYPO3\Flow\Security\RequestPattern\CsrfProtection', array('dummy'));
-        $mockCsrfProtectionPattern->_set('authenticationManager', $mockAuthenticationManager);
-        $mockCsrfProtectionPattern->_set('objectManager', $mockObjectManager);
-        $mockCsrfProtectionPattern->_set('reflectionService', $mockReflectionService);
-        $mockCsrfProtectionPattern->_set('policyService', $mockPolicyService);
-        $mockCsrfProtectionPattern->_set('securityContext', $mockSecurityContext);
-        $mockCsrfProtectionPattern->_set('systemLogger', $mockSystemLogger);
-
-        $this->assertFalse($mockCsrfProtectionPattern->matchRequest($mockActionRequest));
-    }
-
-    /**
-     * @test
-     */
-    public function matchRequestReturnsFalseIfTheTargetActionIsNotMentionedInThePolicy()
-    {
-        $controllerObjectName = 'SomeControllerObjectName';
-        $controllerActionName = 'list';
-
-        $httpRequest = Request::create(new Uri('http://localhost'), 'POST');
-
-        $mockSystemLogger = $this->getMock('TYPO3\Flow\Log\SystemLoggerInterface');
-
-        $mockActionRequest = $this->getMock('TYPO3\Flow\Mvc\ActionRequest', array(), array(), '', false);
-        $mockActionRequest->expects($this->atLeastOnce())->method('getControllerObjectName')->will($this->returnValue($controllerObjectName));
-        $mockActionRequest->expects($this->once())->method('getControllerActionName')->will($this->returnValue($controllerActionName));
-        $mockActionRequest->expects($this->any())->method('getHttpRequest')->will($this->returnValue($httpRequest));
-
-        $mockAuthenticationManager = $this->getMock('TYPO3\Flow\Security\Authentication\AuthenticationManagerInterface', array(), array(), '', false);
-        $mockAuthenticationManager->expects($this->any())->method('isAuthenticated')->will($this->returnValue(true));
-
-        $mockObjectManager = $this->getMock('TYPO3\Flow\Object\ObjectManagerInterface');
-        $mockObjectManager->expects($this->once())->method('getClassNameByObjectName')->with($controllerObjectName)->will($this->returnValue($controllerObjectName));
-
-        $mockPolicyService = $this->getMock('TYPO3\Flow\Security\Policy\PolicyService');
-        $mockPolicyService->expects($this->once())->method('getAllPrivilegesByType')->will($this->returnValue(array()));
-
-        $mockSecurityContext = $this->getMock('TYPO3\Flow\Security\Context');
-
-        $mockCsrfProtectionPattern = $this->getAccessibleMock('TYPO3\Flow\Security\RequestPattern\CsrfProtection', array('dummy'));
-        $mockCsrfProtectionPattern->_set('authenticationManager', $mockAuthenticationManager);
-        $mockCsrfProtectionPattern->_set('objectManager', $mockObjectManager);
-        $mockCsrfProtectionPattern->_set('policyService', $mockPolicyService);
-        $mockCsrfProtectionPattern->_set('securityContext', $mockSecurityContext);
-        $mockCsrfProtectionPattern->_set('systemLogger', $mockSystemLogger);
-
-        $this->assertFalse($mockCsrfProtectionPattern->matchRequest($mockActionRequest));
-    }
-
-    /**
-     * @test
-     */
-    public function matchRequestReturnsTrueIfTheTargetActionIsMentionedInThePolicyButNoCsrfTokenHasBeenSent()
-    {
-        $controllerObjectName = 'SomeControllerObjectName';
-        $controllerActionName = 'list';
-
-        $httpRequest = Request::create(new Uri('http://localhost'), 'POST');
-
-        $mockSystemLogger = $this->getMock('TYPO3\Flow\Log\SystemLoggerInterface');
-
-        $mockActionRequest = $this->getMock('TYPO3\Flow\Mvc\ActionRequest', array(), array(), '', false);
-        $mockActionRequest->expects($this->atLeastOnce())->method('getControllerObjectName')->will($this->returnValue($controllerObjectName));
-        $mockActionRequest->expects($this->any())->method('getControllerActionName')->will($this->returnValue($controllerActionName));
-        $mockActionRequest->expects($this->any())->method('getInternalArguments')->will($this->returnValue(array()));
-        $mockActionRequest->expects($this->any())->method('getMainRequest')->will($this->returnValue($mockActionRequest));
-        $mockActionRequest->expects($this->any())->method('getHttpRequest')->will($this->returnValue($httpRequest));
-
-        $mockAuthenticationManager = $this->getMock('TYPO3\Flow\Security\Authentication\AuthenticationManagerInterface', array(), array(), '', false);
-        $mockAuthenticationManager->expects($this->any())->method('isAuthenticated')->will($this->returnValue(true));
-
-        $mockObjectManager = $this->getMock('TYPO3\Flow\Object\ObjectManagerInterface');
-        $mockObjectManager->expects($this->once())->method('getClassNameByObjectName')->with($controllerObjectName)->will($this->returnValue($controllerObjectName));
-
-        $mockReflectionService = $this->getMock('TYPO3\Flow\Reflection\ReflectionService');
-        $mockReflectionService->expects($this->once())->method('isMethodTaggedWith')->with($controllerObjectName, $controllerActionName . 'Action', 'skipcsrfprotection')->will($this->returnValue(false));
-
-        $mockPrivilege = $this->getMock('TYPO3\Flow\Security\Authorization\Privilege\Method\MethodPrivilegeInterface');
-        $mockPrivilege->expects($this->once())->method('matchesMethod')->with($controllerObjectName, $controllerActionName . 'Action')->will($this->returnValue(true));
-
-        $mockPolicyService = $this->getMock('TYPO3\Flow\Security\Policy\PolicyService');
-        $mockPolicyService->expects($this->once())->method('getAllPrivilegesByType')->will($this->returnValue(array($mockPrivilege)));
-
-        $mockSecurityContext = $this->getMock('TYPO3\Flow\Security\Context');
-
-        $mockCsrfProtectionPattern = $this->getAccessibleMock('TYPO3\Flow\Security\RequestPattern\CsrfProtection', array('dummy'));
-        $mockCsrfProtectionPattern->_set('authenticationManager', $mockAuthenticationManager);
-        $mockCsrfProtectionPattern->_set('objectManager', $mockObjectManager);
-        $mockCsrfProtectionPattern->_set('reflectionService', $mockReflectionService);
-        $mockCsrfProtectionPattern->_set('policyService', $mockPolicyService);
-        $mockCsrfProtectionPattern->_set('securityContext', $mockSecurityContext);
-        $mockCsrfProtectionPattern->_set('systemLogger', $mockSystemLogger);
-
-        $this->assertTrue($mockCsrfProtectionPattern->matchRequest($mockActionRequest));
-    }
-
-    /**
-     * @test
-     */
-    public function matchRequestReturnsTrueIfTheTargetActionIsMentionedInThePolicyButTheCsrfTokenIsInvalid()
-    {
-        $controllerObjectName = 'SomeControllerObjectName';
-        $controllerActionName = 'list';
-
-        $httpRequest = Request::create(new Uri('http://localhost'), 'POST');
-
-        $mockSystemLogger = $this->getMock('TYPO3\Flow\Log\SystemLoggerInterface');
-
-        $mockActionRequest = $this->getMock('TYPO3\Flow\Mvc\ActionRequest', array(), array(), '', false);
-        $mockActionRequest->expects($this->atLeastOnce())->method('getControllerObjectName')->will($this->returnValue($controllerObjectName));
-        $mockActionRequest->expects($this->any())->method('getControllerActionName')->will($this->returnValue($controllerActionName));
-        $mockActionRequest->expects($this->any())->method('getInternalArguments')->will($this->returnValue(array('__csrfToken' => 'invalidCsrfToken')));
-        $mockActionRequest->expects($this->any())->method('getMainRequest')->will($this->returnValue($mockActionRequest));
-        $mockActionRequest->expects($this->any())->method('getHttpRequest')->will($this->returnValue($httpRequest));
-
-        $mockAuthenticationManager = $this->getMock('TYPO3\Flow\Security\Authentication\AuthenticationManagerInterface', array(), array(), '', false);
-        $mockAuthenticationManager->expects($this->any())->method('isAuthenticated')->will($this->returnValue(true));
-
-        $mockObjectManager = $this->getMock('TYPO3\Flow\Object\ObjectManagerInterface');
-        $mockObjectManager->expects($this->once())->method('getClassNameByObjectName')->with($controllerObjectName)->will($this->returnValue($controllerObjectName));
-
-        $mockReflectionService = $this->getMock('TYPO3\Flow\Reflection\ReflectionService');
-        $mockReflectionService->expects($this->once())->method('isMethodTaggedWith')->with($controllerObjectName, $controllerActionName . 'Action', 'skipcsrfprotection')->will($this->returnValue(false));
-
-        $mockPrivilege = $this->getMock('TYPO3\Flow\Security\Authorization\Privilege\Method\MethodPrivilegeInterface');
-        $mockPrivilege->expects($this->once())->method('matchesMethod')->with($controllerObjectName, $controllerActionName . 'Action')->will($this->returnValue(true));
-
-        $mockPolicyService = $this->getMock('TYPO3\Flow\Security\Policy\PolicyService');
-        $mockPolicyService->expects($this->once())->method('getAllPrivilegesByType')->will($this->returnValue(array($mockPrivilege)));
-
-        $mockSecurityContext = $this->getMock('TYPO3\Flow\Security\Context');
-        $mockSecurityContext->expects($this->any())->method('isCsrfProtectionTokenValid')->with('invalidCsrfToken')->will($this->returnValue(false));
-        $mockSecurityContext->expects($this->any())->method('hasCsrfProtectionTokens')->will($this->returnValue(true));
-
-        $mockCsrfProtectionPattern = $this->getAccessibleMock('TYPO3\Flow\Security\RequestPattern\CsrfProtection', array('dummy'));
-        $mockCsrfProtectionPattern->_set('authenticationManager', $mockAuthenticationManager);
-        $mockCsrfProtectionPattern->_set('objectManager', $mockObjectManager);
-        $mockCsrfProtectionPattern->_set('reflectionService', $mockReflectionService);
-        $mockCsrfProtectionPattern->_set('policyService', $mockPolicyService);
-        $mockCsrfProtectionPattern->_set('securityContext', $mockSecurityContext);
-        $mockCsrfProtectionPattern->_set('systemLogger', $mockSystemLogger);
-
-        $this->assertTrue($mockCsrfProtectionPattern->matchRequest($mockActionRequest));
-    }
-
-    /**
-     * @test
-     */
-    public function matchRequestReturnsFalseIfTheTargetActionIsMentionedInThePolicyAndTheCsrfTokenIsValid()
-    {
-        $controllerObjectName = 'SomeControllerObjectName';
-        $controllerActionName = 'list';
-
-        $httpRequest = Request::create(new Uri('http://localhost'), 'POST');
-
-        $mockSystemLogger = $this->getMock('TYPO3\Flow\Log\SystemLoggerInterface');
-
-        $mockActionRequest = $this->getMock('TYPO3\Flow\Mvc\ActionRequest', array(), array(), '', false);
-        $mockActionRequest->expects($this->atLeastOnce())->method('getControllerObjectName')->will($this->returnValue($controllerObjectName));
-        $mockActionRequest->expects($this->any())->method('getControllerActionName')->will($this->returnValue($controllerActionName));
-        $mockActionRequest->expects($this->any())->method('getInternalArguments')->will($this->returnValue(array('__csrfToken' => 'validToken')));
-        $mockActionRequest->expects($this->any())->method('getMainRequest')->will($this->returnValue($mockActionRequest));
-        $mockActionRequest->expects($this->any())->method('getHttpRequest')->will($this->returnValue($httpRequest));
-
-        $mockAuthenticationManager = $this->getMock('TYPO3\Flow\Security\Authentication\AuthenticationManagerInterface', array(), array(), '', false);
-        $mockAuthenticationManager->expects($this->any())->method('isAuthenticated')->will($this->returnValue(true));
-
-        $mockObjectManager = $this->getMock('TYPO3\Flow\Object\ObjectManagerInterface');
-        $mockObjectManager->expects($this->once())->method('getClassNameByObjectName')->with($controllerObjectName)->will($this->returnValue($controllerObjectName));
-
-        $mockReflectionService = $this->getMock('TYPO3\Flow\Reflection\ReflectionService');
-        $mockReflectionService->expects($this->once())->method('isMethodTaggedWith')->with($controllerObjectName, $controllerActionName . 'Action', 'skipcsrfprotection')->will($this->returnValue(false));
-
-        $mockPrivilege = $this->getMock('TYPO3\Flow\Security\Authorization\Privilege\Method\MethodPrivilegeInterface');
-        $mockPrivilege->expects($this->once())->method('matchesMethod')->with($controllerObjectName, $controllerActionName . 'Action')->will($this->returnValue(true));
-
-        $mockPolicyService = $this->getMock('TYPO3\Flow\Security\Policy\PolicyService');
-        $mockPolicyService->expects($this->once())->method('getAllPrivilegesByType')->will($this->returnValue(array($mockPrivilege)));
-
-        $mockSecurityContext = $this->getMock('TYPO3\Flow\Security\Context');
-        $mockSecurityContext->expects($this->any())->method('isCsrfProtectionTokenValid')->with('validToken')->will($this->returnValue(true));
-        $mockSecurityContext->expects($this->any())->method('hasCsrfProtectionTokens')->will($this->returnValue(true));
-
-        $mockCsrfProtectionPattern = $this->getAccessibleMock('TYPO3\Flow\Security\RequestPattern\CsrfProtection', array('dummy'));
-        $mockCsrfProtectionPattern->_set('authenticationManager', $mockAuthenticationManager);
-        $mockCsrfProtectionPattern->_set('objectManager', $mockObjectManager);
-        $mockCsrfProtectionPattern->_set('reflectionService', $mockReflectionService);
-        $mockCsrfProtectionPattern->_set('policyService', $mockPolicyService);
-        $mockCsrfProtectionPattern->_set('securityContext', $mockSecurityContext);
-        $mockCsrfProtectionPattern->_set('systemLogger', $mockSystemLogger);
-
-        $this->assertFalse($mockCsrfProtectionPattern->matchRequest($mockActionRequest));
-    }
-
-    /**
-     * @test
-     */
-    public function matchRequestReturnsFalseIfTheCsrfTokenIsPassedThroughAnHttpHeader()
-    {
-        $controllerObjectName = 'SomeControllerObjectName';
-        $controllerActionName = 'list';
-
-        $httpRequest = Request::create(new Uri('http://localhost'), 'POST');
-        $httpRequest->setHeader('X-Flow-Csrftoken', 'validToken');
-
-        $mockSystemLogger = $this->getMock('TYPO3\Flow\Log\SystemLoggerInterface');
-
-        $mockActionRequest = $this->getMock('TYPO3\Flow\Mvc\ActionRequest', array(), array(), '', false);
-        $mockActionRequest->expects($this->atLeastOnce())->method('getControllerObjectName')->will($this->returnValue($controllerObjectName));
-        $mockActionRequest->expects($this->any())->method('getControllerActionName')->will($this->returnValue($controllerActionName));
-        $mockActionRequest->expects($this->any())->method('getInternalArguments')->will($this->returnValue(array()));
-        $mockActionRequest->expects($this->any())->method('getMainRequest')->will($this->returnValue($mockActionRequest));
-        $mockActionRequest->expects($this->any())->method('getHttpRequest')->will($this->returnValue($httpRequest));
-
-        $mockAuthenticationManager = $this->getMock('TYPO3\Flow\Security\Authentication\AuthenticationManagerInterface', array(), array(), '', false);
-        $mockAuthenticationManager->expects($this->any())->method('isAuthenticated')->will($this->returnValue(true));
-
-        $mockObjectManager = $this->getMock('TYPO3\Flow\Object\ObjectManagerInterface');
-        $mockObjectManager->expects($this->once())->method('getClassNameByObjectName')->with($controllerObjectName)->will($this->returnValue($controllerObjectName));
-
-        $mockReflectionService = $this->getMock('TYPO3\Flow\Reflection\ReflectionService');
-        $mockReflectionService->expects($this->once())->method('isMethodTaggedWith')->with($controllerObjectName, $controllerActionName . 'Action', 'skipcsrfprotection')->will($this->returnValue(false));
-
-        $mockPrivilege = $this->getMock('TYPO3\Flow\Security\Authorization\Privilege\Method\MethodPrivilegeInterface');
-        $mockPrivilege->expects($this->once())->method('matchesMethod')->with($controllerObjectName, $controllerActionName . 'Action')->will($this->returnValue(true));
-
-        $mockPolicyService = $this->getMock('TYPO3\Flow\Security\Policy\PolicyService');
-        $mockPolicyService->expects($this->once())->method('getAllPrivilegesByType')->will($this->returnValue(array($mockPrivilege)));
-
-        $mockSecurityContext = $this->getMock('TYPO3\Flow\Security\Context');
-        $mockSecurityContext->expects($this->any())->method('isCsrfProtectionTokenValid')->with('validToken')->will($this->returnValue(true));
-        $mockSecurityContext->expects($this->any())->method('hasCsrfProtectionTokens')->will($this->returnValue(true));
-
-        $mockCsrfProtectionPattern = $this->getAccessibleMock('TYPO3\Flow\Security\RequestPattern\CsrfProtection', array('dummy'));
-        $mockCsrfProtectionPattern->_set('authenticationManager', $mockAuthenticationManager);
-        $mockCsrfProtectionPattern->_set('objectManager', $mockObjectManager);
-        $mockCsrfProtectionPattern->_set('reflectionService', $mockReflectionService);
-        $mockCsrfProtectionPattern->_set('policyService', $mockPolicyService);
-        $mockCsrfProtectionPattern->_set('securityContext', $mockSecurityContext);
-        $mockCsrfProtectionPattern->_set('systemLogger', $mockSystemLogger);
-
-        $this->assertFalse($mockCsrfProtectionPattern->matchRequest($mockActionRequest));
-    }
-
-    /**
-     * @test
-     */
-    public function matchRequestReturnsFalseIfNobodyIsAuthenticated()
-    {
-        $httpRequest = Request::create(new Uri('http://localhost'), 'POST');
-
-        $mockSystemLogger = $this->getMock('TYPO3\Flow\Log\SystemLoggerInterface');
-
-        $mockActionRequest = $this->getMock('TYPO3\Flow\Mvc\ActionRequest', array(), array(), '', false);
-        $mockActionRequest->expects($this->any())->method('getHttpRequest')->will($this->returnValue($httpRequest));
-
-        $mockAuthenticationManager = $this->getMock('TYPO3\Flow\Security\Authentication\AuthenticationManagerInterface', array(), array(), '', false);
-        $mockAuthenticationManager->expects($this->any())->method('isAuthenticated')->will($this->returnValue(false));
-
-        $mockCsrfProtectionPattern = $this->getAccessibleMock('TYPO3\Flow\Security\RequestPattern\CsrfProtection', array('dummy'));
-        $mockCsrfProtectionPattern->_set('authenticationManager', $mockAuthenticationManager);
-        $mockCsrfProtectionPattern->_set('systemLogger', $mockSystemLogger);
-
-        $this->assertFalse($mockCsrfProtectionPattern->matchRequest($mockActionRequest));
-    }
-
-    /**
-     * @test
-     */
-    public function matchRequestReturnsFalseIfRequestMethodIsSafe()
-    {
-        $httpRequest = Request::create(new Uri('http://localhost'), 'GET');
-
-        $mockSystemLogger = $this->getMock('TYPO3\Flow\Log\SystemLoggerInterface');
-
-        $mockActionRequest = $this->getMock('TYPO3\Flow\Mvc\ActionRequest', array(), array(), '', false);
-        $mockActionRequest->expects($this->any())->method('getHttpRequest')->will($this->returnValue($httpRequest));
-
-        $mockCsrfProtectionPattern = $this->getAccessibleMock('TYPO3\Flow\Security\RequestPattern\CsrfProtection', array('dummy'));
-        $mockCsrfProtectionPattern->_set('systemLogger', $mockSystemLogger);
-
-        $this->assertFalse($mockCsrfProtectionPattern->matchRequest($mockActionRequest));
->>>>>>> c186a992
-    }
-
-    /**
-     * @test
-     */
-<<<<<<< HEAD
+    }
+
+    /**
+     * @test
+     */
     public function matchRequestReturnsFalseIfAuthorizationChecksAreDisabled()
     {
         $httpRequest = Request::create(new Uri('http://localhost'), 'POST');
@@ -685,39 +372,6 @@
         $mockSecurityContext->expects($this->atLeastOnce())->method('areAuthorizationChecksDisabled')->will($this->returnValue(true));
 
         $mockCsrfProtectionPattern = $this->getAccessibleMock(\TYPO3\Flow\Security\RequestPattern\CsrfProtection::class, array('dummy'));
-=======
-    public function matchRequestReturnsFalseIfRequestIsNoActionRequest()
-    {
-        $mockSystemLogger = $this->getMock('TYPO3\Flow\Log\SystemLoggerInterface');
-
-        $mockRequest = $this->getMock('TYPO3\Flow\Mvc\RequestInterface', array(), array(), '', false);
-
-        $mockCsrfProtectionPattern = $this->getAccessibleMock('TYPO3\Flow\Security\RequestPattern\CsrfProtection', array('dummy'));
-        $mockCsrfProtectionPattern->_set('systemLogger', $mockSystemLogger);
-
-        $this->assertFalse($mockCsrfProtectionPattern->matchRequest($mockRequest));
-    }
-
-    /**
-     * @test
-     */
-    public function matchRequestReturnsFalseIfAuthorizationChecksAreDisabled()
-    {
-        $httpRequest = Request::create(new Uri('http://localhost'), 'POST');
-
-        $mockSystemLogger = $this->getMock('TYPO3\Flow\Log\SystemLoggerInterface');
-
-        $mockActionRequest = $this->getMock('TYPO3\Flow\Mvc\ActionRequest', array(), array(), '', false);
-        $mockActionRequest->expects($this->any())->method('getHttpRequest')->will($this->returnValue($httpRequest));
-
-        $mockAuthenticationManager = $this->getMock('TYPO3\Flow\Security\Authentication\AuthenticationManagerInterface', array(), array(), '', false);
-        $mockAuthenticationManager->expects($this->any())->method('isAuthenticated')->will($this->returnValue(true));
-
-        $mockSecurityContext = $this->getMock('TYPO3\Flow\Security\Context');
-        $mockSecurityContext->expects($this->atLeastOnce())->method('areAuthorizationChecksDisabled')->will($this->returnValue(true));
-
-        $mockCsrfProtectionPattern = $this->getAccessibleMock('TYPO3\Flow\Security\RequestPattern\CsrfProtection', array('dummy'));
->>>>>>> c186a992
         $mockCsrfProtectionPattern->_set('authenticationManager', $mockAuthenticationManager);
         $mockCsrfProtectionPattern->_set('systemLogger', $mockSystemLogger);
         $mockCsrfProtectionPattern->_set('securityContext', $mockSecurityContext);
