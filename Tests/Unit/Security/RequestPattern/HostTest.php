<?php
namespace TYPO3\Flow\Tests\Unit\Security\RequestPattern;

/*                                                                        *
 * This script belongs to the Flow framework.                             *
 *                                                                        *
 * It is free software; you can redistribute it and/or modify it under    *
 * the terms of the MIT license.                                          *
 *                                                                        */

use TYPO3\Flow\Http\Request;

/**
 * Testcase for the URI request pattern
 */
class HostTest extends \TYPO3\Flow\Tests\UnitTestCase
{
    /**
     * Data provider with URIs and host patterns
     */
    public function uriAndHostPatterns()
    {
        return array(
            array('http://typo3.org/index.php', 'typo3.*', true, 'Assert that wildcard matches.'),
            array('http://typo3.org/index.php', 'flow.typo3.org', false, 'Assert that subdomains don\'t match.'),
            array('http://typo3.org/index.php', '*typo3.org', true, 'Assert that prefix wildcard matches.'),
            array('http://typo3.org/index.php', '*.typo3.org', false, 'Assert that subdomain wildcard doesn\'t match.'),
            array('http://flow.typo3.org/', '*.typo3.org', true, 'Assert that subdomain wildcard matches.'),
            array('http://flow.typo3.org/', 'neos.typo3.org', false, 'Assert that different subdomain doesn\'t match.'),
        );
    }
<<<<<<< HEAD

    /**
     * @dataProvider uriAndHostPatterns
     * @test
     */
    public function requestMatchingBasicallyWorks($uri, $pattern, $expected, $message)
    {
        $request = Request::create(new \TYPO3\Flow\Http\Uri($uri))->createActionRequest();

        $requestPattern = new \TYPO3\Flow\Security\RequestPattern\Host();
        $requestPattern->setPattern($pattern);

=======

    /**
     * @dataProvider uriAndHostPatterns
     * @test
     */
    public function requestMatchingBasicallyWorks($uri, $pattern, $expected, $message)
    {
        $request = Request::create(new \TYPO3\Flow\Http\Uri($uri))->createActionRequest();

        $requestPattern = new \TYPO3\Flow\Security\RequestPattern\Host();
        $requestPattern->setPattern($pattern);

>>>>>>> c186a992
        $this->assertEquals($expected, $requestPattern->matchRequest($request), $message);
    }
}<|MERGE_RESOLUTION|>--- conflicted
+++ resolved
@@ -29,7 +29,6 @@
             array('http://flow.typo3.org/', 'neos.typo3.org', false, 'Assert that different subdomain doesn\'t match.'),
         );
     }
-<<<<<<< HEAD
 
     /**
      * @dataProvider uriAndHostPatterns
@@ -42,20 +41,6 @@
         $requestPattern = new \TYPO3\Flow\Security\RequestPattern\Host();
         $requestPattern->setPattern($pattern);
 
-=======
-
-    /**
-     * @dataProvider uriAndHostPatterns
-     * @test
-     */
-    public function requestMatchingBasicallyWorks($uri, $pattern, $expected, $message)
-    {
-        $request = Request::create(new \TYPO3\Flow\Http\Uri($uri))->createActionRequest();
-
-        $requestPattern = new \TYPO3\Flow\Security\RequestPattern\Host();
-        $requestPattern->setPattern($pattern);
-
->>>>>>> c186a992
         $this->assertEquals($expected, $requestPattern->matchRequest($request), $message);
     }
 }