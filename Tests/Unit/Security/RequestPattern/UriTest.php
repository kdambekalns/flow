<?php
namespace TYPO3\Flow\Tests\Unit\Security\RequestPattern;

/*
 * This file is part of the TYPO3.Flow package.
 *
 * (c) Contributors of the Neos Project - www.neos.io
 *
 * This package is Open Source Software. For the full copyright and license
 * information, please view the LICENSE file which was distributed with this
 * source code.
 */

<<<<<<< HEAD
=======
use TYPO3\Flow\Http;
use TYPO3\Flow\Mvc\ActionRequest;
>>>>>>> c3f2521f
use TYPO3\Flow\Tests\UnitTestCase;
use TYPO3\Flow\Security\RequestPattern;

/**
 * Testcase for the URI request pattern
 */
class UriTest extends UnitTestCase
{
    public function matchRequestDataProvider()
    {
        return [
            ['uriPath' => '', 'pattern' => '.*', 'shouldMatch' => true],
            ['uriPath' => '', 'pattern' => '/some/nice/.*', 'shouldMatch' => false],
            ['uriPath' => '/some/nice/path/to/index.php', 'pattern' => '/some/nice/.*', 'shouldMatch' => true],
            ['uriPath' => '/some/other/path', 'pattern' => '.*/other/.*', 'shouldMatch' => true],
        ];
    }

    /**
     * @test
     * @dataProvider matchRequestDataProvider
     */
    public function matchRequestTests($uriPath, $pattern, $shouldMatch)
    {
<<<<<<< HEAD
        $mockActionRequest = $this->getMockBuilder(\TYPO3\Flow\Mvc\ActionRequest::class)->disableOriginalConstructor()->getMock();

        $mockHttpRequest = $this->getMockBuilder(\TYPO3\Flow\Http\Request::class)->disableOriginalConstructor()->getMock();
        $mockActionRequest->expects($this->atLeastOnce())->method('getHttpRequest')->will($this->returnValue($mockHttpRequest));

        $mockUri = $this->getMockBuilder(\TYPO3\Flow\Http\Uri::class)->disableOriginalConstructor()->getMock();
=======
        $mockActionRequest = $this->getMockBuilder(ActionRequest::class)->disableOriginalConstructor()->getMock();

        $mockHttpRequest = $this->getMockBuilder(Http\Request::class)->disableOriginalConstructor()->getMock();
        $mockActionRequest->expects($this->atLeastOnce())->method('getHttpRequest')->will($this->returnValue($mockHttpRequest));

        $mockUri = $this->getMockBuilder(Http\Uri::class)->disableOriginalConstructor()->getMock();
>>>>>>> c3f2521f
        $mockHttpRequest->expects($this->atLeastOnce())->method('getUri')->will($this->returnValue($mockUri));

        $mockUri->expects($this->atLeastOnce())->method('getPath')->will($this->returnValue($uriPath));

        $requestPattern = new RequestPattern\Uri();
        $requestPattern->setPattern($pattern);

        if ($shouldMatch) {
            $this->assertTrue($requestPattern->matchRequest($mockActionRequest));
        } else {
            $this->assertFalse($requestPattern->matchRequest($mockActionRequest));
        }
    }
}<|MERGE_RESOLUTION|>--- conflicted
+++ resolved
@@ -11,11 +11,7 @@
  * source code.
  */
 
-<<<<<<< HEAD
-=======
-use TYPO3\Flow\Http;
-use TYPO3\Flow\Mvc\ActionRequest;
->>>>>>> c3f2521f
+use TYPO3\Flow\Http\Request;
 use TYPO3\Flow\Tests\UnitTestCase;
 use TYPO3\Flow\Security\RequestPattern;
 
@@ -40,21 +36,12 @@
      */
     public function matchRequestTests($uriPath, $pattern, $shouldMatch)
     {
-<<<<<<< HEAD
-        $mockActionRequest = $this->getMockBuilder(\TYPO3\Flow\Mvc\ActionRequest::class)->disableOriginalConstructor()->getMock();
-
-        $mockHttpRequest = $this->getMockBuilder(\TYPO3\Flow\Http\Request::class)->disableOriginalConstructor()->getMock();
-        $mockActionRequest->expects($this->atLeastOnce())->method('getHttpRequest')->will($this->returnValue($mockHttpRequest));
-
-        $mockUri = $this->getMockBuilder(\TYPO3\Flow\Http\Uri::class)->disableOriginalConstructor()->getMock();
-=======
         $mockActionRequest = $this->getMockBuilder(ActionRequest::class)->disableOriginalConstructor()->getMock();
 
         $mockHttpRequest = $this->getMockBuilder(Http\Request::class)->disableOriginalConstructor()->getMock();
         $mockActionRequest->expects($this->atLeastOnce())->method('getHttpRequest')->will($this->returnValue($mockHttpRequest));
 
         $mockUri = $this->getMockBuilder(Http\Uri::class)->disableOriginalConstructor()->getMock();
->>>>>>> c3f2521f
         $mockHttpRequest->expects($this->atLeastOnce())->method('getUri')->will($this->returnValue($mockUri));
 
         $mockUri->expects($this->atLeastOnce())->method('getPath')->will($this->returnValue($uriPath));
