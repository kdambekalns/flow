<?php
namespace TYPO3\Flow\Tests\Unit\Security;

/*                                                                        *
 * This script belongs to the Flow framework.                             *
 *                                                                        *
 * It is free software; you can redistribute it and/or modify it under    *
 * the terms of the MIT license.                                          *
 *                                                                        */

/**
 * Testcase for the request pattern resolver
 *
 */
class RequestPatternResolverTest extends \TYPO3\Flow\Tests\UnitTestCase
{
    /**
     * @test
<<<<<<< HEAD
     * @expectedException \TYPO3\Flow\Security\Exception\NoRequestPatternFoundException
     */
    public function resolveRequestPatternClassThrowsAnExceptionIfNoRequestPatternIsAvailable()
    {
        $mockObjectManager = $this->getMock(\TYPO3\Flow\Object\ObjectManager::class, array(), array(), '', false);
        $mockObjectManager->expects($this->any())->method('getCaseSensitiveObjectName')->will($this->returnValue(false));

        $requestPatternResolver = new \TYPO3\Flow\Security\RequestPatternResolver($mockObjectManager);

        $requestPatternResolver->resolveRequestPatternClass('notExistingClass');
    }

    /**
     * @test
     */
    public function resolveRequestPatternReturnsTheCorrectRequestPatternForAShortName()
    {
        $getCaseSensitiveObjectNameCallback = function () {
            $args = func_get_args();

            if ($args[0] === 'TYPO3\Flow\Security\RequestPattern\ValidShortName') {
                return 'TYPO3\Flow\Security\RequestPattern\ValidShortName';
            }

            return false;
        };

        $mockObjectManager = $this->getMock(\TYPO3\Flow\Object\ObjectManager::class, array(), array(), '', false);
        $mockObjectManager->expects($this->any())->method('getCaseSensitiveObjectName')->will($this->returnCallback($getCaseSensitiveObjectNameCallback));

        $requestPatternResolver = new \TYPO3\Flow\Security\RequestPatternResolver($mockObjectManager);
        $requestPatternClass = $requestPatternResolver->resolveRequestPatternClass('ValidShortName');

        $this->assertEquals('TYPO3\Flow\Security\RequestPattern\ValidShortName', $requestPatternClass, 'The wrong classname has been resolved');
    }

    /**
     * @test
     */
    public function resolveRequestPatternReturnsTheCorrectRequestPatternForACompleteClassName()
    {
        $mockObjectManager = $this->getMock(\TYPO3\Flow\Object\ObjectManager::class, array(), array(), '', false);
        $mockObjectManager->expects($this->any())->method('getCaseSensitiveObjectName')->with('ExistingRequestPatternClass')->will($this->returnValue('ExistingRequestPatternClass'));

        $requestPatternResolver = new \TYPO3\Flow\Security\RequestPatternResolver($mockObjectManager);
        $requestPatternClass = $requestPatternResolver->resolveRequestPatternClass('ExistingRequestPatternClass');

=======
     * @expectedException TYPO3\Flow\Security\Exception\NoRequestPatternFoundException
     */
    public function resolveRequestPatternClassThrowsAnExceptionIfNoRequestPatternIsAvailable()
    {
        $mockObjectManager = $this->getMock('TYPO3\Flow\Object\ObjectManager', array(), array(), '', false);
        $mockObjectManager->expects($this->any())->method('getCaseSensitiveObjectName')->will($this->returnValue(false));

        $requestPatternResolver = new \TYPO3\Flow\Security\RequestPatternResolver($mockObjectManager);

        $requestPatternResolver->resolveRequestPatternClass('notExistingClass');
    }

    /**
     * @test
     */
    public function resolveRequestPatternReturnsTheCorrectRequestPatternForAShortName()
    {
        $getCaseSensitiveObjectNameCallback = function () {
            $args = func_get_args();

            if ($args[0] === 'TYPO3\Flow\Security\RequestPattern\ValidShortName') {
                return 'TYPO3\Flow\Security\RequestPattern\ValidShortName';
            }

            return false;
        };

        $mockObjectManager = $this->getMock('TYPO3\Flow\Object\ObjectManager', array(), array(), '', false);
        $mockObjectManager->expects($this->any())->method('getCaseSensitiveObjectName')->will($this->returnCallback($getCaseSensitiveObjectNameCallback));

        $requestPatternResolver = new \TYPO3\Flow\Security\RequestPatternResolver($mockObjectManager);
        $requestPatternClass = $requestPatternResolver->resolveRequestPatternClass('ValidShortName');

        $this->assertEquals('TYPO3\Flow\Security\RequestPattern\ValidShortName', $requestPatternClass, 'The wrong classname has been resolved');
    }

    /**
     * @test
     */
    public function resolveRequestPatternReturnsTheCorrectRequestPatternForACompleteClassName()
    {
        $mockObjectManager = $this->getMock('TYPO3\Flow\Object\ObjectManager', array(), array(), '', false);
        $mockObjectManager->expects($this->any())->method('getCaseSensitiveObjectName')->with('ExistingRequestPatternClass')->will($this->returnValue('ExistingRequestPatternClass'));

        $requestPatternResolver = new \TYPO3\Flow\Security\RequestPatternResolver($mockObjectManager);
        $requestPatternClass = $requestPatternResolver->resolveRequestPatternClass('ExistingRequestPatternClass');

>>>>>>> c186a992
        $this->assertEquals('ExistingRequestPatternClass', $requestPatternClass, 'The wrong classname has been resolved');
    }
}<|MERGE_RESOLUTION|>--- conflicted
+++ resolved
@@ -16,7 +16,6 @@
 {
     /**
      * @test
-<<<<<<< HEAD
      * @expectedException \TYPO3\Flow\Security\Exception\NoRequestPatternFoundException
      */
     public function resolveRequestPatternClassThrowsAnExceptionIfNoRequestPatternIsAvailable()
@@ -64,55 +63,6 @@
         $requestPatternResolver = new \TYPO3\Flow\Security\RequestPatternResolver($mockObjectManager);
         $requestPatternClass = $requestPatternResolver->resolveRequestPatternClass('ExistingRequestPatternClass');
 
-=======
-     * @expectedException TYPO3\Flow\Security\Exception\NoRequestPatternFoundException
-     */
-    public function resolveRequestPatternClassThrowsAnExceptionIfNoRequestPatternIsAvailable()
-    {
-        $mockObjectManager = $this->getMock('TYPO3\Flow\Object\ObjectManager', array(), array(), '', false);
-        $mockObjectManager->expects($this->any())->method('getCaseSensitiveObjectName')->will($this->returnValue(false));
-
-        $requestPatternResolver = new \TYPO3\Flow\Security\RequestPatternResolver($mockObjectManager);
-
-        $requestPatternResolver->resolveRequestPatternClass('notExistingClass');
-    }
-
-    /**
-     * @test
-     */
-    public function resolveRequestPatternReturnsTheCorrectRequestPatternForAShortName()
-    {
-        $getCaseSensitiveObjectNameCallback = function () {
-            $args = func_get_args();
-
-            if ($args[0] === 'TYPO3\Flow\Security\RequestPattern\ValidShortName') {
-                return 'TYPO3\Flow\Security\RequestPattern\ValidShortName';
-            }
-
-            return false;
-        };
-
-        $mockObjectManager = $this->getMock('TYPO3\Flow\Object\ObjectManager', array(), array(), '', false);
-        $mockObjectManager->expects($this->any())->method('getCaseSensitiveObjectName')->will($this->returnCallback($getCaseSensitiveObjectNameCallback));
-
-        $requestPatternResolver = new \TYPO3\Flow\Security\RequestPatternResolver($mockObjectManager);
-        $requestPatternClass = $requestPatternResolver->resolveRequestPatternClass('ValidShortName');
-
-        $this->assertEquals('TYPO3\Flow\Security\RequestPattern\ValidShortName', $requestPatternClass, 'The wrong classname has been resolved');
-    }
-
-    /**
-     * @test
-     */
-    public function resolveRequestPatternReturnsTheCorrectRequestPatternForACompleteClassName()
-    {
-        $mockObjectManager = $this->getMock('TYPO3\Flow\Object\ObjectManager', array(), array(), '', false);
-        $mockObjectManager->expects($this->any())->method('getCaseSensitiveObjectName')->with('ExistingRequestPatternClass')->will($this->returnValue('ExistingRequestPatternClass'));
-
-        $requestPatternResolver = new \TYPO3\Flow\Security\RequestPatternResolver($mockObjectManager);
-        $requestPatternClass = $requestPatternResolver->resolveRequestPatternClass('ExistingRequestPatternClass');
-
->>>>>>> c186a992
         $this->assertEquals('ExistingRequestPatternClass', $requestPatternClass, 'The wrong classname has been resolved');
     }
 }