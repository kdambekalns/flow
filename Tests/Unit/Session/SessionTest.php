--- conflicted
+++ resolved
@@ -85,7 +85,6 @@
         $this->httpRequest = Request::create(new Uri('http://localhost'));
         $this->httpResponse = new Response();
 
-<<<<<<< HEAD
         $mockRequestHandler = $this->getMock(\TYPO3\Flow\Http\RequestHandler::class, array(), array(), '', false, false);
         $mockRequestHandler->expects($this->any())->method('getHttpRequest')->will($this->returnValue($this->httpRequest));
         $mockRequestHandler->expects($this->any())->method('getHttpResponse')->will($this->returnValue($this->httpResponse));
@@ -97,19 +96,6 @@
 
         $this->mockObjectManager = $this->getMock(\TYPO3\Flow\Object\ObjectManagerInterface::class, array(), array(), '', false, false);
         $this->mockObjectManager->expects($this->any())->method('get')->with(\TYPO3\Flow\Security\Context::class)->will($this->returnValue($this->mockSecurityContext));
-=======
-        $mockRequestHandler = $this->getMock('TYPO3\Flow\Http\RequestHandler', array(), array(), '', false, false);
-        $mockRequestHandler->expects($this->any())->method('getHttpRequest')->will($this->returnValue($this->httpRequest));
-        $mockRequestHandler->expects($this->any())->method('getHttpResponse')->will($this->returnValue($this->httpResponse));
-
-        $this->mockBootstrap = $this->getMock('TYPO3\Flow\Core\Bootstrap', array(), array(), '', false, false);
-        $this->mockBootstrap->expects($this->any())->method('getActiveRequestHandler')->will($this->returnValue($mockRequestHandler));
-
-        $this->mockSecurityContext = $this->getMock('TYPO3\Flow\Security\Context', array(), array(), '', false, false);
-
-        $this->mockObjectManager = $this->getMock('TYPO3\Flow\Object\ObjectManagerInterface', array(), array(), '', false, false);
-        $this->mockObjectManager->expects($this->any())->method('get')->with('TYPO3\Flow\Security\Context')->will($this->returnValue($this->mockSecurityContext));
->>>>>>> c186a992
     }
 
     /**
@@ -308,15 +294,9 @@
      */
     public function startThrowsAnExceptionIfIncompatibleRequestHandlerIsUsed()
     {
-<<<<<<< HEAD
         $mockRequestHandler = $this->getMock(\TYPO3\Flow\Cli\CommandRequestHandler::class, array(), array(), '', false, false);
 
         $mockBootstrap = $this->getMock(\TYPO3\Flow\Core\Bootstrap::class, array(), array(), '', false, false);
-=======
-        $mockRequestHandler = $this->getMock('TYPO3\Flow\Cli\RequestHandler', array(), array(), '', false, false);
-
-        $mockBootstrap = $this->getMock('TYPO3\Flow\Core\Bootstrap', array(), array(), '', false, false);
->>>>>>> c186a992
         $mockBootstrap->expects($this->any())->method('getActiveRequestHandler')->will($this->returnValue($mockRequestHandler));
 
         $session = new Session();
@@ -599,11 +579,7 @@
         $metaDataCache = $this->createCache('Meta');
         $storageCache = $this->createCache('Storage');
 
-<<<<<<< HEAD
         $session = $this->getAccessibleMock(\TYPO3\Flow\Session\Session::class, array('dummy'));
-=======
-        $session = $this->getAccessibleMock('TYPO3\Flow\Session\Session', array('dummy'));
->>>>>>> c186a992
         $this->inject($session, 'bootstrap', $this->mockBootstrap);
         $this->inject($session, 'objectManager', $this->mockObjectManager);
         $this->inject($session, 'settings', $this->settings);
@@ -1054,11 +1030,7 @@
      */
     public function autoExpireRemovesAllSessionDataOfTheExpiredSession()
     {
-<<<<<<< HEAD
         $session = $this->getAccessibleMock(\TYPO3\Flow\Session\Session::class, array('dummy'));
-=======
-        $session = $this->getAccessibleMock('TYPO3\Flow\Session\Session', array('dummy'));
->>>>>>> c186a992
         $this->inject($session, 'bootstrap', $this->mockBootstrap);
         $this->inject($session, 'objectManager', $this->mockObjectManager);
         $this->inject($session, 'settings', $this->settings);
@@ -1136,11 +1108,7 @@
 
         // Create a second session which should remove the first expired session
         // implicitly by calling autoExpire()
-<<<<<<< HEAD
         $session = $this->getAccessibleMock(\TYPO3\Flow\Session\Session::class, array('dummy'));
-=======
-        $session = $this->getAccessibleMock('TYPO3\Flow\Session\Session', array('dummy'));
->>>>>>> c186a992
         $this->inject($session, 'bootstrap', $this->mockBootstrap);
         $this->inject($session, 'objectManager', $this->mockObjectManager);
         $this->inject($session, 'metaDataCache', $this->createCache('Meta'));
@@ -1250,11 +1218,7 @@
             $metaDataCache->set($sessionIdentifier, $sessionInfo, array('session'), 0);
         }
 
-<<<<<<< HEAD
         $this->inject($session, 'systemLogger', $this->getMock(\TYPO3\Flow\Log\SystemLoggerInterface::class));
-=======
-        $this->inject($session, 'systemLogger', $this->getMock('TYPO3\Flow\Log\SystemLoggerInterface'));
->>>>>>> c186a992
         $this->assertLessThanOrEqual(5, $session->collectGarbage());
     }
 
@@ -1266,19 +1230,11 @@
      */
     protected function createCache($name)
     {
-<<<<<<< HEAD
         $mockEnvironment = $this->getMock(\TYPO3\Flow\Utility\Environment::class, array(), array(), '', false);
         $mockEnvironment->expects($this->any())->method('getMaximumPathLength')->will($this->returnValue(255));
         $mockEnvironment->expects($this->any())->method('getPathToTemporaryDirectory')->will($this->returnValue('vfs://Foo/'));
 
         $mockCacheManager = $this->getMock(\TYPO3\Flow\Cache\CacheManager::class, array(), array(), '', false);
-=======
-        $mockEnvironment = $this->getMock('TYPO3\Flow\Utility\Environment', array(), array(), '', false);
-        $mockEnvironment->expects($this->any())->method('getMaximumPathLength')->will($this->returnValue(255));
-        $mockEnvironment->expects($this->any())->method('getPathToTemporaryDirectory')->will($this->returnValue('vfs://Foo/'));
-
-        $mockCacheManager = $this->getMock('TYPO3\Flow\Cache\CacheManager', array(), array(), '', false);
->>>>>>> c186a992
         $mockCacheManager->expects($this->any())->method('isCachePersistent')->will($this->returnValue(false));
 
         $backend = new FileBackend(new ApplicationContext('Testing'));
