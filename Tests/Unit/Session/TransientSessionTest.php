<?php
namespace TYPO3\Flow\Tests\Unit\Session;

/*                                                                        *
 * This script belongs to the Flow framework.                             *
 *                                                                        *
 * It is free software; you can redistribute it and/or modify it under    *
 * the terms of the MIT license.                                          *
 *                                                                        */

/**
 * Testcase for the Transient Session implementation
 *
 */
class TransientSessionTest extends \TYPO3\Flow\Tests\UnitTestCase
{
    /**
     * @test
     */
    public function theTransientSessionImplementsTheSessionInterface()
    {
        $session = new \TYPO3\Flow\Session\TransientSession();
<<<<<<< HEAD
        $this->assertInstanceOf(\TYPO3\Flow\Session\SessionInterface::class, $session);
    }

    /**
     * @test
     */
    public function aSessionIdIsGeneratedOnStartingTheSession()
    {
        $session = new \TYPO3\Flow\Session\TransientSession();
        $session->start();
        $this->assertTrue(strlen($session->getId()) == 13);
=======
        $this->assertInstanceOf('TYPO3\Flow\Session\SessionInterface', $session);
>>>>>>> c186a992
    }

    /**
     * @test
<<<<<<< HEAD
     * @expectedException \TYPO3\Flow\Session\Exception\SessionNotStartedException
     */
    public function tryingToGetTheSessionIdWithoutStartingTheSessionThrowsAnException()
    {
        $session = new \TYPO3\Flow\Session\TransientSession();
        $session->getId();
=======
     */
    public function aSessionIdIsGeneratedOnStartingTheSession()
    {
        $session = new \TYPO3\Flow\Session\TransientSession();
        $session->start();
        $this->assertTrue(strlen($session->getId()) == 13);
>>>>>>> c186a992
    }

    /**
     * @test
<<<<<<< HEAD
     */
    public function stringsCanBeStoredByCallingPutData()
    {
        $session = new \TYPO3\Flow\Session\TransientSession();
        $session->start();
        $session->putData('theKey', 'some data');
        $this->assertEquals('some data', $session->getData('theKey'));
=======
     * @expectedException \TYPO3\Flow\Session\Exception\SessionNotStartedException
     */
    public function tryingToGetTheSessionIdWithoutStartingTheSessionThrowsAnException()
    {
        $session = new \TYPO3\Flow\Session\TransientSession();
        $session->getId();
>>>>>>> c186a992
    }

    /**
     * @test
     */
<<<<<<< HEAD
    public function allSessionDataCanBeFlushedByCallingDestroy()
=======
    public function stringsCanBeStoredByCallingPutData()
>>>>>>> c186a992
    {
        $session = new \TYPO3\Flow\Session\TransientSession();
        $session->start();
        $session->putData('theKey', 'some data');
<<<<<<< HEAD
        $session->destroy();
        $session->start();
        $this->assertNull($session->getData('theKey'));
=======
        $this->assertEquals('some data', $session->getData('theKey'));
>>>>>>> c186a992
    }

    /**
     * @test
     */
<<<<<<< HEAD
=======
    public function allSessionDataCanBeFlushedByCallingDestroy()
    {
        $session = new \TYPO3\Flow\Session\TransientSession();
        $session->start();
        $session->putData('theKey', 'some data');
        $session->destroy();
        $session->start();
        $this->assertNull($session->getData('theKey'));
    }

    /**
     * @test
     */
>>>>>>> c186a992
    public function hasKeyReturnsTrueOrFalseAccordingToAvailableKeys()
    {
        $session = new \TYPO3\Flow\Session\TransientSession();
        $session->start();
        $session->putData('theKey', 'some data');
        $this->assertTrue($session->hasKey('theKey'));
        $this->assertFalse($session->hasKey('noKey'));
    }
}<|MERGE_RESOLUTION|>--- conflicted
+++ resolved
@@ -20,7 +20,6 @@
     public function theTransientSessionImplementsTheSessionInterface()
     {
         $session = new \TYPO3\Flow\Session\TransientSession();
-<<<<<<< HEAD
         $this->assertInstanceOf(\TYPO3\Flow\Session\SessionInterface::class, $session);
     }
 
@@ -32,33 +31,20 @@
         $session = new \TYPO3\Flow\Session\TransientSession();
         $session->start();
         $this->assertTrue(strlen($session->getId()) == 13);
-=======
-        $this->assertInstanceOf('TYPO3\Flow\Session\SessionInterface', $session);
->>>>>>> c186a992
     }
 
     /**
      * @test
-<<<<<<< HEAD
      * @expectedException \TYPO3\Flow\Session\Exception\SessionNotStartedException
      */
     public function tryingToGetTheSessionIdWithoutStartingTheSessionThrowsAnException()
     {
         $session = new \TYPO3\Flow\Session\TransientSession();
         $session->getId();
-=======
-     */
-    public function aSessionIdIsGeneratedOnStartingTheSession()
-    {
-        $session = new \TYPO3\Flow\Session\TransientSession();
-        $session->start();
-        $this->assertTrue(strlen($session->getId()) == 13);
->>>>>>> c186a992
     }
 
     /**
      * @test
-<<<<<<< HEAD
      */
     public function stringsCanBeStoredByCallingPutData()
     {
@@ -66,42 +52,11 @@
         $session->start();
         $session->putData('theKey', 'some data');
         $this->assertEquals('some data', $session->getData('theKey'));
-=======
-     * @expectedException \TYPO3\Flow\Session\Exception\SessionNotStartedException
-     */
-    public function tryingToGetTheSessionIdWithoutStartingTheSessionThrowsAnException()
-    {
-        $session = new \TYPO3\Flow\Session\TransientSession();
-        $session->getId();
->>>>>>> c186a992
     }
 
     /**
      * @test
      */
-<<<<<<< HEAD
-    public function allSessionDataCanBeFlushedByCallingDestroy()
-=======
-    public function stringsCanBeStoredByCallingPutData()
->>>>>>> c186a992
-    {
-        $session = new \TYPO3\Flow\Session\TransientSession();
-        $session->start();
-        $session->putData('theKey', 'some data');
-<<<<<<< HEAD
-        $session->destroy();
-        $session->start();
-        $this->assertNull($session->getData('theKey'));
-=======
-        $this->assertEquals('some data', $session->getData('theKey'));
->>>>>>> c186a992
-    }
-
-    /**
-     * @test
-     */
-<<<<<<< HEAD
-=======
     public function allSessionDataCanBeFlushedByCallingDestroy()
     {
         $session = new \TYPO3\Flow\Session\TransientSession();
@@ -115,7 +70,6 @@
     /**
      * @test
      */
->>>>>>> c186a992
     public function hasKeyReturnsTrueOrFalseAccordingToAvailableKeys()
     {
         $session = new \TYPO3\Flow\Session\TransientSession();
