<?php
namespace TYPO3\Flow\Tests\Unit\SignalSlot;

/*
 * This file is part of the TYPO3.Flow package.
 *
 * (c) Contributors of the Neos Project - www.neos.io
 *
 * This package is Open Source Software. For the full copyright and license
 * information, please view the LICENSE file which was distributed with this
 * source code.
 */

use TYPO3\Flow\Aop\JoinPoint;
use TYPO3\Flow\SignalSlot\Dispatcher;
use TYPO3\Flow\SignalSlot\SignalAspect;
use TYPO3\Flow\Tests\UnitTestCase;

/**
 * Testcase for the Signal Aspect
 */
class SignalAspectTest extends UnitTestCase
{
    /**
     * @test
     */
    public function forwardSignalToDispatcherForwardsTheSignalsMethodArgumentsToTheDispatcher()
    {
<<<<<<< HEAD
        $mockJoinPoint = $this->getMockBuilder(\TYPO3\Flow\Aop\JoinPoint::class)->disableOriginalConstructor()->getMock();
=======
        $mockJoinPoint = $this->getMockBuilder(JoinPoint::class)->disableOriginalConstructor()->getMock();
>>>>>>> c3f2521f
        $mockJoinPoint->expects($this->any())->method('getClassName')->will($this->returnValue('SampleClass'));
        $mockJoinPoint->expects($this->any())->method('getMethodName')->will($this->returnValue('emitSignal'));
        $mockJoinPoint->expects($this->any())->method('getMethodArguments')->will($this->returnValue(['arg1' => 'val1', 'arg2' => ['val2']]));

<<<<<<< HEAD
        $mockDispatcher = $this->createMock(\TYPO3\Flow\SignalSlot\Dispatcher::class);
        $mockDispatcher->expects($this->once())->method('dispatch')->with('SampleClass', 'signal', array('arg1' => 'val1', 'arg2' => array('val2')));

        $aspect = $this->getAccessibleMock(\TYPO3\Flow\SignalSlot\SignalAspect::class, array('dummy'));
=======
        $mockDispatcher = $this->createMock(Dispatcher::class);
        $mockDispatcher->expects($this->once())->method('dispatch')->with('SampleClass', 'signal', ['arg1' => 'val1', 'arg2' => ['val2']]);

        $aspect = $this->getAccessibleMock(SignalAspect::class, ['dummy']);
>>>>>>> c3f2521f
        $aspect->_set('dispatcher', $mockDispatcher);
        $aspect->forwardSignalToDispatcher($mockJoinPoint);
    }
}<|MERGE_RESOLUTION|>--- conflicted
+++ resolved
@@ -26,26 +26,15 @@
      */
     public function forwardSignalToDispatcherForwardsTheSignalsMethodArgumentsToTheDispatcher()
     {
-<<<<<<< HEAD
-        $mockJoinPoint = $this->getMockBuilder(\TYPO3\Flow\Aop\JoinPoint::class)->disableOriginalConstructor()->getMock();
-=======
         $mockJoinPoint = $this->getMockBuilder(JoinPoint::class)->disableOriginalConstructor()->getMock();
->>>>>>> c3f2521f
         $mockJoinPoint->expects($this->any())->method('getClassName')->will($this->returnValue('SampleClass'));
         $mockJoinPoint->expects($this->any())->method('getMethodName')->will($this->returnValue('emitSignal'));
         $mockJoinPoint->expects($this->any())->method('getMethodArguments')->will($this->returnValue(['arg1' => 'val1', 'arg2' => ['val2']]));
 
-<<<<<<< HEAD
-        $mockDispatcher = $this->createMock(\TYPO3\Flow\SignalSlot\Dispatcher::class);
-        $mockDispatcher->expects($this->once())->method('dispatch')->with('SampleClass', 'signal', array('arg1' => 'val1', 'arg2' => array('val2')));
-
-        $aspect = $this->getAccessibleMock(\TYPO3\Flow\SignalSlot\SignalAspect::class, array('dummy'));
-=======
         $mockDispatcher = $this->createMock(Dispatcher::class);
         $mockDispatcher->expects($this->once())->method('dispatch')->with('SampleClass', 'signal', ['arg1' => 'val1', 'arg2' => ['val2']]);
 
         $aspect = $this->getAccessibleMock(SignalAspect::class, ['dummy']);
->>>>>>> c3f2521f
         $aspect->_set('dispatcher', $mockDispatcher);
         $aspect->forwardSignalToDispatcher($mockJoinPoint);
     }
