<?php
namespace TYPO3\Flow\Tests\Unit\Utility;

/*                                                                        *
 * This script belongs to the Flow framework.                             *
 *                                                                        *
 * It is free software; you can redistribute it and/or modify it under    *
 * the terms of the MIT license.                                          *
 *                                                                        */

use TYPO3\Flow\Utility\Algorithms;

/**
 * Testcase for the Utility Algorithms class
 *
 */
class AlgorithmsTest extends \TYPO3\Flow\Tests\UnitTestCase
{
    /**
     * @test
     */
    public function generateUUIDGeneratesUuidLikeString()
    {
        $this->assertRegExp('/^[[:xdigit:]]{8}-[[:xdigit:]]{4}-[[:xdigit:]]{4}-[[:xdigit:]]{4}-[[:xdigit:]]{12}$/', Algorithms::generateUUID());
    }
<<<<<<< HEAD

    /**
     * @test
     */
    public function generateUUIDGeneratesLowercaseString()
    {
        $uuid = Algorithms::generateUUID();
        $this->assertSame(strtolower($uuid), $uuid);
    }
=======
>>>>>>> d040582c

    /**
     * @test
     */
<<<<<<< HEAD
    public function generateUUIDGeneratesAtLeastNotTheSameUuidOnSubsequentCalls()
    {
        $this->assertNotEquals(Algorithms::generateUUID(), Algorithms::generateUUID());
=======
    public function generateUUIDGeneratesLowercaseString()
    {
        $uuid = Algorithms::generateUUID();
        $this->assertSame(strtolower($uuid), $uuid);
>>>>>>> d040582c
    }

    /**
     * @test
     */
<<<<<<< HEAD
    public function generateRandomBytesGeneratesRandomBytes()
    {
        $this->assertEquals(20, strlen(Algorithms::generateRandomBytes(20)));
=======
    public function generateUUIDGeneratesAtLeastNotTheSameUuidOnSubsequentCalls()
    {
        $this->assertNotEquals(Algorithms::generateUUID(), Algorithms::generateUUID());
>>>>>>> d040582c
    }

    /**
     * @test
     */
<<<<<<< HEAD
    public function generateRandomTokenGeneratesRandomToken()
    {
        $this->assertRegExp('/^[[:xdigit:]]{64}$/', Algorithms::generateRandomToken(32));
=======
    public function generateRandomBytesGeneratesRandomBytes()
    {
        $this->assertEquals(20, strlen(Algorithms::generateRandomBytes(20)));
>>>>>>> d040582c
    }

    /**
     * @test
     */
<<<<<<< HEAD
    public function generateRandomStringGeneratesAlnumCharactersPerDefault()
    {
        $this->assertRegExp('/^[a-z0-9]{64}$/i', Algorithms::generateRandomString(64));
    }

    /**
     * signature: $regularExpression, $charactersClass
     */
    public function randomStringCharactersDataProvider()
    {
        return array(
            array('/^[#~+]{64}$/', '#~+'),
            array('/^[a-f2-4%]{64}$/', 'abcdef234%'),
        );
    }

    /**
=======
    public function generateRandomTokenGeneratesRandomToken()
    {
        $this->assertRegExp('/^[[:xdigit:]]{64}$/', Algorithms::generateRandomToken(32));
    }

    /**
     * @test
     */
    public function generateRandomStringGeneratesAlnumCharactersPerDefault()
    {
        $this->assertRegExp('/^[a-z0-9]{64}$/i', Algorithms::generateRandomString(64));
    }

    /**
     * signature: $regularExpression, $charactersClass
     */
    public function randomStringCharactersDataProvider()
    {
        return array(
            array('/^[#~+]{64}$/', '#~+'),
            array('/^[a-f2-4%]{64}$/', 'abcdef234%'),
        );
    }

    /**
>>>>>>> d040582c
     * @test
     * @dataProvider randomStringCharactersDataProvider
     */
    public function generateRandomStringGeneratesOnlyDefinedCharactersRange($regularExpression, $charactersClass)
    {
        $this->assertRegExp($regularExpression, Algorithms::generateRandomString(64, $charactersClass));
    }
}<|MERGE_RESOLUTION|>--- conflicted
+++ resolved
@@ -23,7 +23,6 @@
     {
         $this->assertRegExp('/^[[:xdigit:]]{8}-[[:xdigit:]]{4}-[[:xdigit:]]{4}-[[:xdigit:]]{4}-[[:xdigit:]]{12}$/', Algorithms::generateUUID());
     }
-<<<<<<< HEAD
 
     /**
      * @test
@@ -33,74 +32,26 @@
         $uuid = Algorithms::generateUUID();
         $this->assertSame(strtolower($uuid), $uuid);
     }
-=======
->>>>>>> d040582c
 
     /**
      * @test
      */
-<<<<<<< HEAD
     public function generateUUIDGeneratesAtLeastNotTheSameUuidOnSubsequentCalls()
     {
         $this->assertNotEquals(Algorithms::generateUUID(), Algorithms::generateUUID());
-=======
-    public function generateUUIDGeneratesLowercaseString()
-    {
-        $uuid = Algorithms::generateUUID();
-        $this->assertSame(strtolower($uuid), $uuid);
->>>>>>> d040582c
     }
 
     /**
      * @test
      */
-<<<<<<< HEAD
     public function generateRandomBytesGeneratesRandomBytes()
     {
         $this->assertEquals(20, strlen(Algorithms::generateRandomBytes(20)));
-=======
-    public function generateUUIDGeneratesAtLeastNotTheSameUuidOnSubsequentCalls()
-    {
-        $this->assertNotEquals(Algorithms::generateUUID(), Algorithms::generateUUID());
->>>>>>> d040582c
     }
 
     /**
      * @test
      */
-<<<<<<< HEAD
-    public function generateRandomTokenGeneratesRandomToken()
-    {
-        $this->assertRegExp('/^[[:xdigit:]]{64}$/', Algorithms::generateRandomToken(32));
-=======
-    public function generateRandomBytesGeneratesRandomBytes()
-    {
-        $this->assertEquals(20, strlen(Algorithms::generateRandomBytes(20)));
->>>>>>> d040582c
-    }
-
-    /**
-     * @test
-     */
-<<<<<<< HEAD
-    public function generateRandomStringGeneratesAlnumCharactersPerDefault()
-    {
-        $this->assertRegExp('/^[a-z0-9]{64}$/i', Algorithms::generateRandomString(64));
-    }
-
-    /**
-     * signature: $regularExpression, $charactersClass
-     */
-    public function randomStringCharactersDataProvider()
-    {
-        return array(
-            array('/^[#~+]{64}$/', '#~+'),
-            array('/^[a-f2-4%]{64}$/', 'abcdef234%'),
-        );
-    }
-
-    /**
-=======
     public function generateRandomTokenGeneratesRandomToken()
     {
         $this->assertRegExp('/^[[:xdigit:]]{64}$/', Algorithms::generateRandomToken(32));
@@ -126,7 +77,6 @@
     }
 
     /**
->>>>>>> d040582c
      * @test
      * @dataProvider randomStringCharactersDataProvider
      */
