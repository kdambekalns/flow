--- conflicted
+++ resolved
@@ -502,7 +502,6 @@
         $actual = \TYPO3\Flow\Utility\Arrays::arrayMergeRecursiveOverrule($inputArray1, $inputArray2, $dontAddNewKeys, $emptyValuesOverride);
         $this->assertSame($expected, $actual);
     }
-<<<<<<< HEAD
 
     /**
      * @test
@@ -569,6 +568,4 @@
         });
         $this->assertSame($expected, $actual);
     }
-=======
->>>>>>> d040582c
 }