--- conflicted
+++ resolved
@@ -92,11 +92,7 @@
      */
     public function parseMediaTypeReturnsAssociativeArrayWithIndividualPartsOfTheMediaType($mediaType, $expectedPieces)
     {
-<<<<<<< HEAD
         $request = $this->getAccessibleMock(\TYPO3\Flow\Http\Request::class, array('dummy'), array(), '', false);
-=======
-        $request = $this->getAccessibleMock('TYPO3\Flow\Http\Request', array('dummy'), array(), '', false);
->>>>>>> c186a992
         $actualPieces = MediaTypes::parseMediaType($mediaType);
         $this->assertSame($expectedPieces, $actualPieces);
     }
