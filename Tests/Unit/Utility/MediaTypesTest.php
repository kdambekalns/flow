<?php
namespace TYPO3\Flow\Tests\Unit\Utility;

/*
 * This file is part of the TYPO3.Flow package.
 *
 * (c) Contributors of the Neos Project - www.neos.io
 *
 * This package is Open Source Software. For the full copyright and license
 * information, please view the LICENSE file which was distributed with this
 * source code.
 */

use TYPO3\Flow\Http\Request;
use TYPO3\Flow\Tests\UnitTestCase;
use TYPO3\Flow\Utility\MediaTypes;

/**
 * Testcase for the Utility Media Types class
 */
class MediaTypesTest extends UnitTestCase
{
    /**
     * Data Provider
     */
    public function filenamesAndMediaTypes()
    {
        return [
            ['', 'application/octet-stream'],
            ['foo', 'application/octet-stream'],
            ['foo.bar', 'application/octet-stream'],
            ['index.html', 'text/html'],
            ['video.mov', 'video/quicktime'],
            ['image.jpeg', 'image/jpeg'],
            ['image.jpg', 'image/jpeg'],
            ['image.JPG', 'image/jpeg'],
            ['image.JPEG', 'image/jpeg'],
        ];
    }

    /**
     * @test
     * @dataProvider filenamesAndMediaTypes
     */
    public function getMediaTypeFromFilenameMapsFilenameOrExtensionToMediaType($filename, $expectedMediaType)
    {
        $this->assertSame($expectedMediaType, MediaTypes::getMediaTypeFromFilename($filename));
    }

    /**
     * Data Provider
     */
    public function mediaTypesAndFilenames()
    {
        return [
            ['foo/bar', []],
            ['application/octet-stream', ['bin', 'dms', 'lrf', 'mar', 'so', 'dist', 'distz', 'pkg', 'bpk', 'dump', 'elc', 'deploy']],
            ['text/html', ['html', 'htm']],
            ['text/csv', ['csv']],
        ];
    }

    /**
     * @test
     * @dataProvider mediaTypesAndFilenames
     */
    public function getFilenameExtensionFromMediaTypeReturnsFirstFileExtensionFoundForThatMediaType($mediaType, $filenameExtensions)
    {
        $this->assertSame(($filenameExtensions === [] ? '' : $filenameExtensions[0]), MediaTypes::getFilenameExtensionFromMediaType($mediaType));
    }

    /**
     * @test
     * @dataProvider mediaTypesAndFilenames
     */
    public function getFilenameExtensionsFromMediaTypeReturnsAllFileExtensionForThatMediaType($mediaType, $filenameExtensions)
    {
        $this->assertSame($filenameExtensions, MediaTypes::getFilenameExtensionsFromMediaType($mediaType));
    }


    /**
     * Data provider with media types and their parsed counterparts
     */
    public function mediaTypesAndParsedPieces()
    {
        return [
            ['text/html', ['type' => 'text', 'subtype' => 'html', 'parameters' => []]],
            ['application/json; charset=UTF-8', ['type' => 'application', 'subtype' => 'json', 'parameters' => ['charset' => 'UTF-8']]],
            ['application/vnd.org.flow.coffee+json; kind =Arabica;weight= 15g;  sugar =none', ['type' => 'application', 'subtype' => 'vnd.org.flow.coffee+json', 'parameters' => ['kind' => 'Arabica', 'weight' => '15g', 'sugar' => 'none']]],
        ];
    }

    /**
     * @test
     * @dataProvider mediaTypesAndParsedPieces
     */
    public function parseMediaTypeReturnsAssociativeArrayWithIndividualPartsOfTheMediaType($mediaType, $expectedPieces)
    {
<<<<<<< HEAD
        $request = $this->getAccessibleMock(\TYPO3\Flow\Http\Request::class, array('dummy'), array(), '', false);
=======
        $request = $this->getAccessibleMock(Request::class, ['dummy'], [], '', false);
>>>>>>> c3f2521f
        $actualPieces = MediaTypes::parseMediaType($mediaType);
        $this->assertSame($expectedPieces, $actualPieces);
    }

    /**
     * Data provider
     */
    public function mediaRangesAndMatchingOrNonMatchingMediaTypes()
    {
        return [
            ['invalid', 'text/html', false],
            ['text/html', 'text/html', true],
            ['text/html', 'text/plain', false],
            ['*/*', 'text/html', true],
            ['*/*', 'application/json', true],
            ['text/*', 'text/html', true],
            ['text/*', 'text/plain', true],
            ['text/*', 'application/xml', false],
            ['application/*', 'application/xml', true],
            ['text/x-dvi', 'text/x-dvi', true],
            ['-Foo.+/~Bar199', '-Foo.+/~Bar199', true],
        ];
    }

    /**
     * @test
     * @dataProvider mediaRangesAndMatchingOrNonMatchingMediaTypes
     */
    public function mediaRangeMatchesChecksIfTheGivenMediaRangeMatchesTheGivenMediaType($mediaRange, $mediaType, $expectedResult)
    {
        $actualResult = MediaTypes::mediaRangeMatches($mediaRange, $mediaType);
        $this->assertSame($expectedResult, $actualResult);
    }

    /**
     * Data provider with media types and their trimmed versions
     */
    public function mediaTypesWithAndWithoutParameters()
    {
        return [
            ['text/html', 'text/html'],
            ['application/json; charset=UTF-8', 'application/json'],
            ['application/vnd.org.flow.coffee+json; kind =Arabica;weight= 15g;  sugar =none', 'application/vnd.org.flow.coffee+json'],
            ['invalid', null],
            ['invalid/', null],
        ];
    }

    /**
     * @test
     * @dataProvider mediaTypesWithAndWithoutParameters
     */
    public function trimMediaTypeReturnsJustTheTypeAndSubTypeWithoutParameters($mediaType, $expectedResult)
    {
        $actualResult = MediaTypes::trimMediaType($mediaType);
        $this->assertSame($expectedResult, $actualResult);
    }
}<|MERGE_RESOLUTION|>--- conflicted
+++ resolved
@@ -97,11 +97,7 @@
      */
     public function parseMediaTypeReturnsAssociativeArrayWithIndividualPartsOfTheMediaType($mediaType, $expectedPieces)
     {
-<<<<<<< HEAD
-        $request = $this->getAccessibleMock(\TYPO3\Flow\Http\Request::class, array('dummy'), array(), '', false);
-=======
         $request = $this->getAccessibleMock(Request::class, ['dummy'], [], '', false);
->>>>>>> c3f2521f
         $actualPieces = MediaTypes::parseMediaType($mediaType);
         $this->assertSame($expectedPieces, $actualPieces);
     }
