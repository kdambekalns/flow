<?php
namespace TYPO3\Flow\Tests\Unit\Utility;

/*                                                                        *
 * This script belongs to the Flow framework.                             *
 *                                                                        *
 * It is free software; you can redistribute it and/or modify it under    *
 * the terms of the MIT license.                                          *
 *                                                                        */

/**
 * Testcase for the Schema Generator
 *
 */
class SchemaGeneratorTest extends \TYPO3\Flow\Tests\UnitTestCase
{
    /**
     * @var \TYPO3\Flow\Utility\SchemaGenerator
     */
    private $configurationGenerator;
<<<<<<< HEAD

    public function setUp()
    {
        $this->configurationGenerator = $this->getAccessibleMock('TYPO3\Flow\Utility\SchemaGenerator', array('getError'));
    }

    /**
     * @return array
     */
    public function schemaGenerationForSimpleTypesDataProvider()
    {
        return array(
            array('string', array('type' => 'string')),
            array(false, array('type' => 'boolean')),
            array(true, array('type' => 'boolean')),
            array(10.75, array('type' => 'number')),
            array(1234, array('type' => 'integer')),
            array(null, array('type' => 'null'))
        );
    }

    /**
     * @dataProvider schemaGenerationForSimpleTypesDataProvider
     * @test
     */
    public function testSchemaGenerationForSimpleTypes($value, $expectedSchema)
    {
        $schema = $this->configurationGenerator->generate($value);
        $this->assertEquals($schema, $expectedSchema);
    }

    /**
     * @return array
     */
    public function schemaGenerationForArrayOfTypesDataProvider()
    {
        return array(
            array(array('string'), array('type' => 'array', 'items' => array('type' => 'string'))),
            array(array('string', 'foo', 'bar'), array('type' => 'array', 'items' => array('type' => 'string'))),
            array(array('string', 'foo', 123),  array('type' => 'array', 'items' => array(array('type' => 'string'), array('type' => 'integer'))))
        );
    }

    /**
=======

    public function setUp()
    {
        $this->configurationGenerator = $this->getAccessibleMock('TYPO3\Flow\Utility\SchemaGenerator', array('getError'));
    }

    /**
     * @return array
     */
    public function schemaGenerationForSimpleTypesDataProvider()
    {
        return array(
            array('string', array('type' => 'string')),
            array(false, array('type' => 'boolean')),
            array(true, array('type' => 'boolean')),
            array(10.75, array('type' => 'number')),
            array(1234, array('type' => 'integer')),
            array(null, array('type' => 'null'))
        );
    }

    /**
     * @dataProvider schemaGenerationForSimpleTypesDataProvider
     * @test
     */
    public function testSchemaGenerationForSimpleTypes($value, $expectedSchema)
    {
        $schema = $this->configurationGenerator->generate($value);
        $this->assertEquals($schema, $expectedSchema);
    }

    /**
     * @return array
     */
    public function schemaGenerationForArrayOfTypesDataProvider()
    {
        return array(
            array(array('string'), array('type' => 'array', 'items' => array('type' => 'string'))),
            array(array('string', 'foo', 'bar'), array('type' => 'array', 'items' => array('type' => 'string'))),
            array(array('string', 'foo', 123),  array('type' => 'array', 'items' => array(array('type' => 'string'), array('type' => 'integer'))))
        );
    }

    /**
>>>>>>> d040582c
     * @dataProvider schemaGenerationForArrayOfTypesDataProvider
     * @test
     */
    public function testSchemaGenerationForArrayOfTypes($value, $expectedSchema)
    {
        $schema = $this->configurationGenerator->generate($value);
        $this->assertEquals($schema, $expectedSchema);
    }
}<|MERGE_RESOLUTION|>--- conflicted
+++ resolved
@@ -18,7 +18,6 @@
      * @var \TYPO3\Flow\Utility\SchemaGenerator
      */
     private $configurationGenerator;
-<<<<<<< HEAD
 
     public function setUp()
     {
@@ -63,52 +62,6 @@
     }
 
     /**
-=======
-
-    public function setUp()
-    {
-        $this->configurationGenerator = $this->getAccessibleMock('TYPO3\Flow\Utility\SchemaGenerator', array('getError'));
-    }
-
-    /**
-     * @return array
-     */
-    public function schemaGenerationForSimpleTypesDataProvider()
-    {
-        return array(
-            array('string', array('type' => 'string')),
-            array(false, array('type' => 'boolean')),
-            array(true, array('type' => 'boolean')),
-            array(10.75, array('type' => 'number')),
-            array(1234, array('type' => 'integer')),
-            array(null, array('type' => 'null'))
-        );
-    }
-
-    /**
-     * @dataProvider schemaGenerationForSimpleTypesDataProvider
-     * @test
-     */
-    public function testSchemaGenerationForSimpleTypes($value, $expectedSchema)
-    {
-        $schema = $this->configurationGenerator->generate($value);
-        $this->assertEquals($schema, $expectedSchema);
-    }
-
-    /**
-     * @return array
-     */
-    public function schemaGenerationForArrayOfTypesDataProvider()
-    {
-        return array(
-            array(array('string'), array('type' => 'array', 'items' => array('type' => 'string'))),
-            array(array('string', 'foo', 'bar'), array('type' => 'array', 'items' => array('type' => 'string'))),
-            array(array('string', 'foo', 123),  array('type' => 'array', 'items' => array(array('type' => 'string'), array('type' => 'integer'))))
-        );
-    }
-
-    /**
->>>>>>> d040582c
      * @dataProvider schemaGenerationForArrayOfTypesDataProvider
      * @test
      */
