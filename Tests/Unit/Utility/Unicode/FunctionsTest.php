--- conflicted
+++ resolved
@@ -80,11 +80,7 @@
     public function strtoupperWorksWithLatinCharacters()
     {
         $testString = 'typo3';
-<<<<<<< HEAD
         $this->assertEquals('TYPO3', Functions::strtoupper($testString), 'strtoupper() with latin characters didn\'t work out.');
-=======
-        $this->assertEquals('TYPO3', Functions::strtoupper($testString), 'TYPO3\PHP6\Functions::strtoupper() with latin characters didn\'t work out.');
->>>>>>> c186a992
     }
 
     /**
@@ -97,11 +93,7 @@
         $testString = 'Here are some characters: äöüÄÖÜßéèêåÅøØæÆœŒ ...';
         $expectedResult = 'HERE ARE SOME CHARACTERS: ÄÖÜÄÖÜSSÉÈÊÅÅØØÆÆŒŒ ...';
         $result = Functions::strtoupper($testString);
-<<<<<<< HEAD
         $this->assertEquals($expectedResult, $result, 'strtoupper() could not convert our selection of special characters.');
-=======
-        $this->assertEquals($expectedResult, $result, 'TYPO3\PHP6\Functions::strtoupper() could not convert our selection of special characters.');
->>>>>>> c186a992
     }
 
     /**
