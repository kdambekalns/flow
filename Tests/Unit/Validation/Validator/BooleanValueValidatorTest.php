--- conflicted
+++ resolved
@@ -16,7 +16,6 @@
  */
 class BooleanValueValidatorTest extends \TYPO3\Flow\Tests\Unit\Validation\Validator\AbstractValidatorTestcase
 {
-<<<<<<< HEAD
     protected $validatorClassName = \TYPO3\Flow\Validation\Validator\BooleanValueValidator::class;
 
     /**
@@ -34,58 +33,18 @@
     {
         $this->assertFalse($this->validator->validate(null)->hasErrors());
     }
-=======
-    protected $validatorClassName = 'TYPO3\Flow\Validation\Validator\BooleanValueValidator';
->>>>>>> c186a992
 
     /**
      * @test
      */
-<<<<<<< HEAD
     public function validateReturnsNoErrorIfTheGivenValueIsTrueAndNoOptionIsSet()
     {
         $this->assertFalse($this->validator->validate(true)->hasErrors());
-=======
-    public function validateReturnsNoErrorIfTheGivenValueIsAnEmptyString()
-    {
-        $this->assertFalse($this->validator->validate('')->hasErrors());
->>>>>>> c186a992
     }
 
     /**
      * @test
      */
-<<<<<<< HEAD
-    public function validateReturnsNoErrorIfTheGivenValueIsFalseAndExpectedValueIsFalse()
-    {
-        $this->validatorOptions(array('expectedValue' => false));
-        $this->assertFalse($this->validator->validate(false)->hasErrors());
-=======
-    public function validateReturnsNoErrorIfTheGivenValueIsNull()
-    {
-        $this->assertFalse($this->validator->validate(null)->hasErrors());
->>>>>>> c186a992
-    }
-
-    /**
-     * @test
-     */
-<<<<<<< HEAD
-    public function validateReturnsErrorIfTheGivenValueIsAString()
-    {
-        $this->assertTrue($this->validator->validate('1')->hasErrors());
-=======
-    public function validateReturnsNoErrorIfTheGivenValueIsTrueAndNoOptionIsSet()
-    {
-        $this->assertFalse($this->validator->validate(true)->hasErrors());
->>>>>>> c186a992
-    }
-
-    /**
-     * @test
-     */
-<<<<<<< HEAD
-=======
     public function validateReturnsNoErrorIfTheGivenValueIsFalseAndExpectedValueIsFalse()
     {
         $this->validatorOptions(array('expectedValue' => false));
@@ -103,7 +62,6 @@
     /**
      * @test
      */
->>>>>>> c186a992
     public function validateReturnsErrorIfTheGivenValueIsFalse()
     {
         $this->assertTrue($this->validator->validate(false)->hasErrors());
