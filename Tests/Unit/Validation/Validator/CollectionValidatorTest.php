<?php
namespace TYPO3\Flow\Tests\Unit\Validation\Validator;

/*
 * This file is part of the TYPO3.Flow package.
 *
 * (c) Contributors of the Neos Project - www.neos.io
 *
 * This package is Open Source Software. For the full copyright and license
 * information, please view the LICENSE file which was distributed with this
 * source code.
 */

use TYPO3\Flow\Reflection\ObjectAccess;
use TYPO3\Flow\Validation\Validator\CollectionValidator;
use TYPO3\Flow\Validation\Validator\EmailAddressValidator;
use TYPO3\Flow\Validation\Validator\GenericObjectValidator;
use TYPO3\Flow\Validation\Validator\IntegerValidator;
use TYPO3\Flow\Validation\ValidatorResolver;

require_once('AbstractValidatorTestcase.php');

/**
 * Testcase for the collection validator
 *
 */
class CollectionValidatorTest extends AbstractValidatorTestcase
{
<<<<<<< HEAD
    protected $validatorClassName = \TYPO3\Flow\Validation\Validator\CollectionValidator::class;
=======
    protected $validatorClassName = CollectionValidator::class;
>>>>>>> c3f2521f

    protected $mockValidatorResolver;

    public function setUp()
    {
        parent::setUp();
<<<<<<< HEAD
        $this->mockValidatorResolver = $this->getMockBuilder(\TYPO3\Flow\Validation\ValidatorResolver::class)->setMethods(array('createValidator', 'buildBaseValidatorConjunction'))->getMock();
=======
        $this->mockValidatorResolver = $this->getMockBuilder(ValidatorResolver::class)->setMethods(['createValidator', 'buildBaseValidatorConjunction'])->getMock();
>>>>>>> c3f2521f
        $this->validator->_set('validatorResolver', $this->mockValidatorResolver);
    }

    /**
     * @test
     */
    public function collectionValidatorReturnsNoErrorsForANullValue()
    {
        $this->assertFalse($this->validator->validate(null)->hasErrors());
    }

    /**
     * @test
     */
    public function collectionValidatorFailsForAValueNotBeingACollection()
    {
        $this->assertTrue($this->validator->validate(new \StdClass())->hasErrors());
    }

    /**
     * @test
     */
    public function collectionValidatorValidatesEveryElementOfACollectionWithTheGivenElementValidator()
    {
        $this->validator->_set('options', ['elementValidator' => 'EmailAddress']);
        $this->mockValidatorResolver->expects($this->exactly(4))->method('createValidator')->with('EmailAddress')->will($this->returnValue(new EmailAddressValidator()));

        $arrayOfEmailAddresses = [
            'andreas@neos.io',
            'not a valid address',
            'robert@neos.io',
            'also not valid'
        ];

        $result = $this->validator->validate($arrayOfEmailAddresses);

        $this->assertTrue($result->hasErrors());
        $this->assertEquals(2, count($result->getFlattenedErrors()));
    }

    /**
     * @test
     */
    public function collectionValidatorValidatesNestedObjectStructuresWithoutEndlessLooping()
    {
        $classNameA = 'A' . md5(uniqid(mt_rand(), true));
        eval('class ' . $classNameA . '{ public $b = array(); public $integer = 5; }');
        $classNameB = 'B' . md5(uniqid(mt_rand(), true));
        eval('class ' . $classNameB . '{ public $a; public $c; public $integer = "Not an integer"; }');
        $A = new $classNameA();
        $B = new $classNameB();
        $A->b = [$B];
        $B->a = $A;
        $B->c = [$A];

        $this->mockValidatorResolver->expects($this->any())->method('createValidator')->with('Integer')->will($this->returnValue(new IntegerValidator()));
        $this->mockValidatorResolver->expects($this->any())->method('buildBaseValidatorConjunction')->will($this->returnValue(new GenericObjectValidator()));

        // Create validators
        $aValidator = new GenericObjectValidator([]);
        $this->validator->_set('options', ['elementValidator' => 'Integer']);
        $integerValidator = new IntegerValidator([]);

        // Add validators to properties
        $aValidator->addPropertyValidator('b', $this->validator);
        $aValidator->addPropertyValidator('integer', $integerValidator);

        $result = $aValidator->validate($A)->getFlattenedErrors();
        $this->assertEquals('A valid integer number is expected.', $result['b.0'][0]->getMessage());
    }

    /**
     * @test
     */
    public function collectionValidatorIsValidEarlyReturnsOnUnitializedDoctrinePersistenceCollections()
    {
<<<<<<< HEAD
        $entityManager = $this->getMockBuilder(\Doctrine\ORM\EntityManager::class)->disableOriginalConstructor()->getMock();
        $persistentCollection = new \Doctrine\ORM\PersistentCollection($entityManager, new \Doctrine\ORM\Mapping\ClassMetadata(''), array());
        \TYPO3\Flow\Reflection\ObjectAccess::setProperty($persistentCollection, 'initialized', false, true);
=======
        $entityManager = $this->getMockBuilder('Doctrine\ORM\EntityManager')->disableOriginalConstructor()->getMock();
        $persistentCollection = new \Doctrine\ORM\PersistentCollection($entityManager, new \Doctrine\ORM\Mapping\ClassMetadata(''), []);
        ObjectAccess::setProperty($persistentCollection, 'initialized', false, true);
>>>>>>> c3f2521f

        $this->mockValidatorResolver->expects($this->never())->method('createValidator');

        $this->validator->validate($persistentCollection);
    }
}<|MERGE_RESOLUTION|>--- conflicted
+++ resolved
@@ -26,22 +26,14 @@
  */
 class CollectionValidatorTest extends AbstractValidatorTestcase
 {
-<<<<<<< HEAD
-    protected $validatorClassName = \TYPO3\Flow\Validation\Validator\CollectionValidator::class;
-=======
     protected $validatorClassName = CollectionValidator::class;
->>>>>>> c3f2521f
 
     protected $mockValidatorResolver;
 
     public function setUp()
     {
         parent::setUp();
-<<<<<<< HEAD
-        $this->mockValidatorResolver = $this->getMockBuilder(\TYPO3\Flow\Validation\ValidatorResolver::class)->setMethods(array('createValidator', 'buildBaseValidatorConjunction'))->getMock();
-=======
         $this->mockValidatorResolver = $this->getMockBuilder(ValidatorResolver::class)->setMethods(['createValidator', 'buildBaseValidatorConjunction'])->getMock();
->>>>>>> c3f2521f
         $this->validator->_set('validatorResolver', $this->mockValidatorResolver);
     }
 
@@ -118,15 +110,9 @@
      */
     public function collectionValidatorIsValidEarlyReturnsOnUnitializedDoctrinePersistenceCollections()
     {
-<<<<<<< HEAD
-        $entityManager = $this->getMockBuilder(\Doctrine\ORM\EntityManager::class)->disableOriginalConstructor()->getMock();
-        $persistentCollection = new \Doctrine\ORM\PersistentCollection($entityManager, new \Doctrine\ORM\Mapping\ClassMetadata(''), array());
-        \TYPO3\Flow\Reflection\ObjectAccess::setProperty($persistentCollection, 'initialized', false, true);
-=======
         $entityManager = $this->getMockBuilder('Doctrine\ORM\EntityManager')->disableOriginalConstructor()->getMock();
         $persistentCollection = new \Doctrine\ORM\PersistentCollection($entityManager, new \Doctrine\ORM\Mapping\ClassMetadata(''), []);
         ObjectAccess::setProperty($persistentCollection, 'initialized', false, true);
->>>>>>> c3f2521f
 
         $this->mockValidatorResolver->expects($this->never())->method('createValidator');
 
