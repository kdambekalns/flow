<?php
namespace TYPO3\Flow\Tests\Unit\Validation\Validator;

/*
 * This file is part of the TYPO3.Flow package.
 *
 * (c) Contributors of the Neos Project - www.neos.io
 *
 * This package is Open Source Software. For the full copyright and license
 * information, please view the LICENSE file which was distributed with this
 * source code.
 */

use TYPO3\Flow\Reflection\ObjectAccess;
use TYPO3\Flow\Validation\Validator\CollectionValidator;
use TYPO3\Flow\Validation\Validator\EmailAddressValidator;
use TYPO3\Flow\Validation\Validator\GenericObjectValidator;
use TYPO3\Flow\Validation\Validator\IntegerValidator;
use TYPO3\Flow\Validation\ValidatorResolver;

require_once('AbstractValidatorTestcase.php');

/**
 * Testcase for the collection validator
 *
 */
class CollectionValidatorTest extends AbstractValidatorTestcase
{
    protected $validatorClassName = CollectionValidator::class;

    protected $mockValidatorResolver;

    public function setUp()
    {
        parent::setUp();
        $this->mockValidatorResolver = $this->getMockBuilder(ValidatorResolver::class)->setMethods(['createValidator', 'buildBaseValidatorConjunction'])->getMock();
        $this->validator->_set('validatorResolver', $this->mockValidatorResolver);
    }

    /**
     * @test
     */
    public function collectionValidatorReturnsNoErrorsForANullValue()
    {
        $this->assertFalse($this->validator->validate(null)->hasErrors());
    }

    /**
     * @test
     */
    public function collectionValidatorFailsForAValueNotBeingACollection()
    {
        $this->assertTrue($this->validator->validate(new \StdClass())->hasErrors());
    }

    /**
     * @test
     */
    public function collectionValidatorValidatesEveryElementOfACollectionWithTheGivenElementValidator()
    {
<<<<<<< HEAD
        $this->validator->_set('options', array('elementValidator' => 'EmailAddress', 'elementValidatorOptions' => []));
        $this->mockValidatorResolver->expects($this->exactly(4))->method('createValidator')->with('EmailAddress')->will($this->returnValue(new \TYPO3\Flow\Validation\Validator\EmailAddressValidator()));
=======
        $this->validator->_set('options', ['elementValidator' => 'EmailAddress']);
        $this->mockValidatorResolver->expects($this->exactly(4))->method('createValidator')->with('EmailAddress')->will($this->returnValue(new EmailAddressValidator()));
>>>>>>> 63217a14

        $arrayOfEmailAddresses = [
            'andreas@neos.io',
            'not a valid address',
            'robert@neos.io',
            'also not valid'
        ];

        $result = $this->validator->validate($arrayOfEmailAddresses);

        $this->assertTrue($result->hasErrors());
        $this->assertEquals(2, count($result->getFlattenedErrors()));
    }

    /**
     * @test
     */
    public function collectionValidatorValidatesNestedObjectStructuresWithoutEndlessLooping()
    {
        $classNameA = 'A' . md5(uniqid(mt_rand(), true));
        eval('class ' . $classNameA . '{ public $b = array(); public $integer = 5; }');
        $classNameB = 'B' . md5(uniqid(mt_rand(), true));
        eval('class ' . $classNameB . '{ public $a; public $c; public $integer = "Not an integer"; }');
        $A = new $classNameA();
        $B = new $classNameB();
        $A->b = [$B];
        $B->a = $A;
        $B->c = [$A];

        $this->mockValidatorResolver->expects($this->any())->method('createValidator')->with('Integer')->will($this->returnValue(new IntegerValidator()));
        $this->mockValidatorResolver->expects($this->any())->method('buildBaseValidatorConjunction')->will($this->returnValue(new GenericObjectValidator()));

        // Create validators
<<<<<<< HEAD
        $aValidator = new \TYPO3\Flow\Validation\Validator\GenericObjectValidator(array());
        $this->validator->_set('options', array('elementValidator' => 'Integer', 'elementValidatorOptions' => []));
        $integerValidator = new \TYPO3\Flow\Validation\Validator\IntegerValidator(array());
=======
        $aValidator = new GenericObjectValidator([]);
        $this->validator->_set('options', ['elementValidator' => 'Integer']);
        $integerValidator = new IntegerValidator([]);
>>>>>>> 63217a14

        // Add validators to properties
        $aValidator->addPropertyValidator('b', $this->validator);
        $aValidator->addPropertyValidator('integer', $integerValidator);

        $result = $aValidator->validate($A)->getFlattenedErrors();
        $this->assertEquals('A valid integer number is expected.', $result['b.0'][0]->getMessage());
    }

    /**
     * @test
     */
    public function collectionValidatorIsValidEarlyReturnsOnUnitializedDoctrinePersistenceCollections()
    {
        $entityManager = $this->getMockBuilder('Doctrine\ORM\EntityManager')->disableOriginalConstructor()->getMock();
        $persistentCollection = new \Doctrine\ORM\PersistentCollection($entityManager, new \Doctrine\ORM\Mapping\ClassMetadata(''), []);
        ObjectAccess::setProperty($persistentCollection, 'initialized', false, true);

        $this->mockValidatorResolver->expects($this->never())->method('createValidator');

        $this->validator->validate($persistentCollection);
    }

    /**
     * @test
     */
    public function collectionValidatorTransfersElementValidatorOptionsToTheElementValidator()
    {
        $elementValidatorOptions = ['minimum' => 5];
        $this->validator->_set('options', ['elementValidator' => 'NumberRange', 'elementValidatorOptions' => $elementValidatorOptions]);
        $this->mockValidatorResolver->expects($this->any())->method('createValidator')->with('NumberRange', $elementValidatorOptions)->will($this->returnValue(new \TYPO3\Flow\Validation\Validator\NumberRangeValidator($elementValidatorOptions)));

        $result = $this->validator->validate([5, 6, 1]);

        $this->assertCount(1, $result->getFlattenedErrors());
    }
}<|MERGE_RESOLUTION|>--- conflicted
+++ resolved
@@ -16,13 +16,13 @@
 use TYPO3\Flow\Validation\Validator\EmailAddressValidator;
 use TYPO3\Flow\Validation\Validator\GenericObjectValidator;
 use TYPO3\Flow\Validation\Validator\IntegerValidator;
+use TYPO3\Flow\Validation\Validator\NumberRangeValidator;
 use TYPO3\Flow\Validation\ValidatorResolver;
 
 require_once('AbstractValidatorTestcase.php');
 
 /**
  * Testcase for the collection validator
- *
  */
 class CollectionValidatorTest extends AbstractValidatorTestcase
 {
@@ -58,13 +58,8 @@
      */
     public function collectionValidatorValidatesEveryElementOfACollectionWithTheGivenElementValidator()
     {
-<<<<<<< HEAD
-        $this->validator->_set('options', array('elementValidator' => 'EmailAddress', 'elementValidatorOptions' => []));
-        $this->mockValidatorResolver->expects($this->exactly(4))->method('createValidator')->with('EmailAddress')->will($this->returnValue(new \TYPO3\Flow\Validation\Validator\EmailAddressValidator()));
-=======
-        $this->validator->_set('options', ['elementValidator' => 'EmailAddress']);
+        $this->validator->_set('options', ['elementValidator' => 'EmailAddress', 'elementValidatorOptions' => []]);
         $this->mockValidatorResolver->expects($this->exactly(4))->method('createValidator')->with('EmailAddress')->will($this->returnValue(new EmailAddressValidator()));
->>>>>>> 63217a14
 
         $arrayOfEmailAddresses = [
             'andreas@neos.io',
@@ -98,15 +93,9 @@
         $this->mockValidatorResolver->expects($this->any())->method('buildBaseValidatorConjunction')->will($this->returnValue(new GenericObjectValidator()));
 
         // Create validators
-<<<<<<< HEAD
-        $aValidator = new \TYPO3\Flow\Validation\Validator\GenericObjectValidator(array());
-        $this->validator->_set('options', array('elementValidator' => 'Integer', 'elementValidatorOptions' => []));
-        $integerValidator = new \TYPO3\Flow\Validation\Validator\IntegerValidator(array());
-=======
         $aValidator = new GenericObjectValidator([]);
-        $this->validator->_set('options', ['elementValidator' => 'Integer']);
+        $this->validator->_set('options', ['elementValidator' => 'Integer', 'elementValidatorOptions' => []]);
         $integerValidator = new IntegerValidator([]);
->>>>>>> 63217a14
 
         // Add validators to properties
         $aValidator->addPropertyValidator('b', $this->validator);
@@ -121,7 +110,7 @@
      */
     public function collectionValidatorIsValidEarlyReturnsOnUnitializedDoctrinePersistenceCollections()
     {
-        $entityManager = $this->getMockBuilder('Doctrine\ORM\EntityManager')->disableOriginalConstructor()->getMock();
+        $entityManager = $this->getMockBuilder(\Doctrine\ORM\EntityManager::class)->disableOriginalConstructor()->getMock();
         $persistentCollection = new \Doctrine\ORM\PersistentCollection($entityManager, new \Doctrine\ORM\Mapping\ClassMetadata(''), []);
         ObjectAccess::setProperty($persistentCollection, 'initialized', false, true);
 
@@ -137,7 +126,7 @@
     {
         $elementValidatorOptions = ['minimum' => 5];
         $this->validator->_set('options', ['elementValidator' => 'NumberRange', 'elementValidatorOptions' => $elementValidatorOptions]);
-        $this->mockValidatorResolver->expects($this->any())->method('createValidator')->with('NumberRange', $elementValidatorOptions)->will($this->returnValue(new \TYPO3\Flow\Validation\Validator\NumberRangeValidator($elementValidatorOptions)));
+        $this->mockValidatorResolver->expects($this->any())->method('createValidator')->with('NumberRange', $elementValidatorOptions)->will($this->returnValue(new NumberRangeValidator($elementValidatorOptions)));
 
         $result = $this->validator->validate([5, 6, 1]);
 
