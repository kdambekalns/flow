--- conflicted
+++ resolved
@@ -19,17 +19,10 @@
      */
     public function addingValidatorsToAJunctionValidatorWorks()
     {
-<<<<<<< HEAD
         $proxyClassName = $this->buildAccessibleProxy(\TYPO3\Flow\Validation\Validator\ConjunctionValidator::class);
         $conjunctionValidator = new $proxyClassName(array());
 
         $mockValidator = $this->getMock(\TYPO3\Flow\Validation\Validator\ValidatorInterface::class);
-=======
-        $proxyClassName = $this->buildAccessibleProxy('TYPO3\Flow\Validation\Validator\ConjunctionValidator');
-        $conjunctionValidator = new $proxyClassName(array());
-
-        $mockValidator = $this->getMock('TYPO3\Flow\Validation\Validator\ValidatorInterface');
->>>>>>> c186a992
         $conjunctionValidator->addValidator($mockValidator);
         $this->assertTrue($conjunctionValidator->_get('validators')->contains($mockValidator));
     }
@@ -40,26 +33,15 @@
     public function allValidatorsInTheConjunctionAreCalledEvenIfOneReturnsError()
     {
         $validatorConjunction = new \TYPO3\Flow\Validation\Validator\ConjunctionValidator(array());
-<<<<<<< HEAD
         $validatorObject = $this->getMock(\TYPO3\Flow\Validation\Validator\ValidatorInterface::class);
-=======
-        $validatorObject = $this->getMock('TYPO3\Flow\Validation\Validator\ValidatorInterface');
->>>>>>> c186a992
         $validatorObject->expects($this->once())->method('validate')->will($this->returnValue(new \TYPO3\Flow\Error\Result()));
 
         $errors = new \TYPO3\Flow\Error\Result();
         $errors->addError(new \TYPO3\Flow\Error\Error('Error', 123));
-<<<<<<< HEAD
         $secondValidatorObject = $this->getMock(\TYPO3\Flow\Validation\Validator\ValidatorInterface::class);
         $secondValidatorObject->expects($this->once())->method('validate')->will($this->returnValue($errors));
 
         $thirdValidatorObject = $this->getMock(\TYPO3\Flow\Validation\Validator\ValidatorInterface::class);
-=======
-        $secondValidatorObject = $this->getMock('TYPO3\Flow\Validation\Validator\ValidatorInterface');
-        $secondValidatorObject->expects($this->once())->method('validate')->will($this->returnValue($errors));
-
-        $thirdValidatorObject = $this->getMock('TYPO3\Flow\Validation\Validator\ValidatorInterface');
->>>>>>> c186a992
         $thirdValidatorObject->expects($this->once())->method('validate')->will($this->returnValue(new \TYPO3\Flow\Error\Result()));
 
         $validatorConjunction->addValidator($validatorObject);
@@ -75,17 +57,10 @@
     public function validatorConjunctionReturnsNoErrorsIfAllJunctionedValidatorsReturnNoErrors()
     {
         $validatorConjunction = new \TYPO3\Flow\Validation\Validator\ConjunctionValidator(array());
-<<<<<<< HEAD
         $validatorObject = $this->getMock(\TYPO3\Flow\Validation\Validator\ValidatorInterface::class);
         $validatorObject->expects($this->any())->method('validate')->will($this->returnValue(new \TYPO3\Flow\Error\Result()));
 
         $secondValidatorObject = $this->getMock(\TYPO3\Flow\Validation\Validator\ValidatorInterface::class);
-=======
-        $validatorObject = $this->getMock('TYPO3\Flow\Validation\Validator\ValidatorInterface');
-        $validatorObject->expects($this->any())->method('validate')->will($this->returnValue(new \TYPO3\Flow\Error\Result()));
-
-        $secondValidatorObject = $this->getMock('TYPO3\Flow\Validation\Validator\ValidatorInterface');
->>>>>>> c186a992
         $secondValidatorObject->expects($this->any())->method('validate')->will($this->returnValue(new \TYPO3\Flow\Error\Result()));
 
         $validatorConjunction->addValidator($validatorObject);
@@ -100,11 +75,7 @@
     public function validatorConjunctionReturnsErrorsIfOneValidatorReturnsErrors()
     {
         $validatorConjunction = new \TYPO3\Flow\Validation\Validator\ConjunctionValidator(array());
-<<<<<<< HEAD
         $validatorObject = $this->getMock(\TYPO3\Flow\Validation\Validator\ValidatorInterface::class);
-=======
-        $validatorObject = $this->getMock('TYPO3\Flow\Validation\Validator\ValidatorInterface');
->>>>>>> c186a992
 
         $errors = new \TYPO3\Flow\Error\Result();
         $errors->addError(new \TYPO3\Flow\Error\Error('Error', 123));
@@ -121,17 +92,10 @@
      */
     public function removingAValidatorOfTheValidatorConjunctionWorks()
     {
-<<<<<<< HEAD
         $validatorConjunction = $this->getAccessibleMock(\TYPO3\Flow\Validation\Validator\ConjunctionValidator::class, array('dummy'), array(array()), '', true);
 
         $validator1 = $this->getMock(\TYPO3\Flow\Validation\Validator\ValidatorInterface::class);
         $validator2 = $this->getMock(\TYPO3\Flow\Validation\Validator\ValidatorInterface::class);
-=======
-        $validatorConjunction = $this->getAccessibleMock('TYPO3\Flow\Validation\Validator\ConjunctionValidator', array('dummy'), array(array()), '', true);
-
-        $validator1 = $this->getMock('TYPO3\Flow\Validation\Validator\ValidatorInterface');
-        $validator2 = $this->getMock('TYPO3\Flow\Validation\Validator\ValidatorInterface');
->>>>>>> c186a992
 
         $validatorConjunction->addValidator($validator1);
         $validatorConjunction->addValidator($validator2);
@@ -144,20 +108,12 @@
 
     /**
      * @test
-<<<<<<< HEAD
      * @expectedException \TYPO3\Flow\Validation\Exception\NoSuchValidatorException
-=======
-     * @expectedException TYPO3\Flow\Validation\Exception\NoSuchValidatorException
->>>>>>> c186a992
      */
     public function removingANotExistingValidatorIndexThrowsException()
     {
         $validatorConjunction = new \TYPO3\Flow\Validation\Validator\ConjunctionValidator(array());
-<<<<<<< HEAD
         $validator = $this->getMock(\TYPO3\Flow\Validation\Validator\ValidatorInterface::class);
-=======
-        $validator = $this->getMock('TYPO3\Flow\Validation\Validator\ValidatorInterface');
->>>>>>> c186a992
         $validatorConjunction->removeValidator($validator);
     }
 
@@ -168,13 +124,8 @@
     {
         $validatorConjunction = new \TYPO3\Flow\Validation\Validator\ConjunctionValidator(array());
 
-<<<<<<< HEAD
         $validator1 = $this->getMock(\TYPO3\Flow\Validation\Validator\ValidatorInterface::class);
         $validator2 = $this->getMock(\TYPO3\Flow\Validation\Validator\ValidatorInterface::class);
-=======
-        $validator1 = $this->getMock('TYPO3\Flow\Validation\Validator\ValidatorInterface');
-        $validator2 = $this->getMock('TYPO3\Flow\Validation\Validator\ValidatorInterface');
->>>>>>> c186a992
 
         $this->assertSame(0, count($validatorConjunction));
 
