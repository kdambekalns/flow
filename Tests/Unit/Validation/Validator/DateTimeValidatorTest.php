<?php
namespace TYPO3\Flow\Tests\Unit\Validation\Validator;

/*                                                                        *
 * This script belongs to the Flow framework.                             *
 *                                                                        *
 * It is free software; you can redistribute it and/or modify it under    *
 * the terms of the MIT license.                                          *
 *                                                                        */

require_once('AbstractValidatorTestcase.php');

/**
 * Testcase for the DateTime validator
 *
 */
class DateTimeValidatorTest extends \TYPO3\Flow\Tests\Unit\Validation\Validator\AbstractValidatorTestcase
{
<<<<<<< HEAD
    protected $validatorClassName = \TYPO3\Flow\Validation\Validator\DateTimeValidator::class;
=======
    protected $validatorClassName = 'TYPO3\Flow\Validation\Validator\DateTimeValidator';
>>>>>>> c186a992

    /**
     * @var \TYPO3\Flow\I18n\Locale
     */
    protected $sampleLocale;

    protected $mockDatetimeParser;

    /**
     * @return void
     */
    public function setUp()
    {
        parent::setUp();
        $this->sampleLocale = new \TYPO3\Flow\I18n\Locale('en_GB');
<<<<<<< HEAD
        $this->mockObjectManagerReturnValues[\TYPO3\Flow\I18n\Locale::class] = $this->sampleLocale;

        $this->mockDatetimeParser = $this->getMock(\TYPO3\Flow\I18n\Parser\DatetimeParser::class);
=======
        $this->mockObjectManagerReturnValues['TYPO3\Flow\I18n\Locale'] = $this->sampleLocale;

        $this->mockDatetimeParser = $this->getMock('TYPO3\Flow\I18n\Parser\DatetimeParser');
>>>>>>> c186a992
    }

    /**
     * @test
     */
    public function validateReturnsNoErrorIfTheGivenValueIsNull()
    {
        $this->validatorOptions(array());
        $this->inject($this->validator, 'datetimeParser', $this->mockDatetimeParser);
        $this->assertFalse($this->validator->validate(null)->hasErrors());
    }

    /**
     * @test
     */
    public function validateReturnsNoErrorIfTheGivenValueIsAnEmptyString()
    {
        $this->validatorOptions(array());
        $this->inject($this->validator, 'datetimeParser', $this->mockDatetimeParser);
        $this->assertFalse($this->validator->validate('')->hasErrors());
    }

    /**
     * @test
     */
    public function validateReturnsNoErrorIfTheGivenValueIsOfTypeDateTime()
    {
        $this->validatorOptions(array());
        $this->inject($this->validator, 'datetimeParser', $this->mockDatetimeParser);
        $this->assertFalse($this->validator->validate(new \DateTime())->hasErrors());
    }

    /**
     * @test
     */
    public function returnsErrorsOnIncorrectValues()
    {
        $sampleInvalidTime = 'this is not a time string';

        $this->mockDatetimeParser->expects($this->once())->method('parseTime', $sampleInvalidTime)->will($this->returnValue(false));
        $this->validatorOptions(array('locale' => 'en_GB', 'formatLength' => \TYPO3\Flow\I18n\Cldr\Reader\DatesReader::FORMAT_LENGTH_DEFAULT, 'formatType' => \TYPO3\Flow\I18n\Cldr\Reader\DatesReader::FORMAT_TYPE_TIME));
        $this->inject($this->validator, 'datetimeParser', $this->mockDatetimeParser);

        $this->assertTrue($this->validator->validate($sampleInvalidTime)->hasErrors());
    }

    /**
     * @test
     */
    public function returnsTrueForCorrectValues()
    {
        $sampleValidDateTime = '10.08.2010, 18:00 CEST';

        $this->mockDatetimeParser->expects($this->once())->method('parseDateAndTime', $sampleValidDateTime)->will($this->returnValue(array('parsed datetime')));
        $this->validatorOptions(array('locale' => 'en_GB', 'formatLength' => \TYPO3\Flow\I18n\Cldr\Reader\DatesReader::FORMAT_LENGTH_FULL, 'formatType' => \TYPO3\Flow\I18n\Cldr\Reader\DatesReader::FORMAT_TYPE_DATETIME));
        $this->inject($this->validator, 'datetimeParser', $this->mockDatetimeParser);

        $this->assertFalse($this->validator->validate($sampleValidDateTime)->hasErrors());
    }
}<|MERGE_RESOLUTION|>--- conflicted
+++ resolved
@@ -16,11 +16,7 @@
  */
 class DateTimeValidatorTest extends \TYPO3\Flow\Tests\Unit\Validation\Validator\AbstractValidatorTestcase
 {
-<<<<<<< HEAD
     protected $validatorClassName = \TYPO3\Flow\Validation\Validator\DateTimeValidator::class;
-=======
-    protected $validatorClassName = 'TYPO3\Flow\Validation\Validator\DateTimeValidator';
->>>>>>> c186a992
 
     /**
      * @var \TYPO3\Flow\I18n\Locale
@@ -36,15 +32,9 @@
     {
         parent::setUp();
         $this->sampleLocale = new \TYPO3\Flow\I18n\Locale('en_GB');
-<<<<<<< HEAD
         $this->mockObjectManagerReturnValues[\TYPO3\Flow\I18n\Locale::class] = $this->sampleLocale;
 
         $this->mockDatetimeParser = $this->getMock(\TYPO3\Flow\I18n\Parser\DatetimeParser::class);
-=======
-        $this->mockObjectManagerReturnValues['TYPO3\Flow\I18n\Locale'] = $this->sampleLocale;
-
-        $this->mockDatetimeParser = $this->getMock('TYPO3\Flow\I18n\Parser\DatetimeParser');
->>>>>>> c186a992
     }
 
     /**
