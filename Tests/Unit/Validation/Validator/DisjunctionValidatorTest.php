<?php
namespace TYPO3\Flow\Tests\Unit\Validation\Validator;

/*
 * This file is part of the TYPO3.Flow package.
 *
 * (c) Contributors of the Neos Project - www.neos.io
 *
 * This package is Open Source Software. For the full copyright and license
 * information, please view the LICENSE file which was distributed with this
 * source code.
 */

use TYPO3\Flow\Tests\UnitTestCase;
use TYPO3\Flow\Validation\Validator\DisjunctionValidator;
use TYPO3\Flow\Validation\Validator\ValidatorInterface;
use TYPO3\Flow\Error;

/**
 * Testcase for the Disjunction Validator
 */
class DisjunctionValidatorTest extends UnitTestCase
{
    /**
     * @test
     */
    public function validateReturnsNoErrorsIfOneValidatorReturnsNoError()
    {
<<<<<<< HEAD
        $validatorDisjunction = new \TYPO3\Flow\Validation\Validator\DisjunctionValidator(array());
        $validatorObject = $this->createMock(\TYPO3\Flow\Validation\Validator\ValidatorInterface::class);
        $validatorObject->expects($this->any())->method('validate')->will($this->returnValue(new \TYPO3\Flow\Error\Result()));
=======
        $validatorDisjunction = new DisjunctionValidator([]);
        $validatorObject = $this->createMock(ValidatorInterface::class);
        $validatorObject->expects($this->any())->method('validate')->will($this->returnValue(new Error\Result()));
>>>>>>> c3f2521f

        $errors = new Error\Result();
        $errors->addError(new Error\Error('Error', 123));

<<<<<<< HEAD
        $secondValidatorObject = $this->createMock(\TYPO3\Flow\Validation\Validator\ValidatorInterface::class);
=======
        $secondValidatorObject = $this->createMock(ValidatorInterface::class);
>>>>>>> c3f2521f
        $secondValidatorObject->expects($this->any())->method('validate')->will($this->returnValue($errors));

        $validatorDisjunction->addValidator($validatorObject);
        $validatorDisjunction->addValidator($secondValidatorObject);

        $this->assertFalse($validatorDisjunction->validate('some subject')->hasErrors());
    }

    /**
     * @test
     */
    public function validateReturnsAllErrorsIfAllValidatorsReturnErrrors()
    {
        $validatorDisjunction = new DisjunctionValidator([]);

        $error1 = new Error\Error('Error', 123);
        $error2 = new Error\Error('Error2', 123);

        $errors1 = new Error\Result();
        $errors1->addError($error1);
<<<<<<< HEAD
        $validatorObject = $this->createMock(\TYPO3\Flow\Validation\Validator\ValidatorInterface::class);
=======
        $validatorObject = $this->createMock(ValidatorInterface::class);
>>>>>>> c3f2521f
        $validatorObject->expects($this->any())->method('validate')->will($this->returnValue($errors1));

        $errors2 = new Error\Result();
        $errors2->addError($error2);
<<<<<<< HEAD
        $secondValidatorObject = $this->createMock(\TYPO3\Flow\Validation\Validator\ValidatorInterface::class);
=======
        $secondValidatorObject = $this->createMock(ValidatorInterface::class);
>>>>>>> c3f2521f
        $secondValidatorObject->expects($this->any())->method('validate')->will($this->returnValue($errors2));

        $validatorDisjunction->addValidator($validatorObject);
        $validatorDisjunction->addValidator($secondValidatorObject);

        $this->assertEquals([$error1, $error2], $validatorDisjunction->validate('some subject')->getErrors());
    }
}<|MERGE_RESOLUTION|>--- conflicted
+++ resolved
@@ -26,24 +26,14 @@
      */
     public function validateReturnsNoErrorsIfOneValidatorReturnsNoError()
     {
-<<<<<<< HEAD
-        $validatorDisjunction = new \TYPO3\Flow\Validation\Validator\DisjunctionValidator(array());
-        $validatorObject = $this->createMock(\TYPO3\Flow\Validation\Validator\ValidatorInterface::class);
-        $validatorObject->expects($this->any())->method('validate')->will($this->returnValue(new \TYPO3\Flow\Error\Result()));
-=======
         $validatorDisjunction = new DisjunctionValidator([]);
         $validatorObject = $this->createMock(ValidatorInterface::class);
         $validatorObject->expects($this->any())->method('validate')->will($this->returnValue(new Error\Result()));
->>>>>>> c3f2521f
 
         $errors = new Error\Result();
         $errors->addError(new Error\Error('Error', 123));
 
-<<<<<<< HEAD
-        $secondValidatorObject = $this->createMock(\TYPO3\Flow\Validation\Validator\ValidatorInterface::class);
-=======
         $secondValidatorObject = $this->createMock(ValidatorInterface::class);
->>>>>>> c3f2521f
         $secondValidatorObject->expects($this->any())->method('validate')->will($this->returnValue($errors));
 
         $validatorDisjunction->addValidator($validatorObject);
@@ -64,20 +54,12 @@
 
         $errors1 = new Error\Result();
         $errors1->addError($error1);
-<<<<<<< HEAD
-        $validatorObject = $this->createMock(\TYPO3\Flow\Validation\Validator\ValidatorInterface::class);
-=======
         $validatorObject = $this->createMock(ValidatorInterface::class);
->>>>>>> c3f2521f
         $validatorObject->expects($this->any())->method('validate')->will($this->returnValue($errors1));
 
         $errors2 = new Error\Result();
         $errors2->addError($error2);
-<<<<<<< HEAD
-        $secondValidatorObject = $this->createMock(\TYPO3\Flow\Validation\Validator\ValidatorInterface::class);
-=======
         $secondValidatorObject = $this->createMock(ValidatorInterface::class);
->>>>>>> c3f2521f
         $secondValidatorObject->expects($this->any())->method('validate')->will($this->returnValue($errors2));
 
         $validatorDisjunction->addValidator($validatorObject);
