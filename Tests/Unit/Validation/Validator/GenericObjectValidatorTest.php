--- conflicted
+++ resolved
@@ -16,11 +16,7 @@
  */
 class GenericObjectValidatorTest extends \TYPO3\Flow\Tests\Unit\Validation\Validator\AbstractValidatorTestcase
 {
-<<<<<<< HEAD
     protected $validatorClassName = \TYPO3\Flow\Validation\Validator\GenericObjectValidator::class;
-=======
-    protected $validatorClassName = 'TYPO3\Flow\Validation\Validator\GenericObjectValidator';
->>>>>>> c186a992
 
     /**
      * @test
@@ -82,17 +78,10 @@
      */
     public function validateChecksAllPropertiesForWhichAPropertyValidatorExists($mockObject, $validationResultForFoo, $validationResultForBar, $errors)
     {
-<<<<<<< HEAD
         $validatorForFoo = $this->getMock(\TYPO3\Flow\Validation\Validator\ValidatorInterface::class);
         $validatorForFoo->expects($this->once())->method('validate')->with('foovalue')->will($this->returnValue($validationResultForFoo));
 
         $validatorForBar = $this->getMock(\TYPO3\Flow\Validation\Validator\ValidatorInterface::class);
-=======
-        $validatorForFoo = $this->getMock('TYPO3\Flow\Validation\Validator\ValidatorInterface');
-        $validatorForFoo->expects($this->once())->method('validate')->with('foovalue')->will($this->returnValue($validationResultForFoo));
-
-        $validatorForBar = $this->getMock('TYPO3\Flow\Validation\Validator\ValidatorInterface');
->>>>>>> c186a992
         $validatorForBar->expects($this->once())->method('validate')->with('barvalue')->will($this->returnValue($validationResultForBar));
 
         $this->validator->addPropertyValidator('foo', $validatorForFoo);
@@ -145,11 +134,7 @@
         $error = new \TYPO3\Flow\Error\Error('error1', 123);
         $result = new \TYPO3\Flow\Error\Result();
         $result->addError($error);
-<<<<<<< HEAD
         $mockUuidValidator = $this->getMock(\TYPO3\Flow\Validation\Validator\ValidatorInterface::class);
-=======
-        $mockUuidValidator = $this->getMock('TYPO3\Flow\Validation\Validator\ValidatorInterface');
->>>>>>> c186a992
         $mockUuidValidator->expects($this->any())->method('validate')->with(0xF)->will($this->returnValue($result));
         $bValidator->addPropertyValidator('uuid', $mockUuidValidator);
 
@@ -179,11 +164,7 @@
         $error1 = new \TYPO3\Flow\Error\Error('error1', 123);
         $result1 = new \TYPO3\Flow\Error\Result();
         $result1->addError($error1);
-<<<<<<< HEAD
         $mockUuidValidator = $this->getMock(\TYPO3\Flow\Validation\Validator\ValidatorInterface::class);
-=======
-        $mockUuidValidator = $this->getMock('TYPO3\Flow\Validation\Validator\ValidatorInterface');
->>>>>>> c186a992
         $mockUuidValidator->expects($this->any())->method('validate')->with(0xF)->will($this->returnValue($result1));
         $aValidator->addPropertyValidator('uuid', $mockUuidValidator);
         $bValidator->addPropertyValidator('uuid', $mockUuidValidator);
@@ -200,11 +181,7 @@
         eval('class ' . $className . '{ public $integer = 1; }');
         $object = new $className();
 
-<<<<<<< HEAD
         $integerValidator = $this->getAccessibleMock(\TYPO3\Flow\Validation\Validator\IntegerValidator::class);
-=======
-        $integerValidator = $this->getAccessibleMock('TYPO3\Flow\Validation\Validator\IntegerValidator');
->>>>>>> c186a992
         $matcher = $this->any();
         $integerValidator->expects($matcher)->method('validate')->with(1)->will($this->returnValue(new \TYPO3\Flow\Error\Result()));
 
