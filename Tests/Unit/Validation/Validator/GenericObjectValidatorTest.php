--- conflicted
+++ resolved
@@ -24,11 +24,7 @@
  */
 class GenericObjectValidatorTest extends AbstractValidatorTestcase
 {
-<<<<<<< HEAD
-    protected $validatorClassName = \TYPO3\Flow\Validation\Validator\GenericObjectValidator::class;
-=======
     protected $validatorClassName = GenericObjectValidator::class;
->>>>>>> c3f2521f
 
     /**
      * @test
@@ -90,17 +86,10 @@
      */
     public function validateChecksAllPropertiesForWhichAPropertyValidatorExists($mockObject, $validationResultForFoo, $validationResultForBar, $errors)
     {
-<<<<<<< HEAD
-        $validatorForFoo = $this->createMock(\TYPO3\Flow\Validation\Validator\ValidatorInterface::class);
-        $validatorForFoo->expects($this->once())->method('validate')->with('foovalue')->will($this->returnValue($validationResultForFoo));
-
-        $validatorForBar = $this->createMock(\TYPO3\Flow\Validation\Validator\ValidatorInterface::class);
-=======
         $validatorForFoo = $this->createMock(ValidatorInterface::class);
         $validatorForFoo->expects($this->once())->method('validate')->with('foovalue')->will($this->returnValue($validationResultForFoo));
 
         $validatorForBar = $this->createMock(ValidatorInterface::class);
->>>>>>> c3f2521f
         $validatorForBar->expects($this->once())->method('validate')->with('barvalue')->will($this->returnValue($validationResultForBar));
 
         $this->validator->addPropertyValidator('foo', $validatorForFoo);
@@ -153,11 +142,7 @@
         $error = new Error\Error('error1', 123);
         $result = new Error\Result();
         $result->addError($error);
-<<<<<<< HEAD
-        $mockUuidValidator = $this->createMock(\TYPO3\Flow\Validation\Validator\ValidatorInterface::class);
-=======
         $mockUuidValidator = $this->createMock(ValidatorInterface::class);
->>>>>>> c3f2521f
         $mockUuidValidator->expects($this->any())->method('validate')->with(0xF)->will($this->returnValue($result));
         $bValidator->addPropertyValidator('uuid', $mockUuidValidator);
 
@@ -187,11 +172,7 @@
         $error1 = new Error\Error('error1', 123);
         $result1 = new Error\Result();
         $result1->addError($error1);
-<<<<<<< HEAD
-        $mockUuidValidator = $this->createMock(\TYPO3\Flow\Validation\Validator\ValidatorInterface::class);
-=======
         $mockUuidValidator = $this->createMock(ValidatorInterface::class);
->>>>>>> c3f2521f
         $mockUuidValidator->expects($this->any())->method('validate')->with(0xF)->will($this->returnValue($result1));
         $aValidator->addPropertyValidator('uuid', $mockUuidValidator);
         $bValidator->addPropertyValidator('uuid', $mockUuidValidator);
@@ -208,11 +189,7 @@
         eval('class ' . $className . '{ public $integer = 1; }');
         $object = new $className();
 
-<<<<<<< HEAD
-        $integerValidator = $this->getAccessibleMock(\TYPO3\Flow\Validation\Validator\IntegerValidator::class);
-=======
         $integerValidator = $this->getAccessibleMock(IntegerValidator::class);
->>>>>>> c3f2521f
         $matcher = $this->any();
         $integerValidator->expects($matcher)->method('validate')->with(1)->will($this->returnValue(new Error\Result()));
 
