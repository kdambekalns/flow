--- conflicted
+++ resolved
@@ -21,11 +21,7 @@
  */
 class IntegerValidatorTest extends AbstractValidatorTestcase
 {
-<<<<<<< HEAD
-    protected $validatorClassName = \TYPO3\Flow\Validation\Validator\IntegerValidator::class;
-=======
     protected $validatorClassName = IntegerValidator::class;
->>>>>>> c3f2521f
 
     /**
      * @test
