<?php
namespace TYPO3\Flow\Tests\Unit\Validation\Validator;

/*                                                                        *
 * This script belongs to the Flow framework.                             *
 *                                                                        *
 * It is free software; you can redistribute it and/or modify it under    *
 * the terms of the MIT license.                                          *
 *                                                                        */

require_once('AbstractValidatorTestcase.php');

/**
 * Testcase for the integer validator
 *
 */
class IntegerValidatorTest extends \TYPO3\Flow\Tests\Unit\Validation\Validator\AbstractValidatorTestcase
{
    protected $validatorClassName = 'TYPO3\Flow\Validation\Validator\IntegerValidator';
<<<<<<< HEAD

    /**
     * @test
     */
    public function validateReturnsNoErrorIfTheGivenValueIsNull()
    {
        $this->assertFalse($this->validator->validate(null)->hasErrors());
    }

    /**
     * @test
     */
    public function validateReturnsNoErrorIfTheGivenValueIsAnEmptyString()
    {
        $this->assertFalse($this->validator->validate('')->hasErrors());
    }

    /**
     * Data provider with valid integers
     *
     * @return array
     */
    public function validIntegers()
    {
        return array(
            array(1029437),
            array('12345'),
            array('+12345'),
            array('-12345')
        );
=======

    /**
     * @test
     */
    public function validateReturnsNoErrorIfTheGivenValueIsNull()
    {
        $this->assertFalse($this->validator->validate(null)->hasErrors());
>>>>>>> d040582c
    }

    /**
     * @test
<<<<<<< HEAD
     * @dataProvider validIntegers
     */
    public function integerValidatorReturnsNoErrorsForAValidInteger($integer)
    {
        $this->assertFalse($this->validator->validate($integer)->hasErrors());
    }

    /**
     * Data provider with invalid integers
     *
     * @return array
     */
    public function invalidIntegers()
    {
        return array(
            array('not a number'),
            array(3.1415),
            array('12345.987')
=======
     */
    public function validateReturnsNoErrorIfTheGivenValueIsAnEmptyString()
    {
        $this->assertFalse($this->validator->validate('')->hasErrors());
    }

    /**
     * Data provider with valid integers
     *
     * @return array
     */
    public function validIntegers()
    {
        return array(
            array(1029437),
            array('12345'),
            array('+12345'),
            array('-12345')
>>>>>>> d040582c
        );
    }

    /**
     * @test
<<<<<<< HEAD
=======
     * @dataProvider validIntegers
     */
    public function integerValidatorReturnsNoErrorsForAValidInteger($integer)
    {
        $this->assertFalse($this->validator->validate($integer)->hasErrors());
    }

    /**
     * Data provider with invalid integers
     *
     * @return array
     */
    public function invalidIntegers()
    {
        return array(
            array('not a number'),
            array(3.1415),
            array('12345.987')
        );
    }

    /**
     * @test
>>>>>>> d040582c
     * @dataProvider invalidIntegers
     */
    public function integerValidatorReturnsErrorForAnInvalidInteger($invalidInteger)
    {
        $this->assertTrue($this->validator->validate($invalidInteger)->hasErrors());
    }

    /**
     * @test
     */
    public function integerValidatorCreatesTheCorrectErrorForAnInvalidSubject()
    {
        $this->assertEquals(1, count($this->validator->validate('not a number')->getErrors()));
    }
}<|MERGE_RESOLUTION|>--- conflicted
+++ resolved
@@ -17,7 +17,6 @@
 class IntegerValidatorTest extends \TYPO3\Flow\Tests\Unit\Validation\Validator\AbstractValidatorTestcase
 {
     protected $validatorClassName = 'TYPO3\Flow\Validation\Validator\IntegerValidator';
-<<<<<<< HEAD
 
     /**
      * @test
@@ -48,65 +47,10 @@
             array('+12345'),
             array('-12345')
         );
-=======
-
-    /**
-     * @test
-     */
-    public function validateReturnsNoErrorIfTheGivenValueIsNull()
-    {
-        $this->assertFalse($this->validator->validate(null)->hasErrors());
->>>>>>> d040582c
     }
 
     /**
      * @test
-<<<<<<< HEAD
-     * @dataProvider validIntegers
-     */
-    public function integerValidatorReturnsNoErrorsForAValidInteger($integer)
-    {
-        $this->assertFalse($this->validator->validate($integer)->hasErrors());
-    }
-
-    /**
-     * Data provider with invalid integers
-     *
-     * @return array
-     */
-    public function invalidIntegers()
-    {
-        return array(
-            array('not a number'),
-            array(3.1415),
-            array('12345.987')
-=======
-     */
-    public function validateReturnsNoErrorIfTheGivenValueIsAnEmptyString()
-    {
-        $this->assertFalse($this->validator->validate('')->hasErrors());
-    }
-
-    /**
-     * Data provider with valid integers
-     *
-     * @return array
-     */
-    public function validIntegers()
-    {
-        return array(
-            array(1029437),
-            array('12345'),
-            array('+12345'),
-            array('-12345')
->>>>>>> d040582c
-        );
-    }
-
-    /**
-     * @test
-<<<<<<< HEAD
-=======
      * @dataProvider validIntegers
      */
     public function integerValidatorReturnsNoErrorsForAValidInteger($integer)
@@ -130,7 +74,6 @@
 
     /**
      * @test
->>>>>>> d040582c
      * @dataProvider invalidIntegers
      */
     public function integerValidatorReturnsErrorForAnInvalidInteger($invalidInteger)
