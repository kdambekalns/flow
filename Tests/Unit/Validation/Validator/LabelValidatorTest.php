--- conflicted
+++ resolved
@@ -17,7 +17,6 @@
 class LabelValidatorTest extends \TYPO3\Flow\Tests\Unit\Validation\Validator\AbstractValidatorTestcase
 {
     protected $validatorClassName = 'TYPO3\Flow\Validation\Validator\LabelValidator';
-<<<<<<< HEAD
 
     /**
      * @test
@@ -26,13 +25,10 @@
     {
         $this->assertFalse($this->validator->validate(null)->hasErrors());
     }
-=======
->>>>>>> d040582c
 
     /**
      * @test
      */
-<<<<<<< HEAD
     public function validateReturnsNoErrorIfTheGivenValueIsAnEmptyString()
     {
         $this->assertFalse($this->validator->validate('')->hasErrors());
@@ -80,70 +76,10 @@
     public function labelValidatorReturnsNoErrorForValidLabels($label)
     {
         $this->assertFalse($this->validator->validate($label)->hasErrors());
-=======
-    public function validateReturnsNoErrorIfTheGivenValueIsNull()
-    {
-        $this->assertFalse($this->validator->validate(null)->hasErrors());
     }
 
     /**
      * @test
-     */
-    public function validateReturnsNoErrorIfTheGivenValueIsAnEmptyString()
-    {
-        $this->assertFalse($this->validator->validate('')->hasErrors());
-    }
-
-    /**
-     * Data provider with valid labels
-     *
-     * @return array
-     */
-    public function validLabels()
-    {
-        return array(
-            array(''),
-            array('The quick brown fox drinks no coffee'),
-            array('Kasper Skårhøj doesn\'t like his iPad'),
-            array('老 时态等的曲折变化 年代出生的人都会书写常用的繁体汉字事实'),
-            array('Где только языках насколько бы, найденных'),
-            array('I hope, that the above doesn\'t mean anything harmful'),
-            array('Punctuation marks like ,.:;?!%§&"\'/+-_=()# are all allowed'),
-            array('Nothing speaks against numbers 0123456789'),
-            array('Currencies like £₱௹€$¥ could be important')
-        );
-    }
-
-    /**
-     * Data provider with invalid labels
-     *
-     * @return array
-     */
-    public function invalidLabels()
-    {
-        return array(
-            array('<tags> are not allowed'),
-            array("\t tabs are not allowed either"),
-            array("\n new line? no!"),
-            array('☔☃☕ are funny signs, but we don\'t want them in labels'),
-        );
->>>>>>> d040582c
-    }
-
-    /**
-     * @test
-<<<<<<< HEAD
-=======
-     * @dataProvider validLabels
-     */
-    public function labelValidatorReturnsNoErrorForValidLabels($label)
-    {
-        $this->assertFalse($this->validator->validate($label)->hasErrors());
-    }
-
-    /**
-     * @test
->>>>>>> d040582c
      * @dataProvider invalidLabels
      */
     public function labelValidatorReturnsErrorsForInvalidLabels($label)
