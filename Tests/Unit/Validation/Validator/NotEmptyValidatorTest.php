--- conflicted
+++ resolved
@@ -21,11 +21,7 @@
  */
 class NotEmptyValidatorTest extends AbstractValidatorTestcase
 {
-<<<<<<< HEAD
-    protected $validatorClassName = \TYPO3\Flow\Validation\Validator\NotEmptyValidator::class;
-=======
     protected $validatorClassName = NotEmptyValidator::class;
->>>>>>> c3f2521f
 
     /**
      * @test
