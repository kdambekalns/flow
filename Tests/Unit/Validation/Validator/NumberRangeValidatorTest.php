<?php
namespace TYPO3\Flow\Tests\Unit\Validation\Validator;

/*                                                                        *
 * This script belongs to the Flow framework.                             *
 *                                                                        *
 * It is free software; you can redistribute it and/or modify it under    *
 * the terms of the MIT license.                                          *
 *                                                                        */

require_once('AbstractValidatorTestcase.php');

/**
 * Testcase for the number range validator
 *
 */
class NumberRangeValidatorTest extends \TYPO3\Flow\Tests\Unit\Validation\Validator\AbstractValidatorTestcase
{
    protected $validatorClassName = 'TYPO3\Flow\Validation\Validator\NumberRangeValidator';
<<<<<<< HEAD

    /**
     * @test
     */
    public function validateReturnsNoErrorIfTheGivenValueIsNull()
    {
        $this->assertFalse($this->validator->validate(null)->hasErrors());
    }
=======
>>>>>>> d040582c

    /**
     * @test
     */
<<<<<<< HEAD
    public function validateReturnsNoErrorIfTheGivenValueIsAnEmptyString()
    {
        $this->assertFalse($this->validator->validate('')->hasErrors());
=======
    public function validateReturnsNoErrorIfTheGivenValueIsNull()
    {
        $this->assertFalse($this->validator->validate(null)->hasErrors());
>>>>>>> d040582c
    }

    /**
     * @test
     */
<<<<<<< HEAD
    public function numberRangeValidatorReturnsNoErrorForASimpleIntegerInRange()
    {
        $this->validatorOptions(array('minimum' => 0, 'maximum' => 1000));

        $this->assertFalse($this->validator->validate(10.5)->hasErrors());
    }

    /**
     * @test
     */
    public function numberRangeValidatorReturnsErrorForANumberOutOfRange()
    {
        $this->validatorOptions(array('minimum' => 0, 'maximum' => 1000));
        $this->assertTrue($this->validator->validate(1000.1)->hasErrors());
=======
    public function validateReturnsNoErrorIfTheGivenValueIsAnEmptyString()
    {
        $this->assertFalse($this->validator->validate('')->hasErrors());
    }

    /**
     * @test
     */
    public function numberRangeValidatorReturnsNoErrorForASimpleIntegerInRange()
    {
        $this->validatorOptions(array('minimum' => 0, 'maximum' => 1000));

        $this->assertFalse($this->validator->validate(10.5)->hasErrors());
>>>>>>> d040582c
    }

    /**
     * @test
     */
<<<<<<< HEAD
    public function numberRangeValidatorReturnsNoErrorForANumberInReversedRange()
    {
        $this->validatorOptions(array('minimum' => 1000, 'maximum' => 0));
        $this->assertFalse($this->validator->validate(100)->hasErrors());
=======
    public function numberRangeValidatorReturnsErrorForANumberOutOfRange()
    {
        $this->validatorOptions(array('minimum' => 0, 'maximum' => 1000));
        $this->assertTrue($this->validator->validate(1000.1)->hasErrors());
>>>>>>> d040582c
    }

    /**
     * @test
     */
<<<<<<< HEAD
=======
    public function numberRangeValidatorReturnsNoErrorForANumberInReversedRange()
    {
        $this->validatorOptions(array('minimum' => 1000, 'maximum' => 0));
        $this->assertFalse($this->validator->validate(100)->hasErrors());
    }

    /**
     * @test
     */
>>>>>>> d040582c
    public function numberRangeValidatorReturnsErrorForAString()
    {
        $this->validatorOptions(array('minimum' => 0, 'maximum' => 1000));
        $this->assertTrue($this->validator->validate('not a number')->hasErrors());
    }
}<|MERGE_RESOLUTION|>--- conflicted
+++ resolved
@@ -17,7 +17,6 @@
 class NumberRangeValidatorTest extends \TYPO3\Flow\Tests\Unit\Validation\Validator\AbstractValidatorTestcase
 {
     protected $validatorClassName = 'TYPO3\Flow\Validation\Validator\NumberRangeValidator';
-<<<<<<< HEAD
 
     /**
      * @test
@@ -26,27 +25,18 @@
     {
         $this->assertFalse($this->validator->validate(null)->hasErrors());
     }
-=======
->>>>>>> d040582c
 
     /**
      * @test
      */
-<<<<<<< HEAD
     public function validateReturnsNoErrorIfTheGivenValueIsAnEmptyString()
     {
         $this->assertFalse($this->validator->validate('')->hasErrors());
-=======
-    public function validateReturnsNoErrorIfTheGivenValueIsNull()
-    {
-        $this->assertFalse($this->validator->validate(null)->hasErrors());
->>>>>>> d040582c
     }
 
     /**
      * @test
      */
-<<<<<<< HEAD
     public function numberRangeValidatorReturnsNoErrorForASimpleIntegerInRange()
     {
         $this->validatorOptions(array('minimum' => 0, 'maximum' => 1000));
@@ -61,44 +51,11 @@
     {
         $this->validatorOptions(array('minimum' => 0, 'maximum' => 1000));
         $this->assertTrue($this->validator->validate(1000.1)->hasErrors());
-=======
-    public function validateReturnsNoErrorIfTheGivenValueIsAnEmptyString()
-    {
-        $this->assertFalse($this->validator->validate('')->hasErrors());
     }
 
     /**
      * @test
      */
-    public function numberRangeValidatorReturnsNoErrorForASimpleIntegerInRange()
-    {
-        $this->validatorOptions(array('minimum' => 0, 'maximum' => 1000));
-
-        $this->assertFalse($this->validator->validate(10.5)->hasErrors());
->>>>>>> d040582c
-    }
-
-    /**
-     * @test
-     */
-<<<<<<< HEAD
-    public function numberRangeValidatorReturnsNoErrorForANumberInReversedRange()
-    {
-        $this->validatorOptions(array('minimum' => 1000, 'maximum' => 0));
-        $this->assertFalse($this->validator->validate(100)->hasErrors());
-=======
-    public function numberRangeValidatorReturnsErrorForANumberOutOfRange()
-    {
-        $this->validatorOptions(array('minimum' => 0, 'maximum' => 1000));
-        $this->assertTrue($this->validator->validate(1000.1)->hasErrors());
->>>>>>> d040582c
-    }
-
-    /**
-     * @test
-     */
-<<<<<<< HEAD
-=======
     public function numberRangeValidatorReturnsNoErrorForANumberInReversedRange()
     {
         $this->validatorOptions(array('minimum' => 1000, 'maximum' => 0));
@@ -108,7 +65,6 @@
     /**
      * @test
      */
->>>>>>> d040582c
     public function numberRangeValidatorReturnsErrorForAString()
     {
         $this->validatorOptions(array('minimum' => 0, 'maximum' => 1000));
