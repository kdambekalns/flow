<?php
namespace TYPO3\Flow\Tests\Unit\Validation\Validator;

/*                                                                        *
 * This script belongs to the Flow framework.                             *
 *                                                                        *
 * It is free software; you can redistribute it and/or modify it under    *
 * the terms of the MIT license.                                          *
 *                                                                        */

require_once('AbstractValidatorTestcase.php');

/**
 * Testcase for the raw validator
 *
 */
class RawValidatorTest extends \TYPO3\Flow\Tests\Unit\Validation\Validator\AbstractValidatorTestcase
{
<<<<<<< HEAD
    protected $validatorClassName = \TYPO3\Flow\Validation\Validator\RawValidator::class;

    /**
     * @test
     */
    public function theRawValidatorAlwaysReturnsNoErrors()
    {
        $rawValidator = new \TYPO3\Flow\Validation\Validator\RawValidator(array());

=======
    protected $validatorClassName = 'TYPO3\Flow\Validation\Validator\RawValidator';

    /**
     * @test
     */
    public function theRawValidatorAlwaysReturnsNoErrors()
    {
        $rawValidator = new \TYPO3\Flow\Validation\Validator\RawValidator(array());

>>>>>>> c186a992
        $this->assertFalse($rawValidator->validate('simple1expression')->hasErrors());
        $this->assertFalse($rawValidator->validate('')->hasErrors());
        $this->assertFalse($rawValidator->validate(null)->hasErrors());
        $this->assertFalse($rawValidator->validate(false)->hasErrors());
        $this->assertFalse($rawValidator->validate(new \ArrayObject())->hasErrors());
    }
}<|MERGE_RESOLUTION|>--- conflicted
+++ resolved
@@ -16,7 +16,6 @@
  */
 class RawValidatorTest extends \TYPO3\Flow\Tests\Unit\Validation\Validator\AbstractValidatorTestcase
 {
-<<<<<<< HEAD
     protected $validatorClassName = \TYPO3\Flow\Validation\Validator\RawValidator::class;
 
     /**
@@ -26,17 +25,6 @@
     {
         $rawValidator = new \TYPO3\Flow\Validation\Validator\RawValidator(array());
 
-=======
-    protected $validatorClassName = 'TYPO3\Flow\Validation\Validator\RawValidator';
-
-    /**
-     * @test
-     */
-    public function theRawValidatorAlwaysReturnsNoErrors()
-    {
-        $rawValidator = new \TYPO3\Flow\Validation\Validator\RawValidator(array());
-
->>>>>>> c186a992
         $this->assertFalse($rawValidator->validate('simple1expression')->hasErrors());
         $this->assertFalse($rawValidator->validate('')->hasErrors());
         $this->assertFalse($rawValidator->validate(null)->hasErrors());
