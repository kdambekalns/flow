<?php
namespace TYPO3\Flow\Tests\Unit\Validation\Validator;

/*
 * This file is part of the TYPO3.Flow package.
 *
 * (c) Contributors of the Neos Project - www.neos.io
 *
 * This package is Open Source Software. For the full copyright and license
 * information, please view the LICENSE file which was distributed with this
 * source code.
 */

use TYPO3\Flow\Validation\Validator\RawValidator;

require_once('AbstractValidatorTestcase.php');

/**
 * Testcase for the raw validator
 */
class RawValidatorTest extends AbstractValidatorTestcase
{
<<<<<<< HEAD
    protected $validatorClassName = \TYPO3\Flow\Validation\Validator\RawValidator::class;
=======
    protected $validatorClassName = RawValidator::class;
>>>>>>> c3f2521f

    /**
     * @test
     */
    public function theRawValidatorAlwaysReturnsNoErrors()
    {
        $rawValidator = new RawValidator([]);

        $this->assertFalse($rawValidator->validate('simple1expression')->hasErrors());
        $this->assertFalse($rawValidator->validate('')->hasErrors());
        $this->assertFalse($rawValidator->validate(null)->hasErrors());
        $this->assertFalse($rawValidator->validate(false)->hasErrors());
        $this->assertFalse($rawValidator->validate(new \ArrayObject())->hasErrors());
    }
}<|MERGE_RESOLUTION|>--- conflicted
+++ resolved
@@ -20,11 +20,7 @@
  */
 class RawValidatorTest extends AbstractValidatorTestcase
 {
-<<<<<<< HEAD
-    protected $validatorClassName = \TYPO3\Flow\Validation\Validator\RawValidator::class;
-=======
     protected $validatorClassName = RawValidator::class;
->>>>>>> c3f2521f
 
     /**
      * @test
