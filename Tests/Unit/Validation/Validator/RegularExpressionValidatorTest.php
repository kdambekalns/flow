--- conflicted
+++ resolved
@@ -16,7 +16,6 @@
  */
 class RegularExpressionValidatorTest extends \TYPO3\Flow\Tests\Unit\Validation\Validator\AbstractValidatorTestcase
 {
-<<<<<<< HEAD
     protected $validatorClassName = \TYPO3\Flow\Validation\Validator\RegularExpressionValidator::class;
 
     /**
@@ -34,64 +33,20 @@
     {
         $this->validatorOptions(array());
         $this->validator->validate('foo');
-=======
-    protected $validatorClassName = 'TYPO3\Flow\Validation\Validator\RegularExpressionValidator';
-
-    /**
-     * Looks empty - and that's the purpose: do not run the parent's setUp().
-     */
-    public function setUp()
-    {
->>>>>>> c186a992
     }
 
     /**
      * @test
-<<<<<<< HEAD
      */
     public function validateReturnsNoErrorIfTheGivenValueIsNull()
     {
         $this->validatorOptions(array('regularExpression' => '/^.*$/'));
         $this->assertFalse($this->validator->validate(null)->hasErrors());
-=======
-     * @expectedException \TYPO3\Flow\Validation\Exception\InvalidValidationOptionsException
-     */
-    public function validateThrowsExceptionIfExpressionIsEmpty()
-    {
-        $this->validatorOptions(array());
-        $this->validator->validate('foo');
->>>>>>> c186a992
     }
 
     /**
      * @test
      */
-<<<<<<< HEAD
-    public function validateReturnsNoErrorIfTheGivenValueIsAnEmptyString()
-    {
-        $this->validatorOptions(array('regularExpression' => '/^.*$/'));
-        $this->assertFalse($this->validator->validate('')->hasErrors());
-=======
-    public function validateReturnsNoErrorIfTheGivenValueIsNull()
-    {
-        $this->validatorOptions(array('regularExpression' => '/^.*$/'));
-        $this->assertFalse($this->validator->validate(null)->hasErrors());
->>>>>>> c186a992
-    }
-
-    /**
-     * @test
-     */
-<<<<<<< HEAD
-    public function regularExpressionValidatorMatchesABasicExpressionCorrectly()
-    {
-        $this->validatorOptions(array('regularExpression' => '/^simple[0-9]expression$/'));
-
-        $this->assertFalse($this->validator->validate('simple1expression')->hasErrors());
-        $this->assertTrue($this->validator->validate('simple1expressions')->hasErrors());
-    }
-
-=======
     public function validateReturnsNoErrorIfTheGivenValueIsAnEmptyString()
     {
         $this->validatorOptions(array('regularExpression' => '/^.*$/'));
@@ -109,7 +64,6 @@
         $this->assertTrue($this->validator->validate('simple1expressions')->hasErrors());
     }
 
->>>>>>> c186a992
     /**
      * @test
      */
