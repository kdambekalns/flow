--- conflicted
+++ resolved
@@ -17,7 +17,6 @@
 class RegularExpressionValidatorTest extends \TYPO3\Flow\Tests\Unit\Validation\Validator\AbstractValidatorTestcase
 {
     protected $validatorClassName = 'TYPO3\Flow\Validation\Validator\RegularExpressionValidator';
-<<<<<<< HEAD
 
     /**
      * Looks empty - and that's the purpose: do not run the parent's setUp().
@@ -34,63 +33,20 @@
     {
         $this->validatorOptions(array());
         $this->validator->validate('foo');
-=======
-
-    /**
-     * Looks empty - and that's the purpose: do not run the parent's setUp().
-     */
-    public function setUp()
-    {
->>>>>>> d040582c
     }
 
     /**
      * @test
-<<<<<<< HEAD
      */
     public function validateReturnsNoErrorIfTheGivenValueIsNull()
     {
         $this->validatorOptions(array('regularExpression' => '/^.*$/'));
         $this->assertFalse($this->validator->validate(null)->hasErrors());
-=======
-     * @expectedException \TYPO3\Flow\Validation\Exception\InvalidValidationOptionsException
-     */
-    public function validateThrowsExceptionIfExpressionIsEmpty()
-    {
-        $this->validatorOptions(array());
-        $this->validator->validate('foo');
->>>>>>> d040582c
     }
 
     /**
      * @test
      */
-<<<<<<< HEAD
-    public function validateReturnsNoErrorIfTheGivenValueIsAnEmptyString()
-    {
-        $this->validatorOptions(array('regularExpression' => '/^.*$/'));
-        $this->assertFalse($this->validator->validate('')->hasErrors());
-=======
-    public function validateReturnsNoErrorIfTheGivenValueIsNull()
-    {
-        $this->validatorOptions(array('regularExpression' => '/^.*$/'));
-        $this->assertFalse($this->validator->validate(null)->hasErrors());
->>>>>>> d040582c
-    }
-
-    /**
-     * @test
-     */
-<<<<<<< HEAD
-    public function regularExpressionValidatorMatchesABasicExpressionCorrectly()
-    {
-        $this->validatorOptions(array('regularExpression' => '/^simple[0-9]expression$/'));
-
-        $this->assertFalse($this->validator->validate('simple1expression')->hasErrors());
-        $this->assertTrue($this->validator->validate('simple1expressions')->hasErrors());
-    }
-
-=======
     public function validateReturnsNoErrorIfTheGivenValueIsAnEmptyString()
     {
         $this->validatorOptions(array('regularExpression' => '/^.*$/'));
@@ -108,7 +64,6 @@
         $this->assertTrue($this->validator->validate('simple1expressions')->hasErrors());
     }
 
->>>>>>> d040582c
     /**
      * @test
      */
