<?php
namespace TYPO3\Flow\Tests\Unit\Validation\Validator;

/*
 * This file is part of the TYPO3.Flow package.
 *
 * (c) Contributors of the Neos Project - www.neos.io
 *
 * This package is Open Source Software. For the full copyright and license
 * information, please view the LICENSE file which was distributed with this
 * source code.
 */

use TYPO3\Flow\Validation\Validator\StringLengthValidator;

require_once('AbstractValidatorTestcase.php');

/**
 * Testcase for the string length validator
 *
 */
class StringLengthValidatorTest extends AbstractValidatorTestcase
{
<<<<<<< HEAD
    protected $validatorClassName = \TYPO3\Flow\Validation\Validator\StringLengthValidator::class;
=======
    protected $validatorClassName = StringLengthValidator::class;
>>>>>>> c3f2521f

    /**
     * @var StringLengthValidator
     */
    protected $validator;

    /**
     * @test
     */
    public function validateReturnsNoErrorIfTheGivenValueIsNull()
    {
        $this->assertFalse($this->validator->validate(null)->hasErrors());
    }

    /**
     * @test
     */
    public function validateReturnsNoErrorIfTheGivenValueIsAnEmptyString()
    {
        $this->assertFalse($this->validator->validate('')->hasErrors());
    }

    /**
     * @test
     */
    public function stringLengthValidatorReturnsNoErrorForAStringShorterThanMaxLengthAndLongerThanMinLength()
    {
        $this->validatorOptions(['minimum' => 0, 'maximum' => 50]);
        $this->assertFalse($this->validator->validate('this is a very simple string')->hasErrors());
    }

    /**
     * @test
     */
    public function stringLengthValidatorReturnsErrorForAStringShorterThanThanMinLength()
    {
        $this->validatorOptions(['minimum' => 50, 'maximum' => 100]);
        $this->assertTrue($this->validator->validate('this is a very short string')->hasErrors());
    }

    /**
     * @test
     */
    public function stringLengthValidatorReturnsErrorsForAStringLongerThanThanMaxLength()
    {
        $this->validatorOptions(['minimum' => 5, 'maximum' => 10]);
        $this->assertTrue($this->validator->validate('this is a very short string')->hasErrors());
    }

    /**
     * @test
     */
    public function stringLengthValidatorReturnsNoErrorsForAStringLongerThanThanMinLengthAndMaxLengthNotSpecified()
    {
        $this->validatorOptions(['minimum' => 5]);
        $this->assertFalse($this->validator->validate('this is a very short string')->hasErrors());
    }

    /**
     * @test
     */
    public function stringLengthValidatorReturnsNoErrorsForAStringShorterThanThanMaxLengthAndMinLengthNotSpecified()
    {
        $this->validatorOptions(['maximum' => 100]);
        $this->assertFalse($this->validator->validate('this is a very short string')->hasErrors());
    }

    /**
     * @test
     */
    public function stringLengthValidatorReturnsNoErrorsForAStringLengthEqualToMaxLengthAndMinLengthNotSpecified()
    {
        $this->validatorOptions(['maximum' => 10]);
        $this->assertFalse($this->validator->validate('1234567890')->hasErrors());
    }

    /**
     * @test
     */
    public function stringLengthValidatorReturnsNoErrorForAStringLengthEqualToMinLengthAndMaxLengthNotSpecified()
    {
        $this->validatorOptions(['minimum' => 10]);
        $this->assertFalse($this->validator->validate('1234567890')->hasErrors());
    }

    /**
     * @test
     */
    public function stringLengthValidatorReturnsNoErrorIfMinLengthAndMaxLengthAreEqualAndTheGivenStringMatchesThisValue()
    {
        $this->validatorOptions(['minimum' => 10, 'maximum' => 10]);
        $this->assertFalse($this->validator->validate('1234567890')->hasErrors());
    }

    /**
     * @test
     */
    public function stringLengthValidatorReturnsNoErrorsfTheStringLengthIsEqualToMaxLength()
    {
        $this->validatorOptions(['minimum' => 1, 'maximum' => 10]);
        $this->assertFalse($this->validator->validate('1234567890')->hasErrors());
    }

    /**
     * @test
     */
    public function stringLengthValidatorReturnsNoErrorIfTheStringLengthIsEqualToMinLength()
    {
        $this->validatorOptions(['minimum' => 10, 'maximum' => 100]);
        $this->assertFalse($this->validator->validate('1234567890')->hasErrors());
    }

    /**
     * @test
     * @expectedException \TYPO3\Flow\Validation\Exception\InvalidValidationOptionsException
     */
    public function stringLengthValidatorThrowsAnExceptionIfMinLengthIsGreaterThanMaxLength()
    {
<<<<<<< HEAD
        $this->validator = $this->getMockBuilder(\TYPO3\Flow\Validation\Validator\StringLengthValidator::class)->disableOriginalConstructor()->setMethods(array('addError'))->getMock();
        $this->validatorOptions(array('minimum' => 101, 'maximum' => 100));
=======
        $this->validator = $this->getMockBuilder(StringLengthValidator::class)->disableOriginalConstructor()->setMethods(['addError'])->getMock();
        $this->validatorOptions(['minimum' => 101, 'maximum' => 100]);
>>>>>>> c3f2521f
        $this->validator->validate('1234567890');
    }

    /**
     * @test
     */
    public function stringLengthValidatorInsertsAnErrorObjectIfValidationFails()
    {
        $this->validatorOptions(['minimum' => 50, 'maximum' => 100]);

        $this->assertEquals(1, count($this->validator->validate('this is a very short string')->getErrors()));
    }

    /**
     * @test
     */
    public function stringLengthValidatorCanHandleAnObjectWithAToStringMethod()
    {
<<<<<<< HEAD
        $this->validator = $this->getMockBuilder(\TYPO3\Flow\Validation\Validator\StringLengthValidator::class)->disableOriginalConstructor()->setMethods(array('addError'))->getMock();
        $this->validatorOptions(array('minimum' => 5, 'maximum' => 100));
=======
        $this->validator = $this->getMockBuilder(StringLengthValidator::class)->disableOriginalConstructor()->setMethods(['addError'])->getMock();
        $this->validatorOptions(['minimum' => 5, 'maximum' => 100]);
>>>>>>> c3f2521f

        $className = 'TestClass' . md5(uniqid(mt_rand(), true));

        eval('
			class ' . $className . ' {
				public function __toString() {
					return \'some string\';
				}
			}
		');

        $object = new $className();
        $this->assertFalse($this->validator->validate($object)->hasErrors());
    }

    /**
     * @test
     */
    public function validateReturnsErrorsIfTheGivenObjectCanNotBeConvertedToAString()
    {
<<<<<<< HEAD
        $this->validator = $this->getMockBuilder(\TYPO3\Flow\Validation\Validator\StringLengthValidator::class)->disableOriginalConstructor()->setMethods(array('addError'))->getMock();
        $this->validatorOptions(array('minimum' => 5, 'maximum' => 100));
=======
        $this->validator = $this->getMockBuilder(StringLengthValidator::class)->disableOriginalConstructor()->setMethods(['addError'])->getMock();
        $this->validatorOptions(['minimum' => 5, 'maximum' => 100]);
>>>>>>> c3f2521f

        $className = 'TestClass' . md5(uniqid(mt_rand(), true));

        eval('
			class ' . $className . ' {
				protected $someProperty;
			}
		');

        $object = new $className();
        $this->assertTrue($this->validator->validate($object)->hasErrors());
    }

    /**
     * @test
     */
    public function validateRegardsMultibyteStringsCorrectly()
    {
        $this->validatorOptions(['maximum' => 8]);
        $this->assertFalse($this->validator->validate('überlang')->hasErrors());
    }
}<|MERGE_RESOLUTION|>--- conflicted
+++ resolved
@@ -21,11 +21,7 @@
  */
 class StringLengthValidatorTest extends AbstractValidatorTestcase
 {
-<<<<<<< HEAD
-    protected $validatorClassName = \TYPO3\Flow\Validation\Validator\StringLengthValidator::class;
-=======
     protected $validatorClassName = StringLengthValidator::class;
->>>>>>> c3f2521f
 
     /**
      * @var StringLengthValidator
@@ -144,13 +140,8 @@
      */
     public function stringLengthValidatorThrowsAnExceptionIfMinLengthIsGreaterThanMaxLength()
     {
-<<<<<<< HEAD
-        $this->validator = $this->getMockBuilder(\TYPO3\Flow\Validation\Validator\StringLengthValidator::class)->disableOriginalConstructor()->setMethods(array('addError'))->getMock();
-        $this->validatorOptions(array('minimum' => 101, 'maximum' => 100));
-=======
         $this->validator = $this->getMockBuilder(StringLengthValidator::class)->disableOriginalConstructor()->setMethods(['addError'])->getMock();
         $this->validatorOptions(['minimum' => 101, 'maximum' => 100]);
->>>>>>> c3f2521f
         $this->validator->validate('1234567890');
     }
 
@@ -169,13 +160,8 @@
      */
     public function stringLengthValidatorCanHandleAnObjectWithAToStringMethod()
     {
-<<<<<<< HEAD
-        $this->validator = $this->getMockBuilder(\TYPO3\Flow\Validation\Validator\StringLengthValidator::class)->disableOriginalConstructor()->setMethods(array('addError'))->getMock();
-        $this->validatorOptions(array('minimum' => 5, 'maximum' => 100));
-=======
         $this->validator = $this->getMockBuilder(StringLengthValidator::class)->disableOriginalConstructor()->setMethods(['addError'])->getMock();
         $this->validatorOptions(['minimum' => 5, 'maximum' => 100]);
->>>>>>> c3f2521f
 
         $className = 'TestClass' . md5(uniqid(mt_rand(), true));
 
@@ -196,13 +182,8 @@
      */
     public function validateReturnsErrorsIfTheGivenObjectCanNotBeConvertedToAString()
     {
-<<<<<<< HEAD
-        $this->validator = $this->getMockBuilder(\TYPO3\Flow\Validation\Validator\StringLengthValidator::class)->disableOriginalConstructor()->setMethods(array('addError'))->getMock();
-        $this->validatorOptions(array('minimum' => 5, 'maximum' => 100));
-=======
         $this->validator = $this->getMockBuilder(StringLengthValidator::class)->disableOriginalConstructor()->setMethods(['addError'])->getMock();
         $this->validatorOptions(['minimum' => 5, 'maximum' => 100]);
->>>>>>> c3f2521f
 
         $className = 'TestClass' . md5(uniqid(mt_rand(), true));
 
