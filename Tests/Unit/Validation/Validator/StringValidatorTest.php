--- conflicted
+++ resolved
@@ -16,7 +16,6 @@
 class StringValidatorTest extends \TYPO3\Flow\Tests\Unit\Validation\Validator\AbstractValidatorTestcase
 {
     protected $validatorClassName = 'TYPO3\Flow\Validation\Validator\StringValidator';
-<<<<<<< HEAD
 
     /**
      * @test
@@ -25,60 +24,26 @@
     {
         $this->assertFalse($this->validator->validate(null)->hasErrors());
     }
-=======
->>>>>>> d040582c
 
     /**
      * @test
      */
-<<<<<<< HEAD
     public function validateReturnsNoErrorIfTheGivenValueIsAnEmptyString()
     {
         $this->assertFalse($this->validator->validate('')->hasErrors());
-=======
-    public function validateReturnsNoErrorIfTheGivenValueIsNull()
-    {
-        $this->assertFalse($this->validator->validate(null)->hasErrors());
->>>>>>> d040582c
     }
 
     /**
      * @test
      */
-<<<<<<< HEAD
     public function stringValidatorShouldValidateString()
     {
         $this->assertFalse($this->validator->validate('Hello World')->hasErrors());
-=======
-    public function validateReturnsNoErrorIfTheGivenValueIsAnEmptyString()
-    {
-        $this->assertFalse($this->validator->validate('')->hasErrors());
->>>>>>> d040582c
     }
 
     /**
      * @test
      */
-<<<<<<< HEAD
-    public function stringValidatorShouldReturnErrorIfNumberIsGiven()
-    {
-        $this->assertTrue($this->validator->validate(42)->hasErrors());
-=======
-    public function stringValidatorShouldValidateString()
-    {
-        $this->assertFalse($this->validator->validate('Hello World')->hasErrors());
->>>>>>> d040582c
-    }
-
-    /**
-     * @test
-     */
-<<<<<<< HEAD
-    public function stringValidatorShouldReturnErrorIfObjectWithToStringMethodStringIsGiven()
-    {
-        $className = 'TestClass' . md5(uniqid(mt_rand(), true));
-
-=======
     public function stringValidatorShouldReturnErrorIfNumberIsGiven()
     {
         $this->assertTrue($this->validator->validate(42)->hasErrors());
@@ -91,7 +56,6 @@
     {
         $className = 'TestClass' . md5(uniqid(mt_rand(), true));
 
->>>>>>> d040582c
         eval('
 			class ' . $className . ' {
 				public function __toString() {
