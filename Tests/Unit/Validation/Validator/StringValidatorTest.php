<?php
namespace TYPO3\Flow\Tests\Unit\Validation\Validator;

/*                                                                        *
 * This script belongs to the Flow framework.                             *
 *                                                                        *
 * It is free software; you can redistribute it and/or modify it under    *
 * the terms of the MIT license.                                          *
 *                                                                        */

require_once('AbstractValidatorTestcase.php');
/**
 * Testcase for the string length validator
 *
 */
class StringValidatorTest extends \TYPO3\Flow\Tests\Unit\Validation\Validator\AbstractValidatorTestcase
{
<<<<<<< HEAD
    protected $validatorClassName = \TYPO3\Flow\Validation\Validator\StringValidator::class;

    /**
     * @test
     */
    public function validateReturnsNoErrorIfTheGivenValueIsNull()
    {
        $this->assertFalse($this->validator->validate(null)->hasErrors());
    }
=======
    protected $validatorClassName = 'TYPO3\Flow\Validation\Validator\StringValidator';
>>>>>>> c186a992

    /**
     * @test
     */
<<<<<<< HEAD
    public function validateReturnsNoErrorIfTheGivenValueIsAnEmptyString()
    {
        $this->assertFalse($this->validator->validate('')->hasErrors());
=======
    public function validateReturnsNoErrorIfTheGivenValueIsNull()
    {
        $this->assertFalse($this->validator->validate(null)->hasErrors());
>>>>>>> c186a992
    }

    /**
     * @test
     */
<<<<<<< HEAD
    public function stringValidatorShouldValidateString()
    {
        $this->assertFalse($this->validator->validate('Hello World')->hasErrors());
=======
    public function validateReturnsNoErrorIfTheGivenValueIsAnEmptyString()
    {
        $this->assertFalse($this->validator->validate('')->hasErrors());
>>>>>>> c186a992
    }

    /**
     * @test
     */
<<<<<<< HEAD
    public function stringValidatorShouldReturnErrorIfNumberIsGiven()
    {
        $this->assertTrue($this->validator->validate(42)->hasErrors());
=======
    public function stringValidatorShouldValidateString()
    {
        $this->assertFalse($this->validator->validate('Hello World')->hasErrors());
>>>>>>> c186a992
    }

    /**
     * @test
     */
<<<<<<< HEAD
    public function stringValidatorShouldReturnErrorIfObjectWithToStringMethodStringIsGiven()
    {
        $className = 'TestClass' . md5(uniqid(mt_rand(), true));

=======
    public function stringValidatorShouldReturnErrorIfNumberIsGiven()
    {
        $this->assertTrue($this->validator->validate(42)->hasErrors());
    }

    /**
     * @test
     */
    public function stringValidatorShouldReturnErrorIfObjectWithToStringMethodStringIsGiven()
    {
        $className = 'TestClass' . md5(uniqid(mt_rand(), true));

>>>>>>> c186a992
        eval('
			class ' . $className . ' {
				public function __toString() {
					return "ASDF";
				}
			}
		');
        $object = new $className();
        $this->assertTrue($this->validator->validate($object)->hasErrors());
    }
}<|MERGE_RESOLUTION|>--- conflicted
+++ resolved
@@ -15,7 +15,6 @@
  */
 class StringValidatorTest extends \TYPO3\Flow\Tests\Unit\Validation\Validator\AbstractValidatorTestcase
 {
-<<<<<<< HEAD
     protected $validatorClassName = \TYPO3\Flow\Validation\Validator\StringValidator::class;
 
     /**
@@ -25,61 +24,26 @@
     {
         $this->assertFalse($this->validator->validate(null)->hasErrors());
     }
-=======
-    protected $validatorClassName = 'TYPO3\Flow\Validation\Validator\StringValidator';
->>>>>>> c186a992
 
     /**
      * @test
      */
-<<<<<<< HEAD
     public function validateReturnsNoErrorIfTheGivenValueIsAnEmptyString()
     {
         $this->assertFalse($this->validator->validate('')->hasErrors());
-=======
-    public function validateReturnsNoErrorIfTheGivenValueIsNull()
-    {
-        $this->assertFalse($this->validator->validate(null)->hasErrors());
->>>>>>> c186a992
     }
 
     /**
      * @test
      */
-<<<<<<< HEAD
     public function stringValidatorShouldValidateString()
     {
         $this->assertFalse($this->validator->validate('Hello World')->hasErrors());
-=======
-    public function validateReturnsNoErrorIfTheGivenValueIsAnEmptyString()
-    {
-        $this->assertFalse($this->validator->validate('')->hasErrors());
->>>>>>> c186a992
     }
 
     /**
      * @test
      */
-<<<<<<< HEAD
-    public function stringValidatorShouldReturnErrorIfNumberIsGiven()
-    {
-        $this->assertTrue($this->validator->validate(42)->hasErrors());
-=======
-    public function stringValidatorShouldValidateString()
-    {
-        $this->assertFalse($this->validator->validate('Hello World')->hasErrors());
->>>>>>> c186a992
-    }
-
-    /**
-     * @test
-     */
-<<<<<<< HEAD
-    public function stringValidatorShouldReturnErrorIfObjectWithToStringMethodStringIsGiven()
-    {
-        $className = 'TestClass' . md5(uniqid(mt_rand(), true));
-
-=======
     public function stringValidatorShouldReturnErrorIfNumberIsGiven()
     {
         $this->assertTrue($this->validator->validate(42)->hasErrors());
@@ -92,7 +56,6 @@
     {
         $className = 'TestClass' . md5(uniqid(mt_rand(), true));
 
->>>>>>> c186a992
         eval('
 			class ' . $className . ' {
 				public function __toString() {
