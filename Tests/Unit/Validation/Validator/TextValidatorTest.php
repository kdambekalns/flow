--- conflicted
+++ resolved
@@ -17,7 +17,6 @@
 class TextValidatorTest extends \TYPO3\Flow\Tests\Unit\Validation\Validator\AbstractValidatorTestcase
 {
     protected $validatorClassName = 'TYPO3\Flow\Validation\Validator\TextValidator';
-<<<<<<< HEAD
 
     /**
      * @test
@@ -86,83 +85,10 @@
     public function textValidatorRejectsInvalidInput($input)
     {
         $this->assertTrue($this->validator->validate($input)->hasErrors());
-=======
-
-    /**
-     * @test
-     */
-    public function validateReturnsNoErrorIfTheGivenValueIsNull()
-    {
-        $this->assertFalse($this->validator->validate(null)->hasErrors());
-    }
-
-    /**
-     * Data provider with valid input for TextValidator.
-     * @return array
-     */
-    public function validateReturnsNoErrorIfTheGivenValueIsAnEmptyString()
-    {
-        $this->assertFalse($this->validator->validate('')->hasErrors());
     }
 
     /**
      * @test
-     */
-    public function textValidatorReturnsNoErrorForASimpleString()
-    {
-        $this->assertFalse($this->validator->validate('this is a very simple string')->hasErrors());
-    }
-
-    /**
-     * @return array
-     */
-    public function validInput()
-    {
-        return array(
-            array('this is a very simple string'),
-            array('Ierd Frot uechter mä get, Kirmesdag Milliounen all en, sinn main Stréi mä och. ' . chr(10) . 'Vu dan durch jéngt gréng, ze rou Monn voll stolz. \nKe kille Minutt d\'Kirmes net. Hir Wand Lann Gaas da, wär hu Heck Gart zënter, Welt Ronn grousse der ke. Wou fond eraus Wisen am. Hu dénen d\'Gaassen eng, eng am virun geplot d\'Lëtzebuerger, get botze rëscht Blieder si. Dat Dauschen schéinste Milliounen fu. Ze riede méngem Keppchen déi, si gét fergiess erwaacht, räich jéngt duerch en nun. Gëtt Gaas d\'Vullen hie hu, laacht Grénge der dé. Gemaacht gehéiert da aus, gutt gudden d\'wäiss mat wa.'),
-            array('3% of most people tend to use semikolae; we need to check & allow that. And hashes (#) are not evil either, nor is the sign called \'quote\'.'),
-        );
-    }
-
-    /**
-     * @test
-     * @dataProvider validInput
-     * @param string $input
-     */
-    public function textValidatorAcceptsValidInput($input)
-    {
-        $textValidator = new \TYPO3\Flow\Validation\Validator\TextValidator();
-        $this->assertFalse($textValidator->validate($input)->hasErrors());
-    }
-
-    /**
-     * Data provider with invalid input for TextValidator.
-     * @return array
-     */
-    public function invalidInput()
-    {
-        return array(
-            array('<span style="color: #BBBBBB;">a nice text</span>')
-        );
->>>>>>> d040582c
-    }
-
-    /**
-     * @test
-<<<<<<< HEAD
-=======
-     * @dataProvider invalidInput
-     * @param string $input
-     */
-    public function textValidatorRejectsInvalidInput($input)
-    {
-        $this->assertTrue($this->validator->validate($input)->hasErrors());
-    }
-
-    /**
-     * @test
->>>>>>> d040582c
      */
     public function textValidatorCreatesTheCorrectErrorIfTheSubjectContainsHtmlEntities()
     {
