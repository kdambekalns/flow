--- conflicted
+++ resolved
@@ -13,11 +13,7 @@
  */
 class UniqueEntityValidatorTest extends AbstractValidatorTestcase
 {
-<<<<<<< HEAD
     protected $validatorClassName = \TYPO3\Flow\Validation\Validator\UniqueEntityValidator::class;
-=======
-    protected $validatorClassName = 'TYPO3\Flow\Validation\Validator\UniqueEntityValidator';
->>>>>>> c186a992
 
     /**
      * @var \PHPUnit_Framework_MockObject_MockObject
@@ -36,15 +32,9 @@
     public function setUp()
     {
         parent::setUp();
-<<<<<<< HEAD
         $this->classSchema = $this->getMock(\TYPO3\Flow\Reflection\ClassSchema::class, array(), array(), '', false);
 
         $this->reflectionService = $this->getMock(\TYPO3\Flow\Reflection\ReflectionService::class);
-=======
-        $this->classSchema = $this->getMock('TYPO3\Flow\Reflection\ClassSchema', array(), array(), '', false);
-
-        $this->reflectionService = $this->getMock('TYPO3\Flow\Reflection\ReflectionService');
->>>>>>> c186a992
         $this->reflectionService->expects($this->any())->method('getClassSchema')->will($this->returnValue($this->classSchema));
         $this->inject($this->validator, 'reflectionService', $this->reflectionService);
     }
@@ -54,11 +44,7 @@
      */
     public function validatorThrowsExceptionIfValueIsNotAnObject()
     {
-<<<<<<< HEAD
         $this->setExpectedException(\TYPO3\Flow\Validation\Exception\InvalidValidationOptionsException::class, '', 1358454270);
-=======
-        $this->setExpectedException('TYPO3\Flow\Validation\Exception\InvalidValidationOptionsException', '', 1358454270);
->>>>>>> c186a992
         $this->validator->validate('a string');
     }
 
@@ -69,11 +55,7 @@
     {
         $this->classSchema->expects($this->once())->method('getModelType')->will($this->returnValue(null));
 
-<<<<<<< HEAD
         $this->setExpectedException(\TYPO3\Flow\Validation\Exception\InvalidValidationOptionsException::class, '', 1358454284);
-=======
-        $this->setExpectedException('TYPO3\Flow\Validation\Exception\InvalidValidationOptionsException', '', 1358454284);
->>>>>>> c186a992
         $this->validator->validate(new \stdClass());
     }
 
@@ -84,11 +66,7 @@
     {
         $this->classSchema->expects($this->once())->method('getModelType')->will($this->returnValue(\TYPO3\Flow\Reflection\ClassSchema::MODELTYPE_VALUEOBJECT));
 
-<<<<<<< HEAD
         $this->setExpectedException(\TYPO3\Flow\Validation\Exception\InvalidValidationOptionsException::class, '', 1358454284);
-=======
-        $this->setExpectedException('TYPO3\Flow\Validation\Exception\InvalidValidationOptionsException', '', 1358454284);
->>>>>>> c186a992
         $this->validator->validate(new \stdClass());
     }
 
@@ -105,11 +83,7 @@
             ->with('propertyWhichDoesntExist')
             ->will($this->returnValue(false));
 
-<<<<<<< HEAD
         $this->setExpectedException(\TYPO3\Flow\Validation\Exception\InvalidValidationOptionsException::class, '', 1358960500);
-=======
-        $this->setExpectedException('TYPO3\Flow\Validation\Exception\InvalidValidationOptionsException', '', 1358960500);
->>>>>>> c186a992
         $this->validator->validate(new \StdClass());
     }
 
@@ -124,11 +98,7 @@
             ->method('getIdentityProperties')
             ->will($this->returnValue(array()));
 
-<<<<<<< HEAD
         $this->setExpectedException(\TYPO3\Flow\Validation\Exception\InvalidValidationOptionsException::class, '', 1358459831);
-=======
-        $this->setExpectedException('TYPO3\Flow\Validation\Exception\InvalidValidationOptionsException', '', 1358459831);
->>>>>>> c186a992
         $this->validator->validate(new \StdClass());
     }
 
@@ -148,11 +118,7 @@
             ->with('FooClass', 'Doctrine\ORM\Mapping\Id')
             ->will($this->returnValue(array('dummy array', 'with more than', 'one count')));
 
-<<<<<<< HEAD
         $this->setExpectedException(\TYPO3\Flow\Validation\Exception\InvalidValidationOptionsException::class, '', 1358501745);
-=======
-        $this->setExpectedException('TYPO3\Flow\Validation\Exception\InvalidValidationOptionsException', '', 1358501745);
->>>>>>> c186a992
         $this->validator->validate(new \StdClass());
     }
 
