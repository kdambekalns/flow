{
    "name": "typo3/flow",
    "type": "typo3-flow-framework",
    "description": "Flow",
    "homepage": "http://flow.typo3.org",
    "license": ["MIT"],

    "require": {
        "php": ">=5.5.0",

        "ext-zlib": "*",
        "ext-SPL": "*",
        "ext-json": ">=1.2.0",
        "ext-mbstring": "*",
        "ext-reflection": "*",

        "typo3/fluid": "*",
        "typo3/eel": "*",

<<<<<<< HEAD
        "ramsey/uuid": "^3.0.0",
=======
        "doctrine/orm": "~2.4.0",
        "doctrine/migrations": "~1.0.0",
        "doctrine/dbal": "~2.5.0",
>>>>>>> a53c08e3

        "doctrine/orm": "2.4.*",
        "doctrine/migrations": "1.0.*",

        "symfony/yaml": "2.5.*",
        "symfony/dom-crawler": "2.5.*",
        "symfony/console": "2.*",

        "neos/composer-plugin": "^1.0.1"
    },
    "suggest": {
        "ext-curl": "To use the \\TYPO3\\Flow\\Http\\Client\\CurlEngine",
        "doctrine/data-fixtures": "To manage and execute the loading of data fixtures for the Doctrine ORM or ODM",
        "typo3/party": "To make use of basic user handling",
        "php-uuid": "For fast generation of UUIDs used in the persistence."
    },
    "autoload": {
        "psr-0": {
            "TYPO3\\Flow": "Classes"
        }
    }
}<|MERGE_RESOLUTION|>--- conflicted
+++ resolved
@@ -1,7 +1,7 @@
 {
     "name": "typo3/flow",
     "type": "typo3-flow-framework",
-    "description": "Flow",
+    "description": "Flow Application Framework",
     "homepage": "http://flow.typo3.org",
     "license": ["MIT"],
 
@@ -17,20 +17,15 @@
         "typo3/fluid": "*",
         "typo3/eel": "*",
 
-<<<<<<< HEAD
         "ramsey/uuid": "^3.0.0",
-=======
+
         "doctrine/orm": "~2.4.0",
         "doctrine/migrations": "~1.0.0",
         "doctrine/dbal": "~2.5.0",
->>>>>>> a53c08e3
 
-        "doctrine/orm": "2.4.*",
-        "doctrine/migrations": "1.0.*",
-
-        "symfony/yaml": "2.5.*",
-        "symfony/dom-crawler": "2.5.*",
-        "symfony/console": "2.*",
+        "symfony/yaml": "~2.5.0",
+        "symfony/dom-crawler": "~2.5.0",
+        "symfony/console": "~2.0",
 
         "neos/composer-plugin": "^1.0.1"
     },
